--- conflicted
+++ resolved
@@ -86,13 +86,8 @@
         types: [text]
         args: ["--ignore-words", ".codespellignore"]
 
-<<<<<<< HEAD
   - repo: https://github.com/RobertCraigie/pyright-python
     rev: v1.1.407
-=======
-  - repo: https://github.com/pre-commit/mirrors-mypy
-    rev: v1.19.1
->>>>>>> 53e9e941
     hooks:
       - id: pyright
         name: PyRight static type checker
