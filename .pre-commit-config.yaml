--- conflicted
+++ resolved
@@ -124,11 +124,7 @@
         pass_filenames: false
         additional_dependencies:
           - anta[cli]
-<<<<<<< HEAD
           - pydantic-settings
-          # TODO: next can go once we have it added to anta properly
-          - numpydoc
-=======
       - id: doc-snippets
         name: Generate doc snippets
         entry: >-
@@ -139,5 +135,4 @@
         verbose: true
         pass_filenames: false
         additional_dependencies:
-          - anta[cli]
->>>>>>> 45f3b5be
+          - anta[cli]