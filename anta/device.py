--- conflicted
+++ resolved
@@ -465,57 +465,10 @@
         collection_id
             An identifier used to build the eAPI request ID.
         """
-<<<<<<< HEAD
-        commands: list[EapiComplexCommand | EapiSimpleCommand] = []
-        if self.enable and self._enable_password is not None:
-            commands.append(
-                {
-                    "cmd": "enable",
-                    "input": str(self._enable_password),
-                },
-            )
-        elif self.enable:
-            # No password
-            commands.append({"cmd": "enable"})
-        commands += [{"cmd": command.command, "revision": command.revision}] if command.revision else [{"cmd": command.command}]
-        try:
-            response = await self._session.cli(
-                commands=commands,
-                ofmt=command.ofmt,
-                version=command.version,
-                req_id=f"ANTA-{collection_id}-{id(command)}" if collection_id else f"ANTA-{id(command)}",
-            )
-            # Do not keep response of 'enable' command
-            command.output = response[-1]
-        except asynceapi.EapiCommandError as e:
-            # This block catches exceptions related to EOS issuing an error.
-            self._log_eapi_command_error(command, e)
-        except TimeoutException as e:
-            # This block catches Timeout exceptions.
-            command.errors = [exc_to_str(e)]
-            timeouts = self._session.timeout.as_dict()
-            logger.error(
-                "%s occurred while sending a command to %s. Consider increasing the timeout.\nCurrent timeouts: Connect: %s | Read: %s | Write: %s | Pool: %s",
-                exc_to_str(e),
-                self.name,
-                timeouts["connect"],
-                timeouts["read"],
-                timeouts["write"],
-                timeouts["pool"],
-            )
-        except (ConnectError, OSError) as e:
-            # This block catches OSError and socket issues related exceptions.
-            command.errors = [exc_to_str(e)]
-            if (isinstance(exc := e.__cause__, httpcore.ConnectError) and isinstance(os_error := exc.__context__, OSError)) or isinstance(os_error := e, OSError):  # pylint: disable=no-member
-                if isinstance(os_error.__cause__, OSError):
-                    os_error = os_error.__cause__
-                logger.error("A local OS error occurred while connecting to %s: %s.", self.name, os_error)
-            else:
-=======
         semaphore = await self._get_semaphore()
 
         async with semaphore:
-            commands: list[dict[str, str | int]] = []
+            commands: list[EapiComplexCommand | EapiSimpleCommand] = []
             if self.enable and self._enable_password is not None:
                 commands.append(
                     {
@@ -528,12 +481,12 @@
                 commands.append({"cmd": "enable"})
             commands += [{"cmd": command.command, "revision": command.revision}] if command.revision else [{"cmd": command.command}]
             try:
-                response: list[dict[str, Any] | str] = await self._session.cli(
+                response = await self._session.cli(
                     commands=commands,
                     ofmt=command.ofmt,
                     version=command.version,
                     req_id=f"ANTA-{collection_id}-{id(command)}" if collection_id else f"ANTA-{id(command)}",
-                )  # type: ignore[assignment] # multiple commands returns a list
+                )
                 # Do not keep response of 'enable' command
                 command.output = response[-1]
             except asynceapi.EapiCommandError as e:
@@ -567,7 +520,6 @@
             except HTTPError as e:
                 # This block catches most of the httpx Exceptions and logs a general message.
                 command.errors = [exc_to_str(e)]
->>>>>>> 9ba02840
                 anta_log_exception(e, f"An error occurred while issuing an eAPI request to {self.name}", logger)
             logger.debug("%s: %s", self.name, command)
 
