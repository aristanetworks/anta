# Copyright (c) 2023-2025 Arista Networks, Inc.
# Use of this source code is governed by the Apache License 2.0
# that can be found in the LICENSE file.
"""Module related to the EOS various SNMP tests."""

# Mypy does not understand AntaTest.Input typing
# mypy: disable-error-code=attr-defined
from __future__ import annotations

from typing import TYPE_CHECKING, ClassVar, get_args

from pydantic import field_validator

from anta.custom_types import PositiveInteger, SnmpErrorCounter, SnmpPdu
<<<<<<< HEAD
from anta.input_models.snmp import SnmpHost
=======
from anta.input_models.snmp import SnmpHost, SnmpUser
>>>>>>> 529e997e
from anta.models import AntaCommand, AntaTest
from anta.tools import get_value

if TYPE_CHECKING:
    from anta.models import AntaTemplate


class VerifySnmpStatus(AntaTest):
    """Verifies whether the SNMP agent is enabled in a specified VRF.

    Expected Results
    ----------------
    * Success: The test will pass if the SNMP agent is enabled in the specified VRF.
    * Failure: The test will fail if the SNMP agent is disabled in the specified VRF.

    Examples
    --------
    ```yaml
    anta.tests.snmp:
      - VerifySnmpStatus:
          vrf: default
    ```
    """

    description = "Verifies if the SNMP agent is enabled."
    categories: ClassVar[list[str]] = ["snmp"]
    commands: ClassVar[list[AntaCommand | AntaTemplate]] = [AntaCommand(command="show snmp", revision=1)]

    class Input(AntaTest.Input):
        """Input model for the VerifySnmpStatus test."""

        vrf: str = "default"
        """The name of the VRF in which to check for the SNMP agent. Defaults to `default` VRF."""

    @AntaTest.anta_test
    def test(self) -> None:
        """Main test function for VerifySnmpStatus."""
        command_output = self.instance_commands[0].json_output
        if command_output["enabled"] and self.inputs.vrf in command_output["vrfs"]["snmpVrfs"]:
            self.result.is_success()
        else:
            self.result.is_failure(f"SNMP agent disabled in vrf {self.inputs.vrf}")


class VerifySnmpIPv4Acl(AntaTest):
    """Verifies if the SNMP agent has the right number IPv4 ACL(s) configured for a specified VRF.

    Expected Results
    ----------------
    * Success: The test will pass if the SNMP agent has the provided number of IPv4 ACL(s) in the specified VRF.
    * Failure: The test will fail if the SNMP agent has not the right number of IPv4 ACL(s) in the specified VRF.

    Examples
    --------
    ```yaml
    anta.tests.snmp:
      - VerifySnmpIPv4Acl:
          number: 3
          vrf: default
    ```
    """

    description = "Verifies if the SNMP agent has IPv4 ACL(s) configured."
    categories: ClassVar[list[str]] = ["snmp"]
    commands: ClassVar[list[AntaCommand | AntaTemplate]] = [AntaCommand(command="show snmp ipv4 access-list summary", revision=1)]

    class Input(AntaTest.Input):
        """Input model for the VerifySnmpIPv4Acl test."""

        number: PositiveInteger
        """The number of expected IPv4 ACL(s)."""
        vrf: str = "default"
        """The name of the VRF in which to check for the SNMP agent. Defaults to `default` VRF."""

    @AntaTest.anta_test
    def test(self) -> None:
        """Main test function for VerifySnmpIPv4Acl."""
        command_output = self.instance_commands[0].json_output
        ipv4_acl_list = command_output["ipAclList"]["aclList"]
        ipv4_acl_number = len(ipv4_acl_list)
        if ipv4_acl_number != self.inputs.number:
            self.result.is_failure(f"Expected {self.inputs.number} SNMP IPv4 ACL(s) in vrf {self.inputs.vrf} but got {ipv4_acl_number}")
            return

        not_configured_acl = [acl["name"] for acl in ipv4_acl_list if self.inputs.vrf not in acl["configuredVrfs"] or self.inputs.vrf not in acl["activeVrfs"]]

        if not_configured_acl:
            self.result.is_failure(f"SNMP IPv4 ACL(s) not configured or active in vrf {self.inputs.vrf}: {not_configured_acl}")
        else:
            self.result.is_success()


class VerifySnmpIPv6Acl(AntaTest):
    """Verifies if the SNMP agent has the right number IPv6 ACL(s) configured for a specified VRF.

    Expected Results
    ----------------
    * Success: The test will pass if the SNMP agent has the provided number of IPv6 ACL(s) in the specified VRF.
    * Failure: The test will fail if the SNMP agent has not the right number of IPv6 ACL(s) in the specified VRF.

    Examples
    --------
    ```yaml
    anta.tests.snmp:
      - VerifySnmpIPv6Acl:
          number: 3
          vrf: default
    ```
    """

    description = "Verifies if the SNMP agent has IPv6 ACL(s) configured."
    categories: ClassVar[list[str]] = ["snmp"]
    commands: ClassVar[list[AntaCommand | AntaTemplate]] = [AntaCommand(command="show snmp ipv6 access-list summary", revision=1)]

    class Input(AntaTest.Input):
        """Input model for the VerifySnmpIPv6Acl test."""

        number: PositiveInteger
        """The number of expected IPv6 ACL(s)."""
        vrf: str = "default"
        """The name of the VRF in which to check for the SNMP agent. Defaults to `default` VRF."""

    @AntaTest.anta_test
    def test(self) -> None:
        """Main test function for VerifySnmpIPv6Acl."""
        command_output = self.instance_commands[0].json_output
        ipv6_acl_list = command_output["ipv6AclList"]["aclList"]
        ipv6_acl_number = len(ipv6_acl_list)
        if ipv6_acl_number != self.inputs.number:
            self.result.is_failure(f"Expected {self.inputs.number} SNMP IPv6 ACL(s) in vrf {self.inputs.vrf} but got {ipv6_acl_number}")
            return

        acl_not_configured = [acl["name"] for acl in ipv6_acl_list if self.inputs.vrf not in acl["configuredVrfs"] or self.inputs.vrf not in acl["activeVrfs"]]

        if acl_not_configured:
            self.result.is_failure(f"SNMP IPv6 ACL(s) not configured or active in vrf {self.inputs.vrf}: {acl_not_configured}")
        else:
            self.result.is_success()


class VerifySnmpLocation(AntaTest):
    """Verifies the SNMP location of a device.

    Expected Results
    ----------------
    * Success: The test will pass if the SNMP location matches the provided input.
    * Failure: The test will fail if the SNMP location does not match the provided input.

    Examples
    --------
    ```yaml
    anta.tests.snmp:
      - VerifySnmpLocation:
          location: New York
    ```
    """

    categories: ClassVar[list[str]] = ["snmp"]
    commands: ClassVar[list[AntaCommand | AntaTemplate]] = [AntaCommand(command="show snmp", revision=1)]

    class Input(AntaTest.Input):
        """Input model for the VerifySnmpLocation test."""

        location: str
        """Expected SNMP location of the device."""

    @AntaTest.anta_test
    def test(self) -> None:
        """Main test function for VerifySnmpLocation."""
        # Verifies the SNMP location is configured.
        if not (location := get_value(self.instance_commands[0].json_output, "location.location")):
            self.result.is_failure("SNMP location is not configured.")
            return

        # Verifies the expected SNMP location.
        if location != self.inputs.location:
            self.result.is_failure(f"Expected `{self.inputs.location}` as the location, but found `{location}` instead.")
        else:
            self.result.is_success()


class VerifySnmpContact(AntaTest):
    """Verifies the SNMP contact of a device.

    Expected Results
    ----------------
    * Success: The test will pass if the SNMP contact matches the provided input.
    * Failure: The test will fail if the SNMP contact does not match the provided input.

    Examples
    --------
    ```yaml
    anta.tests.snmp:
      - VerifySnmpContact:
          contact: Jon@example.com
    ```
    """

    categories: ClassVar[list[str]] = ["snmp"]
    commands: ClassVar[list[AntaCommand | AntaTemplate]] = [AntaCommand(command="show snmp", revision=1)]

    class Input(AntaTest.Input):
        """Input model for the VerifySnmpContact test."""

        contact: str
        """Expected SNMP contact details of the device."""

    @AntaTest.anta_test
    def test(self) -> None:
        """Main test function for VerifySnmpContact."""
        # Verifies the SNMP contact is configured.
        if not (contact := get_value(self.instance_commands[0].json_output, "contact.contact")):
            self.result.is_failure("SNMP contact is not configured.")
            return

        # Verifies the expected SNMP contact.
        if contact != self.inputs.contact:
            self.result.is_failure(f"Expected `{self.inputs.contact}` as the contact, but found `{contact}` instead.")
        else:
            self.result.is_success()


class VerifySnmpPDUCounters(AntaTest):
    """Verifies the SNMP PDU counters.

    By default, all SNMP PDU counters will be checked for any non-zero values.
    An optional list of specific SNMP PDU(s) can be provided for granular testing.

    Expected Results
    ----------------
    * Success: The test will pass if the SNMP PDU counter(s) are non-zero/greater than zero.
    * Failure: The test will fail if the SNMP PDU counter(s) are zero/None/Not Found.

    Examples
    --------
    ```yaml
    anta.tests.snmp:
      - VerifySnmpPDUCounters:
          pdus:
            - outTrapPdus
            - inGetNextPdus
    ```
    """

    categories: ClassVar[list[str]] = ["snmp"]
    commands: ClassVar[list[AntaCommand | AntaTemplate]] = [AntaCommand(command="show snmp", revision=1)]

    class Input(AntaTest.Input):
        """Input model for the VerifySnmpPDUCounters test."""

        pdus: list[SnmpPdu] | None = None
        """Optional list of SNMP PDU counters to be verified. If not provided, test will verifies all PDU counters."""

    @AntaTest.anta_test
    def test(self) -> None:
        """Main test function for VerifySnmpPDUCounters."""
        snmp_pdus = self.inputs.pdus
        command_output = self.instance_commands[0].json_output

        # Verify SNMP PDU counters.
        if not (pdu_counters := get_value(command_output, "counters")):
            self.result.is_failure("SNMP counters not found.")
            return

        # In case SNMP PDUs not provided, It will check all the update error counters.
        if not snmp_pdus:
            snmp_pdus = list(get_args(SnmpPdu))

        failures = {pdu: value for pdu in snmp_pdus if (value := pdu_counters.get(pdu, "Not Found")) == "Not Found" or value == 0}

        # Check if any failures
        if not failures:
            self.result.is_success()
        else:
            self.result.is_failure(f"The following SNMP PDU counters are not found or have zero PDU counters:\n{failures}")


class VerifySnmpErrorCounters(AntaTest):
    """Verifies the SNMP error counters.

    By default, all  error counters will be checked for any non-zero values.
    An optional list of specific error counters can be provided for granular testing.

    Expected Results
    ----------------
    * Success: The test will pass if the SNMP error counter(s) are zero/None.
    * Failure: The test will fail if the SNMP error counter(s) are non-zero/not None/Not Found or is not configured.

    Examples
    --------
    ```yaml
    anta.tests.snmp:
      - VerifySnmpErrorCounters:
          error_counters:
            - inVersionErrs
            - inBadCommunityNames
    """

    categories: ClassVar[list[str]] = ["snmp"]
    commands: ClassVar[list[AntaCommand | AntaTemplate]] = [AntaCommand(command="show snmp", revision=1)]

    class Input(AntaTest.Input):
        """Input model for the VerifySnmpErrorCounters test."""

        error_counters: list[SnmpErrorCounter] | None = None
        """Optional list of SNMP error counters to be verified. If not provided, test will verifies all error counters."""

    @AntaTest.anta_test
    def test(self) -> None:
        """Main test function for VerifySnmpErrorCounters."""
        error_counters = self.inputs.error_counters
        command_output = self.instance_commands[0].json_output

        # Verify SNMP PDU counters.
        if not (snmp_counters := get_value(command_output, "counters")):
            self.result.is_failure("SNMP counters not found.")
            return

        # In case SNMP error counters not provided, It will check all the error counters.
        if not error_counters:
            error_counters = list(get_args(SnmpErrorCounter))

        error_counters_not_ok = {counter: value for counter in error_counters if (value := snmp_counters.get(counter))}

        # Check if any failures
        if not error_counters_not_ok:
            self.result.is_success()
        else:
            self.result.is_failure(f"The following SNMP error counters are not found or have non-zero error counters:\n{error_counters_not_ok}")


<<<<<<< HEAD
class VerifySnmpNotificationHost(AntaTest):
    """Verifies the SNMP notification host(s) (SNMP manager) configurations.

    This test performs the following checks for each specified host:

     1. Verifies that the SNMP host(s) is configured on the device.
     2. Verifies that the notification type ("trap" or "inform") matches the expected value.
     3. Ensures that UDP port provided matches the expected value.
     4. Ensures the following depending on SNMP version:
        - For SNMP version v1/v2c, a valid community string is set and matches the expected value.
        - For SNMP version v3, a valid user field is set and matches the expected value.
=======
class VerifySnmpHostLogging(AntaTest):
    """Verifies SNMP logging configurations.

    This test performs the following checks:

     1. SNMP logging is enabled globally.
     2. For each specified SNMP host:
         - Host exists in configuration.
         - Host's VRF assignment matches expected value.
>>>>>>> 529e997e

    Expected Results
    ----------------
    * Success: The test will pass if all of the following conditions are met:
<<<<<<< HEAD
        - The SNMP host(s) is configured on the device.
        - The notification type ("trap" or "inform") and UDP port match the expected value.
        - Ensures the following depending on SNMP version:
            - For SNMP version v1/v2c, a community string is set and it matches the expected value.
            - For SNMP version v3, a valid user field is set and matches the expected value.
    * Failure: The test will fail if any of the following conditions is met:
        - The SNMP host(s) is not configured on the device.
        - The notification type ("trap" or "inform") or UDP port do not matches the expected value.
        - Ensures the following depending on SNMP version:
            - For SNMP version v1/v2c, a community string is not matches the expected value.
            - For SNMP version v3, an user field is not matches the expected value.
=======
        - SNMP logging is enabled on the device.
        - All specified hosts are configured with correct VRF assignments.
    * Failure: The test will fail if any of the following conditions is met:
        - SNMP logging is disabled on the device.
        - SNMP host not found in configuration.
        - Host's VRF assignment doesn't match expected value.
>>>>>>> 529e997e

    Examples
    --------
    ```yaml
    anta.tests.snmp:
<<<<<<< HEAD
      - VerifySnmpNotificationHost:
          notification_hosts:
            - hostname: 192.168.1.100
              vrf: default
              notification_type: trap
              version: v1
              udp_port: 162
              community_string: public
              user: public
=======
      - VerifySnmpHostLogging:
          hosts:
            - hostname: 192.168.1.100
              vrf: default
            - hostname: 192.168.1.103
              vrf: MGMT
>>>>>>> 529e997e
    ```
    """

    categories: ClassVar[list[str]] = ["snmp"]
<<<<<<< HEAD
    commands: ClassVar[list[AntaCommand | AntaTemplate]] = [AntaCommand(command="show snmp notification host", revision=1)]

    class Input(AntaTest.Input):
        """Input model for the VerifySnmpNotificationHost test."""

        notification_hosts: list[SnmpHost]
        """List of SNMP host(s)."""

        @field_validator("notification_hosts")
        @classmethod
        def validate_notification_hosts(cls, notification_hosts: list[SnmpHost]) -> list[SnmpHost]:
            """Validate that all required fields are provided in each SNMP Notification Host."""
            for host in notification_hosts:
                if host.version is None:
                    msg = f"{host}; 'version' field missing in the input"
                    raise ValueError(msg)
                if host.version in ["v1", "v2c"] and host.community_string is None:
                    msg = f"{host} Version: {host.version}; 'community_string' field missing in the input"
                    raise ValueError(msg)
                if host.version == "v3" and host.user is None:
                    msg = f"{host} Version: {host.version}; 'user' field missing in the input"
                    raise ValueError(msg)
            return notification_hosts

    @AntaTest.anta_test
    def test(self) -> None:
        """Main test function for VerifySnmpNotificationHost."""
        self.result.is_success()

        # If SNMP is not configured, test fails.
        if not (snmp_hosts := get_value(self.instance_commands[0].json_output, "hosts")):
            self.result.is_failure("No SNMP host is configured.")
            return

        for host in self.inputs.notification_hosts:
            vrf = "" if host.vrf == "default" else host.vrf
            hostname = str(host.hostname)
            notification_type = host.notification_type
            version = host.version
            udp_port = host.udp_port
            community_string = host.community_string
            user = host.user
            default_value = "Not Found"

            host_details = next(
                (host for host in snmp_hosts if (host.get("hostname") == hostname and host.get("protocolVersion") == version and host.get("vrf") == vrf)), None
            )
            # If expected SNMP host is not configured with the specified protocol version, test fails.
            if not host_details:
                self.result.is_failure(f"{host} Version: {version} - Not configured")
                continue

            # If actual notification type do not matches the expected value, test fails.
            if notification_type != (actual_notification_type := get_value(host_details, "notificationType", default_value)):
                self.result.is_failure(f"{host} - Incorrect notification type - Expected: {notification_type} Actual: {actual_notification_type}")

            # If actual udp port do not matches the expected value, test fails.
            if udp_port != (actual_udp_port := get_value(host_details, "port", default_value)):
                self.result.is_failure(f"{host} - Incorrect UDP port - Expected: {udp_port} Actual: {actual_udp_port}")

            user_found = user != (actual_user := get_value(host_details, "v3Params.user", default_value))
            version_user_check = (version == "v3", user_found)

            # If SNMP protocol version is v1 or v2c and actual community string do not matches the expected value, test fails.
            if version in ["v1", "v2c"] and community_string != (actual_community_string := get_value(host_details, "v1v2cParams.communityString", default_value)):
                self.result.is_failure(f"{host} Version: {version} - Incorrect community string - Expected: {community_string} Actual: {actual_community_string}")

            # If SNMP protocol version is v3 and actual user do not matches the expected value, test fails.
            elif all(version_user_check):
                self.result.is_failure(f"{host} Version: {version} - Incorrect user - Expected: {user} Actual: {actual_user}")
=======
    commands: ClassVar[list[AntaCommand | AntaTemplate]] = [AntaCommand(command="show snmp", revision=1)]

    class Input(AntaTest.Input):
        """Input model for the VerifySnmpHostLogging test."""

        hosts: list[SnmpHost]
        """List of SNMP hosts."""

    @AntaTest.anta_test
    def test(self) -> None:
        """Main test function for VerifySnmpHostLogging."""
        self.result.is_success()

        command_output = self.instance_commands[0].json_output.get("logging", {})
        # If SNMP logging is disabled, test fails.
        if not command_output.get("loggingEnabled"):
            self.result.is_failure("SNMP logging is disabled")
            return

        host_details = command_output.get("hosts", {})

        for host in self.inputs.hosts:
            hostname = str(host.hostname)
            vrf = host.vrf
            actual_snmp_host = host_details.get(hostname, {})

            # If SNMP host is not configured on the device, test fails.
            if not actual_snmp_host:
                self.result.is_failure(f"{host} - Not configured")
                continue

            # If VRF is not matches the expected value, test fails.
            actual_vrf = "default" if (vrf_name := actual_snmp_host.get("vrf")) == "" else vrf_name
            if actual_vrf != vrf:
                self.result.is_failure(f"{host} - Incorrect VRF - Actual: {actual_vrf}")


class VerifySnmpUser(AntaTest):
    """Verifies the SNMP user configurations.

    This test performs the following checks for each specified user:

      1. User exists in SNMP configuration.
      2. Group assignment is correct.
      3. For SNMPv3 users only:
          - Authentication type matches (if specified)
          - Privacy type matches (if specified)

    Expected Results
    ----------------
    * Success: If all of the following conditions are met:
        - All users exist with correct group assignments.
        - SNMPv3 authentication and privacy types match specified values.
    * Failure: If any of the following occur:
        - User not found in SNMP configuration.
        - Incorrect group assignment.
        - For SNMPv3: Mismatched authentication or privacy types.

    Examples
    --------
    ```yaml
    anta.tests.snmp:
      - VerifySnmpUser:
          snmp_users:
            - username: test
              group_name: test_group
              version: v3
              auth_type: MD5
              priv_type: AES-128
    ```
    """

    categories: ClassVar[list[str]] = ["snmp"]
    commands: ClassVar[list[AntaCommand | AntaTemplate]] = [AntaCommand(command="show snmp user", revision=1)]

    class Input(AntaTest.Input):
        """Input model for the VerifySnmpUser test."""

        snmp_users: list[SnmpUser]
        """List of SNMP users."""

        @field_validator("snmp_users")
        @classmethod
        def validate_snmp_users(cls, snmp_users: list[SnmpUser]) -> list[SnmpUser]:
            """Validate that 'auth_type' or 'priv_type' field is provided in each SNMPv3 user."""
            for user in snmp_users:
                if user.version == "v3" and not (user.auth_type or user.priv_type):
                    msg = f"{user} 'auth_type' or 'priv_type' field is required with 'version: v3'"
                    raise ValueError(msg)
            return snmp_users

    @AntaTest.anta_test
    def test(self) -> None:
        """Main test function for VerifySnmpUser."""
        self.result.is_success()

        for user in self.inputs.snmp_users:
            # Verify SNMP user details.
            if not (user_details := get_value(self.instance_commands[0].json_output, f"usersByVersion.{user.version}.users.{user.username}")):
                self.result.is_failure(f"{user} - Not found")
                continue

            if user.group_name != (act_group := user_details.get("groupName", "Not Found")):
                self.result.is_failure(f"{user} - Incorrect user group - Actual: {act_group}")

            if user.version == "v3":
                if user.auth_type and (act_auth_type := get_value(user_details, "v3Params.authType", "Not Found")) != user.auth_type:
                    self.result.is_failure(f"{user} - Incorrect authentication type - Expected: {user.auth_type} Actual: {act_auth_type}")

                if user.priv_type and (act_encryption := get_value(user_details, "v3Params.privType", "Not Found")) != user.priv_type:
                    self.result.is_failure(f"{user} - Incorrect privacy type - Expected: {user.priv_type} Actual: {act_encryption}")
>>>>>>> 529e997e
<|MERGE_RESOLUTION|>--- conflicted
+++ resolved
@@ -12,11 +12,7 @@
 from pydantic import field_validator
 
 from anta.custom_types import PositiveInteger, SnmpErrorCounter, SnmpPdu
-<<<<<<< HEAD
-from anta.input_models.snmp import SnmpHost
-=======
 from anta.input_models.snmp import SnmpHost, SnmpUser
->>>>>>> 529e997e
 from anta.models import AntaCommand, AntaTest
 from anta.tools import get_value
 
@@ -348,7 +344,153 @@
             self.result.is_failure(f"The following SNMP error counters are not found or have non-zero error counters:\n{error_counters_not_ok}")
 
 
-<<<<<<< HEAD
+class VerifySnmpHostLogging(AntaTest):
+    """Verifies SNMP logging configurations.
+
+    This test performs the following checks:
+
+     1. SNMP logging is enabled globally.
+     2. For each specified SNMP host:
+         - Host exists in configuration.
+         - Host's VRF assignment matches expected value.
+
+    Expected Results
+    ----------------
+    * Success: The test will pass if all of the following conditions are met:
+        - SNMP logging is enabled on the device.
+        - All specified hosts are configured with correct VRF assignments.
+    * Failure: The test will fail if any of the following conditions is met:
+        - SNMP logging is disabled on the device.
+        - SNMP host not found in configuration.
+        - Host's VRF assignment doesn't match expected value.
+
+    Examples
+    --------
+    ```yaml
+    anta.tests.snmp:
+      - VerifySnmpHostLogging:
+          hosts:
+            - hostname: 192.168.1.100
+              vrf: default
+            - hostname: 192.168.1.103
+              vrf: MGMT
+    ```
+    """
+
+    categories: ClassVar[list[str]] = ["snmp"]
+    commands: ClassVar[list[AntaCommand | AntaTemplate]] = [AntaCommand(command="show snmp", revision=1)]
+
+    class Input(AntaTest.Input):
+        """Input model for the VerifySnmpHostLogging test."""
+
+        hosts: list[SnmpHost]
+        """List of SNMP hosts."""
+
+    @AntaTest.anta_test
+    def test(self) -> None:
+        """Main test function for VerifySnmpHostLogging."""
+        self.result.is_success()
+
+        command_output = self.instance_commands[0].json_output.get("logging", {})
+        # If SNMP logging is disabled, test fails.
+        if not command_output.get("loggingEnabled"):
+            self.result.is_failure("SNMP logging is disabled")
+            return
+
+        host_details = command_output.get("hosts", {})
+
+        for host in self.inputs.hosts:
+            hostname = str(host.hostname)
+            vrf = host.vrf
+            actual_snmp_host = host_details.get(hostname, {})
+
+            # If SNMP host is not configured on the device, test fails.
+            if not actual_snmp_host:
+                self.result.is_failure(f"{host} - Not configured")
+                continue
+
+            # If VRF is not matches the expected value, test fails.
+            actual_vrf = "default" if (vrf_name := actual_snmp_host.get("vrf")) == "" else vrf_name
+            if actual_vrf != vrf:
+                self.result.is_failure(f"{host} - Incorrect VRF - Actual: {actual_vrf}")
+
+
+class VerifySnmpUser(AntaTest):
+    """Verifies the SNMP user configurations.
+
+    This test performs the following checks for each specified user:
+
+      1. User exists in SNMP configuration.
+      2. Group assignment is correct.
+      3. For SNMPv3 users only:
+          - Authentication type matches (if specified)
+          - Privacy type matches (if specified)
+
+    Expected Results
+    ----------------
+    * Success: If all of the following conditions are met:
+        - All users exist with correct group assignments.
+        - SNMPv3 authentication and privacy types match specified values.
+    * Failure: If any of the following occur:
+        - User not found in SNMP configuration.
+        - Incorrect group assignment.
+        - For SNMPv3: Mismatched authentication or privacy types.
+
+    Examples
+    --------
+    ```yaml
+    anta.tests.snmp:
+      - VerifySnmpUser:
+          snmp_users:
+            - username: test
+              group_name: test_group
+              version: v3
+              auth_type: MD5
+              priv_type: AES-128
+    ```
+    """
+
+    categories: ClassVar[list[str]] = ["snmp"]
+    commands: ClassVar[list[AntaCommand | AntaTemplate]] = [AntaCommand(command="show snmp user", revision=1)]
+
+    class Input(AntaTest.Input):
+        """Input model for the VerifySnmpUser test."""
+
+        snmp_users: list[SnmpUser]
+        """List of SNMP users."""
+
+        @field_validator("snmp_users")
+        @classmethod
+        def validate_snmp_users(cls, snmp_users: list[SnmpUser]) -> list[SnmpUser]:
+            """Validate that 'auth_type' or 'priv_type' field is provided in each SNMPv3 user."""
+            for user in snmp_users:
+                if user.version == "v3" and not (user.auth_type or user.priv_type):
+                    msg = f"{user} 'auth_type' or 'priv_type' field is required with 'version: v3'"
+                    raise ValueError(msg)
+            return snmp_users
+
+    @AntaTest.anta_test
+    def test(self) -> None:
+        """Main test function for VerifySnmpUser."""
+        self.result.is_success()
+
+        for user in self.inputs.snmp_users:
+            # Verify SNMP user details.
+            if not (user_details := get_value(self.instance_commands[0].json_output, f"usersByVersion.{user.version}.users.{user.username}")):
+                self.result.is_failure(f"{user} - Not found")
+                continue
+
+            if user.group_name != (act_group := user_details.get("groupName", "Not Found")):
+                self.result.is_failure(f"{user} - Incorrect user group - Actual: {act_group}")
+
+            if user.version == "v3":
+                if user.auth_type and (act_auth_type := get_value(user_details, "v3Params.authType", "Not Found")) != user.auth_type:
+                    self.result.is_failure(f"{user} - Incorrect authentication type - Expected: {user.auth_type} Actual: {act_auth_type}")
+
+                if user.priv_type and (act_encryption := get_value(user_details, "v3Params.privType", "Not Found")) != user.priv_type:
+                    self.result.is_failure(f"{user} - Incorrect privacy type - Expected: {user.priv_type} Actual: {act_encryption}")
+
+
 class VerifySnmpNotificationHost(AntaTest):
     """Verifies the SNMP notification host(s) (SNMP manager) configurations.
 
@@ -360,22 +502,10 @@
      4. Ensures the following depending on SNMP version:
         - For SNMP version v1/v2c, a valid community string is set and matches the expected value.
         - For SNMP version v3, a valid user field is set and matches the expected value.
-=======
-class VerifySnmpHostLogging(AntaTest):
-    """Verifies SNMP logging configurations.
-
-    This test performs the following checks:
-
-     1. SNMP logging is enabled globally.
-     2. For each specified SNMP host:
-         - Host exists in configuration.
-         - Host's VRF assignment matches expected value.
->>>>>>> 529e997e
 
     Expected Results
     ----------------
     * Success: The test will pass if all of the following conditions are met:
-<<<<<<< HEAD
         - The SNMP host(s) is configured on the device.
         - The notification type ("trap" or "inform") and UDP port match the expected value.
         - Ensures the following depending on SNMP version:
@@ -387,20 +517,11 @@
         - Ensures the following depending on SNMP version:
             - For SNMP version v1/v2c, a community string is not matches the expected value.
             - For SNMP version v3, an user field is not matches the expected value.
-=======
-        - SNMP logging is enabled on the device.
-        - All specified hosts are configured with correct VRF assignments.
-    * Failure: The test will fail if any of the following conditions is met:
-        - SNMP logging is disabled on the device.
-        - SNMP host not found in configuration.
-        - Host's VRF assignment doesn't match expected value.
->>>>>>> 529e997e
-
-    Examples
-    --------
-    ```yaml
-    anta.tests.snmp:
-<<<<<<< HEAD
+
+    Examples
+    --------
+    ```yaml
+    anta.tests.snmp:
       - VerifySnmpNotificationHost:
           notification_hosts:
             - hostname: 192.168.1.100
@@ -410,19 +531,10 @@
               udp_port: 162
               community_string: public
               user: public
-=======
-      - VerifySnmpHostLogging:
-          hosts:
-            - hostname: 192.168.1.100
-              vrf: default
-            - hostname: 192.168.1.103
-              vrf: MGMT
->>>>>>> 529e997e
-    ```
-    """
-
-    categories: ClassVar[list[str]] = ["snmp"]
-<<<<<<< HEAD
+    ```
+    """
+
+    categories: ClassVar[list[str]] = ["snmp"]
     commands: ClassVar[list[AntaCommand | AntaTemplate]] = [AntaCommand(command="show snmp notification host", revision=1)]
 
     class Input(AntaTest.Input):
@@ -492,117 +604,4 @@
 
             # If SNMP protocol version is v3 and actual user do not matches the expected value, test fails.
             elif all(version_user_check):
-                self.result.is_failure(f"{host} Version: {version} - Incorrect user - Expected: {user} Actual: {actual_user}")
-=======
-    commands: ClassVar[list[AntaCommand | AntaTemplate]] = [AntaCommand(command="show snmp", revision=1)]
-
-    class Input(AntaTest.Input):
-        """Input model for the VerifySnmpHostLogging test."""
-
-        hosts: list[SnmpHost]
-        """List of SNMP hosts."""
-
-    @AntaTest.anta_test
-    def test(self) -> None:
-        """Main test function for VerifySnmpHostLogging."""
-        self.result.is_success()
-
-        command_output = self.instance_commands[0].json_output.get("logging", {})
-        # If SNMP logging is disabled, test fails.
-        if not command_output.get("loggingEnabled"):
-            self.result.is_failure("SNMP logging is disabled")
-            return
-
-        host_details = command_output.get("hosts", {})
-
-        for host in self.inputs.hosts:
-            hostname = str(host.hostname)
-            vrf = host.vrf
-            actual_snmp_host = host_details.get(hostname, {})
-
-            # If SNMP host is not configured on the device, test fails.
-            if not actual_snmp_host:
-                self.result.is_failure(f"{host} - Not configured")
-                continue
-
-            # If VRF is not matches the expected value, test fails.
-            actual_vrf = "default" if (vrf_name := actual_snmp_host.get("vrf")) == "" else vrf_name
-            if actual_vrf != vrf:
-                self.result.is_failure(f"{host} - Incorrect VRF - Actual: {actual_vrf}")
-
-
-class VerifySnmpUser(AntaTest):
-    """Verifies the SNMP user configurations.
-
-    This test performs the following checks for each specified user:
-
-      1. User exists in SNMP configuration.
-      2. Group assignment is correct.
-      3. For SNMPv3 users only:
-          - Authentication type matches (if specified)
-          - Privacy type matches (if specified)
-
-    Expected Results
-    ----------------
-    * Success: If all of the following conditions are met:
-        - All users exist with correct group assignments.
-        - SNMPv3 authentication and privacy types match specified values.
-    * Failure: If any of the following occur:
-        - User not found in SNMP configuration.
-        - Incorrect group assignment.
-        - For SNMPv3: Mismatched authentication or privacy types.
-
-    Examples
-    --------
-    ```yaml
-    anta.tests.snmp:
-      - VerifySnmpUser:
-          snmp_users:
-            - username: test
-              group_name: test_group
-              version: v3
-              auth_type: MD5
-              priv_type: AES-128
-    ```
-    """
-
-    categories: ClassVar[list[str]] = ["snmp"]
-    commands: ClassVar[list[AntaCommand | AntaTemplate]] = [AntaCommand(command="show snmp user", revision=1)]
-
-    class Input(AntaTest.Input):
-        """Input model for the VerifySnmpUser test."""
-
-        snmp_users: list[SnmpUser]
-        """List of SNMP users."""
-
-        @field_validator("snmp_users")
-        @classmethod
-        def validate_snmp_users(cls, snmp_users: list[SnmpUser]) -> list[SnmpUser]:
-            """Validate that 'auth_type' or 'priv_type' field is provided in each SNMPv3 user."""
-            for user in snmp_users:
-                if user.version == "v3" and not (user.auth_type or user.priv_type):
-                    msg = f"{user} 'auth_type' or 'priv_type' field is required with 'version: v3'"
-                    raise ValueError(msg)
-            return snmp_users
-
-    @AntaTest.anta_test
-    def test(self) -> None:
-        """Main test function for VerifySnmpUser."""
-        self.result.is_success()
-
-        for user in self.inputs.snmp_users:
-            # Verify SNMP user details.
-            if not (user_details := get_value(self.instance_commands[0].json_output, f"usersByVersion.{user.version}.users.{user.username}")):
-                self.result.is_failure(f"{user} - Not found")
-                continue
-
-            if user.group_name != (act_group := user_details.get("groupName", "Not Found")):
-                self.result.is_failure(f"{user} - Incorrect user group - Actual: {act_group}")
-
-            if user.version == "v3":
-                if user.auth_type and (act_auth_type := get_value(user_details, "v3Params.authType", "Not Found")) != user.auth_type:
-                    self.result.is_failure(f"{user} - Incorrect authentication type - Expected: {user.auth_type} Actual: {act_auth_type}")
-
-                if user.priv_type and (act_encryption := get_value(user_details, "v3Params.privType", "Not Found")) != user.priv_type:
-                    self.result.is_failure(f"{user} - Incorrect privacy type - Expected: {user.priv_type} Actual: {act_encryption}")
->>>>>>> 529e997e
+                self.result.is_failure(f"{host} Version: {version} - Incorrect user - Expected: {user} Actual: {actual_user}")