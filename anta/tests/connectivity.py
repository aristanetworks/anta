# Copyright (c) 2023-2025 Arista Networks, Inc.
# Use of this source code is governed by the Apache License 2.0
# that can be found in the LICENSE file.
"""Module related to various connectivity tests."""

# Mypy does not understand AntaTest.Input typing
# mypy: disable-error-code=attr-defined
from __future__ import annotations

import re
from typing import ClassVar, TypeVar

from pydantic import field_validator

from anta.input_models.connectivity import Host, LLDPNeighbor, Neighbor
from anta.models import AntaCommand, AntaTemplate, AntaTest

# Using a TypeVar for the Host model since mypy thinks it's a ClassVar and not a valid type when used in field validators
T = TypeVar("T", bound=Host)


class VerifyReachability(AntaTest):
    """Test network reachability to one or many destination IP(s).

    Expected Results
    ----------------
    * Success: The test will pass if all destination IP(s) are reachable.
    * Failure: The test will fail if one or many destination IP(s) are unreachable.

    Examples
    --------
    ```yaml
    anta.tests.connectivity:
      - VerifyReachability:
          hosts:
            - source: Management0
              destination: 1.1.1.1
              vrf: MGMT
              df_bit: True
              size: 100
              reachable: true
            - destination: 8.8.8.8
              vrf: MGMT
              df_bit: True
              size: 100
            - source: fd12:3456:789a:1::1
              destination: fd12:3456:789a:1::2
              vrf: default
              df_bit: True
              size: 100
              reachable: false
    ```
    """

    categories: ClassVar[list[str]] = ["connectivity"]
    # Template uses '{size}{df_bit}' without space since df_bit includes leading space when enabled
    commands: ClassVar[list[AntaCommand | AntaTemplate]] = [
        AntaTemplate(template="ping vrf {vrf} {destination}{source} size {size}{df_bit} repeat {repeat}", revision=1)
    ]

    class Input(AntaTest.Input):
        """Input model for the VerifyReachability test."""

        hosts: list[Host]
        """List of host to ping."""
        Host: ClassVar[type[Host]] = Host
        """To maintain backward compatibility."""

        @field_validator("hosts")
        @classmethod
        def validate_hosts(cls, hosts: list[T]) -> list[T]:
            """Validate the 'destination' and 'source' IP address family in each host."""
            for host in hosts:
                if host.source and not isinstance(host.source, str) and host.destination.version != host.source.version:
                    msg = f"{host} IP address family for destination does not match source"
                    raise ValueError(msg)
            return hosts

    def render(self, template: AntaTemplate) -> list[AntaCommand]:
        """Render the template for each host in the input list."""
        return [
            template.render(
                destination=host.destination,
                source=f" source {host.source}" if host.source else "",
                vrf=host.vrf,
                repeat=host.repeat,
                size=host.size,
                df_bit=" df-bit" if host.df_bit else "",
            )
            for host in self.inputs.hosts
        ]

    @AntaTest.anta_test
    def test(self) -> None:
        """Main test function for VerifyReachability."""
<<<<<<< HEAD
        for command, host in zip(self.instance_commands, self.inputs.hosts):
=======
        self.result.is_success()

        for command, host in zip(self.instance_commands, self.inputs.hosts, strict=False):
>>>>>>> 5b947b7e
            message = command.json_output["messages"][0]

            # Create an atomic result for each host
            host_result = self.result.add(description=str(host), inputs=host)

            if "Network is unreachable" in message:
                if host.reachable:
                    host_result.is_failure("Unreachable")
                else:
                    # If the network is unreachable and the host is expected to be unreachable, the test passes
                    host_result.is_success()
                continue

            # Retrieve the received packet count, limiting the number of digits to avoid ReDoS vulnerability. Thanks to Sonar!
            pattern = re.compile(r"(\d{1,20})\s+received")
            matches = pattern.findall(message)
            if not matches:
                host_result.is_failure(f"Error when executing ping: '{message.rstrip()}'")
                continue
            received_packets = int(matches[0])

            if host.reachable:
                if received_packets == host.repeat:
                    host_result.is_success()
                else:
                    host_result.is_failure(f"Packet loss detected - Transmitted: {host.repeat} Received: {received_packets}")
                continue
            if received_packets != 0:
                host_result.is_failure("Destination is expected to be unreachable but found reachable")
                continue
            # If we reach this point, the host is unreachable and there are no received packet as expected
            host_result.is_success()


class VerifyLLDPNeighbors(AntaTest):
    """Verifies the connection status of the specified LLDP (Link Layer Discovery Protocol) neighbors.

    This test performs the following checks for each specified LLDP neighbor:

      1. Confirming matching ports on both local and neighboring devices.
      2. Ensuring compatibility of device names and interface identifiers.
      3. Verifying neighbor configurations match expected values per interface; extra neighbors are ignored.

    Expected Results
    ----------------
    * Success: The test will pass if all the provided LLDP neighbors are present and correctly connected to the specified port and device.
    * Failure: The test will fail if any of the following conditions are met:
        - The provided LLDP neighbor is not found in the LLDP table.
        - The system name or port of the LLDP neighbor does not match the expected information.

    Examples
    --------
    ```yaml
    anta.tests.connectivity:
      - VerifyLLDPNeighbors:
          require_fqdn: False
          neighbors:
            - port: Ethernet1
              neighbor_device: DC1-SPINE1
              neighbor_port: Ethernet1
            - port: Ethernet2
              neighbor_device: DC1-SPINE2
              neighbor_port: Ethernet1
      - VerifyLLDPNeighbors:
          require_fqdn: True
          neighbors:
            - port: Ethernet1
              neighbor_device: DC1-SPINE1.local.com
              neighbor_port: Ethernet1
    ```
    """

    categories: ClassVar[list[str]] = ["connectivity"]
    commands: ClassVar[list[AntaCommand | AntaTemplate]] = [AntaCommand(command="show lldp neighbors detail", revision=1)]

    class Input(AntaTest.Input):
        """Input model for the VerifyLLDPNeighbors test."""

        neighbors: list[LLDPNeighbor]
        """List of LLDP neighbors."""
        require_fqdn: bool = True
        """If True (default), neighbor_device must exactly match the neighbor FQDN system name. If False, only the hostname portion is used for matching."""
        Neighbor: ClassVar[type[Neighbor]] = Neighbor
        """To maintain backward compatibility."""

    @AntaTest.anta_test
    def test(self) -> None:
        """Main test function for VerifyLLDPNeighbors."""
        self.result.is_success()

        output = self.instance_commands[0].json_output["lldpNeighbors"]
        for neighbor in self.inputs.neighbors:
            if neighbor.port not in output:
                self.result.is_failure(f"{neighbor} - Port not found")
                continue

            if len(lldp_neighbor_info := output[neighbor.port]["lldpNeighborInfo"]) == 0:
                self.result.is_failure(f"{neighbor} - No LLDP neighbors")
                continue

            # Check if the system name and neighbor port matches
            match_found = any(
                (info["systemName"] if self.inputs.require_fqdn else info["systemName"].split(".")[0]) == neighbor.neighbor_device
                and info["neighborInterfaceInfo"]["interfaceId_v2"] == neighbor.neighbor_port
                for info in lldp_neighbor_info
            )
            if not match_found:
                failure_msg = [
                    f"{info['systemName'] if self.inputs.require_fqdn else info['systemName'].split('.')[0]}/{info['neighborInterfaceInfo']['interfaceId_v2']}"
                    for info in lldp_neighbor_info
                ]
                self.result.is_failure(f"{neighbor} - Wrong LLDP neighbors: {', '.join(failure_msg)}")<|MERGE_RESOLUTION|>--- conflicted
+++ resolved
@@ -93,13 +93,7 @@
     @AntaTest.anta_test
     def test(self) -> None:
         """Main test function for VerifyReachability."""
-<<<<<<< HEAD
-        for command, host in zip(self.instance_commands, self.inputs.hosts):
-=======
-        self.result.is_success()
-
-        for command, host in zip(self.instance_commands, self.inputs.hosts, strict=False):
->>>>>>> 5b947b7e
+        for command, host in zip(self.instance_commands, self.inputs.hosts, strict=True):
             message = command.json_output["messages"][0]
 
             # Create an atomic result for each host
