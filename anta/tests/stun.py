# Copyright (c) 2023-2024 Arista Networks, Inc.
# Use of this source code is governed by the Apache License 2.0
# that can be found in the LICENSE file.
"""Test functions related to various STUN settings."""

# Mypy does not understand AntaTest.Input typing
# mypy: disable-error-code=attr-defined
from __future__ import annotations

from ipaddress import IPv4Address
from typing import ClassVar

from pydantic import BaseModel

from anta.custom_types import Port
from anta.models import AntaCommand, AntaTemplate, AntaTest
from anta.tools import get_failed_logs, get_value


class VerifyStunClient(AntaTest):
<<<<<<< HEAD
    """Verifies the configuration of the STUN client, specifically the IPv4 source address and port.

    Optionally, it can also verify the public address and port.
=======
    """Verifies STUN client settings, including local IP/port and optionally public IP/port.
>>>>>>> 27a16999

    Expected Results
    ----------------
    * Success: The test will pass if the STUN client is correctly configured with the specified IPv4 source address/port and public address/port.
    * Failure: The test will fail if the STUN client is not configured or if the IPv4 source address, public address, or port details are incorrect.

    Examples
    --------
    ```yaml
    anta.tests.stun:
      - VerifyStunClient:
          stun_clients:
            - source_address: 172.18.3.2
              public_address: 172.18.3.21
              source_port: 4500
              public_port: 6006
            - source_address: 100.64.3.2
              public_address: 100.64.3.21
              source_port: 4500
              public_port: 6006
    ```
    """

    categories: ClassVar[list[str]] = ["stun"]
    commands: ClassVar[list[AntaCommand | AntaTemplate]] = [AntaTemplate(template="show stun client translations {source_address} {source_port}")]

    class Input(AntaTest.Input):
        """Input model for the VerifyStunClient test."""

        stun_clients: list[ClientAddress]

        class ClientAddress(BaseModel):
            """Source and public address/port details of STUN client."""

            source_address: IPv4Address
            """IPv4 source address of STUN client."""
            source_port: Port = 4500
            """Source port number for STUN client."""
            public_address: IPv4Address | None = None
            """Optional IPv4 public address of STUN client."""
            public_port: Port | None = None
            """Optional public port number for STUN client."""

    def render(self, template: AntaTemplate) -> list[AntaCommand]:
        """Render the template for each STUN translation."""
        return [template.render(source_address=client.source_address, source_port=client.source_port) for client in self.inputs.stun_clients]

    @AntaTest.anta_test
    def test(self) -> None:
        """Main test function for VerifyStunClient."""
        self.result.is_success()

        # Iterate over each command output and corresponding client input
        for command, client_input in zip(self.instance_commands, self.inputs.stun_clients):
            bindings = command.json_output["bindings"]
            source_address = str(command.params.source_address)
            source_port = command.params.source_port

            # If no bindings are found for the STUN client, mark the test as a failure and continue with the next client
            if not bindings:
                self.result.is_failure(f"STUN client transaction for source `{source_address}:{source_port}` is not found.")
                continue

            # Extract the public address and port from the client input
            public_address = client_input.public_address
            public_port = client_input.public_port

            # Extract the transaction ID from the bindings
            transaction_id = next(iter(bindings.keys()))

            # Prepare the actual and expected STUN data for comparison
            actual_stun_data = {
                "source ip": get_value(bindings, f"{transaction_id}.sourceAddress.ip"),
                "source port": get_value(bindings, f"{transaction_id}.sourceAddress.port"),
            }
            expected_stun_data = {"source ip": source_address, "source port": source_port}

            # If public address is provided, add it to the actual and expected STUN data
            if public_address is not None:
                actual_stun_data["public ip"] = get_value(bindings, f"{transaction_id}.publicAddress.ip")
                expected_stun_data["public ip"] = str(public_address)

            # If public port is provided, add it to the actual and expected STUN data
            if public_port is not None:
                actual_stun_data["public port"] = get_value(bindings, f"{transaction_id}.publicAddress.port")
                expected_stun_data["public port"] = public_port

            # If the actual STUN data does not match the expected STUN data, mark the test as failure
            if actual_stun_data != expected_stun_data:
                failed_log = get_failed_logs(expected_stun_data, actual_stun_data)
                self.result.is_failure(f"For STUN source `{source_address}:{source_port}`:{failed_log}")


class VerifyStunServer(AntaTest):
    """Verifies the STUN server status is enabled and running.

    Expected Results
    ----------------
    * Success: The test will pass if the STUN server status is enabled and running.
    * Failure: The test will fail if the STUN server is disabled or not running.

    Examples
    --------
    ```yaml
    anta.tests.stun:
      - VerifyStunServer:
    ```
    """

    categories: ClassVar[list[str]] = ["stun"]
    commands: ClassVar[list[AntaCommand | AntaTemplate]] = [AntaCommand(command="show stun server status", revision=1)]

    @AntaTest.anta_test
    def test(self) -> None:
        """Main test function for VerifyStunServer."""
        command_output = self.instance_commands[0].json_output
        status_disabled = not command_output.get("enabled")
        not_running = command_output.get("pid") == 0

        if status_disabled and not_running:
            self.result.is_failure("STUN server status is disabled and not running.")
        elif status_disabled:
            self.result.is_failure("STUN server status is disabled.")
        elif not_running:
            self.result.is_failure("STUN server is not running.")
        else:
            self.result.is_success()<|MERGE_RESOLUTION|>--- conflicted
+++ resolved
@@ -18,13 +18,7 @@
 
 
 class VerifyStunClient(AntaTest):
-<<<<<<< HEAD
-    """Verifies the configuration of the STUN client, specifically the IPv4 source address and port.
-
-    Optionally, it can also verify the public address and port.
-=======
     """Verifies STUN client settings, including local IP/port and optionally public IP/port.
->>>>>>> 27a16999
 
     Expected Results
     ----------------
