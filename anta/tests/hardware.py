--- conflicted
+++ resolved
@@ -521,15 +521,6 @@
                     )
 
 
-<<<<<<< HEAD
-class VerifyModuleStatus(AntaTest):
-    """Verifies the status of all modules in a modular system.
-
-    Expected Results
-    ----------------
-    * Success: The test will pass if The test passes supervisor state is valid (active/standby), card slots match expected state, and power is stable.
-    * Failure: The test will fail if no supervisor is active or in standby, card slots are in an incorrect state, or if power is unstable.
-=======
 class VerifyAbsenceOfLinecards(AntaTest):
     """Verifies that specific linecards are not present in the device inventory.
 
@@ -583,22 +574,66 @@
     ----------------
     * Success:  The test will pass if all linecards and fabric cards are initialized and the number of fabric interrupts does not exceed the specified threshold.
     * Failure: The test will fail if any linecards or fabric card is not initialized, or if the count of fabric interrupts is over the threshold.
->>>>>>> c3b67ae1
-
-    Examples
-    --------
-    ```yaml
-    anta.tests.hardware:
-<<<<<<< HEAD
+
+    Examples
+    --------
+    ```yaml
+    anta.tests.hardware:
+      - VerifyChassisHealth:
+    ```
+    """
+
+    categories: ClassVar[list[str]] = ["hardware"]
+    commands: ClassVar[list[AntaCommand | AntaTemplate]] = [AntaCommand(command="show platform sand health", revision=1)]
+
+    class Input(AntaTest.Input):
+        """Input model for the VerifyChassisHealth test."""
+
+        max_fabric_interrupts: int = 0
+        """The maximum number of allowed fabric interrupts."""
+
+    @skip_on_platforms(["cEOSLab", "vEOS-lab", "cEOSCloudLab", "vEOS"])
+    @AntaTest.anta_test
+    def test(self) -> None:
+        """Main test function for VerifyChassisHealth."""
+        self.result.is_success()
+        command_output = self.instance_commands[0].json_output
+
+        # Verify all line cards for initialization
+        if linecards_not_initialized := command_output["linecardsNotInitialized"]:
+            for card in linecards_not_initialized:
+                self.result.is_failure(f"Linecard: {card} - Not initialized")
+
+        # Verify all fabric cards for initialization
+        if fabric_cards_not_initialized := command_output["fabricCardsNotInitialized"]:
+            for card in fabric_cards_not_initialized:
+                self.result.is_failure(f"Fabric card: {card} - Not initialized")
+
+        # Verify fabric interrupts
+        for fabric, fabric_details in command_output["fabricInterruptOccurrences"].items():
+            if (interrupt_count := fabric_details["count"]) > self.inputs.max_fabric_interrupts:
+                self.result.is_failure(
+                    f"Fabric: {fabric} - Fabric interrupts above threshold - Expected: <= {self.inputs.max_fabric_interrupts} Actual: {interrupt_count}"
+                )
+
+
+class VerifyModuleStatus(AntaTest):
+    """Verifies the status of all modules in a modular system.
+
+    Expected Results
+    ----------------
+    * Success: The test will pass if The test passes supervisor state is valid (active/standby), card slots match expected state, and power is stable.
+    * Failure: The test will fail if no supervisor is active or in standby, card slots are in an incorrect state, or if power is unstable.
+
+    Examples
+    --------
+    ```yaml
+    anta.tests.hardware:
       - VerifyModuleStatus:
-=======
-      - VerifyChassisHealth:
->>>>>>> c3b67ae1
-    ```
-    """
-
-    categories: ClassVar[list[str]] = ["hardware"]
-<<<<<<< HEAD
+    ```
+    """
+
+    categories: ClassVar[list[str]] = ["hardware"]
     commands: ClassVar[list[AntaCommand | AntaTemplate]] = [
         AntaCommand(command="show module", revision=1),
         AntaCommand(command="show module power", revision=1),
@@ -611,20 +646,10 @@
             "failed", "disabledUntilSystemUpgrade", "ok", "poweredOff", "active", "disabled", "upgradingFpga", "poweringOn", "unknown", "standby"
         ] = "ok"
         """Specify the module state for all modules except the primary and secondary modules."""
-=======
-    commands: ClassVar[list[AntaCommand | AntaTemplate]] = [AntaCommand(command="show platform sand health", revision=1)]
-
-    class Input(AntaTest.Input):
-        """Input model for the VerifyChassisHealth test."""
-
-        max_fabric_interrupts: int = 0
-        """The maximum number of allowed fabric interrupts."""
->>>>>>> c3b67ae1
-
-    @skip_on_platforms(["cEOSLab", "vEOS-lab", "cEOSCloudLab", "vEOS"])
-    @AntaTest.anta_test
-    def test(self) -> None:
-<<<<<<< HEAD
+
+    @skip_on_platforms(["cEOSLab", "vEOS-lab", "cEOSCloudLab", "vEOS"])
+    @AntaTest.anta_test
+    def test(self) -> None:
         """Main test function for VerifyModuleStatus."""
         self.result.is_success()
         show_module_cmd_output = self.instance_commands[0].json_output
@@ -663,26 +688,4 @@
             for riser, details in module_details["risers"].items():
                 # Verify the stability of the power supply
                 if power_good_state := not details["powerGood"]:
-                    self.result.is_failure(f"Supervisor: {module} Riser {riser} - Power supply is not stable - Expected: True, Actual: {power_good_state}")
-=======
-        """Main test function for VerifyChassisHealth."""
-        self.result.is_success()
-        command_output = self.instance_commands[0].json_output
-
-        # Verify all line cards for initialization
-        if linecards_not_initialized := command_output["linecardsNotInitialized"]:
-            for card in linecards_not_initialized:
-                self.result.is_failure(f"Linecard: {card} - Not initialized")
-
-        # Verify all fabric cards for initialization
-        if fabric_cards_not_initialized := command_output["fabricCardsNotInitialized"]:
-            for card in fabric_cards_not_initialized:
-                self.result.is_failure(f"Fabric card: {card} - Not initialized")
-
-        # Verify fabric interrupts
-        for fabric, fabric_details in command_output["fabricInterruptOccurrences"].items():
-            if (interrupt_count := fabric_details["count"]) > self.inputs.max_fabric_interrupts:
-                self.result.is_failure(
-                    f"Fabric: {fabric} - Fabric interrupts above threshold - Expected: <= {self.inputs.max_fabric_interrupts} Actual: {interrupt_count}"
-                )
->>>>>>> c3b67ae1
+                    self.result.is_failure(f"Supervisor: {module} Riser {riser} - Power supply is not stable - Expected: True, Actual: {power_good_state}")