--- conflicted
+++ resolved
@@ -470,15 +470,6 @@
             self.result.is_failure(f"Redundancy protocol switchover status mismatch - Expected: True Actual: {command_output['switchoverReady']}")
 
 
-<<<<<<< HEAD
-class VerifyInventorySlots(AntaTest):
-    """Verifies the physical inventory(power and fan tray slot).
-
-    Expected Results
-    ----------------
-    * Success: The test will pass if all power supply slots and fan tray slots reflect the presence as per the input.
-    * Failure: The test will fail if any power supply slot or fan tray slot does not reflect the presence as per the input.
-=======
 class VerifyPCIeErrors(AntaTest):
     """Verifies PCIe device error counters.
 
@@ -486,138 +477,30 @@
     ----------------
     * Success: The test will pass if the correctable, non-fatal, and fatal error counts for all PCIe devices are below their defined thresholds.
     * Failure: The test will fail if any PCIe device has a correctable, non-fatal, or fatal error count above its defined threshold.
->>>>>>> d63408c0
-
-    Examples
-    --------
-    ```yaml
-    anta.tests.hardware:
-<<<<<<< HEAD
-      - VerifyInventorySlots:
-          fail_on_missing_power_supply: True  # Optional
-          fail_on_missing_fan_tray: True  # Optional
-=======
+
+    Examples
+    --------
+    ```yaml
+    anta.tests.hardware:
       - VerifyPCIeErrors:
           thresholds:  # Optional
             correctable_errors: 10000
             non_fatal_errors: 30
             fatal_errors: 30
->>>>>>> d63408c0
-    ```
-    """
-
-    categories: ClassVar[list[str]] = ["hardware"]
-<<<<<<< HEAD
-    commands: ClassVar[list[AntaCommand | AntaTemplate]] = [AntaCommand(command="show inventory", revision=1)]
-
-    class Input(AntaTest.Input):
-        """Input model for the VerifyInventorySlots test."""
-
-        fail_on_missing_power_supply: bool = True
-        """Change to True or False based on if you want to fail if a power slot module is missing."""
-        fail_on_missing_fan_tray: bool = True
-        """Change to True or False based on if you want to fail if a fan tray module is missing."""
-=======
+    ```
+    """
+
+    categories: ClassVar[list[str]] = ["hardware"]
     commands: ClassVar[list[AntaCommand | AntaTemplate]] = [AntaCommand(command="show pci", revision=1)]
 
     class Input(AntaTest.Input):
         """Input model for the VerifyPCIeErrors test."""
 
         thresholds: PCIeThresholds = Field(default_factory=PCIeThresholds)
->>>>>>> d63408c0
-
-    @skip_on_platforms(["cEOSLab", "vEOS-lab", "cEOSCloudLab", "vEOS"])
-    @AntaTest.anta_test
-    def test(self) -> None:
-<<<<<<< HEAD
-        """Main test function for VerifyInventorySlots."""
-        self.result.is_success()
-        inventory = self.instance_commands[0].json_output
-
-        if not any([self.inputs.fail_on_missing_power_supply, self.inputs.fail_on_missing_fan_tray]):
-            return
-
-        # Power supplies
-        if self.inputs.fail_on_missing_power_supply:
-            for power_slot, details in inventory["powerSupplySlots"].items():
-                name = details["name"]
-                if "Not Inserted" in name:
-                    self.result.is_failure(f"Power supply slot: {power_slot} - Not inserted")
-
-        # Fan Trays
-        if self.inputs.fail_on_missing_fan_tray:
-            for fan_slot, details in inventory["fanTraySlots"].items():
-                name = details["name"]
-                if "Not Inserted" in name:
-                    self.result.is_failure(f"Fan tray slot: {fan_slot} - Not inserted")
-
-
-class VerifyInventoryCardSlots(AntaTest):
-    """Verifies the physical inventory card slot(s).
-
-    Expected Results
-    ----------------
-    * Success: The test will pass if all line card slots reflect the presence as per the input.
-    * Failure: The test will fail if any line card slot does not reflect the presence as per the input or the missing line card is found.
-
-    Examples
-    --------
-    ```yaml
-    anta.tests.hardware:
-      - VerifyInventoryCardSlots:
-          missing_linecard_serial: VJM24220DF1  # Optional
-          fail_on_missing_supervisor: True  # Optional
-          fail_on_missing_fabric: True  # Optional
-          fail_on_missing_linecard: True  # Optional
-    ```
-    """
-
-    categories: ClassVar[list[str]] = ["hardware"]
-    commands: ClassVar[list[AntaCommand | AntaTemplate]] = [AntaCommand(command="show inventory", revision=1)]
-
-    class Input(AntaTest.Input):
-        """Input model for the VerifyInventoryCardSlots test."""
-
-        missing_linecard_serial: str | None = None
-        """Serial Number of the missing card slot."""
-        fail_on_missing_supervisor: bool = True
-        """Change to True or False based on if you want to fail if a supervisor card module is missing."""
-        fail_on_missing_fabric: bool = True
-        """Change to True or False based on if you want to fail if a fabric card module is missing."""
-        fail_on_missing_linecard: bool = True
-        """Change to True or False based on if you want to fail if a line card module is missing."""
-
-    @skip_on_platforms(["cEOSLab", "vEOS-lab", "cEOSCloudLab", "vEOS"])
-    @AntaTest.anta_test
-    def test(self) -> None:
-        """Main test function for VerifyInventoryCardSlots."""
-        self.result.is_success()
-        inventory = self.instance_commands[0].json_output
-
-        if not any(
-            [self.inputs.missing_linecard_serial, self.inputs.fail_on_missing_supervisor, self.inputs.fail_on_missing_fabric, self.inputs.fail_on_missing_linecard]
-        ):
-            return
-
-        for card_slot, details in inventory["cardSlots"].items():
-            name = details["modelName"]
-            if self.inputs.missing_linecard_serial and details["serialNum"] == self.inputs.missing_linecard_serial:
-                self.result.is_failure(f"Card slot: {card_slot} MissingLcSerial: {self.inputs.missing_linecard_serial} - Found missing hardware")
-
-            # Supervisor cards
-            if "Super" in card_slot and "Not Inserted" in name and self.inputs.fail_on_missing_supervisor:
-                self.result.is_failure(f"Supervisor slot: {card_slot} - Not inserted")
-                continue
-
-            # Fabric cards
-            if "Fabric" in card_slot and "Not Inserted" in name and self.inputs.fail_on_missing_fabric:
-                self.result.is_failure(f"Fabric slot: {card_slot} - Not inserted")
-                continue
-
-            # Line cards
-            if "Linecard" in card_slot and "Not Inserted" in name and self.inputs.fail_on_missing_linecard:
-                self.result.is_failure(f"Linecard slot: {card_slot} - Not inserted")
-=======
+
+    @skip_on_platforms(["cEOSLab", "vEOS-lab", "cEOSCloudLab", "vEOS"])
+    @AntaTest.anta_test
+    def test(self) -> None:
         """Main test function for VerifyPCIeErrors."""
         self.result.is_success()
         command_output = self.instance_commands[0].json_output
@@ -631,4 +514,124 @@
                         f"PCI Name: {id_details['name']} PCI ID: {pci_id} - {field_info.description} above threshold - "
                         f"Expected: <= {threshold_value} Actual: {actual_value}"
                     )
->>>>>>> d63408c0
+
+
+class VerifyInventorySlots(AntaTest):
+    """Verifies the physical inventory(power and fan tray slot).
+
+    Expected Results
+    ----------------
+    * Success: The test will pass if all power supply slots and fan tray slots reflect the presence as per the input.
+    * Failure: The test will fail if any power supply slot or fan tray slot does not reflect the presence as per the input.
+
+    Examples
+    --------
+    ```yaml
+    anta.tests.hardware:
+      - VerifyInventorySlots:
+          fail_on_missing_power_supply: True  # Optional
+          fail_on_missing_fan_tray: True  # Optional
+    ```
+    """
+
+    categories: ClassVar[list[str]] = ["hardware"]
+    commands: ClassVar[list[AntaCommand | AntaTemplate]] = [AntaCommand(command="show inventory", revision=1)]
+
+    class Input(AntaTest.Input):
+        """Input model for the VerifyInventorySlots test."""
+
+        fail_on_missing_power_supply: bool = True
+        """Change to True or False based on if you want to fail if a power slot module is missing."""
+        fail_on_missing_fan_tray: bool = True
+        """Change to True or False based on if you want to fail if a fan tray module is missing."""
+
+    @skip_on_platforms(["cEOSLab", "vEOS-lab", "cEOSCloudLab", "vEOS"])
+    @AntaTest.anta_test
+    def test(self) -> None:
+        """Main test function for VerifyInventorySlots."""
+        self.result.is_success()
+        inventory = self.instance_commands[0].json_output
+
+        if not any([self.inputs.fail_on_missing_power_supply, self.inputs.fail_on_missing_fan_tray]):
+            return
+
+        # Power supplies
+        if self.inputs.fail_on_missing_power_supply:
+            for power_slot, details in inventory["powerSupplySlots"].items():
+                name = details["name"]
+                if "Not Inserted" in name:
+                    self.result.is_failure(f"Power supply slot: {power_slot} - Not inserted")
+
+        # Fan Trays
+        if self.inputs.fail_on_missing_fan_tray:
+            for fan_slot, details in inventory["fanTraySlots"].items():
+                name = details["name"]
+                if "Not Inserted" in name:
+                    self.result.is_failure(f"Fan tray slot: {fan_slot} - Not inserted")
+
+
+class VerifyInventoryCardSlots(AntaTest):
+    """Verifies the physical inventory card slot(s).
+
+    Expected Results
+    ----------------
+    * Success: The test will pass if all line card slots reflect the presence as per the input.
+    * Failure: The test will fail if any line card slot does not reflect the presence as per the input or the missing line card is found.
+
+    Examples
+    --------
+    ```yaml
+    anta.tests.hardware:
+      - VerifyInventoryCardSlots:
+          missing_linecard_serial: VJM24220DF1  # Optional
+          fail_on_missing_supervisor: True  # Optional
+          fail_on_missing_fabric: True  # Optional
+          fail_on_missing_linecard: True  # Optional
+    ```
+    """
+
+    categories: ClassVar[list[str]] = ["hardware"]
+    commands: ClassVar[list[AntaCommand | AntaTemplate]] = [AntaCommand(command="show inventory", revision=1)]
+
+    class Input(AntaTest.Input):
+        """Input model for the VerifyInventoryCardSlots test."""
+
+        missing_linecard_serial: str | None = None
+        """Serial Number of the missing card slot."""
+        fail_on_missing_supervisor: bool = True
+        """Change to True or False based on if you want to fail if a supervisor card module is missing."""
+        fail_on_missing_fabric: bool = True
+        """Change to True or False based on if you want to fail if a fabric card module is missing."""
+        fail_on_missing_linecard: bool = True
+        """Change to True or False based on if you want to fail if a line card module is missing."""
+
+    @skip_on_platforms(["cEOSLab", "vEOS-lab", "cEOSCloudLab", "vEOS"])
+    @AntaTest.anta_test
+    def test(self) -> None:
+        """Main test function for VerifyInventoryCardSlots."""
+        self.result.is_success()
+        inventory = self.instance_commands[0].json_output
+
+        if not any(
+            [self.inputs.missing_linecard_serial, self.inputs.fail_on_missing_supervisor, self.inputs.fail_on_missing_fabric, self.inputs.fail_on_missing_linecard]
+        ):
+            return
+
+        for card_slot, details in inventory["cardSlots"].items():
+            name = details["modelName"]
+            if self.inputs.missing_linecard_serial and details["serialNum"] == self.inputs.missing_linecard_serial:
+                self.result.is_failure(f"Card slot: {card_slot} MissingLcSerial: {self.inputs.missing_linecard_serial} - Found missing hardware")
+
+            # Supervisor cards
+            if "Super" in card_slot and "Not Inserted" in name and self.inputs.fail_on_missing_supervisor:
+                self.result.is_failure(f"Supervisor slot: {card_slot} - Not inserted")
+                continue
+
+            # Fabric cards
+            if "Fabric" in card_slot and "Not Inserted" in name and self.inputs.fail_on_missing_fabric:
+                self.result.is_failure(f"Fabric slot: {card_slot} - Not inserted")
+                continue
+
+            # Line cards
+            if "Linecard" in card_slot and "Not Inserted" in name and self.inputs.fail_on_missing_linecard:
+                self.result.is_failure(f"Linecard slot: {card_slot} - Not inserted")