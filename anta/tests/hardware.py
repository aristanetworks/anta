# Copyright (c) 2023-2025 Arista Networks, Inc.
# Use of this source code is governed by the Apache License 2.0
# that can be found in the LICENSE file.
"""Module related to the hardware or environment tests."""

# Mypy does not understand AntaTest.Input typing
# mypy: disable-error-code=attr-defined
from __future__ import annotations

from collections import defaultdict
from typing import TYPE_CHECKING, Any, ClassVar, Literal

from pydantic import Field

from anta.custom_types import PositiveInteger, PowerSupplyFanStatus, PowerSupplyStatus
from anta.decorators import skip_on_platforms
from anta.input_models.hardware import AdverseDropThresholds, HardwareInventory, PCIeThresholds
from anta.models import AntaCommand, AntaTest

if TYPE_CHECKING:
    from anta.models import AntaTemplate


class VerifyTransceiversManufacturers(AntaTest):
    """Verifies if all the transceivers come from approved manufacturers.

    Expected Results
    ----------------
    * Success: The test will pass if all transceivers are from approved manufacturers.
    * Failure: The test will fail if some transceivers are from unapproved manufacturers.

    Examples
    --------
    ```yaml
    anta.tests.hardware:
      - VerifyTransceiversManufacturers:
          manufacturers:
            - Not Present
            - Arista Networks
            - Arastra, Inc.
    ```
    """

    categories: ClassVar[list[str]] = ["hardware"]
    commands: ClassVar[list[AntaCommand | AntaTemplate]] = [AntaCommand(command="show inventory", revision=2)]

    class Input(AntaTest.Input):
        """Input model for the VerifyTransceiversManufacturers test."""

        manufacturers: list[str]
        """List of approved transceivers manufacturers."""

    @skip_on_platforms(["cEOSLab", "vEOS-lab", "cEOSCloudLab", "vEOS"])
    @AntaTest.anta_test
    def test(self) -> None:
        """Main test function for VerifyTransceiversManufacturers."""
        self.result.is_success()
        command_output = self.instance_commands[0].json_output
        for interface, value in command_output["xcvrSlots"].items():
            if not (mfg_name := value["mfgName"]):
                # Cover transceiver issues like 'xcvr-unsupported'
                self.result.is_failure(f"Interface: {interface} - Manufacturer name is not available - This may indicate an unsupported or faulty transceiver")
                continue

            if mfg_name not in self.inputs.manufacturers:
                self.result.is_failure(
                    f"Interface: {interface} - Transceiver is from unapproved manufacturers - Expected: {', '.join(self.inputs.manufacturers)} Actual: {mfg_name}"
                )


class VerifyTemperature(AntaTest):
    """Verifies if the device temperature is within acceptable limits.

    Expected Results
    ----------------
    * Success: The test will pass if the system temperature is `temperatureOk` and if checked, all sensor statuses and temperatures are within operational limits.
    * Failure: The test will fail if the system temperature is not `temperatureOk` or if any checked sensor reports a hardware fault or high temperature.

    Examples
    --------
    ```yaml
    anta.tests.hardware:
      - VerifyTemperature:
    ```
    """

    categories: ClassVar[list[str]] = ["hardware"]
    commands: ClassVar[list[AntaCommand | AntaTemplate]] = [AntaCommand(command="show system environment temperature", revision=1)]

    class Input(AntaTest.Input):
        """Input model for the VerifyTemperature test."""

        check_temp_sensors: bool = False
        """If True, also verifies the hardware status and temperature of individual sensors."""

    @skip_on_platforms(["cEOSLab", "vEOS-lab", "cEOSCloudLab", "vEOS"])
    @AntaTest.anta_test
    def test(self) -> None:
        """Main test function for VerifyTemperature."""
        self.result.is_success()
        command_output = self.instance_commands[0].json_output
        temperature_status = command_output.get("systemStatus", "")

        # Verify system temperature status
        if temperature_status != "temperatureOk":
            self.result.is_failure(f"Device temperature exceeds acceptable limits - Expected: temperatureOk Actual: {temperature_status}")

        # Check all sensors only if check_temp_sensors knob is set.
        if not self.inputs.check_temp_sensors:
            return

        temp_sensors = command_output["tempSensors"]
        for power_supply in command_output["powerSupplySlots"]:
            temp_sensors.extend(power_supply["tempSensors"])

        for sensor in temp_sensors:
            # Account for PhyAlaska chips that don't give current temp in 7020TR
            if "PhyAlaska" in (sensor_desc := sensor["description"]):
                self.logger.debug("Sensor: %s Description: %s has been ignored due to PhyAlaska in sensor description", sensor, sensor_desc)
                continue
            # Verify sensor hardware state
            if sensor["hwStatus"] != "ok":
                self.result.is_failure(f"Sensor: {sensor['name']} Description: {sensor_desc} - Invalid hardware status - Expected: ok Actual: {sensor['hwStatus']}")
            # Verify sensor current temperature
            if (act_temp := sensor["currentTemperature"]) + 5 >= (over_heat_threshold := sensor["overheatThreshold"]):
                self.result.is_failure(
                    f"Sensor: {sensor['name']} Description: {sensor_desc} - Temperature is getting high - Current: {act_temp} "
                    f"Overheat Threshold: {over_heat_threshold}"
                )


class VerifyTransceiversTemperature(AntaTest):
    """Verifies if all the transceivers are operating at an acceptable temperature.

    Expected Results
    ----------------
    * Success: The test will pass if all transceivers status are OK: 'ok'.
    * Failure: The test will fail if some transceivers are NOT OK.

    Examples
    --------
    ```yaml
    anta.tests.hardware:
      - VerifyTransceiversTemperature:
    ```
    """

    categories: ClassVar[list[str]] = ["hardware"]
    commands: ClassVar[list[AntaCommand | AntaTemplate]] = [AntaCommand(command="show system environment temperature transceiver", revision=1)]

    @skip_on_platforms(["cEOSLab", "vEOS-lab", "cEOSCloudLab", "vEOS"])
    @AntaTest.anta_test
    def test(self) -> None:
        """Main test function for VerifyTransceiversTemperature."""
        self.result.is_success()
        command_output = self.instance_commands[0].json_output
        sensors = command_output.get("tempSensors", "")

        for sensor in sensors:
            if sensor["hwStatus"] != "ok":
                self.result.is_failure(f"Sensor: {sensor['name']} - Invalid hardware state - Expected: ok Actual: {sensor['hwStatus']}")
            if sensor["alertCount"] != 0:
                self.result.is_failure(f"Sensor: {sensor['name']} - Incorrect alert counter - Expected: 0 Actual: {sensor['alertCount']}")


class VerifyEnvironmentSystemCooling(AntaTest):
    """Verifies the device's system cooling status.

    Expected Results
    ----------------
    * Success: The test will pass if the system cooling status is OK: 'coolingOk'.
    * Failure: The test will fail if the system cooling status is NOT OK.

    Examples
    --------
    ```yaml
    anta.tests.hardware:
      - VerifyEnvironmentSystemCooling:
    ```
    """

    categories: ClassVar[list[str]] = ["hardware"]
    commands: ClassVar[list[AntaCommand | AntaTemplate]] = [AntaCommand(command="show system environment cooling", revision=1)]

    @skip_on_platforms(["cEOSLab", "vEOS-lab", "cEOSCloudLab", "vEOS"])
    @AntaTest.anta_test
    def test(self) -> None:
        """Main test function for VerifyEnvironmentSystemCooling."""
        command_output = self.instance_commands[0].json_output
        sys_status = command_output.get("systemStatus", "")
        self.result.is_success()
        if sys_status != "coolingOk":
            self.result.is_failure(f"Device system cooling status invalid - Expected: coolingOk Actual: {sys_status}")


class VerifyEnvironmentCooling(AntaTest):
    """Verifies the status of power supply fans and all fan trays.

    Expected Results
    ----------------
    * Success: The test will pass if all fans have a status within the accepted states and if a speed limit is provided,
     their speed is within that limit.
    * Failure: The test will fail if any fan status is not in the accepted states or if any fan configured speed exceeds
     the speed limit, if provided.

    Examples
    --------
    ```yaml
    anta.tests.hardware:
      - VerifyEnvironmentCooling:
          states:
            - ok
    ```
    """

    categories: ClassVar[list[str]] = ["hardware"]
    commands: ClassVar[list[AntaCommand | AntaTemplate]] = [AntaCommand(command="show system environment cooling", revision=1)]

    class Input(AntaTest.Input):
        """Input model for the VerifyEnvironmentCooling test."""

        states: list[PowerSupplyFanStatus]
        """List of accepted states of fan status."""
        configured_fan_speed_limit: PositiveInteger | None = None
        """The upper limit for the configured fan speed."""

    @skip_on_platforms(["cEOSLab", "vEOS-lab", "cEOSCloudLab", "vEOS"])
    @AntaTest.anta_test
    def test(self) -> None:
        """Main test function for VerifyEnvironmentCooling."""
        command_output = self.instance_commands[0].json_output
        self.result.is_success()
        # First go through power supplies fans
        for power_supply in command_output.get("powerSupplySlots", []):
            for fan in power_supply.get("fans", []):
                # Verify the fan status
                if (state := fan["status"]) not in self.inputs.states:
                    self.result.is_failure(
                        f"Power Slot: {power_supply['label']} Fan: {fan['label']} - Invalid state - Expected: {', '.join(self.inputs.states)} Actual: {state}"
                    )
                # Verify the configured fan speed
                elif self.inputs.configured_fan_speed_limit and fan["configuredSpeed"] > self.inputs.configured_fan_speed_limit:
                    self.result.is_failure(
                        f"Power Slot: {power_supply['label']} Fan: {fan['label']} - High fan speed - Expected: <= {self.inputs.configured_fan_speed_limit} "
                        f"Actual: {fan['configuredSpeed']}"
                    )
        # Then go through fan trays
        for fan_tray in command_output.get("fanTraySlots", []):
            for fan in fan_tray.get("fans", []):
                # Verify the fan status
                if (state := fan["status"]) not in self.inputs.states:
                    self.result.is_failure(
                        f"Fan Tray: {fan_tray['label']} Fan: {fan['label']} - Invalid state - Expected: {', '.join(self.inputs.states)} Actual: {state}"
                    )
                # Verify the configured fan speed
                elif self.inputs.configured_fan_speed_limit and fan["configuredSpeed"] > self.inputs.configured_fan_speed_limit:
                    self.result.is_failure(
                        f"Fan Tray: {fan_tray['label']} Fan: {fan['label']} - High fan speed - Expected: <= {self.inputs.configured_fan_speed_limit} "
                        f"Actual: {fan['configuredSpeed']}"
                    )


class VerifyEnvironmentPower(AntaTest):
    """Verifies the power supplies state and input voltage.

    Expected Results
    ----------------
    * Success: The test will pass if all power supplies are in an accepted state and their input voltage is greater than or equal to `min_input_voltage`
    (if provided).
    * Failure: The test will fail if any power supply is in an unaccepted state or its input voltage is less than `min_input_voltage` (if provided).

    Examples
    --------
    ```yaml
    anta.tests.hardware:
      - VerifyEnvironmentPower:
          states:
            - ok
    ```
    """

    categories: ClassVar[list[str]] = ["hardware"]
    commands: ClassVar[list[AntaCommand | AntaTemplate]] = [AntaCommand(command="show system environment power", revision=1)]

    class Input(AntaTest.Input):
        """Input model for the VerifyEnvironmentPower test."""

        states: list[PowerSupplyStatus]
        """List of accepted states for power supplies."""
        min_input_voltage: PositiveInteger | None = None
        """Optional minimum input voltage (Volts) to verify."""

    @skip_on_platforms(["cEOSLab", "vEOS-lab", "cEOSCloudLab", "vEOS"])
    @AntaTest.anta_test
    def test(self) -> None:
        """Main test function for VerifyEnvironmentPower."""
        self.result.is_success()
        command_output = self.instance_commands[0].json_output
        power_supplies = command_output.get("powerSupplies", "{}")
        for power_supply, value in dict(power_supplies).items():
            if (state := value["state"]) not in self.inputs.states:
                self.result.is_failure(f"Power Slot: {power_supply} - Invalid power supplies state - Expected: {', '.join(self.inputs.states)} Actual: {state}")

            # Verify if the power supply voltage is greater than the minimum input voltage
            if self.inputs.min_input_voltage and value["inputVoltage"] < self.inputs.min_input_voltage:
                self.result.is_failure(
                    f"Power Supply: {power_supply} - Input voltage mismatch - Expected: >= {self.inputs.min_input_voltage} Actual: {value['inputVoltage']}"
                )


class VerifyAdverseDrops(AntaTest):
    """Verifies there are no adverse drops exceeding defined thresholds.

    Compatible with Arista 7280R, 7500R, 7800R and 7700R series platforms supporting hardware counters.

    !!! note
        The `ReassemblyErrors` counter on a FAP can increment as a direct symptom of `FCS errors` on one of its ingress
        interfaces. This test can be configured to not fail on `ReassemblyErrors` if this correlation is found, treating
        them as an expected side effect of the initial FCS errors.

    Expected Results
    ----------------
    * Success: The test will pass if all adverse drop counters are within their defined thresholds.
    * Failure: The test will fail if any adverse drop counter exceeds its threshold.

    Examples
    --------
    ```yaml
    anta.tests.hardware:
      - VerifyAdverseDrops:
          thresholds:  # Optional
            minute = 3
            ten_minute = 20
            hour = 100
            day = 500
            week = 1000
          always_fail_on_reassembly_errors: false
    ```
    """

    categories: ClassVar[list[str]] = ["hardware"]
    commands: ClassVar[list[AntaCommand | AntaTemplate]] = [
        AntaCommand(command="show hardware counter drop rates", revision=1),
        AntaCommand(command="show platform fap mapping", revision=5),
        AntaCommand(command="show interfaces counters errors", revision=1),
    ]

    class Input(AntaTest.Input):
        """Input model for the VerifyAdverseDrops test."""

        thresholds: AdverseDropThresholds = Field(default_factory=AdverseDropThresholds)
        """Adverse drop counter thresholds."""
        always_fail_on_reassembly_errors: bool = True
        """If False, the test will not fail on `ReassemblyErrors` if the same FAP reports FCS errors on one of its interfaces."""

    def _get_faps_with_errors(self, arad_mappings_output: list[dict[str, Any]], interfaces_with_errors: set[str]) -> dict[str, set[str]]:
        """Build a mapping of FAP names to a set of their interfaces that have reported FCS errors."""
        faps_with_errors = defaultdict(set)
        for fap in arad_mappings_output:
            for port_mapping in fap["portMappings"].values():
                interface_name = port_mapping["interface"]
                if interface_name.startswith("Ethernet") and interface_name in interfaces_with_errors:
                    faps_with_errors[fap["fapName"]].add(interface_name)
        return dict(faps_with_errors)

    def _get_interfaces_with_errors(self, interface_error_counters_output: dict[str, dict[str, int]]) -> set[str]:
        """Parse interface counters to find all interfaces with non-zero FCS errors."""
        return {intf_name for intf_name, counters in interface_error_counters_output.items() if counters["fcsErrors"] > 0}

    def _verify_drop_event_thresholds(self, fap_name: str, drop_event: dict[str, Any]) -> None:
        """Check the drop event against each threshold defined in the input."""
        # Iterate over the fields of the Pydantic Input model
        for field_name, field_info in AdverseDropThresholds.model_fields.items():
            # Get the eAPI key from the Field alias (e.g., "dropInLastMinute")
            eapi_key = field_info.alias

            if eapi_key not in drop_event:
                continue

            actual_value = drop_event[eapi_key]
            threshold_value = getattr(self.inputs.thresholds, field_name)

            if actual_value > threshold_value:
                counter_name = drop_event["counterName"]
                failure_msg_prefix = f"FAP: {fap_name} Counter: {counter_name}"

                # Get the human-readable period from the Field description
                human_readable_period = field_info.description
                self.result.is_failure(
                    f"{failure_msg_prefix} - {human_readable_period} rate above threshold - Expected: <= {threshold_value} Actual: {actual_value}"
                )

    @skip_on_platforms(["cEOSLab", "vEOS-lab", "cEOSCloudLab", "vEOS"])
    @AntaTest.anta_test
    def test(self) -> None:
        """Main test function for VerifyAdverseDrops."""
        self.result.is_success()

        # Extract JSON output from the commands
        show_hardware_counter_drop_rates_output = self.instance_commands[0].json_output
        show_platform_fap_mapping_output = self.instance_commands[1].json_output
        show_interfaces_counters_errors_output = self.instance_commands[2].json_output

        # Pre-build mappings for efficient lookups later
        interfaces_with_errors = self._get_interfaces_with_errors(show_interfaces_counters_errors_output["interfaceErrorCounters"])
        faps_with_errors = self._get_faps_with_errors(show_platform_fap_mapping_output["aradMappings"], interfaces_with_errors)

        for fap_name, fap_data in show_hardware_counter_drop_rates_output["dropEvents"].items():
            for drop_event in fap_data["dropEvent"]:
                # Skip events that are not 'Adverse' or have a zero drop count, as they are not relevant
                if drop_event["counterType"] != "Adverse" or drop_event["dropCount"] == 0:
                    continue

                # Special handling for 'ReassemblyErrors': log a warning message instead of failing under specific conditions
                if drop_event["counterName"] == "ReassemblyErrors" and not self.inputs.always_fail_on_reassembly_errors and fap_name in faps_with_errors:
                    fap_interfaces_with_errors = ", ".join(sorted(faps_with_errors[fap_name]))
                    self.logger.warning(
                        "%s on %s had reassembly errors but interfaces on the same FAP had FCS errors: %s", fap_name, self.device.name, fap_interfaces_with_errors
                    )
                    continue

                # Verify each threshold
                self._verify_drop_event_thresholds(fap_name, drop_event)


class VerifySupervisorRedundancy(AntaTest):
    """Verifies the redundancy protocol configured on the active supervisor.

    Expected Results
    ----------------
    * Success: The test will pass if the expected redundancy protocol is configured and operational, and if switchover is ready.
    * Failure: The test will fail if the expected redundancy protocol is not configured, not operational, or if switchover is not ready.
    * Skipped: The test will be skipped if the peer supervisor card is not inserted.

    Examples
    --------
    ```yaml
    anta.tests.hardware:
      - VerifySupervisorRedundancy:
    ```
    """

    categories: ClassVar[list[str]] = ["hardware"]
    commands: ClassVar[list[AntaCommand | AntaTemplate]] = [AntaCommand(command="show redundancy status", revision=1)]

    class Input(AntaTest.Input):
        """Input model for the VerifySupervisorRedundancy test."""

        redundancy_proto: Literal["sso", "rpr", "simplex"] = "sso"
        """Configured redundancy protocol."""

    @skip_on_platforms(["cEOSLab", "vEOS-lab", "cEOSCloudLab", "vEOS"])
    @AntaTest.anta_test
    def test(self) -> None:
        """Main test function for VerifySupervisorRedundancy."""
        self.result.is_success()
        command_output = self.instance_commands[0].json_output

        # Verify peer supervisor card insertion
        if command_output["peerState"] == "notInserted":
            self.result.is_skipped("Peer supervisor card not inserted")
            return

        # Verify that the expected redundancy protocol is configured
        if (act_proto := command_output["configuredProtocol"]) != self.inputs.redundancy_proto:
            self.result.is_failure(f"Configured redundancy protocol mismatch - Expected {self.inputs.redundancy_proto} Actual: {act_proto}")

        # Verify that the expected redundancy protocol configured and operational
        elif (act_proto := command_output["operationalProtocol"]) != self.inputs.redundancy_proto:
            self.result.is_failure(f"Operational redundancy protocol mismatch - Expected {self.inputs.redundancy_proto} Actual: {act_proto}")

        # Verify that the expected redundancy protocol configured, operational and switchover ready
        elif not command_output["switchoverReady"]:
            self.result.is_failure(f"Redundancy protocol switchover status mismatch - Expected: True Actual: {command_output['switchoverReady']}")


class VerifyPCIeErrors(AntaTest):
    """Verifies PCIe device error counters.

    Expected Results
    ----------------
    * Success: The test will pass if the correctable, non-fatal, and fatal error counts for all PCIe devices are below their defined thresholds.
    * Failure: The test will fail if any PCIe device has a correctable, non-fatal, or fatal error count above its defined threshold.

    Examples
    --------
    ```yaml
    anta.tests.hardware:
      - VerifyPCIeErrors:
          thresholds:  # Optional
            correctable_errors: 10000
            non_fatal_errors: 30
            fatal_errors: 30
    ```
    """

    categories: ClassVar[list[str]] = ["hardware"]
    commands: ClassVar[list[AntaCommand | AntaTemplate]] = [AntaCommand(command="show pci", revision=1)]

    class Input(AntaTest.Input):
        """Input model for the VerifyPCIeErrors test."""

        thresholds: PCIeThresholds = Field(default_factory=PCIeThresholds)

    @skip_on_platforms(["cEOSLab", "vEOS-lab", "cEOSCloudLab", "vEOS"])
    @AntaTest.anta_test
    def test(self) -> None:
        """Main test function for VerifyPCIeErrors."""
        self.result.is_success()
        command_output = self.instance_commands[0].json_output

        for pci_id, id_details in command_output["pciIds"].items():
            for field_name, field_info in PCIeThresholds.model_fields.items():
                actual_value = id_details[field_info.alias]
                threshold_value = getattr(self.inputs.thresholds, field_name)
                if actual_value > threshold_value:
                    self.result.is_failure(
                        f"PCI Name: {id_details['name']} PCI ID: {pci_id} - {field_info.description} above threshold - "
                        f"Expected: <= {threshold_value} Actual: {actual_value}"
                    )


<<<<<<< HEAD
class VerifyInventory(AntaTest):
    """Verifies the physical hardware inventory of the device.

    If `requirements` is not provided, the test performs a "strict" check,
    verifying that all available slots for all components are filled.

    If `requirements` is provided, the test ONLY verifies the specified components. Unlisted components are ignored.

    Expected Results
    ----------------
    * Success: The test will pass if the device inventory meets the requirements.
    * Failure: The test will fail if any component does not meet the requirements.
=======
class VerifyAbsenceOfLinecards(AntaTest):
    """Verifies that specific linecards are not present in the device inventory.

    This is useful for confirming that hardware has been successfully decommissioned.

    Expected Results
    ----------------
    * Success: The test will pass if all provided linecard serial numbers are found.
    * Failure: The test will fail if any of the provided linecard serial numbers are found.
>>>>>>> fa2bbe94

    Examples
    --------
    ```yaml
    anta.tests.hardware:
<<<<<<< HEAD
      - VerifyInventory:
          # Verify at least 2 power supplies are installed
          # Strictly check that all fabric card slots are filled
          # Other components (fan trays, line cards, supervisors) are ignored
          requirements:
            power_supplies: 2
            fabric_cards: all
=======
      - VerifyAbsenceOfLinecards:
          serial_numbers:
            - VJM24220VJ1
            - VJM24230VJ2
>>>>>>> fa2bbe94
    ```
    """

    categories: ClassVar[list[str]] = ["hardware"]
<<<<<<< HEAD
    commands: ClassVar[list[AntaCommand | AntaTemplate]] = [AntaCommand(command="show inventory", revision=1)]

    class Input(AntaTest.Input):
        """Input model for the VerifyInventory test."""

        requirements: HardwareInventory = Field(default_factory=HardwareInventory)
        """Specifies the required hardware inventory. If not provided, all components are checked strictly."""
=======
    commands: ClassVar[list[AntaCommand | AntaTemplate]] = [AntaCommand(command="show inventory", revision=2)]

    class Input(AntaTest.Input):
        """Input model for the VerifyAbsenceOfLinecards test."""

        serial_numbers: list[str]
        """A list of linecard serial numbers that should NOT be in the device."""
>>>>>>> fa2bbe94

    @skip_on_platforms(["cEOSLab", "vEOS-lab", "cEOSCloudLab", "vEOS"])
    @AntaTest.anta_test
    def test(self) -> None:
<<<<<<< HEAD
        """Main test function for VerifyInventory."""
        self.result.is_success()
        user_requirements = self.inputs.requirements.model_fields_set

        inventory_data = self.instance_commands[0].json_output
        parsed_inventory = self._parse_inventory(inventory_data)

        # If requirements is not provided, the test defaults to the "strict" mode where all available slots of all components must be installed
        if not user_requirements:
            for inventory in parsed_inventory.values():
                for slot in inventory["not_inserted"]:
                    self.result.is_failure(f"{slot} - Not inserted")
            return

        # Specific user requirements
        for user_requirement in self.inputs.requirements.model_fields:
            exp_required = getattr(self.inputs.requirements, user_requirement)

            # A "strict" check is performed, requiring ALL available slots for same component to be installed
            if exp_required == "all":
                for slot in parsed_inventory[user_requirement]["not_inserted"]:
                    self.result.is_failure(f"{slot} - Not inserted")

            # Check for this specific component is SKIPPED
            if exp_required is None:
                continue

            # Verifies that AT LEAST that many units are installed
            if isinstance(exp_required, int) and (installed_units := parsed_inventory[user_requirement]["installed"]) < exp_required:
                self.result.is_failure(
                    f"{user_requirement.replace('_', ' ').title()} - Required at least {exp_required} units, but only {installed_units} are installed"
                )

    def _parse_inventory(self, raw_data: dict[str, Any]) -> dict[str, dict[str, Any]]:
        """Parse raw component data into a structured inventory dictionary.

        Args:
            raw_data: The raw dictionary containing component information, output of `show inventory` command.

        Returns
        -------
            A dictionary mapping component names to their status. Each value is a
            nested dictionary containing the number of `installed` components and
            a list of `not_inserted` slot names.
        """
        inventory: dict[str, dict[str, Any]] = {
            "power_supplies": {"installed": 0, "not_inserted": []},
            "fan_trays": {"installed": 0, "not_inserted": []},
            "fabric_cards": {"installed": 0, "not_inserted": []},
            "supervisors": {"installed": 0, "not_inserted": []},
            "line_cards": {"installed": 0, "not_inserted": []},
        }

        # Handle Power Supplies
        for power_slot, details in raw_data["powerSupplySlots"].items():
            name = details.get("name", "")
            if "Not Inserted" in name:
                inventory["power_supplies"]["not_inserted"].append(f"Power supply slot: {power_slot}")
            else:
                inventory["power_supplies"]["installed"] += 1

        # Handle Fan Trays
        for fan_slot, details in raw_data["fanTraySlots"].items():
            name = details.get("name", "")
            if "Not Inserted" in name:
                inventory["fan_trays"]["not_inserted"].append(f"Fan tray slot: {fan_slot}")
            else:
                inventory["fan_trays"]["installed"] += 1

        # Handle all Card types
        component_map = {
            "Fabric": "fabric_cards",
            "Linecard": "line_cards",
            "Supervisor": "supervisors",
        }
        for slot_name, details in raw_data["cardSlots"].items():
            model_name = details.get("modelName", "")
            is_installed = "Not Inserted" not in model_name
            for keyword, inventory_key in component_map.items():
                if keyword in slot_name:
                    if is_installed:
                        inventory[inventory_key]["installed"] += 1
                    else:
                        inventory[inventory_key]["not_inserted"].append(f"{keyword} slot: {slot_name}")
                    break

        return inventory
=======
        """Main test function for VerifyAbsenceOfLinecards."""
        self.result.is_success()
        inventory = self.instance_commands[0].json_output
        installed_serials = {details["serialNum"] for details in inventory["cardSlots"].values()}

        # Find which of the decommissioned cards are still present
        found_serials = set(self.inputs.serial_numbers).intersection(installed_serials)
        if found_serials:
            self.result.is_failure(f"Decommissioned linecards found in inventory: {', '.join(sorted(found_serials))}")
>>>>>>> fa2bbe94
<|MERGE_RESOLUTION|>--- conflicted
+++ resolved
@@ -520,7 +520,50 @@
                     )
 
 
-<<<<<<< HEAD
+class VerifyAbsenceOfLinecards(AntaTest):
+    """Verifies that specific linecards are not present in the device inventory.
+
+    This is useful for confirming that hardware has been successfully decommissioned.
+
+    Expected Results
+    ----------------
+    * Success: The test will pass if all provided linecard serial numbers are found.
+    * Failure: The test will fail if any of the provided linecard serial numbers are found.
+
+    Examples
+    --------
+    ```yaml
+    anta.tests.hardware:
+      - VerifyAbsenceOfLinecards:
+          serial_numbers:
+            - VJM24220VJ1
+            - VJM24230VJ2
+    ```
+    """
+
+    categories: ClassVar[list[str]] = ["hardware"]
+    commands: ClassVar[list[AntaCommand | AntaTemplate]] = [AntaCommand(command="show inventory", revision=2)]
+
+    class Input(AntaTest.Input):
+        """Input model for the VerifyAbsenceOfLinecards test."""
+
+        serial_numbers: list[str]
+        """A list of linecard serial numbers that should NOT be in the device."""
+
+    @skip_on_platforms(["cEOSLab", "vEOS-lab", "cEOSCloudLab", "vEOS"])
+    @AntaTest.anta_test
+    def test(self) -> None:
+        """Main test function for VerifyAbsenceOfLinecards."""
+        self.result.is_success()
+        inventory = self.instance_commands[0].json_output
+        installed_serials = {details["serialNum"] for details in inventory["cardSlots"].values()}
+
+        # Find which of the decommissioned cards are still present
+        found_serials = set(self.inputs.serial_numbers).intersection(installed_serials)
+        if found_serials:
+            self.result.is_failure(f"Decommissioned linecards found in inventory: {', '.join(sorted(found_serials))}")
+
+
 class VerifyInventory(AntaTest):
     """Verifies the physical hardware inventory of the device.
 
@@ -533,23 +576,11 @@
     ----------------
     * Success: The test will pass if the device inventory meets the requirements.
     * Failure: The test will fail if any component does not meet the requirements.
-=======
-class VerifyAbsenceOfLinecards(AntaTest):
-    """Verifies that specific linecards are not present in the device inventory.
-
-    This is useful for confirming that hardware has been successfully decommissioned.
-
-    Expected Results
-    ----------------
-    * Success: The test will pass if all provided linecard serial numbers are found.
-    * Failure: The test will fail if any of the provided linecard serial numbers are found.
->>>>>>> fa2bbe94
-
-    Examples
-    --------
-    ```yaml
-    anta.tests.hardware:
-<<<<<<< HEAD
+
+    Examples
+    --------
+    ```yaml
+    anta.tests.hardware:
       - VerifyInventory:
           # Verify at least 2 power supplies are installed
           # Strictly check that all fabric card slots are filled
@@ -557,17 +588,10 @@
           requirements:
             power_supplies: 2
             fabric_cards: all
-=======
-      - VerifyAbsenceOfLinecards:
-          serial_numbers:
-            - VJM24220VJ1
-            - VJM24230VJ2
->>>>>>> fa2bbe94
-    ```
-    """
-
-    categories: ClassVar[list[str]] = ["hardware"]
-<<<<<<< HEAD
+    ```
+    """
+
+    categories: ClassVar[list[str]] = ["hardware"]
     commands: ClassVar[list[AntaCommand | AntaTemplate]] = [AntaCommand(command="show inventory", revision=1)]
 
     class Input(AntaTest.Input):
@@ -575,20 +599,10 @@
 
         requirements: HardwareInventory = Field(default_factory=HardwareInventory)
         """Specifies the required hardware inventory. If not provided, all components are checked strictly."""
-=======
-    commands: ClassVar[list[AntaCommand | AntaTemplate]] = [AntaCommand(command="show inventory", revision=2)]
-
-    class Input(AntaTest.Input):
-        """Input model for the VerifyAbsenceOfLinecards test."""
-
-        serial_numbers: list[str]
-        """A list of linecard serial numbers that should NOT be in the device."""
->>>>>>> fa2bbe94
-
-    @skip_on_platforms(["cEOSLab", "vEOS-lab", "cEOSCloudLab", "vEOS"])
-    @AntaTest.anta_test
-    def test(self) -> None:
-<<<<<<< HEAD
+
+    @skip_on_platforms(["cEOSLab", "vEOS-lab", "cEOSCloudLab", "vEOS"])
+    @AntaTest.anta_test
+    def test(self) -> None:
         """Main test function for VerifyInventory."""
         self.result.is_success()
         user_requirements = self.inputs.requirements.model_fields_set
@@ -675,15 +689,4 @@
                         inventory[inventory_key]["not_inserted"].append(f"{keyword} slot: {slot_name}")
                     break
 
-        return inventory
-=======
-        """Main test function for VerifyAbsenceOfLinecards."""
-        self.result.is_success()
-        inventory = self.instance_commands[0].json_output
-        installed_serials = {details["serialNum"] for details in inventory["cardSlots"].values()}
-
-        # Find which of the decommissioned cards are still present
-        found_serials = set(self.inputs.serial_numbers).intersection(installed_serials)
-        if found_serials:
-            self.result.is_failure(f"Decommissioned linecards found in inventory: {', '.join(sorted(found_serials))}")
->>>>>>> fa2bbe94
+        return inventory