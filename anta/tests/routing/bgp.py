--- conflicted
+++ resolved
@@ -1330,10 +1330,9 @@
             if (actual_maximum_routes := peer_data.get("maxTotalRoutes", "Not Found")) != maximum_routes:
                 self.result.is_failure(f"{peer} - Maximum routes mismatch - Expected: {maximum_routes}, Actual: {actual_maximum_routes}")
 
-<<<<<<< HEAD
-            # Verify warning limit if given.
-            if warning_limit and (actual_warning_limit := peer_data.get("totalRoutesWarnLimit", "Not Found")) != warning_limit:
-                self.result.is_failure(f"{peer} - Maximum route warning limit mismatch - Expected: {warning_limit}, Actual: {actual_warning_limit}")
+            # Verify warning limit if provided. By default, EOS does not have a warning limit and `totalRoutesWarnLimit` is not present in the output.
+            if warning_limit is not None and (actual_warning_limit := peer_data.get("totalRoutesWarnLimit", 0)) != warning_limit:
+                self.result.is_failure(f"{peer} - Maximum routes warning limit mismatch - Expected: {warning_limit}, Actual: {actual_warning_limit}")
 
 
 class VerifyBGPRouteOrigin(AntaTest):
@@ -1403,9 +1402,4 @@
                     continue
 
                 if (actual_origin := route_path.get("routeType", {}).get("origin", "Not Found")) != origin:
-                    self.result.is_failure(f"{route} {path} - Origin mismatch - Expected: {origin} Actual: {actual_origin}")
-=======
-            # Verify warning limit if provided. By default, EOS does not have a warning limit and `totalRoutesWarnLimit` is not present in the output.
-            if warning_limit is not None and (actual_warning_limit := peer_data.get("totalRoutesWarnLimit", 0)) != warning_limit:
-                self.result.is_failure(f"{peer} - Maximum routes warning limit mismatch - Expected: {warning_limit}, Actual: {actual_warning_limit}")
->>>>>>> 68c664df
+                    self.result.is_failure(f"{route} {path} - Origin mismatch - Expected: {origin} Actual: {actual_origin}")