# Copyright (c) 2023-2025 Arista Networks, Inc.
# Use of this source code is governed by the Apache License 2.0
# that can be found in the LICENSE file.
"""Module related to BGP tests."""

# pylint: disable=too-many-lines
# mypy: disable-error-code=attr-defined
# pylint: disable=too-many-lines
from __future__ import annotations

from typing import Any, ClassVar, TypeVar

from pydantic import field_validator

from anta.input_models.routing.bgp import BgpAddressFamily, BgpAfi, BgpNeighbor, BgpPeer, BgpRoute, VxlanEndpoint
from anta.models import AntaCommand, AntaTemplate, AntaTest
from anta.tools import format_data, get_item, get_value

# Using a TypeVar for the BgpPeer model since mypy thinks it's a ClassVar and not a valid type when used in field validators
T = TypeVar("T", bound=BgpPeer)


def _check_bgp_neighbor_capability(capability_status: dict[str, bool]) -> bool:
    """Check if a BGP neighbor capability is advertised, received, and enabled.

    Parameters
    ----------
    capability_status
        A dictionary containing the capability status.

    Returns
    -------
    bool
        True if the capability is advertised, received, and enabled, False otherwise.

    Example
    -------
    >>> _check_bgp_neighbor_capability({"advertised": True, "received": True, "enabled": True})
    True
    """
    return all(capability_status.get(state, False) for state in ("advertised", "received", "enabled"))


class VerifyBGPPeerCount(AntaTest):
    """Verifies the count of BGP peers for given address families.

    This test performs the following checks for each specified address family:

      1. Confirms that the specified VRF is configured.
      2. Counts the number of peers that are:
        - If `check_peer_state` is set to True, Counts the number of BGP peers that are in the `Established` state and
        have successfully negotiated the specified AFI/SAFI
        - If `check_peer_state` is set to False, skips validation of the `Established` state and AFI/SAFI negotiation.

    Expected Results
    ----------------
    * Success: If the count of BGP peers matches the expected count with `check_peer_state` enabled/disabled.
    * Failure: If any of the following occur:
        - The specified VRF is not configured.
        - The BGP peer count does not match expected value with `check_peer_state` enabled/disabled."

    Examples
    --------
    ```yaml
    anta.tests.routing:
      bgp:
        - VerifyBGPPeerCount:
            address_families:
              - afi: "evpn"
                num_peers: 2
              - afi: "ipv4"
                safi: "unicast"
                vrf: "PROD"
                num_peers: 2
              - afi: "ipv4"
                safi: "unicast"
                vrf: "default"
                num_peers: 3
              - afi: "ipv4"
                safi: "multicast"
                vrf: "DEV"
                num_peers: 3
    ```
    """

    categories: ClassVar[list[str]] = ["bgp"]
    commands: ClassVar[list[AntaCommand | AntaTemplate]] = [AntaCommand(command="show bgp summary vrf all", revision=1)]

    class Input(AntaTest.Input):
        """Input model for the VerifyBGPPeerCount test."""

        address_families: list[BgpAddressFamily]
        """List of BGP address families."""
        BgpAfi: ClassVar[type[BgpAfi]] = BgpAfi

        @field_validator("address_families")
        @classmethod
        def validate_address_families(cls, address_families: list[BgpAddressFamily]) -> list[BgpAddressFamily]:
            """Validate that 'num_peers' field is provided in each address family."""
            for af in address_families:
                if af.num_peers is None:
                    msg = f"{af} 'num_peers' field missing in the input"
                    raise ValueError(msg)
            return address_families

    @AntaTest.anta_test
    def test(self) -> None:
        """Main test function for VerifyBGPPeerCount."""
        self.result.is_success()

        output = self.instance_commands[0].json_output

        for address_family in self.inputs.address_families:
            # Check if the VRF is configured
            if (vrf_output := get_value(output, f"vrfs.{address_family.vrf}")) is None:
                self.result.is_failure(f"{address_family} - VRF not configured")
                continue

            peers_data = vrf_output.get("peers", {}).values()
            if not address_family.check_peer_state:
                # Count the number of peers without considering the state and negotiated AFI/SAFI check if the count matches the expected count
                peer_count = sum(1 for peer_data in peers_data if address_family.eos_key in peer_data)
            else:
                # Count the number of established peers with negotiated AFI/SAFI
                peer_count = sum(
                    1
                    for peer_data in peers_data
                    if peer_data.get("peerState") == "Established" and get_value(peer_data, f"{address_family.eos_key}.afiSafiState") == "negotiated"
                )

            # Check if the count matches the expected count
            if address_family.num_peers != peer_count:
                self.result.is_failure(f"{address_family} - Expected: {address_family.num_peers}, Actual: {peer_count}")


class VerifyBGPPeersHealth(AntaTest):
    """Verifies the health of BGP peers for given address families.

    This test performs the following checks for each specified address family:

      1. Validates that the VRF is configured.
      2. Checks if there are any peers for the given AFI/SAFI.
      3. For each relevant peer:
        - Verifies that the BGP session is in the `Established` state.
        - Confirms that the AFI/SAFI state is `negotiated`.
        - Checks that both input and output TCP message queues are empty.
          Can be disabled by setting `check_tcp_queues` to `False`.

    Expected Results
    ----------------
    * Success: If all checks pass for all specified address families and their peers.
    * Failure: If any of the following occur:
        - The specified VRF is not configured.
        - No peers are found for a given AFI/SAFI.
        - Any BGP session is not in the `Established` state.
        - The AFI/SAFI state is not 'negotiated' for any peer.
        - Any TCP message queue (input or output) is not empty when `check_tcp_queues` is `True` (default).

    Examples
    --------
    ```yaml
    anta.tests.routing:
      bgp:
        - VerifyBGPPeersHealth:
            address_families:
              - afi: "evpn"
              - afi: "ipv4"
                safi: "unicast"
                vrf: "default"
              - afi: "ipv6"
                safi: "unicast"
                vrf: "DEV"
                check_tcp_queues: false
    ```
    """

    categories: ClassVar[list[str]] = ["bgp"]
    commands: ClassVar[list[AntaCommand | AntaTemplate]] = [AntaCommand(command="show bgp neighbors vrf all", revision=3)]

    class Input(AntaTest.Input):
        """Input model for the VerifyBGPPeersHealth test."""

        address_families: list[BgpAddressFamily]
        """List of BGP address families."""
        BgpAfi: ClassVar[type[BgpAfi]] = BgpAfi

    @AntaTest.anta_test
    def test(self) -> None:
        """Main test function for VerifyBGPPeersHealth."""
        self.result.is_success()

        output = self.instance_commands[0].json_output

        for address_family in self.inputs.address_families:
            # Check if the VRF is configured
            if (vrf_output := get_value(output, f"vrfs.{address_family.vrf}")) is None:
                self.result.is_failure(f"{address_family} - VRF not configured")
                continue

            # Check if any peers are found for this AFI/SAFI
            relevant_peers = [
                peer for peer in vrf_output.get("peerList", []) if get_value(peer, f"neighborCapabilities.multiprotocolCaps.{address_family.eos_key}") is not None
            ]

            if not relevant_peers:
                self.result.is_failure(f"{address_family} - No peers found")
                continue

            for peer in relevant_peers:
                # Check if the BGP session is established
                if peer["state"] != "Established":
                    self.result.is_failure(f"{address_family} Peer: {peer['peerAddress']} - Session state is not established - State: {peer['state']}")
                    continue

                # Check if the AFI/SAFI state is negotiated
                capability_status = get_value(peer, f"neighborCapabilities.multiprotocolCaps.{address_family.eos_key}")
                if not _check_bgp_neighbor_capability(capability_status):
                    self.result.is_failure(f"{address_family} Peer: {peer['peerAddress']} - AFI/SAFI state is not negotiated - {format_data(capability_status)}")

                # Check the TCP session message queues
                if address_family.check_tcp_queues:
                    inq = peer["peerTcpInfo"]["inputQueueLength"]
                    outq = peer["peerTcpInfo"]["outputQueueLength"]
                    if inq != 0 or outq != 0:
                        self.result.is_failure(f"{address_family} Peer: {peer['peerAddress']} - Session has non-empty message queues - InQ: {inq}, OutQ: {outq}")


class VerifyBGPSpecificPeers(AntaTest):
    """Verifies the health of specific BGP peer(s) for given address families.

    This test performs the following checks for each specified address family and peer:

      1. Confirms that the specified VRF is configured.
      2. For each specified peer:
        - Verifies that the peer is found in the BGP configuration.
        - Checks that the BGP session is in the `Established` state.
        - Confirms that the AFI/SAFI state is `negotiated`.
        - Ensures that both input and output TCP message queues are empty.
          Can be disabled by setting `check_tcp_queues` to `False`.

    Expected Results
    ----------------
    * Success: If all checks pass for all specified peers in all address families.
    * Failure: If any of the following occur:
        - The specified VRF is not configured.
        - A specified peer is not found in the BGP configuration.
        - The BGP session for a peer is not in the `Established` state.
        - The AFI/SAFI state is not `negotiated` for a peer.
        - Any TCP message queue (input or output) is not empty for a peer when `check_tcp_queues` is `True` (default).

    Examples
    --------
    ```yaml
    anta.tests.routing:
      bgp:
        - VerifyBGPSpecificPeers:
            address_families:
              - afi: "evpn"
                peers:
                  - 10.1.0.1
                  - 10.1.0.2
              - afi: "ipv4"
                safi: "unicast"
                peers:
                  - 10.1.254.1
                  - 10.1.255.0
                  - 10.1.255.2
                  - 10.1.255.4
    ```
    """

    categories: ClassVar[list[str]] = ["bgp"]
    commands: ClassVar[list[AntaCommand | AntaTemplate]] = [AntaCommand(command="show bgp neighbors vrf all", revision=3)]

    class Input(AntaTest.Input):
        """Input model for the VerifyBGPSpecificPeers test."""

        address_families: list[BgpAddressFamily]
        """List of BGP address families."""
        BgpAfi: ClassVar[type[BgpAfi]] = BgpAfi

        @field_validator("address_families")
        @classmethod
        def validate_address_families(cls, address_families: list[BgpAddressFamily]) -> list[BgpAddressFamily]:
            """Validate that 'peers' field is provided in each address family."""
            for af in address_families:
                if af.peers is None:
                    msg = f"{af} 'peers' field missing in the input"
                    raise ValueError(msg)
            return address_families

    @AntaTest.anta_test
    def test(self) -> None:
        """Main test function for VerifyBGPSpecificPeers."""
        self.result.is_success()

        output = self.instance_commands[0].json_output

        for address_family in self.inputs.address_families:
            # Check if the VRF is configured
            if (vrf_output := get_value(output, f"vrfs.{address_family.vrf}")) is None:
                self.result.is_failure(f"{address_family} - VRF not configured")
                continue

            for peer in address_family.peers:
                peer_ip = str(peer)

                # Check if the peer is found
                if (peer_data := get_item(vrf_output["peerList"], "peerAddress", peer_ip)) is None:
                    self.result.is_failure(f"{address_family} Peer: {peer_ip} - Not configured")
                    continue

                # Check if the BGP session is established
                if peer_data["state"] != "Established":
                    self.result.is_failure(f"{address_family} Peer: {peer_ip} - Session state is not established - State: {peer_data['state']}")
                    continue

                # Check if the AFI/SAFI state is negotiated
                capability_status = get_value(peer_data, f"neighborCapabilities.multiprotocolCaps.{address_family.eos_key}")
                if not capability_status:
                    self.result.is_failure(f"{address_family} Peer: {peer_ip} - AFI/SAFI state is not negotiated")

                if capability_status and not _check_bgp_neighbor_capability(capability_status):
                    self.result.is_failure(f"{address_family} Peer: {peer_ip} - AFI/SAFI state is not negotiated - {format_data(capability_status)}")

                # Check the TCP session message queues
                if address_family.check_tcp_queues:
                    inq = peer_data["peerTcpInfo"]["inputQueueLength"]
                    outq = peer_data["peerTcpInfo"]["outputQueueLength"]
                    if inq != 0 or outq != 0:
                        self.result.is_failure(f"{address_family} Peer: {peer_ip} - Session has non-empty message queues - InQ: {inq}, OutQ: {outq}")


class VerifyBGPPeerSession(AntaTest):
    """Verifies the session state of BGP IPv4 peer(s).

    This test performs the following checks for each specified peer:

      1. Verifies that the peer is found in its VRF in the BGP configuration.
      2. Checks that the BGP session is in the `Established` state.
      3. Ensures that both input and output TCP message queues are empty.
      Can be disabled by setting `check_tcp_queues` global flag to `False`.

    Expected Results
    ----------------
    * Success: If all of the following conditions are met:
        - All specified peers are found in the BGP configuration.
        - All peers sessions state are `Established`.
        - All peers have empty TCP message queues if `check_tcp_queues` is `True` (default).
    * Failure: If any of the following occur:
        - A specified peer is not found in the BGP configuration.
        - A peer's session state is not `Established`.
        - A peer has non-empty TCP message queues (input or output) when `check_tcp_queues` is `True`.

    Examples
    --------
    ```yaml
    anta.tests.routing:
      bgp:
        - VerifyBGPPeerSession:
            check_tcp_queues: false
            bgp_peers:
              - peer_address: 10.1.0.1
                vrf: default
              - peer_address: 10.1.0.2
                vrf: default
              - peer_address: 10.1.255.2
                vrf: DEV
              - peer_address: 10.1.255.4
                vrf: DEV
    ```
    """

    categories: ClassVar[list[str]] = ["bgp"]
    commands: ClassVar[list[AntaCommand | AntaTemplate]] = [AntaCommand(command="show bgp neighbors vrf all", revision=3)]

    class Input(AntaTest.Input):
        """Input model for the VerifyBGPPeerSession test."""

        check_tcp_queues: bool = True
        """Flag to check if the TCP session queues are empty for all BGP peers. Defaults to `True`."""
        bgp_peers: list[BgpPeer]
        """List of BGP IPv4 peers."""

    @AntaTest.anta_test
    def test(self) -> None:
        """Main test function for VerifyBGPPeerSession."""
        self.result.is_success()

        output = self.instance_commands[0].json_output

        for peer in self.inputs.bgp_peers:
            peer_ip = str(peer.peer_address)
            peer_list = get_value(output, f"vrfs.{peer.vrf}.peerList", default=[])

            # Check if the peer is found
            if (peer_data := get_item(peer_list, "peerAddress", peer_ip)) is None:
                self.result.is_failure(f"{peer} - Not found")
                continue

            # Check if the BGP session is established
            if peer_data["state"] != "Established":
                self.result.is_failure(f"{peer} - Session state is not established - State: {peer_data['state']}")
                continue

            # Check the TCP session message queues
            if self.inputs.check_tcp_queues:
                inq = peer_data["peerTcpInfo"]["inputQueueLength"]
                outq = peer_data["peerTcpInfo"]["outputQueueLength"]
                if inq != 0 or outq != 0:
                    self.result.is_failure(f"{peer} - Session has non-empty message queues - InQ: {inq}, OutQ: {outq}")


class VerifyBGPExchangedRoutes(AntaTest):
    """Verifies the advertised and received routes of BGP IPv4 peer(s).

    This test performs the following checks for each specified peer:

      For each advertised and received route:
        - Confirms that the route exists in the BGP route table.
        - Verifies that the route is in an 'active' and 'valid' state.

    Expected Results
    ----------------
    * Success: If all of the following conditions are met:
        - All specified advertised/received routes are found in the BGP route table.
        - All routes are in both 'active' and 'valid' states.
    * Failure: If any of the following occur:
        - An advertised/received route is not found in the BGP route table.
        - Any route is not in an 'active' or 'valid' state.

    Examples
    --------
    ```yaml
    anta.tests.routing:
      bgp:
        - VerifyBGPExchangedRoutes:
            bgp_peers:
              - peer_address: 172.30.255.5
                vrf: default
                advertised_routes:
                  - 192.0.254.5/32
                received_routes:
                  - 192.0.255.4/32
              - peer_address: 172.30.255.1
                vrf: default
                advertised_routes:
                  - 192.0.255.1/32
                  - 192.0.254.5/32
    ```
    """

    categories: ClassVar[list[str]] = ["bgp"]
    commands: ClassVar[list[AntaCommand | AntaTemplate]] = [
        AntaTemplate(template="show bgp neighbors {peer} advertised-routes vrf {vrf}", revision=3),
        AntaTemplate(template="show bgp neighbors {peer} routes vrf {vrf}", revision=3),
    ]

    class Input(AntaTest.Input):
        """Input model for the VerifyBGPExchangedRoutes test."""

        bgp_peers: list[BgpPeer]
        """List of BGP IPv4 peers."""
        BgpNeighbor: ClassVar[type[BgpNeighbor]] = BgpNeighbor

        @field_validator("bgp_peers")
        @classmethod
        def validate_bgp_peers(cls, bgp_peers: list[BgpPeer]) -> list[BgpPeer]:
            """Validate that 'advertised_routes' or 'received_routes' field is provided in each BGP peer."""
            for peer in bgp_peers:
                if peer.advertised_routes is None and peer.received_routes is None:
                    msg = f"{peer} 'advertised_routes' or 'received_routes' field missing in the input"
                    raise ValueError(msg)
            return bgp_peers

    def render(self, template: AntaTemplate) -> list[AntaCommand]:
        """Render the template for each BGP peer in the input list."""
        return [template.render(peer=str(bgp_peer.peer_address), vrf=bgp_peer.vrf) for bgp_peer in self.inputs.bgp_peers]

    def _validate_bgp_route_paths(self, peer: str, route_type: str, route: str, entries: dict[str, Any]) -> str | None:
        """Validate the BGP route paths."""
        # Check if the route is found
        if route in entries:
            # Check if the route is active and valid
            route_paths = entries[route]["bgpRoutePaths"][0]["routeType"]
            is_active = route_paths["active"]
            is_valid = route_paths["valid"]
            if not is_active or not is_valid:
                return f"{peer} {route_type} route: {route} - Valid: {is_valid}, Active: {is_active}"
            return None

        return f"{peer} {route_type} route: {route} - Not found"

    @AntaTest.anta_test
    def test(self) -> None:
        """Main test function for VerifyBGPExchangedRoutes."""
        self.result.is_success()

        num_peers = len(self.inputs.bgp_peers)

        # Process each peer and its corresponding command pair
        for peer_idx, peer in enumerate(self.inputs.bgp_peers):
            # For n peers, advertised routes are at indices 0 to n-1, and received routes are at indices n to 2n-1
            advertised_routes_cmd = self.instance_commands[peer_idx]
            received_routes_cmd = self.instance_commands[peer_idx + num_peers]

            # Get the BGP route entries of each command
            command_output = {
                "Advertised": get_value(advertised_routes_cmd.json_output, f"vrfs.{peer.vrf}.bgpRouteEntries", default={}),
                "Received": get_value(received_routes_cmd.json_output, f"vrfs.{peer.vrf}.bgpRouteEntries", default={}),
            }

            # Validate both advertised and received routes
            for route_type, routes in zip(["Advertised", "Received"], [peer.advertised_routes, peer.received_routes]):
                # Skipping the validation for routes if user input is None
                if not routes:
                    continue

                entries = command_output[route_type]
                for route in routes:
                    # Check if the route is found. If yes then checks the route is active and valid
                    failure_msg = self._validate_bgp_route_paths(str(peer), route_type, str(route), entries)
                    if failure_msg:
                        self.result.is_failure(failure_msg)


class VerifyBGPPeerMPCaps(AntaTest):
    """Verifies the multiprotocol capabilities of BGP IPv4 peer(s).

    This test performs the following checks for each specified peer:

      1. Verifies that the peer is found in its VRF in the BGP configuration.
      2. For each specified capability:
        - Validates that the capability is present in the peer configuration.
        - Confirms that the capability is advertised, received, and enabled.
      3. When strict mode is enabled (`strict: true`):
        - Verifies that only the specified capabilities are configured.
        - Ensures an exact match between configured and expected capabilities.

    Expected Results
    ----------------
    * Success: If all of the following conditions are met:
        - All specified peers are found in the BGP configuration.
        - All specified capabilities are present and properly negotiated.
        - In strict mode, only the specified capabilities are configured.
    * Failure: If any of the following occur:
        - A specified peer is not found in the BGP configuration.
        - A specified capability is not found.
        - A capability is not properly negotiated (not advertised, received, or enabled).
        - In strict mode, additional or missing capabilities are detected.

    Examples
    --------
    ```yaml
    anta.tests.routing:
      bgp:
        - VerifyBGPPeerMPCaps:
            bgp_peers:
              - peer_address: 172.30.11.1
                vrf: default
                strict: False
                capabilities:
                  - ipv4 labeled-Unicast
                  - ipv4MplsVpn
    ```
    """

    categories: ClassVar[list[str]] = ["bgp"]
    commands: ClassVar[list[AntaCommand | AntaTemplate]] = [AntaCommand(command="show bgp neighbors vrf all", revision=3)]

    class Input(AntaTest.Input):
        """Input model for the VerifyBGPPeerMPCaps test."""

        bgp_peers: list[BgpPeer]
        """List of BGP IPv4 peers."""
        BgpPeer: ClassVar[type[BgpPeer]] = BgpPeer

        @field_validator("bgp_peers")
        @classmethod
        def validate_bgp_peers(cls, bgp_peers: list[T]) -> list[T]:
            """Validate that 'capabilities' field is provided in each BGP peer."""
            for peer in bgp_peers:
                if peer.capabilities is None:
                    msg = f"{peer} 'capabilities' field missing in the input"
                    raise ValueError(msg)
            return bgp_peers

    @AntaTest.anta_test
    def test(self) -> None:
        """Main test function for VerifyBGPPeerMPCaps."""
        self.result.is_success()

        output = self.instance_commands[0].json_output

        for peer in self.inputs.bgp_peers:
            peer_ip = str(peer.peer_address)
            peer_list = get_value(output, f"vrfs.{peer.vrf}.peerList", default=[])

            # Check if the peer is found
            if (peer_data := get_item(peer_list, "peerAddress", peer_ip)) is None:
                self.result.is_failure(f"{peer} - Not found")
                continue

            # Fetching the multiprotocol capabilities
            act_mp_caps = get_value(peer_data, "neighborCapabilities.multiprotocolCaps")

            # If strict is True, check if only the specified capabilities are configured
            if peer.strict and sorted(peer.capabilities) != sorted(act_mp_caps):
                self.result.is_failure(f"{peer} - Mismatch - Expected: {', '.join(peer.capabilities)} Actual: {', '.join(act_mp_caps)}")
                continue

            # Check each capability
            for capability in peer.capabilities:
                # Check if the capability is found
                if (capability_status := get_value(act_mp_caps, capability)) is None:
                    self.result.is_failure(f"{peer} - {capability} not found")

                # Check if the capability is advertised, received, and enabled
                elif not _check_bgp_neighbor_capability(capability_status):
                    self.result.is_failure(f"{peer} - {capability} not negotiated - {format_data(capability_status)}")


class VerifyBGPPeerASNCap(AntaTest):
    """Verifies the four octet ASN capability of BGP IPv4 peer(s).

    This test performs the following checks for each specified peer:

      1. Verifies that the peer is found in its VRF in the BGP configuration.
      2. Validates that the capability is present in the peer configuration.
      3. Confirms that the capability is advertised, received, and enabled.

    Expected Results
    ----------------
    * Success: If all of the following conditions are met:
        - All specified peers are found in the BGP configuration.
        - The four octet ASN capability is present in each peer configuration.
        - The capability is properly negotiated (advertised, received, and enabled) for all peers.
    * Failure: If any of the following occur:
        - A specified peer is not found in the BGP configuration.
        - The four octet ASN capability is not present for a peer.
        - The capability is not properly negotiated (not advertised, received, or enabled) for any peer.

    Examples
    --------
    ```yaml
    anta.tests.routing:
      bgp:
        - VerifyBGPPeerASNCap:
            bgp_peers:
              - peer_address: 172.30.11.1
                vrf: default
    ```
    """

    categories: ClassVar[list[str]] = ["bgp"]
    commands: ClassVar[list[AntaCommand | AntaTemplate]] = [AntaCommand(command="show bgp neighbors vrf all", revision=3)]

    class Input(AntaTest.Input):
        """Input model for the VerifyBGPPeerASNCap test."""

        bgp_peers: list[BgpPeer]
        """List of BGP IPv4 peers."""
        BgpPeer: ClassVar[type[BgpPeer]] = BgpPeer

    @AntaTest.anta_test
    def test(self) -> None:
        """Main test function for VerifyBGPPeerASNCap."""
        self.result.is_success()

        output = self.instance_commands[0].json_output

        for peer in self.inputs.bgp_peers:
            peer_ip = str(peer.peer_address)
            peer_list = get_value(output, f"vrfs.{peer.vrf}.peerList", default=[])

            # Check if the peer is found
            if (peer_data := get_item(peer_list, "peerAddress", peer_ip)) is None:
                self.result.is_failure(f"{peer} - Not found")
                continue

            # Check if the 4-octet ASN capability is found
            if (capablity_status := get_value(peer_data, "neighborCapabilities.fourOctetAsnCap")) is None:
                self.result.is_failure(f"{peer} - 4-octet ASN capability not found")
                continue

            # Check if the 4-octet ASN capability is advertised, received, and enabled
            if not _check_bgp_neighbor_capability(capablity_status):
                self.result.is_failure(f"{peer} - 4-octet ASN capability not negotiated - {format_data(capablity_status)}")


class VerifyBGPPeerRouteRefreshCap(AntaTest):
    """Verifies the route refresh capabilities of IPv4 BGP peer(s) in a specified VRF.

    This test performs the following checks for each specified peer:

      1. Verifies that the peer is found in its VRF in the BGP configuration.
      2. Validates that the route refresh capability is present in the peer configuration.
      3. Confirms that the capability is advertised, received, and enabled.

    Expected Results
    ----------------
    * Success: If all of the following conditions are met:
        - All specified peers are found in the BGP configuration.
        - The route refresh capability is present in each peer configuration.
        - The capability is properly negotiated (advertised, received, and enabled) for all peers.
    * Failure: If any of the following occur:
        - A specified peer is not found in the BGP configuration.
        - The route refresh capability is not present for a peer.
        - The capability is not properly negotiated (not advertised, received, or enabled) for any peer.

    Examples
    --------
    ```yaml
    anta.tests.routing:
      bgp:
        - VerifyBGPPeerRouteRefreshCap:
            bgp_peers:
              - peer_address: 172.30.11.1
                vrf: default
    ```
    """

    categories: ClassVar[list[str]] = ["bgp"]
    commands: ClassVar[list[AntaCommand | AntaTemplate]] = [AntaCommand(command="show bgp neighbors vrf all", revision=3)]

    class Input(AntaTest.Input):
        """Input model for the VerifyBGPPeerRouteRefreshCap test."""

        bgp_peers: list[BgpPeer]
        """List of BGP IPv4 peers."""
        BgpPeer: ClassVar[type[BgpPeer]] = BgpPeer

    @AntaTest.anta_test
    def test(self) -> None:
        """Main test function for VerifyBGPPeerRouteRefreshCap."""
        self.result.is_success()

        output = self.instance_commands[0].json_output

        for peer in self.inputs.bgp_peers:
            peer_ip = str(peer.peer_address)
            peer_list = get_value(output, f"vrfs.{peer.vrf}.peerList", default=[])

            # Check if the peer is found
            if (peer_data := get_item(peer_list, "peerAddress", peer_ip)) is None:
                self.result.is_failure(f"{peer} - Not found")
                continue

            # Check if the route refresh capability is found
            if (capablity_status := get_value(peer_data, "neighborCapabilities.routeRefreshCap")) is None:
                self.result.is_failure(f"{peer} - Route refresh capability not found")
                continue

            # Check if the route refresh capability is advertised, received, and enabled
            if not _check_bgp_neighbor_capability(capablity_status):
                self.result.is_failure(f"{peer} - Route refresh capability not negotiated - {format_data(capablity_status)}")


class VerifyBGPPeerMD5Auth(AntaTest):
    """Verifies the MD5 authentication and state of IPv4 BGP peer(s) in a specified VRF.

    This test performs the following checks for each specified peer:

      1. Verifies that the peer is found in its VRF in the BGP configuration.
      2. Validates that the BGP session is in `Established` state.
      3. Confirms that MD5 authentication is enabled for the peer.

    Expected Results
    ----------------
    * Success: If all of the following conditions are met:
        - All specified peers are found in the BGP configuration.
        - All peers are in `Established` state.
        - MD5 authentication is enabled for all peers.
    * Failure: If any of the following occur:
        - A specified peer is not found in the BGP configuration.
        - A peer's session state is not `Established`.
        - MD5 authentication is not enabled for a peer.

    Examples
    --------
    ```yaml
    anta.tests.routing:
      bgp:
        - VerifyBGPPeerMD5Auth:
            bgp_peers:
              - peer_address: 172.30.11.1
                vrf: default
              - peer_address: 172.30.11.5
                vrf: default
    ```
    """

    categories: ClassVar[list[str]] = ["bgp"]
    commands: ClassVar[list[AntaCommand | AntaTemplate]] = [AntaCommand(command="show bgp neighbors vrf all", revision=3)]

    class Input(AntaTest.Input):
        """Input model for the VerifyBGPPeerMD5Auth test."""

        bgp_peers: list[BgpPeer]
        """List of IPv4 BGP peers."""
        BgpPeer: ClassVar[type[BgpPeer]] = BgpPeer

    @AntaTest.anta_test
    def test(self) -> None:
        """Main test function for VerifyBGPPeerMD5Auth."""
        self.result.is_success()

        output = self.instance_commands[0].json_output

        for peer in self.inputs.bgp_peers:
            peer_ip = str(peer.peer_address)
            peer_list = get_value(output, f"vrfs.{peer.vrf}.peerList", default=[])

            # Check if the peer is found
            if (peer_data := get_item(peer_list, "peerAddress", peer_ip)) is None:
                self.result.is_failure(f"{peer} - Not found")
                continue

            # Check BGP peer state and MD5 authentication
            state = peer_data.get("state")
            md5_auth_enabled = peer_data.get("md5AuthEnabled")
            if state != "Established":
                self.result.is_failure(f"{peer} - Session state is not established - State: {state}")
            if not md5_auth_enabled:
                self.result.is_failure(f"{peer} - Session does not have MD5 authentication enabled")


class VerifyEVPNType2Route(AntaTest):
    """Verifies the EVPN Type-2 routes for a given IPv4 or MAC address and VNI.

    This test performs the following checks for each specified VXLAN endpoint:

      1. Verifies that the endpoint exists in the BGP EVPN table.
      2. Confirms that at least one EVPN Type-2 route with a valid and active path exists.

    Expected Results
    ----------------
    * Success: If all of the following conditions are met:
        - All specified VXLAN endpoints are found in the BGP EVPN table.
        - Each endpoint has at least one EVPN Type-2 route with a valid and active path.
    * Failure: If any of the following occur:
        - A VXLAN endpoint is not found in the BGP EVPN table.
        - No EVPN Type-2 route with a valid and active path exists for an endpoint.

    Examples
    --------
    ```yaml
    anta.tests.routing:
      bgp:
        - VerifyEVPNType2Route:
            vxlan_endpoints:
              - address: 192.168.20.102
                vni: 10020
              - address: aac1.ab5d.b41e
                vni: 10010
    ```
    """

    categories: ClassVar[list[str]] = ["bgp"]
    commands: ClassVar[list[AntaCommand | AntaTemplate]] = [AntaTemplate(template="show bgp evpn route-type mac-ip {address} vni {vni}", revision=2)]

    class Input(AntaTest.Input):
        """Input model for the VerifyEVPNType2Route test."""

        vxlan_endpoints: list[VxlanEndpoint]
        """List of VXLAN endpoints to verify."""
        VxlanEndpoint: ClassVar[type[VxlanEndpoint]] = VxlanEndpoint

    def render(self, template: AntaTemplate) -> list[AntaCommand]:
        """Render the template for each VXLAN endpoint in the input list."""
        return [template.render(address=str(endpoint.address), vni=endpoint.vni) for endpoint in self.inputs.vxlan_endpoints]

    @AntaTest.anta_test
    def test(self) -> None:
        """Main test function for VerifyEVPNType2Route."""
        self.result.is_success()

        for command, endpoint in zip(self.instance_commands, self.inputs.vxlan_endpoints):
            # Verify that the VXLAN endpoint is in the BGP EVPN table
            evpn_routes = command.json_output["evpnRoutes"]
            if not evpn_routes:
                self.result.is_failure(f"{endpoint} - No EVPN Type-2 route")
                continue

            # Verify that at least one EVPN Type-2 route has at least one active and valid path across all learned routes from all RDs combined
            has_active_path = False
            for route_data in evpn_routes.values():
                for path in route_data.get("evpnRoutePaths", []):
                    route_type = path.get("routeType", {})
                    if route_type.get("active") and route_type.get("valid"):
                        has_active_path = True
                        break
            if not has_active_path:
                self.result.is_failure(f"{endpoint} - No valid and active path")


class VerifyBGPAdvCommunities(AntaTest):
    """Verifies that advertised communities are standard, extended and large for BGP IPv4 peer(s).

    This test performs the following checks for each specified peer:

      1. Verifies that the peer is found in its VRF in the BGP configuration.
      2. Validates that all required community types are advertised:
        - Standard communities
        - Extended communities
        - Large communities

    Expected Results
    ----------------
    * Success: If all of the following conditions are met:
        - All specified peers are found in the BGP configuration.
        - Each peer advertises standard, extended and large communities.
    * Failure: If any of the following occur:
        - A specified peer is not found in the BGP configuration.
        - A peer does not advertise standard, extended or large communities.

    Examples
    --------
    ```yaml
    anta.tests.routing:
      bgp:
        - VerifyBGPAdvCommunities:
            bgp_peers:
              - peer_address: 172.30.11.17
                vrf: default
              - peer_address: 172.30.11.21
                vrf: default
    ```
    """

    categories: ClassVar[list[str]] = ["bgp"]
    commands: ClassVar[list[AntaCommand | AntaTemplate]] = [AntaCommand(command="show bgp neighbors vrf all", revision=3)]

    class Input(AntaTest.Input):
        """Input model for the VerifyBGPAdvCommunities test."""

        bgp_peers: list[BgpPeer]
        """List of BGP IPv4 peers."""
        BgpPeer: ClassVar[type[BgpPeer]] = BgpPeer

    @AntaTest.anta_test
    def test(self) -> None:
        """Main test function for VerifyBGPAdvCommunities."""
        self.result.is_success()

        output = self.instance_commands[0].json_output

        for peer in self.inputs.bgp_peers:
            peer_ip = str(peer.peer_address)
            peer_list = get_value(output, f"vrfs.{peer.vrf}.peerList", default=[])

            # Check if the peer is found
            if (peer_data := get_item(peer_list, "peerAddress", peer_ip)) is None:
                self.result.is_failure(f"{peer} - Not found")
                continue

            # Check BGP peer advertised communities
            if not all(get_value(peer_data, f"advertisedCommunities.{community}") is True for community in ["standard", "extended", "large"]):
                self.result.is_failure(f"{peer} - {format_data(peer_data['advertisedCommunities'])}")


class VerifyBGPTimers(AntaTest):
    """Verifies the timers of BGP IPv4 peer(s).

    This test performs the following checks for each specified peer:

      1. Verifies that the peer is found in its VRF in the BGP configuration.
      2. Confirms the BGP session hold time/keepalive timers match the expected value.

    Expected Results
    ----------------
    * Success: If all of the following conditions are met:
        - All specified peers are found in the BGP configuration.
        - The hold time/keepalive timers match the expected value for each peer.
    * Failure: If any of the following occur:
        - A specified peer is not found in the BGP configuration.
        - The hold time/keepalive timers do not match the expected value for a peer.

    Examples
    --------
    ```yaml
    anta.tests.routing:
      bgp:
        - VerifyBGPTimers:
            bgp_peers:
              - peer_address: 172.30.11.1
                vrf: default
                hold_time: 180
                keep_alive_time: 60
              - peer_address: 172.30.11.5
                vrf: default
                hold_time: 180
                keep_alive_time: 60
    ```
    """

    categories: ClassVar[list[str]] = ["bgp"]
    commands: ClassVar[list[AntaCommand | AntaTemplate]] = [AntaCommand(command="show bgp neighbors vrf all", revision=3)]

    class Input(AntaTest.Input):
        """Input model for the VerifyBGPTimers test."""

        bgp_peers: list[BgpPeer]
        """List of BGP IPv4 peers."""
        BgpPeer: ClassVar[type[BgpPeer]] = BgpPeer

        @field_validator("bgp_peers")
        @classmethod
        def validate_bgp_peers(cls, bgp_peers: list[T]) -> list[T]:
            """Validate that 'hold_time' or 'keep_alive_time'  field is provided in each BGP peer."""
            for peer in bgp_peers:
                if peer.hold_time is None or peer.keep_alive_time is None:
                    msg = f"{peer} 'hold_time' or 'keep_alive_time' field missing in the input"
                    raise ValueError(msg)
            return bgp_peers

    @AntaTest.anta_test
    def test(self) -> None:
        """Main test function for VerifyBGPTimers."""
        self.result.is_success()

        output = self.instance_commands[0].json_output

        for peer in self.inputs.bgp_peers:
            peer_ip = str(peer.peer_address)
            peer_list = get_value(output, f"vrfs.{peer.vrf}.peerList", default=[])

            # Check if the peer is found
            if (peer_data := get_item(peer_list, "peerAddress", peer_ip)) is None:
                self.result.is_failure(f"{peer} - Not found")
                continue

            # Check BGP peer timers
            if peer_data["holdTime"] != peer.hold_time:
                self.result.is_failure(f"{peer} - Hold time mismatch - Expected: {peer.hold_time}, Actual: {peer_data['holdTime']}")
            if peer_data["keepaliveTime"] != peer.keep_alive_time:
                self.result.is_failure(f"{peer} - Keepalive time mismatch - Expected: {peer.keep_alive_time}, Actual: {peer_data['keepaliveTime']}")


class VerifyBGPPeerDropStats(AntaTest):
    """Verifies BGP NLRI drop statistics for the provided BGP IPv4 peer(s).

    This test performs the following checks for each specified peer:

      1. Verifies that the peer is found in its VRF in the BGP configuration.
      2. Validates the BGP drop statistics:
        - If specific drop statistics are provided, checks only those counters.
        - If no specific drop statistics are provided, checks all available counters.
        - Confirms that all checked counters have a value of zero.

    Expected Results
    ----------------
    * Success: If all of the following conditions are met:
        - All specified peers are found in the BGP configuration.
        - All specified drop statistics counters (or all counters if none specified) are zero.
    * Failure: If any of the following occur:
        - A specified peer is not found in the BGP configuration.
        - Any checked drop statistics counter has a non-zero value.
        - A specified drop statistics counter does not exist.

    Examples
    --------
    ```yaml
    anta.tests.routing:
      bgp:
        - VerifyBGPPeerDropStats:
            bgp_peers:
              - peer_address: 172.30.11.1
                vrf: default
                drop_stats:
                  - inDropAsloop
                  - prefixEvpnDroppedUnsupportedRouteType
    ```
    """

    categories: ClassVar[list[str]] = ["bgp"]
    commands: ClassVar[list[AntaCommand | AntaTemplate]] = [AntaCommand(command="show bgp neighbors vrf all", revision=3)]

    class Input(AntaTest.Input):
        """Input model for the VerifyBGPPeerDropStats test."""

        bgp_peers: list[BgpPeer]
        """List of BGP IPv4 peers."""
        BgpPeer: ClassVar[type[BgpPeer]] = BgpPeer

    @AntaTest.anta_test
    def test(self) -> None:
        """Main test function for VerifyBGPPeerDropStats."""
        self.result.is_success()

        output = self.instance_commands[0].json_output

        for peer in self.inputs.bgp_peers:
            peer_ip = str(peer.peer_address)
            drop_stats_input = peer.drop_stats
            peer_list = get_value(output, f"vrfs.{peer.vrf}.peerList", default=[])

            # Check if the peer is found
            if (peer_data := get_item(peer_list, "peerAddress", peer_ip)) is None:
                self.result.is_failure(f"{peer} - Not found")
                continue

            # Verify BGP peers' drop stats
            drop_stats_output = peer_data["dropStats"]

            # In case drop stats not provided, It will check all drop statistics
            if not drop_stats_input:
                drop_stats_input = drop_stats_output

            # Verify BGP peer's drop stats
            for drop_stat in drop_stats_input:
                if (stat_value := drop_stats_output.get(drop_stat, 0)) != 0:
                    self.result.is_failure(f"{peer} - Non-zero NLRI drop statistics counter - {drop_stat}: {stat_value}")


class VerifyBGPPeerUpdateErrors(AntaTest):
    """Verifies BGP update error counters for the provided BGP IPv4 peer(s).

    This test performs the following checks for each specified peer:

      1. Verifies that the peer is found in its VRF in the BGP configuration.
      2. Validates the BGP update error counters:
        - If specific update error counters are provided, checks only those counters.
        - If no update error counters are provided, checks all available counters.
        - Confirms that all checked counters have a value of zero.

    Note: For "disabledAfiSafi" error counter field, checking that it's not "None" versus 0.

    Expected Results
    ----------------
    * Success: If all of the following conditions are met:
        - All specified peers are found in the BGP configuration.
        - All specified update error counters (or all counters if none specified) are zero.
    * Failure: If any of the following occur:
        - A specified peer is not found in the BGP configuration.
        - Any checked update error counters has a non-zero value.
        - A specified update error counters does not exist.

    Examples
    --------
    ```yaml
    anta.tests.routing:
      bgp:
        - VerifyBGPPeerUpdateErrors:
            bgp_peers:
              - peer_address: 172.30.11.1
                vrf: default
                update_errors:
                  - inUpdErrWithdraw
    ```
    """

    categories: ClassVar[list[str]] = ["bgp"]
    commands: ClassVar[list[AntaCommand | AntaTemplate]] = [AntaCommand(command="show bgp neighbors vrf all", revision=3)]

    class Input(AntaTest.Input):
        """Input model for the VerifyBGPPeerUpdateErrors test."""

        bgp_peers: list[BgpPeer]
        """List of BGP IPv4 peers."""
        BgpPeer: ClassVar[type[BgpPeer]] = BgpPeer

    @AntaTest.anta_test
    def test(self) -> None:
        """Main test function for VerifyBGPPeerUpdateErrors."""
        self.result.is_success()

        output = self.instance_commands[0].json_output

        for peer in self.inputs.bgp_peers:
            peer_ip = str(peer.peer_address)
            update_errors_input = peer.update_errors
            peer_list = get_value(output, f"vrfs.{peer.vrf}.peerList", default=[])

            # Check if the peer is found
            if (peer_data := get_item(peer_list, "peerAddress", peer_ip)) is None:
                self.result.is_failure(f"{peer} - Not found")
                continue

            # Getting the BGP peer's error counters output.
            error_counters_output = peer_data.get("peerInUpdateErrors", {})

            # In case update error counters not provided, It will check all the update error counters.
            if not update_errors_input:
                update_errors_input = error_counters_output

            # Verify BGP peer's update error counters
            for error_counter in update_errors_input:
                if (stat_value := error_counters_output.get(error_counter, "Not Found")) != 0 and stat_value != "None":
                    self.result.is_failure(f"{peer} - Non-zero update error counter - {error_counter}: {stat_value}")


class VerifyBgpRouteMaps(AntaTest):
    """Verifies BGP inbound and outbound route-maps of BGP IPv4 peer(s).

    This test performs the following checks for each specified peer:

      1. Verifies that the peer is found in its VRF in the BGP configuration.
      2. Validates the correct BGP route maps are applied in the correct direction (inbound or outbound).

    Expected Results
    ----------------
    * Success: If all of the following conditions are met:
        - All specified peers are found in the BGP configuration.
        - All specified peers has correct BGP route maps are applied in the correct direction (inbound or outbound).
    * Failure: If any of the following occur:
        - A specified peer is not found in the BGP configuration.
        - A incorrect or missing route map in either the inbound or outbound direction.

    Examples
    --------
    ```yaml
    anta.tests.routing:
      bgp:
        - VerifyBgpRouteMaps:
            bgp_peers:
              - peer_address: 172.30.11.1
                vrf: default
                inbound_route_map: RM-MLAG-PEER-IN
                outbound_route_map: RM-MLAG-PEER-OUT
    ```
    """

    categories: ClassVar[list[str]] = ["bgp"]
    commands: ClassVar[list[AntaCommand | AntaTemplate]] = [AntaCommand(command="show bgp neighbors vrf all", revision=3)]

    class Input(AntaTest.Input):
        """Input model for the VerifyBgpRouteMaps test."""

        bgp_peers: list[BgpPeer]
        """List of BGP IPv4 peers."""
        BgpPeer: ClassVar[type[BgpPeer]] = BgpPeer

        @field_validator("bgp_peers")
        @classmethod
        def validate_bgp_peers(cls, bgp_peers: list[T]) -> list[T]:
            """Validate that 'inbound_route_map' or 'outbound_route_map' field is provided in each BGP peer."""
            for peer in bgp_peers:
                if not (peer.inbound_route_map or peer.outbound_route_map):
                    msg = f"{peer} 'inbound_route_map' or 'outbound_route_map' field missing in the input"
                    raise ValueError(msg)
            return bgp_peers

    @AntaTest.anta_test
    def test(self) -> None:
        """Main test function for VerifyBgpRouteMaps."""
        self.result.is_success()

        output = self.instance_commands[0].json_output

        for peer in self.inputs.bgp_peers:
            peer_ip = str(peer.peer_address)
            inbound_route_map = peer.inbound_route_map
            outbound_route_map = peer.outbound_route_map
            peer_list = get_value(output, f"vrfs.{peer.vrf}.peerList", default=[])

            # Check if the peer is found
            if (peer_data := get_item(peer_list, "peerAddress", peer_ip)) is None:
                self.result.is_failure(f"{peer} - Not found")
                continue

            # Verify Inbound route-map
            if inbound_route_map and (inbound_map := peer_data.get("routeMapInbound", "Not Configured")) != inbound_route_map:
                self.result.is_failure(f"{peer} - Inbound route-map mismatch - Expected: {inbound_route_map}, Actual: {inbound_map}")

            # Verify Outbound route-map
            if outbound_route_map and (outbound_map := peer_data.get("routeMapOutbound", "Not Configured")) != outbound_route_map:
                self.result.is_failure(f"{peer} - Outbound route-map mismatch - Expected: {outbound_route_map}, Actual: {outbound_map}")


class VerifyBGPPeerRouteLimit(AntaTest):
    """Verifies maximum routes and warning limit for BGP IPv4 peer(s).

    This test performs the following checks for each specified peer:

      1. Verifies that the peer is found in its VRF in the BGP configuration.
      2. Confirms the maximum routes and maximum routes warning limit, if provided, match the expected value.

    Expected Results
    ----------------
    * Success: If all of the following conditions are met:
        - All specified peers are found in the BGP configuration.
        - The maximum routes/maximum routes warning limit match the expected value for a peer.
    * Failure: If any of the following occur:
        - A specified peer is not found in the BGP configuration.
        - The maximum routes/maximum routes warning limit do not match the expected value for a peer.

    Examples
    --------
    ```yaml
    anta.tests.routing:
      bgp:
        - VerifyBGPPeerRouteLimit:
            bgp_peers:
              - peer_address: 172.30.11.1
                vrf: default
                maximum_routes: 12000
                warning_limit: 10000
    ```
    """

    categories: ClassVar[list[str]] = ["bgp"]
    commands: ClassVar[list[AntaCommand | AntaTemplate]] = [AntaCommand(command="show bgp neighbors vrf all", revision=3)]

    class Input(AntaTest.Input):
        """Input model for the VerifyBGPPeerRouteLimit test."""

        bgp_peers: list[BgpPeer]
        """List of BGP IPv4 peers."""
        BgpPeer: ClassVar[type[BgpPeer]] = BgpPeer

        @field_validator("bgp_peers")
        @classmethod
        def validate_bgp_peers(cls, bgp_peers: list[T]) -> list[T]:
            """Validate that 'maximum_routes' field is provided in each BGP peer."""
            for peer in bgp_peers:
                if peer.maximum_routes is None:
                    msg = f"{peer} 'maximum_routes' field missing in the input"
                    raise ValueError(msg)
            return bgp_peers

    @AntaTest.anta_test
    def test(self) -> None:
        """Main test function for VerifyBGPPeerRouteLimit."""
        self.result.is_success()

        output = self.instance_commands[0].json_output

        for peer in self.inputs.bgp_peers:
            peer_ip = str(peer.peer_address)
            maximum_routes = peer.maximum_routes
            warning_limit = peer.warning_limit
            peer_list = get_value(output, f"vrfs.{peer.vrf}.peerList", default=[])

            # Check if the peer is found
            if (peer_data := get_item(peer_list, "peerAddress", peer_ip)) is None:
                self.result.is_failure(f"{peer} - Not found")
                continue

            # Verify maximum routes
            if (actual_maximum_routes := peer_data.get("maxTotalRoutes", "Not Found")) != maximum_routes:
                self.result.is_failure(f"{peer} - Maximum routes mismatch - Expected: {maximum_routes}, Actual: {actual_maximum_routes}")

            # Verify warning limit if provided. By default, EOS does not have a warning limit and `totalRoutesWarnLimit` is not present in the output.
            if warning_limit is not None and (actual_warning_limit := peer_data.get("totalRoutesWarnLimit", 0)) != warning_limit:
                self.result.is_failure(f"{peer} - Maximum routes warning limit mismatch - Expected: {warning_limit}, Actual: {actual_warning_limit}")


class VerifyBGPPeerGroup(AntaTest):
    """Verifies BGP peer group of BGP IPv4 peer(s).

    This test performs the following checks for each specified peer:

      1. Verifies that the peer is found in its VRF in the BGP configuration.
      2. Confirms the peer group is correctly assigned to the specified BGP peer.

    Expected Results
    ----------------
    * Success: If all of the following conditions are met:
        - All specified peers are found in the BGP configuration.
        - The peer group is correctly assigned to the specified BGP peer.
    * Failure: If any of the following occur:
        - A specified peer is not found in the BGP configuration.
        - The peer group is not correctly assigned to the specified BGP peer.

    Examples
    --------
    ```yaml
    anta.tests.routing:
      bgp:
        - VerifyBGPPeerGroup:
            bgp_peers:
              - peer_address: 172.30.11.1
                vrf: default
                peer_group: IPv4-UNDERLAY-PEERS
    ```
    """

    categories: ClassVar[list[str]] = ["bgp"]
    commands: ClassVar[list[AntaCommand | AntaTemplate]] = [AntaCommand(command="show bgp neighbors vrf all", revision=3)]

    class Input(AntaTest.Input):
        """Input model for the VerifyBGPPeerGroup test."""

        bgp_peers: list[BgpPeer]
        """List of BGP IPv4 peers."""

        @field_validator("bgp_peers")
        @classmethod
        def validate_bgp_peers(cls, bgp_peers: list[BgpPeer]) -> list[BgpPeer]:
            """Validate that 'peer_group' field is provided in each BGP peer."""
            for peer in bgp_peers:
                if peer.peer_group is None:
                    msg = f"{peer} 'peer_group' field missing in the input"
                    raise ValueError(msg)
            return bgp_peers

    @AntaTest.anta_test
    def test(self) -> None:
        """Main test function for VerifyBGPPeerGroup."""
        self.result.is_success()

        output = self.instance_commands[0].json_output

        for peer in self.inputs.bgp_peers:
            peer_ip = str(peer.peer_address)
            peer_list = get_value(output, f"vrfs.{peer.vrf}.peerList", default=[])

            # Check if the peer is found
            if (peer_data := get_item(peer_list, "peerAddress", peer_ip)) is None:
                self.result.is_failure(f"{peer} - Not found")
                continue

            if (actual_peer_group := peer_data.get("peerGroupName", "Not Found")) != peer.peer_group:
                self.result.is_failure(f"{peer} - Incorrect peer group configured - Expected: {peer.peer_group} Actual: {actual_peer_group}")


class VerifyBGPPeerSessionRibd(AntaTest):
    """Verifies the session state of BGP IPv4 peer(s).

    Compatible with EOS operating in `ribd` routing protocol model.

    This test performs the following checks for each specified peer:

      1. Verifies that the peer is found in its VRF in the BGP configuration.
      2. Checks that the BGP session is in the `Established` state.
      3. Ensures that both input and output TCP message queues are empty.
      Can be disabled by setting `check_tcp_queues` global flag to `False`.

    Expected Results
    ----------------
    * Success: If all of the following conditions are met:
        - All specified peers are found in the BGP configuration.
        - All peers sessions state are `Established`.
        - All peers have empty TCP message queues if `check_tcp_queues` is `True` (default).
    * Failure: If any of the following occur:
        - A specified peer is not found in the BGP configuration.
        - A peer's session state is not `Established`.
        - A peer has non-empty TCP message queues (input or output) when `check_tcp_queues` is `True`.

    Examples
    --------
    ```yaml
    anta.tests.routing:
      bgp:
        - VerifyBGPPeerSessionRibd:
            check_tcp_queues: false
            bgp_peers:
              - peer_address: 10.1.0.1
                vrf: default
              - peer_address: 10.1.0.2
                vrf: default
              - peer_address: 10.1.255.2
                vrf: DEV
              - peer_address: 10.1.255.4
                vrf: DEV
    ```
    """

    categories: ClassVar[list[str]] = ["bgp"]
    commands: ClassVar[list[AntaCommand | AntaTemplate]] = [AntaCommand(command="show ip bgp neighbors vrf all", revision=2)]

    class Input(AntaTest.Input):
        """Input model for the VerifyBGPPeerSessionRibd test."""

        check_tcp_queues: bool = True
        """Flag to check if the TCP session queues are empty for all BGP peers. Defaults to `True`."""
        bgp_peers: list[BgpPeer]
        """List of BGP IPv4 peers."""

    @AntaTest.anta_test
    def test(self) -> None:
        """Main test function for VerifyBGPPeerSessionRibd."""
        self.result.is_success()

        output = self.instance_commands[0].json_output

        for peer in self.inputs.bgp_peers:
            peer_address = str(peer.peer_address)
            peers = get_value(output, f"vrfs.{peer.vrf}.peerList", default=[])

            # Check if the peer is found
            if (peer_data := get_item(peers, "peerAddress", peer_address)) is None:
                self.result.is_failure(f"{peer} - Not found")
                continue

            # Check if the BGP session is established
            if peer_data["state"] != "Established":
                self.result.is_failure(f"{peer} - Session state is not established - State: {peer_data['state']}")
                continue

            # Check the TCP session message queues
            if self.inputs.check_tcp_queues:
                inq_stat = peer_data["peerTcpInfo"]["inputQueueLength"]
                outq_stat = peer_data["peerTcpInfo"]["outputQueueLength"]
                if inq_stat != 0 or outq_stat != 0:
                    self.result.is_failure(f"{peer} - Session has non-empty message queues - InQ: {inq_stat}, OutQ: {outq_stat}")


class VerifyBGPPeersHealthRibd(AntaTest):
    """Verifies the health of all the BGP IPv4 peer(s).

    Compatible with EOS operating in `ribd` routing protocol model.

    This test performs the following checks for all BGP IPv4 peers:

      1. Verifies that the BGP session is in the `Established` state.
      2. Checks that both input and output TCP message queues are empty.
      Can be disabled by setting `check_tcp_queues` global flag to `False`.

    Expected Results
    ----------------
    * Success: If all checks pass for all BGP IPv4 peers.
    * Failure: If any of the following occur:
        - Any BGP session is not in the `Established` state.
        - Any TCP message queue (input or output) is not empty when `check_tcp_queues` is `True` (default).

    Examples
    --------
    ```yaml
    anta.tests.routing:
      bgp:
        - VerifyBGPPeersHealthRibd:
            check_tcp_queues: True
    ```
    """

    categories: ClassVar[list[str]] = ["bgp"]
    commands: ClassVar[list[AntaCommand | AntaTemplate]] = [AntaCommand(command="show ip bgp neighbors vrf all", revision=2)]

    class Input(AntaTest.Input):
        """Input model for the VerifyBGPPeersHealthRibd test."""

        check_tcp_queues: bool = True
        """Flag to check if the TCP session queues are empty for all BGP peers. Defaults to `True`."""

    @AntaTest.anta_test
    def test(self) -> None:
        """Main test function for VerifyBGPPeersHealthRibd."""
        self.result.is_success()

        output = self.instance_commands[0].json_output

        for vrf, vrf_data in output["vrfs"].items():
            peer_list = vrf_data.get("peerList", [])

            for peer in peer_list:
                # Check if the BGP session is established
                if peer["state"] != "Established":
                    self.result.is_failure(f"Peer: {peer['peerAddress']} VRF: {vrf} - Session state is not established - State: {peer['state']}")
                    continue

                # Check the TCP session message queues
                inq = peer["peerTcpInfo"]["inputQueueLength"]
                outq = peer["peerTcpInfo"]["outputQueueLength"]
                if self.inputs.check_tcp_queues and (inq != 0 or outq != 0):
                    self.result.is_failure(f"Peer: {peer['peerAddress']} VRF: {vrf} - Session has non-empty message queues - InQ: {inq}, OutQ: {outq}")


class VerifyBGPNlriAcceptance(AntaTest):
    """Verifies that all received NLRI are accepted for all AFI/SAFI configured for BGP IPv4 peer(s).

    This test performs the following checks for each specified peer:

      1. Verifies that the peer is found in its VRF in the BGP configuration.
      2. Verifies that all received NLRI were accepted by comparing `nlrisReceived` with `nlrisAccepted`.

    Expected Results
    ----------------
    * Success: If `nlrisReceived` equals `nlrisAccepted`, indicating all NLRI were accepted.
    * Failure: If any of the following occur:
        - The specified VRF is not configured.
        - `nlrisReceived` does not equal `nlrisAccepted`, indicating some NLRI were rejected or filtered.

    Examples
    --------
    ```yaml
    anta.tests.routing:
      bgp:
        - VerifyBGPNlriAcceptance:
            bgp_peers:
              - peer_address: 10.100.0.128
                vrf: default
                capabilities:
                  - ipv4Unicast
    ```
    """

    categories: ClassVar[list[str]] = ["bgp"]
    commands: ClassVar[list[AntaCommand | AntaTemplate]] = [AntaCommand(command="show bgp summary vrf all", revision=1)]

    class Input(AntaTest.Input):
        """Input model for the VerifyBGPNlriAcceptance test."""

        bgp_peers: list[BgpPeer]
        """List of BGP IPv4 peers."""

        @field_validator("bgp_peers")
        @classmethod
        def validate_bgp_peers(cls, bgp_peers: list[T]) -> list[T]:
            """Validate that 'capabilities' field is provided in each BGP peer."""
            for peer in bgp_peers:
                if peer.capabilities is None:
                    msg = f"{peer} 'capabilities' field missing in the input"
                    raise ValueError(msg)
            return bgp_peers

    @AntaTest.anta_test
    def test(self) -> None:
        """Main test function for VerifyBGPNlriAcceptance."""
        self.result.is_success()

        output = self.instance_commands[0].json_output

        for peer in self.inputs.bgp_peers:
            # Check if the peer is found
            if not (peer_data := get_value(output, f"vrfs..{peer.vrf}..peers..{peer.peer_address}", separator="..")):
                self.result.is_failure(f"{peer} - Not found")
                continue

            # Fetching the multiprotocol capabilities
            for capability in peer.capabilities:
                # Check if the capability is found
                if (capability_status := get_value(peer_data, capability)) is None:
                    self.result.is_failure(f"{peer} - {capability} not found")
                    continue

                if capability_status["afiSafiState"] != "negotiated":
                    self.result.is_failure(f"{peer} - {capability} not negotiated")

                if (received := capability_status.get("nlrisReceived")) != (accepted := capability_status.get("nlrisAccepted")):
                    self.result.is_failure(f"{peer} AFI/SAFI: {capability} - some NLRI were filtered or rejected - Accepted: {accepted} Received: {received}")


class VerifyBGPRoutePaths(AntaTest):
    """Verifies BGP IPv4 route paths.

    This test performs the following checks for each specified BGP route entry:

      1. Verifies the specified BGP route exists in the routing table.
      2. For each expected paths:
          - Verifies a path with matching next-hop exists.
          - Verifies the path's origin attribute matches the expected value.

    Expected Results
    ----------------
    * Success: The test will pass if all specified routes exist with paths matching the expected next-hops and origin attributes.
    * Failure: The test will fail if:
        - A specified BGP route is not found.
        - A path with specified next-hop is not found.
        - A path's origin attribute doesn't match the expected value.

    Examples
    --------
    ```yaml
    anta.tests.routing:
      bgp:
        - VerifyBGPRoutePaths:
            route_entries:
                - prefix: 10.100.0.128/31
                  vrf: default
                  paths:
                    - nexthop: 10.100.0.10
                      origin: Igp
                    - nexthop: 10.100.4.5
                      origin: Incomplete
    ```
    """

    categories: ClassVar[list[str]] = ["bgp"]
    commands: ClassVar[list[AntaCommand | AntaTemplate]] = [AntaCommand(command="show ip bgp vrf all", revision=3)]

    class Input(AntaTest.Input):
        """Input model for the VerifyBGPRoutePaths test."""

        route_entries: list[BgpRoute]
        """List of BGP IPv4 route(s)."""

        @field_validator("route_entries")
        @classmethod
        def validate_route_entries(cls, route_entries: list[BgpRoute]) -> list[BgpRoute]:
            """Validate that 'paths' field is provided in each BGP route."""
            for route in route_entries:
                if route.paths is None:
                    msg = f"{route} 'paths' field missing in the input"
                    raise ValueError(msg)
            return route_entries

    @AntaTest.anta_test
    def test(self) -> None:
        """Main test function for VerifyBGPRoutePaths."""
        self.result.is_success()

        for route in self.inputs.route_entries:
            # Verify if the prefix exists in BGP table
            if not (bgp_routes := get_value(self.instance_commands[0].json_output, f"vrfs..{route.vrf}..bgpRouteEntries..{route.prefix}", separator="..")):
                self.result.is_failure(f"{route} - prefix not found")
                continue

            # Iterating over each path.
            for path in route.paths:
                nexthop = str(path.nexthop)
                origin = path.origin
                if not (route_path := get_item(bgp_routes["bgpRoutePaths"], "nextHop", nexthop)):
                    self.result.is_failure(f"{route} {path} - path not found")
                    continue

                if (actual_origin := get_value(route_path, "routeType.origin")) != origin:
                    self.result.is_failure(f"{route} {path} - Origin mismatch - Actual: {actual_origin}")


<<<<<<< HEAD
class VerifyBGPPeerTtlMultiHops(AntaTest):
    """Verifies BGP TTL, max-ttl-hops count for BGP IPv4 peer(s).

    This test performs the following checks for each specified BGP peer:

      1. Verifies the specified BGP peer exists in the bgp configuration.
      2. Verifies the TTL and max-ttl-hops attribute matches the expected value.

    Expected Results
    ----------------
    * Success: The test will pass if all specified peer exist with TTL and max-ttl-hops attribute matching the expected values.
    * Failure: If any of the following occur:
        - A specified BGP peer is not found.
        - A TTL or max-ttl-hops attribute doesn't match the expected value.
=======
class VerifyBGPRouteECMP(AntaTest):
    """Verifies BGP IPv4 route ECMP paths.

    This test performs the following checks for each specified BGP route entry:

      1. Route exists in BGP table.
      2. First path is a valid and active ECMP head.
      3. Correct number of valid ECMP contributors follow the head path.
      4. Route is installed in RIB with same amount of next-hops.

    Expected Results
    ----------------
    * Success: The test will pass if all specified routes exist in both BGP and RIB tables with correct amount of ECMP paths.
    * Failure: The test will fail if:
        - A specified route is not found in BGP table.
        - A valid and active ECMP head is not found.
        - ECMP contributors count does not match the expected value.
        - Route is not installed in RIB table.
        - BGP and RIB nexthops count do not match.
>>>>>>> bdc0e684

    Examples
    --------
    ```yaml
    anta.tests.routing:
      bgp:
<<<<<<< HEAD
        - VerifyBGPPeerTtlMultiHops:
            bgp_peers:
                - peer_address: 172.30.11.1
                  vrf: default
                  ttl_duration: 3
                  max_ttl_hops: 3
                - peer_address: 172.30.11.2
                  vrf: test
                  ttl_duration: 30
                  max_ttl_hops: 30
=======
        - VerifyBGPRouteECMP:
            route_entries:
                - prefix: 10.100.0.128/31
                  vrf: default
                  ecmp_count: 2
>>>>>>> bdc0e684
    ```
    """

    categories: ClassVar[list[str]] = ["bgp"]
<<<<<<< HEAD
    commands: ClassVar[list[AntaCommand | AntaTemplate]] = [AntaCommand(command="show ip bgp neighbors vrf all", revision=2)]

    class Input(AntaTest.Input):
        """Input model for the VerifyBGPPeerTtlMultiHops test."""

        bgp_peers: list[BgpPeer]
        """List of IPv4 peer(s)."""

        @field_validator("bgp_peers")
        @classmethod
        def validate_bgp_peers(cls, bgp_peers: list[BgpPeer]) -> list[BgpPeer]:
            """Validate that 'ttl_duration' and 'max_ttl_hops' field is provided in each BGP peer."""
            for peer in bgp_peers:
                if peer.ttl_duration is None:
                    msg = f"{peer} 'ttl_duration' field missing in the input"
                    raise ValueError(msg)
                if peer.max_ttl_hops is None:
                    msg = f"{peer} 'max_ttl_hops' field missing in the input"
                    raise ValueError(msg)

            return bgp_peers

    @AntaTest.anta_test
    def test(self) -> None:
        """Main test function for VerifyBGPPeerTtlMultiHops."""
        self.result.is_success()
        command_output = self.instance_commands[0].json_output

        for peer in self.inputs.bgp_peers:
            peer_ip = str(peer.peer_address)
            peer_list = get_value(command_output, f"vrfs.{peer.vrf}.peerList", default=[])

            # Check if the peer is found
            if (peer_details := get_item(peer_list, "peerAddress", peer_ip)) is None:
                self.result.is_failure(f"{peer} - Not found")
                continue

            # Verify if the TTL duration matches the expected value.
            if peer_details.get("ttl") != peer.ttl_duration:
                self.result.is_failure(f"{peer} - TTL duration mismatch - Expected: {peer.ttl_duration}, Actual: {peer_details.get('ttl')}")

            # Verify if the max-ttl-hops time matches the expected value.
            if peer_details.get("maxTtlHops") != peer.max_ttl_hops:
                self.result.is_failure(f"{peer} - MaxTtlHops mismatch - Expected: {peer.max_ttl_hops}, Actual: {peer_details.get('maxTtlHops')}")
=======
    commands: ClassVar[list[AntaCommand | AntaTemplate]] = [
        AntaCommand(command="show ip bgp vrf all", revision=3),
        AntaCommand(command="show ip route vrf all bgp", revision=4),
    ]

    class Input(AntaTest.Input):
        """Input model for the VerifyBGPRouteECMP test."""

        route_entries: list[BgpRoute]
        """List of BGP IPv4 route(s)."""

        @field_validator("route_entries")
        @classmethod
        def validate_route_entries(cls, route_entries: list[BgpRoute]) -> list[BgpRoute]:
            """Validate that 'ecmp_count' field is provided in each BGP route."""
            for route in route_entries:
                if route.ecmp_count is None:
                    msg = f"{route} 'ecmp_count' field missing in the input"
                    raise ValueError(msg)
            return route_entries

    @AntaTest.anta_test
    def test(self) -> None:
        """Main test function for VerifyBGPRouteECMP."""
        self.result.is_success()

        for route in self.inputs.route_entries:
            # Verify if the prefix exists in BGP table.
            if not (bgp_route_entry := get_value(self.instance_commands[0].json_output, f"vrfs..{route.vrf}..bgpRouteEntries..{route.prefix}", separator="..")):
                self.result.is_failure(f"{route} - prefix not found in BGP table")
                continue

            route_paths = iter(bgp_route_entry["bgpRoutePaths"])
            head = next(route_paths, None)
            # Verify if the active ECMP head exists.
            if head is None or not all(head["routeType"][key] for key in ["valid", "active", "ecmpHead"]):
                self.result.is_failure(f"{route} - valid and active ECMP head not found")
                continue

            bgp_nexthops = {head["nextHop"]}
            bgp_nexthops.update([path["nextHop"] for path in route_paths if all(path["routeType"][key] for key in ["valid", "ecmp", "ecmpContributor"])])

            # Verify ECMP count is correct.
            if len(bgp_nexthops) != route.ecmp_count:
                self.result.is_failure(f"{route} - ECMP count mismatch - Expected: {route.ecmp_count}, Actual: {len(bgp_nexthops)}")
                continue

            # Verify if the prefix exists in routing table.
            if not (route_entry := get_value(self.instance_commands[1].json_output, f"vrfs..{route.vrf}..routes..{route.prefix}", separator="..")):
                self.result.is_failure(f"{route} - prefix not found in routing table")
                continue

            # Verify BGP and RIB nexthops are same.
            if len(bgp_nexthops) != len(route_entry["vias"]):
                self.result.is_failure(f"{route} - Nexthops count mismatch - BGP: {len(bgp_nexthops)}, RIB: {len(route_entry['vias'])}")
>>>>>>> bdc0e684
<|MERGE_RESOLUTION|>--- conflicted
+++ resolved
@@ -5,7 +5,6 @@
 
 # pylint: disable=too-many-lines
 # mypy: disable-error-code=attr-defined
-# pylint: disable=too-many-lines
 from __future__ import annotations
 
 from typing import Any, ClassVar, TypeVar
@@ -1709,22 +1708,6 @@
                     self.result.is_failure(f"{route} {path} - Origin mismatch - Actual: {actual_origin}")
 
 
-<<<<<<< HEAD
-class VerifyBGPPeerTtlMultiHops(AntaTest):
-    """Verifies BGP TTL, max-ttl-hops count for BGP IPv4 peer(s).
-
-    This test performs the following checks for each specified BGP peer:
-
-      1. Verifies the specified BGP peer exists in the bgp configuration.
-      2. Verifies the TTL and max-ttl-hops attribute matches the expected value.
-
-    Expected Results
-    ----------------
-    * Success: The test will pass if all specified peer exist with TTL and max-ttl-hops attribute matching the expected values.
-    * Failure: If any of the following occur:
-        - A specified BGP peer is not found.
-        - A TTL or max-ttl-hops attribute doesn't match the expected value.
-=======
 class VerifyBGPRouteECMP(AntaTest):
     """Verifies BGP IPv4 route ECMP paths.
 
@@ -1744,14 +1727,98 @@
         - ECMP contributors count does not match the expected value.
         - Route is not installed in RIB table.
         - BGP and RIB nexthops count do not match.
->>>>>>> bdc0e684
-
-    Examples
-    --------
-    ```yaml
-    anta.tests.routing:
-      bgp:
-<<<<<<< HEAD
+
+    Examples
+    --------
+    ```yaml
+    anta.tests.routing:
+      bgp:
+        - VerifyBGPRouteECMP:
+            route_entries:
+                - prefix: 10.100.0.128/31
+                  vrf: default
+                  ecmp_count: 2
+    ```
+    """
+
+    categories: ClassVar[list[str]] = ["bgp"]
+    commands: ClassVar[list[AntaCommand | AntaTemplate]] = [
+        AntaCommand(command="show ip bgp vrf all", revision=3),
+        AntaCommand(command="show ip route vrf all bgp", revision=4),
+    ]
+
+    class Input(AntaTest.Input):
+        """Input model for the VerifyBGPRouteECMP test."""
+
+        route_entries: list[BgpRoute]
+        """List of BGP IPv4 route(s)."""
+
+        @field_validator("route_entries")
+        @classmethod
+        def validate_route_entries(cls, route_entries: list[BgpRoute]) -> list[BgpRoute]:
+            """Validate that 'ecmp_count' field is provided in each BGP route."""
+            for route in route_entries:
+                if route.ecmp_count is None:
+                    msg = f"{route} 'ecmp_count' field missing in the input"
+                    raise ValueError(msg)
+            return route_entries
+
+    @AntaTest.anta_test
+    def test(self) -> None:
+        """Main test function for VerifyBGPRouteECMP."""
+        self.result.is_success()
+
+        for route in self.inputs.route_entries:
+            # Verify if the prefix exists in BGP table.
+            if not (bgp_route_entry := get_value(self.instance_commands[0].json_output, f"vrfs..{route.vrf}..bgpRouteEntries..{route.prefix}", separator="..")):
+                self.result.is_failure(f"{route} - prefix not found in BGP table")
+                continue
+
+            route_paths = iter(bgp_route_entry["bgpRoutePaths"])
+            head = next(route_paths, None)
+            # Verify if the active ECMP head exists.
+            if head is None or not all(head["routeType"][key] for key in ["valid", "active", "ecmpHead"]):
+                self.result.is_failure(f"{route} - valid and active ECMP head not found")
+                continue
+
+            bgp_nexthops = {head["nextHop"]}
+            bgp_nexthops.update([path["nextHop"] for path in route_paths if all(path["routeType"][key] for key in ["valid", "ecmp", "ecmpContributor"])])
+
+            # Verify ECMP count is correct.
+            if len(bgp_nexthops) != route.ecmp_count:
+                self.result.is_failure(f"{route} - ECMP count mismatch - Expected: {route.ecmp_count}, Actual: {len(bgp_nexthops)}")
+                continue
+
+            # Verify if the prefix exists in routing table.
+            if not (route_entry := get_value(self.instance_commands[1].json_output, f"vrfs..{route.vrf}..routes..{route.prefix}", separator="..")):
+                self.result.is_failure(f"{route} - prefix not found in routing table")
+                continue
+
+            # Verify BGP and RIB nexthops are same.
+            if len(bgp_nexthops) != len(route_entry["vias"]):
+                self.result.is_failure(f"{route} - Nexthops count mismatch - BGP: {len(bgp_nexthops)}, RIB: {len(route_entry['vias'])}")
+
+
+class VerifyBGPPeerTtlMultiHops(AntaTest):
+    """Verifies BGP TTL, max-ttl-hops count for BGP IPv4 peer(s).
+
+    This test performs the following checks for each specified BGP peer:
+
+      1. Verifies the specified BGP peer exists in the bgp configuration.
+      2. Verifies the TTL and max-ttl-hops attribute matches the expected value.
+
+    Expected Results
+    ----------------
+    * Success: The test will pass if all specified peer exist with TTL and max-ttl-hops attribute matching the expected values.
+    * Failure: If any of the following occur:
+        - A specified BGP peer is not found.
+        - A TTL or max-ttl-hops attribute doesn't match the expected value.
+
+    Examples
+    --------
+    ```yaml
+    anta.tests.routing:
+      bgp:
         - VerifyBGPPeerTtlMultiHops:
             bgp_peers:
                 - peer_address: 172.30.11.1
@@ -1762,18 +1829,10 @@
                   vrf: test
                   ttl_duration: 30
                   max_ttl_hops: 30
-=======
-        - VerifyBGPRouteECMP:
-            route_entries:
-                - prefix: 10.100.0.128/31
-                  vrf: default
-                  ecmp_count: 2
->>>>>>> bdc0e684
-    ```
-    """
-
-    categories: ClassVar[list[str]] = ["bgp"]
-<<<<<<< HEAD
+    ```
+    """
+
+    categories: ClassVar[list[str]] = ["bgp"]
     commands: ClassVar[list[AntaCommand | AntaTemplate]] = [AntaCommand(command="show ip bgp neighbors vrf all", revision=2)]
 
     class Input(AntaTest.Input):
@@ -1817,61 +1876,4 @@
 
             # Verify if the max-ttl-hops time matches the expected value.
             if peer_details.get("maxTtlHops") != peer.max_ttl_hops:
-                self.result.is_failure(f"{peer} - MaxTtlHops mismatch - Expected: {peer.max_ttl_hops}, Actual: {peer_details.get('maxTtlHops')}")
-=======
-    commands: ClassVar[list[AntaCommand | AntaTemplate]] = [
-        AntaCommand(command="show ip bgp vrf all", revision=3),
-        AntaCommand(command="show ip route vrf all bgp", revision=4),
-    ]
-
-    class Input(AntaTest.Input):
-        """Input model for the VerifyBGPRouteECMP test."""
-
-        route_entries: list[BgpRoute]
-        """List of BGP IPv4 route(s)."""
-
-        @field_validator("route_entries")
-        @classmethod
-        def validate_route_entries(cls, route_entries: list[BgpRoute]) -> list[BgpRoute]:
-            """Validate that 'ecmp_count' field is provided in each BGP route."""
-            for route in route_entries:
-                if route.ecmp_count is None:
-                    msg = f"{route} 'ecmp_count' field missing in the input"
-                    raise ValueError(msg)
-            return route_entries
-
-    @AntaTest.anta_test
-    def test(self) -> None:
-        """Main test function for VerifyBGPRouteECMP."""
-        self.result.is_success()
-
-        for route in self.inputs.route_entries:
-            # Verify if the prefix exists in BGP table.
-            if not (bgp_route_entry := get_value(self.instance_commands[0].json_output, f"vrfs..{route.vrf}..bgpRouteEntries..{route.prefix}", separator="..")):
-                self.result.is_failure(f"{route} - prefix not found in BGP table")
-                continue
-
-            route_paths = iter(bgp_route_entry["bgpRoutePaths"])
-            head = next(route_paths, None)
-            # Verify if the active ECMP head exists.
-            if head is None or not all(head["routeType"][key] for key in ["valid", "active", "ecmpHead"]):
-                self.result.is_failure(f"{route} - valid and active ECMP head not found")
-                continue
-
-            bgp_nexthops = {head["nextHop"]}
-            bgp_nexthops.update([path["nextHop"] for path in route_paths if all(path["routeType"][key] for key in ["valid", "ecmp", "ecmpContributor"])])
-
-            # Verify ECMP count is correct.
-            if len(bgp_nexthops) != route.ecmp_count:
-                self.result.is_failure(f"{route} - ECMP count mismatch - Expected: {route.ecmp_count}, Actual: {len(bgp_nexthops)}")
-                continue
-
-            # Verify if the prefix exists in routing table.
-            if not (route_entry := get_value(self.instance_commands[1].json_output, f"vrfs..{route.vrf}..routes..{route.prefix}", separator="..")):
-                self.result.is_failure(f"{route} - prefix not found in routing table")
-                continue
-
-            # Verify BGP and RIB nexthops are same.
-            if len(bgp_nexthops) != len(route_entry["vias"]):
-                self.result.is_failure(f"{route} - Nexthops count mismatch - BGP: {len(bgp_nexthops)}, RIB: {len(route_entry['vias'])}")
->>>>>>> bdc0e684
+                self.result.is_failure(f"{peer} - MaxTtlHops mismatch - Expected: {peer.max_ttl_hops}, Actual: {peer_details.get('maxTtlHops')}")