# Copyright (c) 2023-2025 Arista Networks, Inc.
# Use of this source code is governed by the Apache License 2.0
# that can be found in the LICENSE file.
"""Module related to BGP tests."""

# Mypy does not understand AntaTest.Input typing
# mypy: disable-error-code=attr-defined
from __future__ import annotations

from typing import ClassVar, TypeVar

from pydantic import field_validator

from anta.input_models.routing.bgp import BgpAddressFamily, BgpAfi, BgpNeighbor, BgpPeer, BgpRoute, VxlanEndpoint
from anta.models import AntaCommand, AntaTemplate, AntaTest
from anta.tools import format_data, get_item, get_value

# Using a TypeVar for the BgpPeer model since mypy thinks it's a ClassVar and not a valid type when used in field validators
T = TypeVar("T", bound=BgpPeer)


def _check_bgp_neighbor_capability(capability_status: dict[str, bool]) -> bool:
    """Check if a BGP neighbor capability is advertised, received, and enabled.

    Parameters
    ----------
    capability_status
        A dictionary containing the capability status.

    Returns
    -------
    bool
        True if the capability is advertised, received, and enabled, False otherwise.

    Example
    -------
    >>> _check_bgp_neighbor_capability({"advertised": True, "received": True, "enabled": True})
    True
    """
    return all(capability_status.get(state, False) for state in ("advertised", "received", "enabled"))


class VerifyBGPPeerCount(AntaTest):
    """Verifies the count of BGP peers for given address families.

    This test performs the following checks for each specified address family:

      1. Confirms that the specified VRF is configured.
      2. Counts the number of peers that are:
        - If `check_peer_state` is set to True, Counts the number of BGP peers that are in the `Established` state and
        have successfully negotiated the specified AFI/SAFI
        - If `check_peer_state` is set to False, skips validation of the `Established` state and AFI/SAFI negotiation.

    Expected Results
    ----------------
    * Success: If the count of BGP peers matches the expected count with `check_peer_state` enabled/disabled.
    * Failure: If any of the following occur:
        - The specified VRF is not configured.
        - The BGP peer count does not match expected value with `check_peer_state` enabled/disabled."

    Examples
    --------
    ```yaml
    anta.tests.routing:
      bgp:
        - VerifyBGPPeerCount:
            address_families:
              - afi: "evpn"
                num_peers: 2
              - afi: "ipv4"
                safi: "unicast"
                vrf: "PROD"
                num_peers: 2
              - afi: "ipv4"
                safi: "unicast"
                vrf: "default"
                num_peers: 3
              - afi: "ipv4"
                safi: "multicast"
                vrf: "DEV"
                num_peers: 3
    ```
    """

    categories: ClassVar[list[str]] = ["bgp"]
    commands: ClassVar[list[AntaCommand | AntaTemplate]] = [AntaCommand(command="show bgp summary vrf all", revision=1)]

    class Input(AntaTest.Input):
        """Input model for the VerifyBGPPeerCount test."""

        address_families: list[BgpAddressFamily]
        """List of BGP address families."""
        BgpAfi: ClassVar[type[BgpAfi]] = BgpAfi

        @field_validator("address_families")
        @classmethod
        def validate_address_families(cls, address_families: list[BgpAddressFamily]) -> list[BgpAddressFamily]:
            """Validate that 'num_peers' field is provided in each address family."""
            for af in address_families:
                if af.num_peers is None:
                    msg = f"{af} 'num_peers' field missing in the input"
                    raise ValueError(msg)
            return address_families

    @AntaTest.anta_test
    def test(self) -> None:
        """Main test function for VerifyBGPPeerCount."""
        self.result.is_success()

        output = self.instance_commands[0].json_output

        for address_family in self.inputs.address_families:
            # Check if the VRF is configured
            if (vrf_output := get_value(output, f"vrfs.{address_family.vrf}")) is None:
                self.result.is_failure(f"{address_family} - VRF not configured")
                continue

            peers_data = vrf_output.get("peers", {}).values()
            if not address_family.check_peer_state:
                # Count the number of peers without considering the state and negotiated AFI/SAFI check if the count matches the expected count
                peer_count = sum(1 for peer_data in peers_data if address_family.eos_key in peer_data)
            else:
                # Count the number of established peers with negotiated AFI/SAFI
                peer_count = sum(
                    1
                    for peer_data in peers_data
                    if peer_data.get("peerState") == "Established" and get_value(peer_data, f"{address_family.eos_key}.afiSafiState") == "negotiated"
                )

            # Check if the count matches the expected count
            if address_family.num_peers != peer_count:
                self.result.is_failure(f"{address_family} - Expected: {address_family.num_peers}, Actual: {peer_count}")


class VerifyBGPPeersHealth(AntaTest):
    """Verifies the health of BGP peers for given address families.

    This test performs the following checks for each specified address family:

      1. Validates that the VRF is configured.
      2. Checks if there are any peers for the given AFI/SAFI.
      3. For each relevant peer:
        - Verifies that the BGP session is in the `Established` state.
        - Confirms that the AFI/SAFI state is `negotiated`.
        - Checks that both input and output TCP message queues are empty.
          Can be disabled by setting `check_tcp_queues` to `False`.

    Expected Results
    ----------------
    * Success: If all checks pass for all specified address families and their peers.
    * Failure: If any of the following occur:
        - The specified VRF is not configured.
        - No peers are found for a given AFI/SAFI.
        - Any BGP session is not in the `Established` state.
        - The AFI/SAFI state is not 'negotiated' for any peer.
        - Any TCP message queue (input or output) is not empty when `check_tcp_queues` is `True` (default).

    Examples
    --------
    ```yaml
    anta.tests.routing:
      bgp:
        - VerifyBGPPeersHealth:
            address_families:
              - afi: "evpn"
              - afi: "ipv4"
                safi: "unicast"
                vrf: "default"
              - afi: "ipv6"
                safi: "unicast"
                vrf: "DEV"
                check_tcp_queues: false
    ```
    """

    categories: ClassVar[list[str]] = ["bgp"]
    commands: ClassVar[list[AntaCommand | AntaTemplate]] = [AntaCommand(command="show bgp neighbors vrf all", revision=3)]

    class Input(AntaTest.Input):
        """Input model for the VerifyBGPPeersHealth test."""

        address_families: list[BgpAddressFamily]
        """List of BGP address families."""
        BgpAfi: ClassVar[type[BgpAfi]] = BgpAfi

    @AntaTest.anta_test
    def test(self) -> None:
        """Main test function for VerifyBGPPeersHealth."""
        self.result.is_success()

        output = self.instance_commands[0].json_output

        for address_family in self.inputs.address_families:
            # Check if the VRF is configured
            if (vrf_output := get_value(output, f"vrfs.{address_family.vrf}")) is None:
                self.result.is_failure(f"{address_family} - VRF not configured")
                continue

            # Check if any peers are found for this AFI/SAFI
            relevant_peers = [
                peer for peer in vrf_output.get("peerList", []) if get_value(peer, f"neighborCapabilities.multiprotocolCaps.{address_family.eos_key}") is not None
            ]

            if not relevant_peers:
                self.result.is_failure(f"{address_family} - No peers found")
                continue

            for peer in relevant_peers:
                # Check if the BGP session is established
                if peer["state"] != "Established":
                    self.result.is_failure(f"{address_family} Peer: {peer['peerAddress']} - Session state is not established - State: {peer['state']}")
                    continue

                # Check if the AFI/SAFI state is negotiated
                capability_status = get_value(peer, f"neighborCapabilities.multiprotocolCaps.{address_family.eos_key}")
                if not _check_bgp_neighbor_capability(capability_status):
                    self.result.is_failure(f"{address_family} Peer: {peer['peerAddress']} - AFI/SAFI state is not negotiated - {format_data(capability_status)}")

                # Check the TCP session message queues
                if address_family.check_tcp_queues:
                    inq = peer["peerTcpInfo"]["inputQueueLength"]
                    outq = peer["peerTcpInfo"]["outputQueueLength"]
                    if inq != 0 or outq != 0:
                        self.result.is_failure(f"{address_family} Peer: {peer['peerAddress']} - Session has non-empty message queues - InQ: {inq}, OutQ: {outq}")


class VerifyBGPSpecificPeers(AntaTest):
    """Verifies the health of specific BGP peer(s) for given address families.

    This test performs the following checks for each specified address family and peer:

      1. Confirms that the specified VRF is configured.
      2. For each specified peer:
        - Verifies that the peer is found in the BGP configuration.
        - Checks that the BGP session is in the `Established` state.
        - Confirms that the AFI/SAFI state is `negotiated`.
        - Ensures that both input and output TCP message queues are empty.
          Can be disabled by setting `check_tcp_queues` to `False`.

    Expected Results
    ----------------
    * Success: If all checks pass for all specified peers in all address families.
    * Failure: If any of the following occur:
        - The specified VRF is not configured.
        - A specified peer is not found in the BGP configuration.
        - The BGP session for a peer is not in the `Established` state.
        - The AFI/SAFI state is not `negotiated` for a peer.
        - Any TCP message queue (input or output) is not empty for a peer when `check_tcp_queues` is `True` (default).

    Examples
    --------
    ```yaml
    anta.tests.routing:
      bgp:
        - VerifyBGPSpecificPeers:
            address_families:
              - afi: "evpn"
                peers:
                  - 10.1.0.1
                  - 10.1.0.2
              - afi: "ipv4"
                safi: "unicast"
                peers:
                  - 10.1.254.1
                  - 10.1.255.0
                  - 10.1.255.2
                  - 10.1.255.4
    ```
    """

    categories: ClassVar[list[str]] = ["bgp"]
    commands: ClassVar[list[AntaCommand | AntaTemplate]] = [AntaCommand(command="show bgp neighbors vrf all", revision=3)]

    class Input(AntaTest.Input):
        """Input model for the VerifyBGPSpecificPeers test."""

        address_families: list[BgpAddressFamily]
        """List of BGP address families."""
        BgpAfi: ClassVar[type[BgpAfi]] = BgpAfi

        @field_validator("address_families")
        @classmethod
        def validate_address_families(cls, address_families: list[BgpAddressFamily]) -> list[BgpAddressFamily]:
            """Validate that 'peers' field is provided in each address family."""
            for af in address_families:
                if af.peers is None:
                    msg = f"{af} 'peers' field missing in the input"
                    raise ValueError(msg)
            return address_families

    @AntaTest.anta_test
    def test(self) -> None:
        """Main test function for VerifyBGPSpecificPeers."""
        self.result.is_success()

        output = self.instance_commands[0].json_output

        for address_family in self.inputs.address_families:
            # Check if the VRF is configured
            if (vrf_output := get_value(output, f"vrfs.{address_family.vrf}")) is None:
                self.result.is_failure(f"{address_family} - VRF not configured")
                continue

            for peer in address_family.peers:
                peer_ip = str(peer)

                # Check if the peer is found
                if (peer_data := get_item(vrf_output["peerList"], "peerAddress", peer_ip)) is None:
                    self.result.is_failure(f"{address_family} Peer: {peer_ip} - Not configured")
                    continue

                # Check if the BGP session is established
                if peer_data["state"] != "Established":
                    self.result.is_failure(f"{address_family} Peer: {peer_ip} - Session state is not established - State: {peer_data['state']}")
                    continue

                # Check if the AFI/SAFI state is negotiated
                capability_status = get_value(peer_data, f"neighborCapabilities.multiprotocolCaps.{address_family.eos_key}")
                if not capability_status:
                    self.result.is_failure(f"{address_family} Peer: {peer_ip} - AFI/SAFI state is not negotiated")

                if capability_status and not _check_bgp_neighbor_capability(capability_status):
                    self.result.is_failure(f"{address_family} Peer: {peer_ip} - AFI/SAFI state is not negotiated - {format_data(capability_status)}")

                # Check the TCP session message queues
                if address_family.check_tcp_queues:
                    inq = peer_data["peerTcpInfo"]["inputQueueLength"]
                    outq = peer_data["peerTcpInfo"]["outputQueueLength"]
                    if inq != 0 or outq != 0:
                        self.result.is_failure(f"{address_family} Peer: {peer_ip} - Session has non-empty message queues - InQ: {inq}, OutQ: {outq}")


class VerifyBGPPeerSession(AntaTest):
    """Verifies the session state of BGP IPv4 peer(s).

    This test performs the following checks for each specified peer:

      1. Verifies that the peer is found in its VRF in the BGP configuration.
      2. Checks that the BGP session is in the `Established` state.
      3. Ensures that both input and output TCP message queues are empty.
      Can be disabled by setting `check_tcp_queues` global flag to `False`.

    Expected Results
    ----------------
    * Success: If all of the following conditions are met:
        - All specified peers are found in the BGP configuration.
        - All peers sessions state are `Established`.
        - All peers have empty TCP message queues if `check_tcp_queues` is `True` (default).
    * Failure: If any of the following occur:
        - A specified peer is not found in the BGP configuration.
        - A peer's session state is not `Established`.
        - A peer has non-empty TCP message queues (input or output) when `check_tcp_queues` is `True`.

    Examples
    --------
    ```yaml
    anta.tests.routing:
      bgp:
        - VerifyBGPPeerSession:
            check_tcp_queues: false
            bgp_peers:
              - peer_address: 10.1.0.1
                vrf: default
              - peer_address: 10.1.0.2
                vrf: default
              - peer_address: 10.1.255.2
                vrf: DEV
              - peer_address: 10.1.255.4
                vrf: DEV
    ```
    """

    categories: ClassVar[list[str]] = ["bgp"]
    commands: ClassVar[list[AntaCommand | AntaTemplate]] = [AntaCommand(command="show bgp neighbors vrf all", revision=3)]

    class Input(AntaTest.Input):
        """Input model for the VerifyBGPPeerSession test."""

        check_tcp_queues: bool = True
        """Flag to check if the TCP session queues are empty for all BGP peers. Defaults to `True`."""
        bgp_peers: list[BgpPeer]
        """List of BGP IPv4 peers."""

    @AntaTest.anta_test
    def test(self) -> None:
        """Main test function for VerifyBGPPeerSession."""
        self.result.is_success()

        output = self.instance_commands[0].json_output

        for peer in self.inputs.bgp_peers:
            peer_ip = str(peer.peer_address)
            peer_list = get_value(output, f"vrfs.{peer.vrf}.peerList", default=[])

            # Check if the peer is found
            if (peer_data := get_item(peer_list, "peerAddress", peer_ip)) is None:
                self.result.is_failure(f"{peer} - Not found")
                continue

            # Check if the BGP session is established
            if peer_data["state"] != "Established":
                self.result.is_failure(f"{peer} - Session state is not established - State: {peer_data['state']}")
                continue

            # Check the TCP session message queues
            if self.inputs.check_tcp_queues:
                inq = peer_data["peerTcpInfo"]["inputQueueLength"]
                outq = peer_data["peerTcpInfo"]["outputQueueLength"]
                if inq != 0 or outq != 0:
                    self.result.is_failure(f"{peer} - Session has non-empty message queues - InQ: {inq}, OutQ: {outq}")


class VerifyBGPExchangedRoutes(AntaTest):
    """Verifies the advertised and received routes of BGP IPv4 peer(s).

    This test performs the following checks for each specified peer:

      For each advertised and received route:
        - Confirms that the route exists in the BGP route table.
        - Verifies that the route is in an 'active' and 'valid' state.

    Expected Results
    ----------------
    * Success: If all of the following conditions are met:
        - All specified advertised/received routes are found in the BGP route table.
        - All routes are in both 'active' and 'valid' states.
    * Failure: If any of the following occur:
        - An advertised/received route is not found in the BGP route table.
        - Any route is not in an 'active' or 'valid' state.

    Examples
    --------
    ```yaml
    anta.tests.routing:
      bgp:
        - VerifyBGPExchangedRoutes:
            bgp_peers:
              - peer_address: 172.30.255.5
                vrf: default
                advertised_routes:
                  - 192.0.254.5/32
                received_routes:
                  - 192.0.255.4/32
              - peer_address: 172.30.255.1
                vrf: default
                advertised_routes:
                  - 192.0.255.1/32
                  - 192.0.254.5/32
                received_routes:
                  - 192.0.254.3/32
    ```
    """

    categories: ClassVar[list[str]] = ["bgp"]
    commands: ClassVar[list[AntaCommand | AntaTemplate]] = [
        AntaTemplate(template="show bgp neighbors {peer} advertised-routes vrf {vrf}", revision=3),
        AntaTemplate(template="show bgp neighbors {peer} routes vrf {vrf}", revision=3),
    ]

    class Input(AntaTest.Input):
        """Input model for the VerifyBGPExchangedRoutes test."""

        bgp_peers: list[BgpPeer]
        """List of BGP IPv4 peers."""
        BgpNeighbor: ClassVar[type[BgpNeighbor]] = BgpNeighbor

        @field_validator("bgp_peers")
        @classmethod
        def validate_bgp_peers(cls, bgp_peers: list[BgpPeer]) -> list[BgpPeer]:
            """Validate that 'advertised_routes' or 'received_routes' field is provided in each BGP peer."""
            for peer in bgp_peers:
                if peer.advertised_routes is None or peer.received_routes is None:
                    msg = f"{peer} 'advertised_routes' or 'received_routes' field missing in the input"
                    raise ValueError(msg)
            return bgp_peers

    def render(self, template: AntaTemplate) -> list[AntaCommand]:
        """Render the template for each BGP peer in the input list."""
        return [template.render(peer=str(bgp_peer.peer_address), vrf=bgp_peer.vrf) for bgp_peer in self.inputs.bgp_peers]

    @AntaTest.anta_test
    def test(self) -> None:
        """Main test function for VerifyBGPExchangedRoutes."""
        self.result.is_success()

        num_peers = len(self.inputs.bgp_peers)

        # Process each peer and its corresponding command pair
        for peer_idx, peer in enumerate(self.inputs.bgp_peers):
            # For n peers, advertised routes are at indices 0 to n-1, and received routes are at indices n to 2n-1
            advertised_routes_cmd = self.instance_commands[peer_idx]
            received_routes_cmd = self.instance_commands[peer_idx + num_peers]

            # Get the BGP route entries of each command
            command_output = {
                "Advertised": get_value(advertised_routes_cmd.json_output, f"vrfs.{peer.vrf}.bgpRouteEntries", default={}),
                "Received": get_value(received_routes_cmd.json_output, f"vrfs.{peer.vrf}.bgpRouteEntries", default={}),
            }

            # Validate both advertised and received routes
            for route_type, routes in zip(["Advertised", "Received"], [peer.advertised_routes, peer.received_routes]):
                entries = command_output[route_type]
                for route in routes:
                    # Check if the route is found
                    if str(route) not in entries:
                        self.result.is_failure(f"{peer} {route_type} route: {route} - Not found")
                        continue

                    # Check if the route is active and valid
                    route_paths = entries[str(route)]["bgpRoutePaths"][0]["routeType"]
                    is_active = route_paths["active"]
                    is_valid = route_paths["valid"]
                    if not is_active or not is_valid:
                        self.result.is_failure(f"{peer} {route_type} route: {route} - Valid: {is_valid}, Active: {is_active}")


class VerifyBGPPeerMPCaps(AntaTest):
    """Verifies the multiprotocol capabilities of BGP IPv4 peer(s).

    This test performs the following checks for each specified peer:

      1. Verifies that the peer is found in its VRF in the BGP configuration.
      2. For each specified capability:
        - Validates that the capability is present in the peer configuration.
        - Confirms that the capability is advertised, received, and enabled.
      3. When strict mode is enabled (`strict: true`):
        - Verifies that only the specified capabilities are configured.
        - Ensures an exact match between configured and expected capabilities.

    Expected Results
    ----------------
    * Success: If all of the following conditions are met:
        - All specified peers are found in the BGP configuration.
        - All specified capabilities are present and properly negotiated.
        - In strict mode, only the specified capabilities are configured.
    * Failure: If any of the following occur:
        - A specified peer is not found in the BGP configuration.
        - A specified capability is not found.
        - A capability is not properly negotiated (not advertised, received, or enabled).
        - In strict mode, additional or missing capabilities are detected.

    Examples
    --------
    ```yaml
    anta.tests.routing:
      bgp:
        - VerifyBGPPeerMPCaps:
            bgp_peers:
              - peer_address: 172.30.11.1
                vrf: default
                strict: False
                capabilities:
                  - ipv4Unicast
    ```
    """

    categories: ClassVar[list[str]] = ["bgp"]
    commands: ClassVar[list[AntaCommand | AntaTemplate]] = [AntaCommand(command="show bgp neighbors vrf all", revision=3)]

    class Input(AntaTest.Input):
        """Input model for the VerifyBGPPeerMPCaps test."""

        bgp_peers: list[BgpPeer]
        """List of BGP IPv4 peers."""
        BgpPeer: ClassVar[type[BgpPeer]] = BgpPeer

        @field_validator("bgp_peers")
        @classmethod
        def validate_bgp_peers(cls, bgp_peers: list[T]) -> list[T]:
            """Validate that 'capabilities' field is provided in each BGP peer."""
            for peer in bgp_peers:
                if peer.capabilities is None:
                    msg = f"{peer} 'capabilities' field missing in the input"
                    raise ValueError(msg)
            return bgp_peers

    @AntaTest.anta_test
    def test(self) -> None:
        """Main test function for VerifyBGPPeerMPCaps."""
        self.result.is_success()

        output = self.instance_commands[0].json_output

        for peer in self.inputs.bgp_peers:
            peer_ip = str(peer.peer_address)
            peer_list = get_value(output, f"vrfs.{peer.vrf}.peerList", default=[])

            # Check if the peer is found
            if (peer_data := get_item(peer_list, "peerAddress", peer_ip)) is None:
                self.result.is_failure(f"{peer} - Not found")
                continue

            # Fetching the multiprotocol capabilities
            act_mp_caps = get_value(peer_data, "neighborCapabilities.multiprotocolCaps")

            # If strict is True, check if only the specified capabilities are configured
            if peer.strict and sorted(peer.capabilities) != sorted(act_mp_caps):
                self.result.is_failure(f"{peer} - Mismatch - Expected: {', '.join(peer.capabilities)} Actual: {', '.join(act_mp_caps)}")
                continue

            # Check each capability
            for capability in peer.capabilities:
                # Check if the capability is found
                if (capability_status := get_value(act_mp_caps, capability)) is None:
                    self.result.is_failure(f"{peer} - {capability} not found")

                # Check if the capability is advertised, received, and enabled
                elif not _check_bgp_neighbor_capability(capability_status):
                    self.result.is_failure(f"{peer} - {capability} not negotiated - {format_data(capability_status)}")


class VerifyBGPPeerASNCap(AntaTest):
    """Verifies the four octet ASN capability of BGP IPv4 peer(s).

    This test performs the following checks for each specified peer:

      1. Verifies that the peer is found in its VRF in the BGP configuration.
      2. Validates that the capability is present in the peer configuration.
      3. Confirms that the capability is advertised, received, and enabled.

    Expected Results
    ----------------
    * Success: If all of the following conditions are met:
        - All specified peers are found in the BGP configuration.
        - The four octet ASN capability is present in each peer configuration.
        - The capability is properly negotiated (advertised, received, and enabled) for all peers.
    * Failure: If any of the following occur:
        - A specified peer is not found in the BGP configuration.
        - The four octet ASN capability is not present for a peer.
        - The capability is not properly negotiated (not advertised, received, or enabled) for any peer.

    Examples
    --------
    ```yaml
    anta.tests.routing:
      bgp:
        - VerifyBGPPeerASNCap:
            bgp_peers:
              - peer_address: 172.30.11.1
                vrf: default
    ```
    """

    categories: ClassVar[list[str]] = ["bgp"]
    commands: ClassVar[list[AntaCommand | AntaTemplate]] = [AntaCommand(command="show bgp neighbors vrf all", revision=3)]

    class Input(AntaTest.Input):
        """Input model for the VerifyBGPPeerASNCap test."""

        bgp_peers: list[BgpPeer]
        """List of BGP IPv4 peers."""
        BgpPeer: ClassVar[type[BgpPeer]] = BgpPeer

    @AntaTest.anta_test
    def test(self) -> None:
        """Main test function for VerifyBGPPeerASNCap."""
        self.result.is_success()

        output = self.instance_commands[0].json_output

        for peer in self.inputs.bgp_peers:
            peer_ip = str(peer.peer_address)
            peer_list = get_value(output, f"vrfs.{peer.vrf}.peerList", default=[])

            # Check if the peer is found
            if (peer_data := get_item(peer_list, "peerAddress", peer_ip)) is None:
                self.result.is_failure(f"{peer} - Not found")
                continue

            # Check if the 4-octet ASN capability is found
            if (capablity_status := get_value(peer_data, "neighborCapabilities.fourOctetAsnCap")) is None:
                self.result.is_failure(f"{peer} - 4-octet ASN capability not found")
                continue

            # Check if the 4-octet ASN capability is advertised, received, and enabled
            if not _check_bgp_neighbor_capability(capablity_status):
                self.result.is_failure(f"{peer} - 4-octet ASN capability not negotiated - {format_data(capablity_status)}")


class VerifyBGPPeerRouteRefreshCap(AntaTest):
    """Verifies the route refresh capabilities of IPv4 BGP peer(s) in a specified VRF.

    This test performs the following checks for each specified peer:

      1. Verifies that the peer is found in its VRF in the BGP configuration.
      2. Validates that the route refresh capability is present in the peer configuration.
      3. Confirms that the capability is advertised, received, and enabled.

    Expected Results
    ----------------
    * Success: If all of the following conditions are met:
        - All specified peers are found in the BGP configuration.
        - The route refresh capability is present in each peer configuration.
        - The capability is properly negotiated (advertised, received, and enabled) for all peers.
    * Failure: If any of the following occur:
        - A specified peer is not found in the BGP configuration.
        - The route refresh capability is not present for a peer.
        - The capability is not properly negotiated (not advertised, received, or enabled) for any peer.

    Examples
    --------
    ```yaml
    anta.tests.routing:
      bgp:
        - VerifyBGPPeerRouteRefreshCap:
            bgp_peers:
              - peer_address: 172.30.11.1
                vrf: default
    ```
    """

    categories: ClassVar[list[str]] = ["bgp"]
    commands: ClassVar[list[AntaCommand | AntaTemplate]] = [AntaCommand(command="show bgp neighbors vrf all", revision=3)]

    class Input(AntaTest.Input):
        """Input model for the VerifyBGPPeerRouteRefreshCap test."""

        bgp_peers: list[BgpPeer]
        """List of BGP IPv4 peers."""
        BgpPeer: ClassVar[type[BgpPeer]] = BgpPeer

    @AntaTest.anta_test
    def test(self) -> None:
        """Main test function for VerifyBGPPeerRouteRefreshCap."""
        self.result.is_success()

        output = self.instance_commands[0].json_output

        for peer in self.inputs.bgp_peers:
            peer_ip = str(peer.peer_address)
            peer_list = get_value(output, f"vrfs.{peer.vrf}.peerList", default=[])

            # Check if the peer is found
            if (peer_data := get_item(peer_list, "peerAddress", peer_ip)) is None:
                self.result.is_failure(f"{peer} - Not found")
                continue

            # Check if the route refresh capability is found
            if (capablity_status := get_value(peer_data, "neighborCapabilities.routeRefreshCap")) is None:
                self.result.is_failure(f"{peer} - Route refresh capability not found")
                continue

            # Check if the route refresh capability is advertised, received, and enabled
            if not _check_bgp_neighbor_capability(capablity_status):
                self.result.is_failure(f"{peer} - Route refresh capability not negotiated - {format_data(capablity_status)}")


class VerifyBGPPeerMD5Auth(AntaTest):
    """Verifies the MD5 authentication and state of IPv4 BGP peer(s) in a specified VRF.

    This test performs the following checks for each specified peer:

      1. Verifies that the peer is found in its VRF in the BGP configuration.
      2. Validates that the BGP session is in `Established` state.
      3. Confirms that MD5 authentication is enabled for the peer.

    Expected Results
    ----------------
    * Success: If all of the following conditions are met:
        - All specified peers are found in the BGP configuration.
        - All peers are in `Established` state.
        - MD5 authentication is enabled for all peers.
    * Failure: If any of the following occur:
        - A specified peer is not found in the BGP configuration.
        - A peer's session state is not `Established`.
        - MD5 authentication is not enabled for a peer.

    Examples
    --------
    ```yaml
    anta.tests.routing:
      bgp:
        - VerifyBGPPeerMD5Auth:
            bgp_peers:
              - peer_address: 172.30.11.1
                vrf: default
              - peer_address: 172.30.11.5
                vrf: default
    ```
    """

    categories: ClassVar[list[str]] = ["bgp"]
    commands: ClassVar[list[AntaCommand | AntaTemplate]] = [AntaCommand(command="show bgp neighbors vrf all", revision=3)]

    class Input(AntaTest.Input):
        """Input model for the VerifyBGPPeerMD5Auth test."""

        bgp_peers: list[BgpPeer]
        """List of IPv4 BGP peers."""
        BgpPeer: ClassVar[type[BgpPeer]] = BgpPeer

    @AntaTest.anta_test
    def test(self) -> None:
        """Main test function for VerifyBGPPeerMD5Auth."""
        self.result.is_success()

        output = self.instance_commands[0].json_output

        for peer in self.inputs.bgp_peers:
            peer_ip = str(peer.peer_address)
            peer_list = get_value(output, f"vrfs.{peer.vrf}.peerList", default=[])

            # Check if the peer is found
            if (peer_data := get_item(peer_list, "peerAddress", peer_ip)) is None:
                self.result.is_failure(f"{peer} - Not found")
                continue

            # Check BGP peer state and MD5 authentication
            state = peer_data.get("state")
            md5_auth_enabled = peer_data.get("md5AuthEnabled")
            if state != "Established":
                self.result.is_failure(f"{peer} - Session state is not established - State: {state}")
            if not md5_auth_enabled:
                self.result.is_failure(f"{peer} - Session does not have MD5 authentication enabled")


class VerifyEVPNType2Route(AntaTest):
    """Verifies the EVPN Type-2 routes for a given IPv4 or MAC address and VNI.

    This test performs the following checks for each specified VXLAN endpoint:

      1. Verifies that the endpoint exists in the BGP EVPN table.
      2. Confirms that at least one EVPN Type-2 route with a valid and active path exists.

    Expected Results
    ----------------
    * Success: If all of the following conditions are met:
        - All specified VXLAN endpoints are found in the BGP EVPN table.
        - Each endpoint has at least one EVPN Type-2 route with a valid and active path.
    * Failure: If any of the following occur:
        - A VXLAN endpoint is not found in the BGP EVPN table.
        - No EVPN Type-2 route with a valid and active path exists for an endpoint.

    Examples
    --------
    ```yaml
    anta.tests.routing:
      bgp:
        - VerifyEVPNType2Route:
            vxlan_endpoints:
              - address: 192.168.20.102
                vni: 10020
              - address: aac1.ab5d.b41e
                vni: 10010
    ```
    """

    categories: ClassVar[list[str]] = ["bgp"]
    commands: ClassVar[list[AntaCommand | AntaTemplate]] = [AntaTemplate(template="show bgp evpn route-type mac-ip {address} vni {vni}", revision=2)]

    class Input(AntaTest.Input):
        """Input model for the VerifyEVPNType2Route test."""

        vxlan_endpoints: list[VxlanEndpoint]
        """List of VXLAN endpoints to verify."""
        VxlanEndpoint: ClassVar[type[VxlanEndpoint]] = VxlanEndpoint

    def render(self, template: AntaTemplate) -> list[AntaCommand]:
        """Render the template for each VXLAN endpoint in the input list."""
        return [template.render(address=str(endpoint.address), vni=endpoint.vni) for endpoint in self.inputs.vxlan_endpoints]

    @AntaTest.anta_test
    def test(self) -> None:
        """Main test function for VerifyEVPNType2Route."""
        self.result.is_success()

        for command, endpoint in zip(self.instance_commands, self.inputs.vxlan_endpoints):
            # Verify that the VXLAN endpoint is in the BGP EVPN table
            evpn_routes = command.json_output["evpnRoutes"]
            if not evpn_routes:
                self.result.is_failure(f"{endpoint} - No EVPN Type-2 route")
                continue

            # Verify that at least one EVPN Type-2 route has at least one active and valid path across all learned routes from all RDs combined
            has_active_path = False
            for route_data in evpn_routes.values():
                for path in route_data.get("evpnRoutePaths", []):
                    route_type = path.get("routeType", {})
                    if route_type.get("active") and route_type.get("valid"):
                        has_active_path = True
                        break
            if not has_active_path:
                self.result.is_failure(f"{endpoint} - No valid and active path")


class VerifyBGPAdvCommunities(AntaTest):
    """Verifies that advertised communities are standard, extended and large for BGP IPv4 peer(s).

    This test performs the following checks for each specified peer:

      1. Verifies that the peer is found in its VRF in the BGP configuration.
      2. Validates that all required community types are advertised:
        - Standard communities
        - Extended communities
        - Large communities

    Expected Results
    ----------------
    * Success: If all of the following conditions are met:
        - All specified peers are found in the BGP configuration.
        - Each peer advertises standard, extended and large communities.
    * Failure: If any of the following occur:
        - A specified peer is not found in the BGP configuration.
        - A peer does not advertise standard, extended or large communities.

    Examples
    --------
    ```yaml
    anta.tests.routing:
      bgp:
        - VerifyBGPAdvCommunities:
            bgp_peers:
              - peer_address: 172.30.11.17
                vrf: default
              - peer_address: 172.30.11.21
                vrf: default
    ```
    """

    categories: ClassVar[list[str]] = ["bgp"]
    commands: ClassVar[list[AntaCommand | AntaTemplate]] = [AntaCommand(command="show bgp neighbors vrf all", revision=3)]

    class Input(AntaTest.Input):
        """Input model for the VerifyBGPAdvCommunities test."""

        bgp_peers: list[BgpPeer]
        """List of BGP IPv4 peers."""
        BgpPeer: ClassVar[type[BgpPeer]] = BgpPeer

    @AntaTest.anta_test
    def test(self) -> None:
        """Main test function for VerifyBGPAdvCommunities."""
        self.result.is_success()

        output = self.instance_commands[0].json_output

        for peer in self.inputs.bgp_peers:
            peer_ip = str(peer.peer_address)
            peer_list = get_value(output, f"vrfs.{peer.vrf}.peerList", default=[])

            # Check if the peer is found
            if (peer_data := get_item(peer_list, "peerAddress", peer_ip)) is None:
                self.result.is_failure(f"{peer} - Not found")
                continue

            # Check BGP peer advertised communities
            if not all(get_value(peer_data, f"advertisedCommunities.{community}") is True for community in ["standard", "extended", "large"]):
                self.result.is_failure(f"{peer} - {format_data(peer_data['advertisedCommunities'])}")


class VerifyBGPTimers(AntaTest):
    """Verifies the timers of BGP IPv4 peer(s).

    This test performs the following checks for each specified peer:

      1. Verifies that the peer is found in its VRF in the BGP configuration.
      2. Confirms the BGP session hold time/keepalive timers match the expected value.

    Expected Results
    ----------------
    * Success: If all of the following conditions are met:
        - All specified peers are found in the BGP configuration.
        - The hold time/keepalive timers match the expected value for each peer.
    * Failure: If any of the following occur:
        - A specified peer is not found in the BGP configuration.
        - The hold time/keepalive timers do not match the expected value for a peer.

    Examples
    --------
    ```yaml
    anta.tests.routing:
      bgp:
        - VerifyBGPTimers:
            bgp_peers:
              - peer_address: 172.30.11.1
                vrf: default
                hold_time: 180
                keep_alive_time: 60
              - peer_address: 172.30.11.5
                vrf: default
                hold_time: 180
                keep_alive_time: 60
    ```
    """

    categories: ClassVar[list[str]] = ["bgp"]
    commands: ClassVar[list[AntaCommand | AntaTemplate]] = [AntaCommand(command="show bgp neighbors vrf all", revision=3)]

    class Input(AntaTest.Input):
        """Input model for the VerifyBGPTimers test."""

        bgp_peers: list[BgpPeer]
        """List of BGP IPv4 peers."""
        BgpPeer: ClassVar[type[BgpPeer]] = BgpPeer

        @field_validator("bgp_peers")
        @classmethod
        def validate_bgp_peers(cls, bgp_peers: list[T]) -> list[T]:
            """Validate that 'hold_time' or 'keep_alive_time'  field is provided in each BGP peer."""
            for peer in bgp_peers:
                if peer.hold_time is None or peer.keep_alive_time is None:
                    msg = f"{peer} 'hold_time' or 'keep_alive_time' field missing in the input"
                    raise ValueError(msg)
            return bgp_peers

    @AntaTest.anta_test
    def test(self) -> None:
        """Main test function for VerifyBGPTimers."""
        self.result.is_success()

        output = self.instance_commands[0].json_output

        for peer in self.inputs.bgp_peers:
            peer_ip = str(peer.peer_address)
            peer_list = get_value(output, f"vrfs.{peer.vrf}.peerList", default=[])

            # Check if the peer is found
            if (peer_data := get_item(peer_list, "peerAddress", peer_ip)) is None:
                self.result.is_failure(f"{peer} - Not found")
                continue

            # Check BGP peer timers
            if peer_data["holdTime"] != peer.hold_time:
                self.result.is_failure(f"{peer} - Hold time mismatch - Expected: {peer.hold_time}, Actual: {peer_data['holdTime']}")
            if peer_data["keepaliveTime"] != peer.keep_alive_time:
                self.result.is_failure(f"{peer} - Keepalive time mismatch - Expected: {peer.keep_alive_time}, Actual: {peer_data['keepaliveTime']}")


class VerifyBGPPeerDropStats(AntaTest):
    """Verifies BGP NLRI drop statistics for the provided BGP IPv4 peer(s).

    This test performs the following checks for each specified peer:

      1. Verifies that the peer is found in its VRF in the BGP configuration.
      2. Validates the BGP drop statistics:
        - If specific drop statistics are provided, checks only those counters.
        - If no specific drop statistics are provided, checks all available counters.
        - Confirms that all checked counters have a value of zero.

    Expected Results
    ----------------
    * Success: If all of the following conditions are met:
        - All specified peers are found in the BGP configuration.
        - All specified drop statistics counters (or all counters if none specified) are zero.
    * Failure: If any of the following occur:
        - A specified peer is not found in the BGP configuration.
        - Any checked drop statistics counter has a non-zero value.
        - A specified drop statistics counter does not exist.

    Examples
    --------
    ```yaml
    anta.tests.routing:
      bgp:
        - VerifyBGPPeerDropStats:
            bgp_peers:
              - peer_address: 172.30.11.1
                vrf: default
                drop_stats:
                  - inDropAsloop
                  - prefixEvpnDroppedUnsupportedRouteType
    ```
    """

    categories: ClassVar[list[str]] = ["bgp"]
    commands: ClassVar[list[AntaCommand | AntaTemplate]] = [AntaCommand(command="show bgp neighbors vrf all", revision=3)]

    class Input(AntaTest.Input):
        """Input model for the VerifyBGPPeerDropStats test."""

        bgp_peers: list[BgpPeer]
        """List of BGP IPv4 peers."""
        BgpPeer: ClassVar[type[BgpPeer]] = BgpPeer

    @AntaTest.anta_test
    def test(self) -> None:
        """Main test function for VerifyBGPPeerDropStats."""
        self.result.is_success()

        output = self.instance_commands[0].json_output

        for peer in self.inputs.bgp_peers:
            peer_ip = str(peer.peer_address)
            drop_stats_input = peer.drop_stats
            peer_list = get_value(output, f"vrfs.{peer.vrf}.peerList", default=[])

            # Check if the peer is found
            if (peer_data := get_item(peer_list, "peerAddress", peer_ip)) is None:
                self.result.is_failure(f"{peer} - Not found")
                continue

            # Verify BGP peers' drop stats
            drop_stats_output = peer_data["dropStats"]

            # In case drop stats not provided, It will check all drop statistics
            if not drop_stats_input:
                drop_stats_input = drop_stats_output

            # Verify BGP peer's drop stats
            for drop_stat in drop_stats_input:
                if (stat_value := drop_stats_output.get(drop_stat, 0)) != 0:
                    self.result.is_failure(f"{peer} - Non-zero NLRI drop statistics counter - {drop_stat}: {stat_value}")


class VerifyBGPPeerUpdateErrors(AntaTest):
    """Verifies BGP update error counters for the provided BGP IPv4 peer(s).

    This test performs the following checks for each specified peer:

      1. Verifies that the peer is found in its VRF in the BGP configuration.
      2. Validates the BGP update error counters:
        - If specific update error counters are provided, checks only those counters.
        - If no update error counters are provided, checks all available counters.
        - Confirms that all checked counters have a value of zero.

    Note: For "disabledAfiSafi" error counter field, checking that it's not "None" versus 0.

    Expected Results
    ----------------
    * Success: If all of the following conditions are met:
        - All specified peers are found in the BGP configuration.
        - All specified update error counters (or all counters if none specified) are zero.
    * Failure: If any of the following occur:
        - A specified peer is not found in the BGP configuration.
        - Any checked update error counters has a non-zero value.
        - A specified update error counters does not exist.

    Examples
    --------
    ```yaml
    anta.tests.routing:
      bgp:
        - VerifyBGPPeerUpdateErrors:
            bgp_peers:
              - peer_address: 172.30.11.1
                vrf: default
                update_errors:
                  - inUpdErrWithdraw
    ```
    """

    categories: ClassVar[list[str]] = ["bgp"]
    commands: ClassVar[list[AntaCommand | AntaTemplate]] = [AntaCommand(command="show bgp neighbors vrf all", revision=3)]

    class Input(AntaTest.Input):
        """Input model for the VerifyBGPPeerUpdateErrors test."""

        bgp_peers: list[BgpPeer]
        """List of BGP IPv4 peers."""
        BgpPeer: ClassVar[type[BgpPeer]] = BgpPeer

    @AntaTest.anta_test
    def test(self) -> None:
        """Main test function for VerifyBGPPeerUpdateErrors."""
        self.result.is_success()

        output = self.instance_commands[0].json_output

        for peer in self.inputs.bgp_peers:
            peer_ip = str(peer.peer_address)
            update_errors_input = peer.update_errors
            peer_list = get_value(output, f"vrfs.{peer.vrf}.peerList", default=[])

            # Check if the peer is found
            if (peer_data := get_item(peer_list, "peerAddress", peer_ip)) is None:
                self.result.is_failure(f"{peer} - Not found")
                continue

            # Getting the BGP peer's error counters output.
            error_counters_output = peer_data.get("peerInUpdateErrors", {})

            # In case update error counters not provided, It will check all the update error counters.
            if not update_errors_input:
                update_errors_input = error_counters_output

            # Verify BGP peer's update error counters
            for error_counter in update_errors_input:
                if (stat_value := error_counters_output.get(error_counter, "Not Found")) != 0 and stat_value != "None":
                    self.result.is_failure(f"{peer} - Non-zero update error counter - {error_counter}: {stat_value}")


class VerifyBgpRouteMaps(AntaTest):
    """Verifies BGP inbound and outbound route-maps of BGP IPv4 peer(s).

    This test performs the following checks for each specified peer:

      1. Verifies that the peer is found in its VRF in the BGP configuration.
      2. Validates the correct BGP route maps are applied in the correct direction (inbound or outbound).

    Expected Results
    ----------------
    * Success: If all of the following conditions are met:
        - All specified peers are found in the BGP configuration.
        - All specified peers has correct BGP route maps are applied in the correct direction (inbound or outbound).
    * Failure: If any of the following occur:
        - A specified peer is not found in the BGP configuration.
        - A incorrect or missing route map in either the inbound or outbound direction.

    Examples
    --------
    ```yaml
    anta.tests.routing:
      bgp:
        - VerifyBgpRouteMaps:
            bgp_peers:
              - peer_address: 172.30.11.1
                vrf: default
                inbound_route_map: RM-MLAG-PEER-IN
                outbound_route_map: RM-MLAG-PEER-OUT
    ```
    """

    categories: ClassVar[list[str]] = ["bgp"]
    commands: ClassVar[list[AntaCommand | AntaTemplate]] = [AntaCommand(command="show bgp neighbors vrf all", revision=3)]

    class Input(AntaTest.Input):
        """Input model for the VerifyBgpRouteMaps test."""

        bgp_peers: list[BgpPeer]
        """List of BGP IPv4 peers."""
        BgpPeer: ClassVar[type[BgpPeer]] = BgpPeer

        @field_validator("bgp_peers")
        @classmethod
        def validate_bgp_peers(cls, bgp_peers: list[T]) -> list[T]:
            """Validate that 'inbound_route_map' or 'outbound_route_map' field is provided in each BGP peer."""
            for peer in bgp_peers:
                if not (peer.inbound_route_map or peer.outbound_route_map):
                    msg = f"{peer} 'inbound_route_map' or 'outbound_route_map' field missing in the input"
                    raise ValueError(msg)
            return bgp_peers

    @AntaTest.anta_test
    def test(self) -> None:
        """Main test function for VerifyBgpRouteMaps."""
        self.result.is_success()

        output = self.instance_commands[0].json_output

        for peer in self.inputs.bgp_peers:
            peer_ip = str(peer.peer_address)
            inbound_route_map = peer.inbound_route_map
            outbound_route_map = peer.outbound_route_map
            peer_list = get_value(output, f"vrfs.{peer.vrf}.peerList", default=[])

            # Check if the peer is found
            if (peer_data := get_item(peer_list, "peerAddress", peer_ip)) is None:
                self.result.is_failure(f"{peer} - Not found")
                continue

            # Verify Inbound route-map
            if inbound_route_map and (inbound_map := peer_data.get("routeMapInbound", "Not Configured")) != inbound_route_map:
                self.result.is_failure(f"{peer} - Inbound route-map mismatch - Expected: {inbound_route_map}, Actual: {inbound_map}")

            # Verify Outbound route-map
            if outbound_route_map and (outbound_map := peer_data.get("routeMapOutbound", "Not Configured")) != outbound_route_map:
                self.result.is_failure(f"{peer} - Outbound route-map mismatch - Expected: {outbound_route_map}, Actual: {outbound_map}")


class VerifyBGPPeerRouteLimit(AntaTest):
    """Verifies maximum routes and warning limit for BGP IPv4 peer(s).

    This test performs the following checks for each specified peer:

      1. Verifies that the peer is found in its VRF in the BGP configuration.
      2. Confirms the maximum routes and maximum routes warning limit, if provided, match the expected value.

    Expected Results
    ----------------
    * Success: If all of the following conditions are met:
        - All specified peers are found in the BGP configuration.
        - The maximum routes/maximum routes warning limit match the expected value for a peer.
    * Failure: If any of the following occur:
        - A specified peer is not found in the BGP configuration.
        - The maximum routes/maximum routes warning limit do not match the expected value for a peer.

    Examples
    --------
    ```yaml
    anta.tests.routing:
      bgp:
        - VerifyBGPPeerRouteLimit:
            bgp_peers:
              - peer_address: 172.30.11.1
                vrf: default
                maximum_routes: 12000
                warning_limit: 10000
    ```
    """

    categories: ClassVar[list[str]] = ["bgp"]
    commands: ClassVar[list[AntaCommand | AntaTemplate]] = [AntaCommand(command="show bgp neighbors vrf all", revision=3)]

    class Input(AntaTest.Input):
        """Input model for the VerifyBGPPeerRouteLimit test."""

        bgp_peers: list[BgpPeer]
        """List of BGP IPv4 peers."""
        BgpPeer: ClassVar[type[BgpPeer]] = BgpPeer

        @field_validator("bgp_peers")
        @classmethod
        def validate_bgp_peers(cls, bgp_peers: list[T]) -> list[T]:
            """Validate that 'maximum_routes' field is provided in each BGP peer."""
            for peer in bgp_peers:
                if peer.maximum_routes is None:
                    msg = f"{peer} 'maximum_routes' field missing in the input"
                    raise ValueError(msg)
            return bgp_peers

    @AntaTest.anta_test
    def test(self) -> None:
        """Main test function for VerifyBGPPeerRouteLimit."""
        self.result.is_success()

        output = self.instance_commands[0].json_output

        for peer in self.inputs.bgp_peers:
            peer_ip = str(peer.peer_address)
            maximum_routes = peer.maximum_routes
            warning_limit = peer.warning_limit
            peer_list = get_value(output, f"vrfs.{peer.vrf}.peerList", default=[])

            # Check if the peer is found
            if (peer_data := get_item(peer_list, "peerAddress", peer_ip)) is None:
                self.result.is_failure(f"{peer} - Not found")
                continue

            # Verify maximum routes
            if (actual_maximum_routes := peer_data.get("maxTotalRoutes", "Not Found")) != maximum_routes:
                self.result.is_failure(f"{peer} - Maximum routes mismatch - Expected: {maximum_routes}, Actual: {actual_maximum_routes}")

            # Verify warning limit if provided. By default, EOS does not have a warning limit and `totalRoutesWarnLimit` is not present in the output.
            if warning_limit is not None and (actual_warning_limit := peer_data.get("totalRoutesWarnLimit", 0)) != warning_limit:
                self.result.is_failure(f"{peer} - Maximum routes warning limit mismatch - Expected: {warning_limit}, Actual: {actual_warning_limit}")


class VerifyBGPPeerGroup(AntaTest):
    """Verifies BGP peer group of BGP IPv4 peer(s).

    This test performs the following checks for each specified peer:

      1. Verifies that the peer is found in its VRF in the BGP configuration.
      2. Confirms the peer group is correctly assigned to the specified BGP peer.

    Expected Results
    ----------------
    * Success: If all of the following conditions are met:
        - All specified peers are found in the BGP configuration.
        - The peer group is correctly assigned to the specified BGP peer.
    * Failure: If any of the following occur:
        - A specified peer is not found in the BGP configuration.
        - The peer group is not correctly assigned to the specified BGP peer.

    Examples
    --------
    ```yaml
    anta.tests.routing:
      bgp:
        - VerifyBGPPeerGroup:
            bgp_peers:
              - peer_address: 172.30.11.1
                vrf: default
                peer_group: IPv4-UNDERLAY-PEERS
    ```
    """

    categories: ClassVar[list[str]] = ["bgp"]
    commands: ClassVar[list[AntaCommand | AntaTemplate]] = [AntaCommand(command="show bgp neighbors vrf all", revision=3)]

    class Input(AntaTest.Input):
        """Input model for the VerifyBGPPeerGroup test."""

        bgp_peers: list[BgpPeer]
        """List of BGP IPv4 peers."""

        @field_validator("bgp_peers")
        @classmethod
        def validate_bgp_peers(cls, bgp_peers: list[BgpPeer]) -> list[BgpPeer]:
            """Validate that 'peer_group' field is provided in each BGP peer."""
            for peer in bgp_peers:
                if peer.peer_group is None:
                    msg = f"{peer} 'peer_group' field missing in the input"
                    raise ValueError(msg)
            return bgp_peers

    @AntaTest.anta_test
    def test(self) -> None:
        """Main test function for VerifyBGPPeerGroup."""
        self.result.is_success()

        output = self.instance_commands[0].json_output

        for peer in self.inputs.bgp_peers:
            peer_ip = str(peer.peer_address)
            peer_list = get_value(output, f"vrfs.{peer.vrf}.peerList", default=[])

            # Check if the peer is found
            if (peer_data := get_item(peer_list, "peerAddress", peer_ip)) is None:
                self.result.is_failure(f"{peer} - Not found")
                continue

            if (actual_peer_group := peer_data.get("peerGroupName", "Not Found")) != peer.peer_group:
                self.result.is_failure(f"{peer} - Incorrect peer group configured - Expected: {peer.peer_group} Actual: {actual_peer_group}")


class VerifyBGPPeerSessionRibd(AntaTest):
    """Verifies the session state of BGP IPv4 peer(s).

    Compatible with EOS operating in `ribd` routing protocol model.

    This test performs the following checks for each specified peer:

      1. Verifies that the peer is found in its VRF in the BGP configuration.
      2. Checks that the BGP session is in the `Established` state.
      3. Ensures that both input and output TCP message queues are empty.
      Can be disabled by setting `check_tcp_queues` global flag to `False`.

    Expected Results
    ----------------
    * Success: If all of the following conditions are met:
        - All specified peers are found in the BGP configuration.
        - All peers sessions state are `Established`.
        - All peers have empty TCP message queues if `check_tcp_queues` is `True` (default).
    * Failure: If any of the following occur:
        - A specified peer is not found in the BGP configuration.
        - A peer's session state is not `Established`.
        - A peer has non-empty TCP message queues (input or output) when `check_tcp_queues` is `True`.

    Examples
    --------
    ```yaml
    anta.tests.routing:
      bgp:
        - VerifyBGPPeerSessionRibd:
            check_tcp_queues: false
            bgp_peers:
              - peer_address: 10.1.0.1
                vrf: default
              - peer_address: 10.1.0.2
                vrf: default
              - peer_address: 10.1.255.2
                vrf: DEV
              - peer_address: 10.1.255.4
                vrf: DEV
    ```
    """

    categories: ClassVar[list[str]] = ["bgp"]
    commands: ClassVar[list[AntaCommand | AntaTemplate]] = [AntaCommand(command="show ip bgp neighbors vrf all", revision=2)]

    class Input(AntaTest.Input):
        """Input model for the VerifyBGPPeerSessionRibd test."""

        check_tcp_queues: bool = True
        """Flag to check if the TCP session queues are empty for all BGP peers. Defaults to `True`."""
        bgp_peers: list[BgpPeer]
        """List of BGP IPv4 peers."""

    @AntaTest.anta_test
    def test(self) -> None:
        """Main test function for VerifyBGPPeerSessionRibd."""
        self.result.is_success()

        output = self.instance_commands[0].json_output

        for peer in self.inputs.bgp_peers:
            peer_address = str(peer.peer_address)
            peers = get_value(output, f"vrfs.{peer.vrf}.peerList", default=[])

            # Check if the peer is found
            if (peer_data := get_item(peers, "peerAddress", peer_address)) is None:
                self.result.is_failure(f"{peer} - Not found")
                continue

            # Check if the BGP session is established
            if peer_data["state"] != "Established":
                self.result.is_failure(f"{peer} - Session state is not established - State: {peer_data['state']}")
                continue

            # Check the TCP session message queues
            if self.inputs.check_tcp_queues:
                inq_stat = peer_data["peerTcpInfo"]["inputQueueLength"]
                outq_stat = peer_data["peerTcpInfo"]["outputQueueLength"]
                if inq_stat != 0 or outq_stat != 0:
                    self.result.is_failure(f"{peer} - Session has non-empty message queues - InQ: {inq_stat}, OutQ: {outq_stat}")


class VerifyBGPPeersHealthRibd(AntaTest):
    """Verifies the health of all the BGP IPv4 peer(s).

    Compatible with EOS operating in `ribd` routing protocol model.

    This test performs the following checks for all BGP IPv4 peers:

      1. Verifies that the BGP session is in the `Established` state.
      2. Checks that both input and output TCP message queues are empty.
      Can be disabled by setting `check_tcp_queues` global flag to `False`.

    Expected Results
    ----------------
    * Success: If all checks pass for all BGP IPv4 peers.
    * Failure: If any of the following occur:
        - Any BGP session is not in the `Established` state.
        - Any TCP message queue (input or output) is not empty when `check_tcp_queues` is `True` (default).

    Examples
    --------
    ```yaml
    anta.tests.routing:
      bgp:
        - VerifyBGPPeersHealthRibd:
            check_tcp_queues: True
    ```
    """

    categories: ClassVar[list[str]] = ["bgp"]
    commands: ClassVar[list[AntaCommand | AntaTemplate]] = [AntaCommand(command="show ip bgp neighbors vrf all", revision=2)]

    class Input(AntaTest.Input):
        """Input model for the VerifyBGPPeersHealthRibd test."""

        check_tcp_queues: bool = True
        """Flag to check if the TCP session queues are empty for all BGP peers. Defaults to `True`."""

    @AntaTest.anta_test
    def test(self) -> None:
        """Main test function for VerifyBGPPeersHealthRibd."""
        self.result.is_success()

        output = self.instance_commands[0].json_output

        for vrf, vrf_data in output["vrfs"].items():
            peer_list = vrf_data.get("peerList", [])

            for peer in peer_list:
                # Check if the BGP session is established
                if peer["state"] != "Established":
                    self.result.is_failure(f"Peer: {peer['peerAddress']} VRF: {vrf} - Session state is not established - State: {peer['state']}")
                    continue

                # Check the TCP session message queues
                inq = peer["peerTcpInfo"]["inputQueueLength"]
                outq = peer["peerTcpInfo"]["outputQueueLength"]
                if self.inputs.check_tcp_queues and (inq != 0 or outq != 0):
                    self.result.is_failure(f"Peer: {peer['peerAddress']} VRF: {vrf} - Session has non-empty message queues - InQ: {inq}, OutQ: {outq}")


<<<<<<< HEAD
class VerifyBGPRoutePaths(AntaTest):
    """Verifies BGP IPv4 route paths.

    This test performs the following checks for each specified BGP route entry:
      1. Verifies the specified BGP route exists in the routing table.
      2. For each expected paths:
          - Verifies a path with matching next-hop exists.
          - Verifies the path's origin attribute matches the expected value.

    Expected Results
    ----------------
    * Success: The test will pass if all specified routes exist with paths matching the expected next-hops and origin attributes.
    * Failure: The test will fail if:
        - A specified BGP route is not found.
        - A path with specified next-hop is not found.
        - A path's origin attribute doesn't match the expected value.
=======
class VerifyBGPNlriAcceptance(AntaTest):
    """Verifies that all received NLRI are accepted for all AFI/SAFI configured for BGP IPv4 peer(s).

    This test performs the following checks for each specified peer:

      1. Verifies that the peer is found in its VRF in the BGP configuration.
      2. Verifies that all received NLRI were accepted by comparing `nlrisReceived` with `nlrisAccepted`.

    Expected Results
    ----------------
    * Success: If `nlrisReceived` equals `nlrisAccepted`, indicating all NLRI were accepted.
    * Failure: If any of the following occur:
        - The specified VRF is not configured.
        - `nlrisReceived` does not equal `nlrisAccepted`, indicating some NLRI were rejected or filtered.
>>>>>>> ba15a4ac

    Examples
    --------
    ```yaml
    anta.tests.routing:
      bgp:
<<<<<<< HEAD
        - VerifyBGPRoutePaths:
            route_entries:
                - prefix: 10.100.0.128/31
                  vrf: default
                  paths:
                    - nexthop: 10.100.0.10
                      origin: Igp
                    - nexthop: 10.100.4.5
                      origin: Incomplete
=======
        - VerifyBGPNlriAcceptance:
            bgp_peers:
              - peer_address: 10.100.0.128
                vrf: default
                capabilities:
                  - ipv4Unicast
>>>>>>> ba15a4ac
    ```
    """

    categories: ClassVar[list[str]] = ["bgp"]
<<<<<<< HEAD
    commands: ClassVar[list[AntaCommand | AntaTemplate]] = [AntaCommand(command="show ip bgp vrf all", revision=3)]

    class Input(AntaTest.Input):
        """Input model for the VerifyBGPRoutePaths test."""

        route_entries: list[BgpRoute]
        """List of BGP IPv4 route(s)."""

    @AntaTest.anta_test
    def test(self) -> None:
        """Main test function for VerifyBGPRoutePaths."""
        self.result.is_success()

        for route in self.inputs.route_entries:
            # Verify if the prefix exists in BGP table
            if not (bgp_routes := get_value(self.instance_commands[0].json_output, f"vrfs..{route.vrf}..bgpRouteEntries..{route.prefix}", separator="..")):
                self.result.is_failure(f"{route} - prefix not found")
                continue

            # Iterating over each path.
            for path in route.paths:
                nexthop = str(path.nexthop)
                origin = path.origin
                if not (route_path := get_item(bgp_routes["bgpRoutePaths"], "nextHop", nexthop)):
                    self.result.is_failure(f"{route} {path} - path not found")
                    continue

                if (actual_origin := get_value(route_path, "routeType.origin")) != origin:
                    self.result.is_failure(f"{route} {path} - Origin mismatch - Actual: {actual_origin}")
=======
    commands: ClassVar[list[AntaCommand | AntaTemplate]] = [AntaCommand(command="show bgp summary vrf all", revision=1)]

    class Input(AntaTest.Input):
        """Input model for the VerifyBGPNlriAcceptance test."""

        bgp_peers: list[BgpPeer]
        """List of BGP IPv4 peers."""

        @field_validator("bgp_peers")
        @classmethod
        def validate_bgp_peers(cls, bgp_peers: list[T]) -> list[T]:
            """Validate that 'capabilities' field is provided in each BGP peer."""
            for peer in bgp_peers:
                if peer.capabilities is None:
                    msg = f"{peer} 'capabilities' field missing in the input"
                    raise ValueError(msg)
            return bgp_peers

    @AntaTest.anta_test
    def test(self) -> None:
        """Main test function for VerifyBGPNlriAcceptance."""
        self.result.is_success()

        output = self.instance_commands[0].json_output

        for peer in self.inputs.bgp_peers:
            # Check if the peer is found
            if not (peer_data := get_value(output, f"vrfs..{peer.vrf}..peers..{peer.peer_address}", separator="..")):
                self.result.is_failure(f"{peer} - Not found")
                continue

            # Fetching the multiprotocol capabilities
            for capability in peer.capabilities:
                # Check if the capability is found
                if (capability_status := get_value(peer_data, capability)) is None:
                    self.result.is_failure(f"{peer} - {capability} not found")
                    continue

                if capability_status["afiSafiState"] != "negotiated":
                    self.result.is_failure(f"{peer} - {capability} not negotiated")

                if (received := capability_status.get("nlrisReceived")) != (accepted := capability_status.get("nlrisAccepted")):
                    self.result.is_failure(f"{peer} AFI/SAFI: {capability} - some NLRI were filtered or rejected - Accepted: {accepted} Received: {received}")
>>>>>>> ba15a4ac
<|MERGE_RESOLUTION|>--- conflicted
+++ resolved
@@ -1546,7 +1546,81 @@
                     self.result.is_failure(f"Peer: {peer['peerAddress']} VRF: {vrf} - Session has non-empty message queues - InQ: {inq}, OutQ: {outq}")
 
 
-<<<<<<< HEAD
+class VerifyBGPNlriAcceptance(AntaTest):
+    """Verifies that all received NLRI are accepted for all AFI/SAFI configured for BGP IPv4 peer(s).
+
+    This test performs the following checks for each specified peer:
+
+      1. Verifies that the peer is found in its VRF in the BGP configuration.
+      2. Verifies that all received NLRI were accepted by comparing `nlrisReceived` with `nlrisAccepted`.
+
+    Expected Results
+    ----------------
+    * Success: If `nlrisReceived` equals `nlrisAccepted`, indicating all NLRI were accepted.
+    * Failure: If any of the following occur:
+        - The specified VRF is not configured.
+        - `nlrisReceived` does not equal `nlrisAccepted`, indicating some NLRI were rejected or filtered.
+
+    Examples
+    --------
+    ```yaml
+    anta.tests.routing:
+      bgp:
+        - VerifyBGPNlriAcceptance:
+            bgp_peers:
+              - peer_address: 10.100.0.128
+                vrf: default
+                capabilities:
+                  - ipv4Unicast
+    ```
+    """
+
+    categories: ClassVar[list[str]] = ["bgp"]
+    commands: ClassVar[list[AntaCommand | AntaTemplate]] = [AntaCommand(command="show bgp summary vrf all", revision=1)]
+
+    class Input(AntaTest.Input):
+        """Input model for the VerifyBGPNlriAcceptance test."""
+
+        bgp_peers: list[BgpPeer]
+        """List of BGP IPv4 peers."""
+
+        @field_validator("bgp_peers")
+        @classmethod
+        def validate_bgp_peers(cls, bgp_peers: list[T]) -> list[T]:
+            """Validate that 'capabilities' field is provided in each BGP peer."""
+            for peer in bgp_peers:
+                if peer.capabilities is None:
+                    msg = f"{peer} 'capabilities' field missing in the input"
+                    raise ValueError(msg)
+            return bgp_peers
+
+    @AntaTest.anta_test
+    def test(self) -> None:
+        """Main test function for VerifyBGPNlriAcceptance."""
+        self.result.is_success()
+
+        output = self.instance_commands[0].json_output
+
+        for peer in self.inputs.bgp_peers:
+            # Check if the peer is found
+            if not (peer_data := get_value(output, f"vrfs..{peer.vrf}..peers..{peer.peer_address}", separator="..")):
+                self.result.is_failure(f"{peer} - Not found")
+                continue
+
+            # Fetching the multiprotocol capabilities
+            for capability in peer.capabilities:
+                # Check if the capability is found
+                if (capability_status := get_value(peer_data, capability)) is None:
+                    self.result.is_failure(f"{peer} - {capability} not found")
+                    continue
+
+                if capability_status["afiSafiState"] != "negotiated":
+                    self.result.is_failure(f"{peer} - {capability} not negotiated")
+
+                if (received := capability_status.get("nlrisReceived")) != (accepted := capability_status.get("nlrisAccepted")):
+                    self.result.is_failure(f"{peer} AFI/SAFI: {capability} - some NLRI were filtered or rejected - Accepted: {accepted} Received: {received}")
+
+
 class VerifyBGPRoutePaths(AntaTest):
     """Verifies BGP IPv4 route paths.
 
@@ -1563,29 +1637,12 @@
         - A specified BGP route is not found.
         - A path with specified next-hop is not found.
         - A path's origin attribute doesn't match the expected value.
-=======
-class VerifyBGPNlriAcceptance(AntaTest):
-    """Verifies that all received NLRI are accepted for all AFI/SAFI configured for BGP IPv4 peer(s).
-
-    This test performs the following checks for each specified peer:
-
-      1. Verifies that the peer is found in its VRF in the BGP configuration.
-      2. Verifies that all received NLRI were accepted by comparing `nlrisReceived` with `nlrisAccepted`.
-
-    Expected Results
-    ----------------
-    * Success: If `nlrisReceived` equals `nlrisAccepted`, indicating all NLRI were accepted.
-    * Failure: If any of the following occur:
-        - The specified VRF is not configured.
-        - `nlrisReceived` does not equal `nlrisAccepted`, indicating some NLRI were rejected or filtered.
->>>>>>> ba15a4ac
-
-    Examples
-    --------
-    ```yaml
-    anta.tests.routing:
-      bgp:
-<<<<<<< HEAD
+
+    Examples
+    --------
+    ```yaml
+    anta.tests.routing:
+      bgp:
         - VerifyBGPRoutePaths:
             route_entries:
                 - prefix: 10.100.0.128/31
@@ -1595,19 +1652,10 @@
                       origin: Igp
                     - nexthop: 10.100.4.5
                       origin: Incomplete
-=======
-        - VerifyBGPNlriAcceptance:
-            bgp_peers:
-              - peer_address: 10.100.0.128
-                vrf: default
-                capabilities:
-                  - ipv4Unicast
->>>>>>> ba15a4ac
-    ```
-    """
-
-    categories: ClassVar[list[str]] = ["bgp"]
-<<<<<<< HEAD
+    ```
+    """
+
+    categories: ClassVar[list[str]] = ["bgp"]
     commands: ClassVar[list[AntaCommand | AntaTemplate]] = [AntaCommand(command="show ip bgp vrf all", revision=3)]
 
     class Input(AntaTest.Input):
@@ -1636,49 +1684,4 @@
                     continue
 
                 if (actual_origin := get_value(route_path, "routeType.origin")) != origin:
-                    self.result.is_failure(f"{route} {path} - Origin mismatch - Actual: {actual_origin}")
-=======
-    commands: ClassVar[list[AntaCommand | AntaTemplate]] = [AntaCommand(command="show bgp summary vrf all", revision=1)]
-
-    class Input(AntaTest.Input):
-        """Input model for the VerifyBGPNlriAcceptance test."""
-
-        bgp_peers: list[BgpPeer]
-        """List of BGP IPv4 peers."""
-
-        @field_validator("bgp_peers")
-        @classmethod
-        def validate_bgp_peers(cls, bgp_peers: list[T]) -> list[T]:
-            """Validate that 'capabilities' field is provided in each BGP peer."""
-            for peer in bgp_peers:
-                if peer.capabilities is None:
-                    msg = f"{peer} 'capabilities' field missing in the input"
-                    raise ValueError(msg)
-            return bgp_peers
-
-    @AntaTest.anta_test
-    def test(self) -> None:
-        """Main test function for VerifyBGPNlriAcceptance."""
-        self.result.is_success()
-
-        output = self.instance_commands[0].json_output
-
-        for peer in self.inputs.bgp_peers:
-            # Check if the peer is found
-            if not (peer_data := get_value(output, f"vrfs..{peer.vrf}..peers..{peer.peer_address}", separator="..")):
-                self.result.is_failure(f"{peer} - Not found")
-                continue
-
-            # Fetching the multiprotocol capabilities
-            for capability in peer.capabilities:
-                # Check if the capability is found
-                if (capability_status := get_value(peer_data, capability)) is None:
-                    self.result.is_failure(f"{peer} - {capability} not found")
-                    continue
-
-                if capability_status["afiSafiState"] != "negotiated":
-                    self.result.is_failure(f"{peer} - {capability} not negotiated")
-
-                if (received := capability_status.get("nlrisReceived")) != (accepted := capability_status.get("nlrisAccepted")):
-                    self.result.is_failure(f"{peer} AFI/SAFI: {capability} - some NLRI were filtered or rejected - Accepted: {accepted} Received: {received}")
->>>>>>> ba15a4ac
+                    self.result.is_failure(f"{route} {path} - Origin mismatch - Actual: {actual_origin}")