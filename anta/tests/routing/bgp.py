# Copyright (c) 2023-2024 Arista Networks, Inc.
# Use of this source code is governed by the Apache License 2.0
# that can be found in the LICENSE file.
"""Module related to BGP tests."""

# Mypy does not understand AntaTest.Input typing
# mypy: disable-error-code=attr-defined
from __future__ import annotations

<<<<<<< HEAD
from ipaddress import IPv4Address, IPv4Network, IPv6Address
from typing import TYPE_CHECKING, Any, ClassVar, Literal
=======
from ipaddress import IPv4Address, IPv4Network
from typing import TYPE_CHECKING, Any, ClassVar
>>>>>>> c119777d

from pydantic import BaseModel, Field, field_validator, model_validator
from pydantic.v1.utils import deep_update
from pydantic_extra_types.mac_address import MacAddress

from anta.custom_types import BgpDropStats, BgpUpdateError, MultiProtocolCaps, Vni
from anta.input_models.routing.bgp import BgpAddressFamily, BgpAfi
from anta.models import AntaCommand, AntaTemplate, AntaTest
from anta.tools import format_data, get_item, get_value

if TYPE_CHECKING:
    import sys

    if sys.version_info >= (3, 11):
        from typing import Self
    else:
        from typing_extensions import Self


<<<<<<< HEAD
# pylint: disable=C0302
# TODO: Refactor to reduce the number of lines in this module later


def _add_bgp_failures(failures: dict[tuple[str, str | None], dict[str, Any]], afi: Afi, safi: Safi | None, vrf: str, issue: str | dict[str, Any]) -> None:
    """Add a BGP failure entry to the given `failures` dictionary.

    Note: This function modifies `failures` in-place.

    Parameters
    ----------
    failures
        The dictionary to which the failure will be added.
    afi
        The address family identifier.
    vrf
        The VRF name.
    safi
        The subsequent address family identifier.
    issue
        A description of the issue. Can be of any type.

    Example
    -------
    The `failures` dictionary will have the following structure:
    ```
    {
        ('afi1', 'safi1'): {
            'afi': 'afi1',
            'safi': 'safi1',
            'vrfs': {
                'vrf1': issue1,
                'vrf2': issue2
            }
        },
        ('afi2', None): {
            'afi': 'afi2',
            'vrfs': {
                'vrf1': issue3
            }
        }
    }
    ```

    """
    key = (afi, safi)

    failure_entry = failures.setdefault(key, {"afi": afi, "safi": safi, "vrfs": {}}) if safi else failures.setdefault(key, {"afi": afi, "vrfs": {}})

    failure_entry["vrfs"][vrf] = issue


def _check_peer_issues(peer_data: dict[str, Any] | None) -> dict[str, Any]:
    """Check for issues in BGP peer data.

    Parameters
    ----------
    peer_data
        The BGP peer data dictionary nested in the `show bgp <afi> <safi> summary` command.

    Returns
    -------
    dict
        Dictionary with keys indicating issues or an empty dictionary if no issues.

    Raises
    ------
    ValueError
        If any of the required keys ("peerState", "inMsgQueue", "outMsgQueue") are missing in `peer_data`, i.e. invalid BGP peer data.

    Example
    -------
    This can for instance return
    ```
    {"peerNotFound": True}
    {"peerState": "Idle", "inMsgQueue": 2, "outMsgQueue": 0}
    {}
    ```

    """
    if peer_data is None:
        return {"peerNotFound": True}

    if any(key not in peer_data for key in ["peerState", "inMsgQueue", "outMsgQueue"]):
        msg = "Provided BGP peer data is invalid."
        raise ValueError(msg)

    if peer_data["peerState"] != "Established" or peer_data["inMsgQueue"] != 0 or peer_data["outMsgQueue"] != 0:
        return {"peerState": peer_data["peerState"], "inMsgQueue": peer_data["inMsgQueue"], "outMsgQueue": peer_data["outMsgQueue"]}

    return {}


=======
>>>>>>> c119777d
def _add_bgp_routes_failure(
    bgp_routes: list[str], bgp_output: dict[str, Any], peer: str, vrf: str, route_type: str = "advertised_routes"
) -> dict[str, dict[str, dict[str, dict[str, list[str]]]]]:
    """Identify missing BGP routes and invalid or inactive route entries.

    This function checks the BGP output from the device against the expected routes.

    It identifies any missing routes as well as any routes that are invalid or inactive. The results are returned in a dictionary.

    Parameters
    ----------
    bgp_routes
        The list of expected routes.
    bgp_output
        The BGP output from the device.
    peer
        The IP address of the BGP peer.
    vrf
        The name of the VRF for which the routes need to be verified.
    route_type
        The type of BGP routes. Defaults to 'advertised_routes'.

    Returns
    -------
    dict[str, dict[str, dict[str, dict[str, list[str]]]]]
        A dictionary containing the missing routes and invalid or inactive routes.

    """
    # Prepare the failure routes dictionary
    failure_routes: dict[str, dict[str, Any]] = {}

    # Iterate over the expected BGP routes
    for route in bgp_routes:
        str_route = str(route)
        failure: dict[str, Any] = {"bgp_peers": {peer: {vrf: {route_type: {}}}}}

        # Check if the route is missing in the BGP output
        if str_route not in bgp_output:
            # If missing, add it to the failure routes dictionary
            failure["bgp_peers"][peer][vrf][route_type][str_route] = "Not found"
            failure_routes = deep_update(failure_routes, failure)
            continue

        # Check if the route is active and valid
        is_active = bgp_output[str_route]["bgpRoutePaths"][0]["routeType"]["valid"]
        is_valid = bgp_output[str_route]["bgpRoutePaths"][0]["routeType"]["active"]

        # If the route is either inactive or invalid, add it to the failure routes dictionary
        if not is_active or not is_valid:
            failure["bgp_peers"][peer][vrf][route_type][str_route] = {"valid": is_valid, "active": is_active}
            failure_routes = deep_update(failure_routes, failure)

    return failure_routes


def _check_bgp_neighbor_capability(capability_status: dict[str, bool]) -> bool:
    """Check if a BGP neighbor capability is advertised, received, and enabled.

    Parameters
    ----------
    capability_status
        A dictionary containing the capability status.

    Returns
    -------
    bool
        True if the capability is advertised, received, and enabled, False otherwise.

    Example
    -------
    >>> _check_bgp_neighbor_capability({"advertised": True, "received": True, "enabled": True})
    True
    """
    return all(capability_status.get(state, False) for state in ("advertised", "received", "enabled"))


class VerifyBGPPeerCount(AntaTest):
    """Verifies the count of BGP peers for given address families.

    This test performs the following checks for each specified address family:

      1. Confirms that the specified VRF is configured.
      2. Counts the number of peers that are:
        - If `check_peer_state` is set to True, Counts the number of BGP peers that are in the `Established` state and
        have successfully negotiated the specified AFI/SAFI
        - If `check_peer_state` is set to False, skips validation of the `Established` state and AFI/SAFI negotiation.

    Expected Results
    ----------------
    * Success: If the count of BGP peers matches the expected count with `check_peer_state` enabled/disabled.
    * Failure: If any of the following occur:
        - The specified VRF is not configured.
        - The BGP peer count does not match expected value with `check_peer_state` enabled/disabled."

    Examples
    --------
    ```yaml
    anta.tests.routing:
      bgp:
        - VerifyBGPPeerCount:
            address_families:
              - afi: "evpn"
                num_peers: 2
              - afi: "ipv4"
                safi: "unicast"
                vrf: "PROD"
                num_peers: 2
              - afi: "ipv4"
                safi: "unicast"
                vrf: "default"
                num_peers: 3
              - afi: "ipv4"
                safi: "multicast"
                vrf: "DEV"
                num_peers: 3
    ```
    """

    categories: ClassVar[list[str]] = ["bgp"]
    commands: ClassVar[list[AntaCommand | AntaTemplate]] = [AntaCommand(command="show bgp summary vrf all", revision=1)]

    class Input(AntaTest.Input):
        """Input model for the VerifyBGPPeerCount test."""

        address_families: list[BgpAddressFamily]
        """List of BGP address families."""
        BgpAfi: ClassVar[type[BgpAfi]] = BgpAfi

        @field_validator("address_families")
        @classmethod
        def validate_address_families(cls, address_families: list[BgpAddressFamily]) -> list[BgpAddressFamily]:
            """Validate that 'num_peers' field is provided in each address family."""
            for af in address_families:
                if af.num_peers is None:
                    msg = f"{af} 'num_peers' field missing in the input"
                    raise ValueError(msg)
            return address_families

    @AntaTest.anta_test
    def test(self) -> None:
        """Main test function for VerifyBGPPeerCount."""
        self.result.is_success()

        output = self.instance_commands[0].json_output

        for address_family in self.inputs.address_families:
            # Check if the VRF is configured
            if (vrf_output := get_value(output, f"vrfs.{address_family.vrf}")) is None:
                self.result.is_failure(f"{address_family} - VRF not configured")
                continue

            peers_data = vrf_output.get("peers", {}).values()
            if not address_family.check_peer_state:
                # Count the number of peers without considering the state and negotiated AFI/SAFI check if the count matches the expected count
                peer_count = sum(1 for peer_data in peers_data if address_family.eos_key in peer_data)
            else:
                # Count the number of established peers with negotiated AFI/SAFI
                peer_count = sum(
                    1
                    for peer_data in peers_data
                    if peer_data.get("peerState") == "Established" and get_value(peer_data, f"{address_family.eos_key}.afiSafiState") == "negotiated"
                )

            # Check if the count matches the expected count
            if address_family.num_peers != peer_count:
                self.result.is_failure(f"{address_family} - Expected: {address_family.num_peers}, Actual: {peer_count}")


class VerifyBGPPeersHealth(AntaTest):
    """Verifies the health of BGP peers for given address families.

    This test performs the following checks for each specified address family:

      1. Validates that the VRF is configured.
      2. Checks if there are any peers for the given AFI/SAFI.
      3. For each relevant peer:
        - Verifies that the BGP session is in the `Established` state.
        - Confirms that the AFI/SAFI state is `negotiated`.
        - Checks that both input and output TCP message queues are empty.
          Can be disabled by setting `check_tcp_queues` to `False`.

    Expected Results
    ----------------
    * Success: If all checks pass for all specified address families and their peers.
    * Failure: If any of the following occur:
        - The specified VRF is not configured.
        - No peers are found for a given AFI/SAFI.
        - Any BGP session is not in the `Established` state.
        - The AFI/SAFI state is not 'negotiated' for any peer.
        - Any TCP message queue (input or output) is not empty when `check_tcp_queues` is `True` (default).

    Examples
    --------
    ```yaml
    anta.tests.routing:
      bgp:
        - VerifyBGPPeersHealth:
            address_families:
              - afi: "evpn"
              - afi: "ipv4"
                safi: "unicast"
                vrf: "default"
              - afi: "ipv6"
                safi: "unicast"
                vrf: "DEV"
                check_tcp_queues: false
    ```
    """

    categories: ClassVar[list[str]] = ["bgp"]
    commands: ClassVar[list[AntaCommand | AntaTemplate]] = [AntaCommand(command="show bgp neighbors vrf all", revision=3)]

    class Input(AntaTest.Input):
        """Input model for the VerifyBGPPeersHealth test."""

        address_families: list[BgpAddressFamily]
        """List of BGP address families."""
        BgpAfi: ClassVar[type[BgpAfi]] = BgpAfi

    @AntaTest.anta_test
    def test(self) -> None:
        """Main test function for VerifyBGPPeersHealth."""
        self.result.is_success()

        output = self.instance_commands[0].json_output

        for address_family in self.inputs.address_families:
            # Check if the VRF is configured
            if (vrf_output := get_value(output, f"vrfs.{address_family.vrf}")) is None:
                self.result.is_failure(f"{address_family} - VRF not configured")
                continue

            # Check if any peers are found for this AFI/SAFI
            relevant_peers = [
                peer for peer in vrf_output.get("peerList", []) if get_value(peer, f"neighborCapabilities.multiprotocolCaps.{address_family.eos_key}") is not None
            ]

            if not relevant_peers:
                self.result.is_failure(f"{address_family} - No peers found")
                continue

            for peer in relevant_peers:
                # Check if the BGP session is established
                if peer["state"] != "Established":
                    self.result.is_failure(f"{address_family} Peer: {peer['peerAddress']} - Session state is not established - State: {peer['state']}")
                    continue

                # Check if the AFI/SAFI state is negotiated
                capability_status = get_value(peer, f"neighborCapabilities.multiprotocolCaps.{address_family.eos_key}")
                if not _check_bgp_neighbor_capability(capability_status):
                    self.result.is_failure(f"{address_family} Peer: {peer['peerAddress']} - AFI/SAFI state is not negotiated - {format_data(capability_status)}")

                # Check the TCP session message queues
                if address_family.check_tcp_queues:
                    inq = peer["peerTcpInfo"]["inputQueueLength"]
                    outq = peer["peerTcpInfo"]["outputQueueLength"]
                    if inq != 0 or outq != 0:
                        self.result.is_failure(f"{address_family} Peer: {peer['peerAddress']} - Session has non-empty message queues - InQ: {inq}, OutQ: {outq}")


class VerifyBGPSpecificPeers(AntaTest):
    """Verifies the health of specific BGP peer(s) for given address families.

    This test performs the following checks for each specified address family and peer:

      1. Confirms that the specified VRF is configured.
      2. For each specified peer:
        - Verifies that the peer is found in the BGP configuration.
        - Checks that the BGP session is in the `Established` state.
        - Confirms that the AFI/SAFI state is `negotiated`.
        - Ensures that both input and output TCP message queues are empty.
          Can be disabled by setting `check_tcp_queues` to `False`.

    Expected Results
    ----------------
    * Success: If all checks pass for all specified peers in all address families.
    * Failure: If any of the following occur:
        - The specified VRF is not configured.
        - A specified peer is not found in the BGP configuration.
        - The BGP session for a peer is not in the `Established` state.
        - The AFI/SAFI state is not `negotiated` for a peer.
        - Any TCP message queue (input or output) is not empty for a peer when `check_tcp_queues` is `True` (default).

    Examples
    --------
    ```yaml
    anta.tests.routing:
      bgp:
        - VerifyBGPSpecificPeers:
            address_families:
              - afi: "evpn"
                peers:
                  - 10.1.0.1
                  - 10.1.0.2
              - afi: "ipv4"
                safi: "unicast"
                peers:
                  - 10.1.254.1
                  - 10.1.255.0
                  - 10.1.255.2
                  - 10.1.255.4
    ```
    """

    categories: ClassVar[list[str]] = ["bgp"]
    commands: ClassVar[list[AntaCommand | AntaTemplate]] = [AntaCommand(command="show bgp neighbors vrf all", revision=3)]

    class Input(AntaTest.Input):
        """Input model for the VerifyBGPSpecificPeers test."""

        address_families: list[BgpAddressFamily]
        """List of BGP address families."""
        BgpAfi: ClassVar[type[BgpAfi]] = BgpAfi

        @field_validator("address_families")
        @classmethod
        def validate_address_families(cls, address_families: list[BgpAddressFamily]) -> list[BgpAddressFamily]:
            """Validate that 'peers' field is provided in each address family."""
            for af in address_families:
                if af.peers is None:
                    msg = f"{af} 'peers' field missing in the input"
                    raise ValueError(msg)
            return address_families

    @AntaTest.anta_test
    def test(self) -> None:
        """Main test function for VerifyBGPSpecificPeers."""
        self.result.is_success()

        output = self.instance_commands[0].json_output

        for address_family in self.inputs.address_families:
            # Check if the VRF is configured
            if (vrf_output := get_value(output, f"vrfs.{address_family.vrf}")) is None:
                self.result.is_failure(f"{address_family} - VRF not configured")
                continue

            for peer in address_family.peers:
                peer_ip = str(peer)

                # Check if the peer is found
                if (peer_data := get_item(vrf_output["peerList"], "peerAddress", peer_ip)) is None:
                    self.result.is_failure(f"{address_family} Peer: {peer_ip} - Not configured")
                    continue

                # Check if the BGP session is established
                if peer_data["state"] != "Established":
                    self.result.is_failure(f"{address_family} Peer: {peer_ip} - Session state is not established - State: {peer_data['state']}")
                    continue

                # Check if the AFI/SAFI state is negotiated
                capability_status = get_value(peer_data, f"neighborCapabilities.multiprotocolCaps.{address_family.eos_key}")
                if not capability_status:
                    self.result.is_failure(f"{address_family} Peer: {peer_ip} - AFI/SAFI state is not negotiated")

                if capability_status and not _check_bgp_neighbor_capability(capability_status):
                    self.result.is_failure(f"{address_family} Peer: {peer_ip} - AFI/SAFI state is not negotiated - {format_data(capability_status)}")

                # Check the TCP session message queues
                if address_family.check_tcp_queues:
                    inq = peer_data["peerTcpInfo"]["inputQueueLength"]
                    outq = peer_data["peerTcpInfo"]["outputQueueLength"]
                    if inq != 0 or outq != 0:
                        self.result.is_failure(f"{address_family} Peer: {peer_ip} - Session has non-empty message queues - InQ: {inq}, OutQ: {outq}")


class VerifyBGPExchangedRoutes(AntaTest):
    """Verifies the advertised and received routes of BGP peers.

    The route type should be 'valid' and 'active' for a specified VRF.

    Expected Results
    ----------------
    * Success: If the BGP peers have correctly advertised and received routes of type 'valid' and 'active' for a specified VRF.
    * Failure: If a BGP peer is not found, the expected advertised/received routes are not found, or the routes are not 'valid' or 'active'.

    Examples
    --------
    ```yaml
    anta.tests.routing:
      bgp:
        - VerifyBGPExchangedRoutes:
            bgp_peers:
              - peer_address: 172.30.255.5
                vrf: default
                advertised_routes:
                  - 192.0.254.5/32
                received_routes:
                  - 192.0.255.4/32
              - peer_address: 172.30.255.1
                vrf: default
                advertised_routes:
                  - 192.0.255.1/32
                  - 192.0.254.5/32
                received_routes:
                  - 192.0.254.3/32
    ```
    """

    categories: ClassVar[list[str]] = ["bgp"]
    commands: ClassVar[list[AntaCommand | AntaTemplate]] = [
        AntaTemplate(template="show bgp neighbors {peer} advertised-routes vrf {vrf}", revision=3),
        AntaTemplate(template="show bgp neighbors {peer} routes vrf {vrf}", revision=3),
    ]

    class Input(AntaTest.Input):
        """Input model for the VerifyBGPExchangedRoutes test."""

        bgp_peers: list[BgpNeighbor]
        """List of BGP neighbors."""

        class BgpNeighbor(BaseModel):
            """Model for a BGP neighbor."""

            peer_address: IPv4Address
            """IPv4 address of a BGP peer."""
            vrf: str = "default"
            """Optional VRF for BGP peer. If not provided, it defaults to `default`."""
            advertised_routes: list[IPv4Network]
            """List of advertised routes in CIDR format."""
            received_routes: list[IPv4Network]
            """List of received routes in CIDR format."""

    def render(self, template: AntaTemplate) -> list[AntaCommand]:
        """Render the template for each BGP neighbor in the input list."""
        return [template.render(peer=str(bgp_peer.peer_address), vrf=bgp_peer.vrf) for bgp_peer in self.inputs.bgp_peers]

    @AntaTest.anta_test
    def test(self) -> None:
        """Main test function for VerifyBGPExchangedRoutes."""
        failures: dict[str, dict[str, Any]] = {"bgp_peers": {}}

        # Iterating over command output for different peers
        for command in self.instance_commands:
            peer = command.params.peer
            vrf = command.params.vrf
            for input_entry in self.inputs.bgp_peers:
                if str(input_entry.peer_address) == peer and input_entry.vrf == vrf:
                    advertised_routes = input_entry.advertised_routes
                    received_routes = input_entry.received_routes
                    break
            failure = {vrf: ""}

            # Verify if a BGP peer is configured with the provided vrf
            if not (bgp_routes := get_value(command.json_output, f"vrfs.{vrf}.bgpRouteEntries")):
                failure[vrf] = "Not configured"
                failures["bgp_peers"][peer] = failure
                continue

            # Validate advertised routes
            if "advertised-routes" in command.command:
                failure_routes = _add_bgp_routes_failure(advertised_routes, bgp_routes, peer, vrf)

            # Validate received routes
            else:
                failure_routes = _add_bgp_routes_failure(received_routes, bgp_routes, peer, vrf, route_type="received_routes")
            failures = deep_update(failures, failure_routes)

        if not failures["bgp_peers"]:
            self.result.is_success()
        else:
            self.result.is_failure(f"Following BGP peers are not found or routes are not exchanged properly:\n{failures}")


class VerifyBGPPeerMPCaps(AntaTest):
    """Verifies the multiprotocol capabilities of a BGP peer in a specified VRF.

    Supports `strict: True` to verify that only the specified capabilities are configured, requiring an exact match.

    Expected Results
    ----------------
    * Success: The test will pass if the BGP peer's multiprotocol capabilities are advertised, received, and enabled in the specified VRF.
    * Failure: The test will fail if BGP peers are not found or multiprotocol capabilities are not advertised, received, and enabled in the specified VRF.

    Examples
    --------
    ```yaml
    anta.tests.routing:
      bgp:
        - VerifyBGPPeerMPCaps:
            bgp_peers:
              - peer_address: 172.30.11.1
                vrf: default
                strict: False
                capabilities:
                  - ipv4Unicast
    ```
    """

    description = "Verifies the multiprotocol capabilities of a BGP peer."
    categories: ClassVar[list[str]] = ["bgp"]
    commands: ClassVar[list[AntaCommand | AntaTemplate]] = [AntaCommand(command="show bgp neighbors vrf all", revision=3)]

    class Input(AntaTest.Input):
        """Input model for the VerifyBGPPeerMPCaps test."""

        bgp_peers: list[BgpPeer]
        """List of BGP peers"""

        class BgpPeer(BaseModel):
            """Model for a BGP peer."""

            peer_address: IPv4Address
            """IPv4 address of a BGP peer."""
            vrf: str = "default"
            """Optional VRF for BGP peer. If not provided, it defaults to `default`."""
            strict: bool = False
            """If True, requires exact matching of provided capabilities. Defaults to False."""
            capabilities: list[MultiProtocolCaps]
            """List of multiprotocol capabilities to be verified."""

    @AntaTest.anta_test
    def test(self) -> None:
        """Main test function for VerifyBGPPeerMPCaps."""
        failures: dict[str, Any] = {"bgp_peers": {}}

        # Iterate over each bgp peer.
        for bgp_peer in self.inputs.bgp_peers:
            peer = str(bgp_peer.peer_address)
            vrf = bgp_peer.vrf
            capabilities = bgp_peer.capabilities
            failure: dict[str, dict[str, dict[str, Any]]] = {"bgp_peers": {peer: {vrf: {}}}}

            # Check if BGP output exists.
            if (
                not (bgp_output := get_value(self.instance_commands[0].json_output, f"vrfs.{vrf}.peerList"))
                or (bgp_output := get_item(bgp_output, "peerAddress", peer)) is None
            ):
                failure["bgp_peers"][peer][vrf] = {"status": "Not configured"}
                failures = deep_update(failures, failure)
                continue

            # Fetching the capabilities output.
            bgp_output = get_value(bgp_output, "neighborCapabilities.multiprotocolCaps")

            if bgp_peer.strict and sorted(capabilities) != sorted(bgp_output):
                failure["bgp_peers"][peer][vrf] = {
                    "status": f"Expected only `{', '.join(capabilities)}` capabilities should be listed but found `{', '.join(bgp_output)}` instead."
                }
                failures = deep_update(failures, failure)
                continue

            # Check each capability
            for capability in capabilities:
                capability_output = bgp_output.get(capability)

                # Check if capabilities are missing
                if not capability_output:
                    failure["bgp_peers"][peer][vrf][capability] = "not found"
                    failures = deep_update(failures, failure)

                # Check if capabilities are not advertised, received, or enabled
                elif not all(capability_output.get(prop, False) for prop in ["advertised", "received", "enabled"]):
                    failure["bgp_peers"][peer][vrf][capability] = capability_output
                    failures = deep_update(failures, failure)

        # Check if there are any failures
        if not failures["bgp_peers"]:
            self.result.is_success()
        else:
            self.result.is_failure(f"Following BGP peer multiprotocol capabilities are not found or not ok:\n{failures}")


class VerifyBGPPeerASNCap(AntaTest):
    """Verifies the four octet asn capabilities of a BGP peer in a specified VRF.

    Expected Results
    ----------------
    * Success: The test will pass if BGP peer's four octet asn capabilities are advertised, received, and enabled in the specified VRF.
    * Failure: The test will fail if BGP peers are not found or four octet asn capabilities are not advertised, received, and enabled in the specified VRF.

    Examples
    --------
    ```yaml
    anta.tests.routing:
      bgp:
        - VerifyBGPPeerASNCap:
            bgp_peers:
              - peer_address: 172.30.11.1
                vrf: default
    ```
    """

    description = "Verifies the four octet asn capabilities of a BGP peer."
    categories: ClassVar[list[str]] = ["bgp"]
    commands: ClassVar[list[AntaCommand | AntaTemplate]] = [AntaCommand(command="show bgp neighbors vrf all", revision=3)]

    class Input(AntaTest.Input):
        """Input model for the VerifyBGPPeerASNCap test."""

        bgp_peers: list[BgpPeer]
        """List of BGP peers."""

        class BgpPeer(BaseModel):
            """Model for a BGP peer."""

            peer_address: IPv4Address
            """IPv4 address of a BGP peer."""
            vrf: str = "default"
            """Optional VRF for BGP peer. If not provided, it defaults to `default`."""

    @AntaTest.anta_test
    def test(self) -> None:
        """Main test function for VerifyBGPPeerASNCap."""
        failures: dict[str, Any] = {"bgp_peers": {}}

        # Iterate over each bgp peer
        for bgp_peer in self.inputs.bgp_peers:
            peer = str(bgp_peer.peer_address)
            vrf = bgp_peer.vrf
            failure: dict[str, dict[str, dict[str, Any]]] = {"bgp_peers": {peer: {vrf: {}}}}

            # Check if BGP output exists
            if (
                not (bgp_output := get_value(self.instance_commands[0].json_output, f"vrfs.{vrf}.peerList"))
                or (bgp_output := get_item(bgp_output, "peerAddress", peer)) is None
            ):
                failure["bgp_peers"][peer][vrf] = {"status": "Not configured"}
                failures = deep_update(failures, failure)
                continue

            bgp_output = get_value(bgp_output, "neighborCapabilities.fourOctetAsnCap")

            # Check if  four octet asn capabilities are found
            if not bgp_output:
                failure["bgp_peers"][peer][vrf] = {"fourOctetAsnCap": "not found"}
                failures = deep_update(failures, failure)

            # Check if capabilities are not advertised, received, or enabled
            elif not all(bgp_output.get(prop, False) for prop in ["advertised", "received", "enabled"]):
                failure["bgp_peers"][peer][vrf] = {"fourOctetAsnCap": bgp_output}
                failures = deep_update(failures, failure)

        # Check if there are any failures
        if not failures["bgp_peers"]:
            self.result.is_success()
        else:
            self.result.is_failure(f"Following BGP peer four octet asn capabilities are not found or not ok:\n{failures}")


class VerifyBGPPeerRouteRefreshCap(AntaTest):
    """Verifies the route refresh capabilities of a BGP peer in a specified VRF.

    Expected Results
    ----------------
    * Success: The test will pass if the BGP peer's route refresh capabilities are advertised, received, and enabled in the specified VRF.
    * Failure: The test will fail if BGP peers are not found or route refresh capabilities are not advertised, received, and enabled in the specified VRF.

    Examples
    --------
    ```yaml
    anta.tests.routing:
      bgp:
        - VerifyBGPPeerRouteRefreshCap:
            bgp_peers:
              - peer_address: 172.30.11.1
                vrf: default
    ```
    """

    description = "Verifies the route refresh capabilities of a BGP peer."
    categories: ClassVar[list[str]] = ["bgp"]
    commands: ClassVar[list[AntaCommand | AntaTemplate]] = [AntaCommand(command="show bgp neighbors vrf all", revision=3)]

    class Input(AntaTest.Input):
        """Input model for the VerifyBGPPeerRouteRefreshCap test."""

        bgp_peers: list[BgpPeer]
        """List of BGP peers"""

        class BgpPeer(BaseModel):
            """Model for a BGP peer."""

            peer_address: IPv4Address
            """IPv4 address of a BGP peer."""
            vrf: str = "default"
            """Optional VRF for BGP peer. If not provided, it defaults to `default`."""

    @AntaTest.anta_test
    def test(self) -> None:
        """Main test function for VerifyBGPPeerRouteRefreshCap."""
        failures: dict[str, Any] = {"bgp_peers": {}}

        # Iterate over each bgp peer
        for bgp_peer in self.inputs.bgp_peers:
            peer = str(bgp_peer.peer_address)
            vrf = bgp_peer.vrf
            failure: dict[str, dict[str, dict[str, Any]]] = {"bgp_peers": {peer: {vrf: {}}}}

            # Check if BGP output exists
            if (
                not (bgp_output := get_value(self.instance_commands[0].json_output, f"vrfs.{vrf}.peerList"))
                or (bgp_output := get_item(bgp_output, "peerAddress", peer)) is None
            ):
                failure["bgp_peers"][peer][vrf] = {"status": "Not configured"}
                failures = deep_update(failures, failure)
                continue

            bgp_output = get_value(bgp_output, "neighborCapabilities.routeRefreshCap")

            # Check if route refresh capabilities are found
            if not bgp_output:
                failure["bgp_peers"][peer][vrf] = {"routeRefreshCap": "not found"}
                failures = deep_update(failures, failure)

            # Check if capabilities are not advertised, received, or enabled
            elif not all(bgp_output.get(prop, False) for prop in ["advertised", "received", "enabled"]):
                failure["bgp_peers"][peer][vrf] = {"routeRefreshCap": bgp_output}
                failures = deep_update(failures, failure)

        # Check if there are any failures
        if not failures["bgp_peers"]:
            self.result.is_success()
        else:
            self.result.is_failure(f"Following BGP peer route refresh capabilities are not found or not ok:\n{failures}")


class VerifyBGPPeerMD5Auth(AntaTest):
    """Verifies the MD5 authentication and state of IPv4 BGP peers in a specified VRF.

    Expected Results
    ----------------
    * Success: The test will pass if IPv4 BGP peers are configured with MD5 authentication and state as established in the specified VRF.
    * Failure: The test will fail if IPv4 BGP peers are not found, state is not as established or MD5 authentication is not enabled in the specified VRF.

    Examples
    --------
    ```yaml
    anta.tests.routing:
      bgp:
        - VerifyBGPPeerMD5Auth:
            bgp_peers:
              - peer_address: 172.30.11.1
                vrf: default
              - peer_address: 172.30.11.5
                vrf: default
    ```
    """

    description = "Verifies the MD5 authentication and state of a BGP peer."
    categories: ClassVar[list[str]] = ["bgp"]
    commands: ClassVar[list[AntaCommand | AntaTemplate]] = [AntaCommand(command="show bgp neighbors vrf all", revision=3)]

    class Input(AntaTest.Input):
        """Input model for the VerifyBGPPeerMD5Auth test."""

        bgp_peers: list[BgpPeer]
        """List of IPv4 BGP peers."""

        class BgpPeer(BaseModel):
            """Model for a BGP peer."""

            peer_address: IPv4Address
            """IPv4 address of BGP peer."""
            vrf: str = "default"
            """Optional VRF for BGP peer. If not provided, it defaults to `default`."""

    @AntaTest.anta_test
    def test(self) -> None:
        """Main test function for VerifyBGPPeerMD5Auth."""
        failures: dict[str, Any] = {"bgp_peers": {}}

        # Iterate over each command
        for bgp_peer in self.inputs.bgp_peers:
            peer = str(bgp_peer.peer_address)
            vrf = bgp_peer.vrf
            failure: dict[str, dict[str, dict[str, Any]]] = {"bgp_peers": {peer: {vrf: {}}}}

            # Check if BGP output exists
            if (
                not (bgp_output := get_value(self.instance_commands[0].json_output, f"vrfs.{vrf}.peerList"))
                or (bgp_output := get_item(bgp_output, "peerAddress", peer)) is None
            ):
                failure["bgp_peers"][peer][vrf] = {"status": "Not configured"}
                failures = deep_update(failures, failure)
                continue

            # Check if BGP peer state and authentication
            state = bgp_output.get("state")
            md5_auth_enabled = bgp_output.get("md5AuthEnabled")
            if state != "Established" or not md5_auth_enabled:
                failure["bgp_peers"][peer][vrf] = {"state": state, "md5_auth_enabled": md5_auth_enabled}
                failures = deep_update(failures, failure)

        # Check if there are any failures
        if not failures["bgp_peers"]:
            self.result.is_success()
        else:
            self.result.is_failure(f"Following BGP peers are not configured, not established or MD5 authentication is not enabled:\n{failures}")


class VerifyEVPNType2Route(AntaTest):
    """Verifies the EVPN Type-2 routes for a given IPv4 or MAC address and VNI.

    Expected Results
    ----------------
    * Success: If all provided VXLAN endpoints have at least one valid and active path to their EVPN Type-2 routes.
    * Failure: If any of the provided VXLAN endpoints do not have at least one valid and active path to their EVPN Type-2 routes.

    Examples
    --------
    ```yaml
    anta.tests.routing:
      bgp:
        - VerifyEVPNType2Route:
            vxlan_endpoints:
              - address: 192.168.20.102
                vni: 10020
              - address: aac1.ab5d.b41e
                vni: 10010
    ```
    """

    categories: ClassVar[list[str]] = ["bgp"]
    commands: ClassVar[list[AntaCommand | AntaTemplate]] = [AntaTemplate(template="show bgp evpn route-type mac-ip {address} vni {vni}", revision=2)]

    class Input(AntaTest.Input):
        """Input model for the VerifyEVPNType2Route test."""

        vxlan_endpoints: list[VxlanEndpoint]
        """List of VXLAN endpoints to verify."""

        class VxlanEndpoint(BaseModel):
            """Model for a VXLAN endpoint."""

            address: IPv4Address | MacAddress
            """IPv4 or MAC address of the VXLAN endpoint."""
            vni: Vni
            """VNI of the VXLAN endpoint."""

    def render(self, template: AntaTemplate) -> list[AntaCommand]:
        """Render the template for each VXLAN endpoint in the input list."""
        return [template.render(address=str(endpoint.address), vni=endpoint.vni) for endpoint in self.inputs.vxlan_endpoints]

    @AntaTest.anta_test
    def test(self) -> None:
        """Main test function for VerifyEVPNType2Route."""
        self.result.is_success()
        no_evpn_routes = []
        bad_evpn_routes = []

        for command in self.instance_commands:
            address = command.params.address
            vni = command.params.vni
            # Verify that the VXLAN endpoint is in the BGP EVPN table
            evpn_routes = command.json_output["evpnRoutes"]
            if not evpn_routes:
                no_evpn_routes.append((address, vni))
                continue
            # Verify that each EVPN route has at least one valid and active path
            for route, route_data in evpn_routes.items():
                has_active_path = False
                for path in route_data["evpnRoutePaths"]:
                    if path["routeType"]["valid"] is True and path["routeType"]["active"] is True:
                        # At least one path is valid and active, no need to check the other paths
                        has_active_path = True
                        break
                if not has_active_path:
                    bad_evpn_routes.append(route)

        if no_evpn_routes:
            self.result.is_failure(f"The following VXLAN endpoint do not have any EVPN Type-2 route: {no_evpn_routes}")
        if bad_evpn_routes:
            self.result.is_failure(f"The following EVPN Type-2 routes do not have at least one valid and active path: {bad_evpn_routes}")


class VerifyBGPAdvCommunities(AntaTest):
    """Verifies if the advertised communities of BGP peers are standard, extended, and large in the specified VRF.

    Expected Results
    ----------------
    * Success: The test will pass if the advertised communities of BGP peers are standard, extended, and large in the specified VRF.
    * Failure: The test will fail if the advertised communities of BGP peers are not standard, extended, and large in the specified VRF.

    Examples
    --------
    ```yaml
    anta.tests.routing:
      bgp:
        - VerifyBGPAdvCommunities:
            bgp_peers:
              - peer_address: 172.30.11.17
                vrf: default
              - peer_address: 172.30.11.21
                vrf: default
    ```
    """

    description = "Verifies the advertised communities of a BGP peer."
    categories: ClassVar[list[str]] = ["bgp"]
    commands: ClassVar[list[AntaCommand | AntaTemplate]] = [AntaCommand(command="show bgp neighbors vrf all", revision=3)]

    class Input(AntaTest.Input):
        """Input model for the VerifyBGPAdvCommunities test."""

        bgp_peers: list[BgpPeer]
        """List of BGP peers."""

        class BgpPeer(BaseModel):
            """Model for a BGP peer."""

            peer_address: IPv4Address
            """IPv4 address of a BGP peer."""
            vrf: str = "default"
            """Optional VRF for BGP peer. If not provided, it defaults to `default`."""

    @AntaTest.anta_test
    def test(self) -> None:
        """Main test function for VerifyBGPAdvCommunities."""
        failures: dict[str, Any] = {"bgp_peers": {}}

        # Iterate over each bgp peer
        for bgp_peer in self.inputs.bgp_peers:
            peer = str(bgp_peer.peer_address)
            vrf = bgp_peer.vrf
            failure: dict[str, dict[str, dict[str, Any]]] = {"bgp_peers": {peer: {vrf: {}}}}

            # Verify BGP peer
            if (
                not (bgp_output := get_value(self.instance_commands[0].json_output, f"vrfs.{vrf}.peerList"))
                or (bgp_output := get_item(bgp_output, "peerAddress", peer)) is None
            ):
                failure["bgp_peers"][peer][vrf] = {"status": "Not configured"}
                failures = deep_update(failures, failure)
                continue

            # Verify BGP peer's advertised communities
            bgp_output = bgp_output.get("advertisedCommunities")
            if not bgp_output["standard"] or not bgp_output["extended"] or not bgp_output["large"]:
                failure["bgp_peers"][peer][vrf] = {"advertised_communities": bgp_output}
                failures = deep_update(failures, failure)

        if not failures["bgp_peers"]:
            self.result.is_success()
        else:
            self.result.is_failure(f"Following BGP peers are not configured or advertised communities are not standard, extended, and large:\n{failures}")


class VerifyBGPTimers(AntaTest):
    """Verifies if the BGP peers are configured with the correct hold and keep-alive timers in the specified VRF.

    Expected Results
    ----------------
    * Success: The test will pass if the hold and keep-alive timers are correct for BGP peers in the specified VRF.
    * Failure: The test will fail if BGP peers are not found or hold and keep-alive timers are not correct in the specified VRF.

    Examples
    --------
    ```yaml
    anta.tests.routing:
      bgp:
        - VerifyBGPTimers:
            bgp_peers:
              - peer_address: 172.30.11.1
                vrf: default
                hold_time: 180
                keep_alive_time: 60
              - peer_address: 172.30.11.5
                vrf: default
                hold_time: 180
                keep_alive_time: 60
    ```
    """

    description = "Verifies the timers of a BGP peer."
    categories: ClassVar[list[str]] = ["bgp"]
    commands: ClassVar[list[AntaCommand | AntaTemplate]] = [AntaCommand(command="show bgp neighbors vrf all", revision=3)]

    class Input(AntaTest.Input):
        """Input model for the VerifyBGPTimers test."""

        bgp_peers: list[BgpPeer]
        """List of BGP peers"""

        class BgpPeer(BaseModel):
            """Model for a BGP peer."""

            peer_address: IPv4Address
            """IPv4 address of a BGP peer."""
            vrf: str = "default"
            """Optional VRF for BGP peer. If not provided, it defaults to `default`."""
            hold_time: int = Field(ge=3, le=7200)
            """BGP hold time in seconds."""
            keep_alive_time: int = Field(ge=0, le=3600)
            """BGP keep-alive time in seconds."""

    @AntaTest.anta_test
    def test(self) -> None:
        """Main test function for VerifyBGPTimers."""
        failures: dict[str, Any] = {}

        # Iterate over each bgp peer
        for bgp_peer in self.inputs.bgp_peers:
            peer_address = str(bgp_peer.peer_address)
            vrf = bgp_peer.vrf
            hold_time = bgp_peer.hold_time
            keep_alive_time = bgp_peer.keep_alive_time

            # Verify BGP peer
            if (
                not (bgp_output := get_value(self.instance_commands[0].json_output, f"vrfs.{vrf}.peerList"))
                or (bgp_output := get_item(bgp_output, "peerAddress", peer_address)) is None
            ):
                failures[peer_address] = {vrf: "Not configured"}
                continue

            # Verify BGP peer's hold and keep alive timers
            if bgp_output.get("holdTime") != hold_time or bgp_output.get("keepaliveTime") != keep_alive_time:
                failures[peer_address] = {vrf: {"hold_time": bgp_output.get("holdTime"), "keep_alive_time": bgp_output.get("keepaliveTime")}}

        if not failures:
            self.result.is_success()
        else:
            self.result.is_failure(f"Following BGP peers are not configured or hold and keep-alive timers are not correct:\n{failures}")


class VerifyBGPPeerDropStats(AntaTest):
    """Verifies BGP NLRI drop statistics for the provided BGP IPv4 peer(s).

    By default, all drop statistics counters will be checked for any non-zero values.
    An optional list of specific drop statistics can be provided for granular testing.

    Expected Results
    ----------------
    * Success: The test will pass if the BGP peer's drop statistic(s) are zero.
    * Failure: The test will fail if the BGP peer's drop statistic(s) are non-zero/Not Found or peer is not configured.

    Examples
    --------
    ```yaml
    anta.tests.routing:
      bgp:
        - VerifyBGPPeerDropStats:
            bgp_peers:
              - peer_address: 172.30.11.1
                vrf: default
                drop_stats:
                  - inDropAsloop
                  - prefixEvpnDroppedUnsupportedRouteType
    ```
    """

    categories: ClassVar[list[str]] = ["bgp"]
    commands: ClassVar[list[AntaCommand | AntaTemplate]] = [AntaTemplate(template="show bgp neighbors {peer} vrf {vrf}", revision=3)]

    class Input(AntaTest.Input):
        """Input model for the VerifyBGPPeerDropStats test."""

        bgp_peers: list[BgpPeer]
        """List of BGP peers"""

        class BgpPeer(BaseModel):
            """Model for a BGP peer."""

            peer_address: IPv4Address
            """IPv4 address of a BGP peer."""
            vrf: str = "default"
            """Optional VRF for BGP peer. If not provided, it defaults to `default`."""
            drop_stats: list[BgpDropStats] | None = None
            """Optional list of drop statistics to be verified. If not provided, test will verifies all the drop statistics."""

    def render(self, template: AntaTemplate) -> list[AntaCommand]:
        """Render the template for each BGP peer in the input list."""
        return [template.render(peer=str(bgp_peer.peer_address), vrf=bgp_peer.vrf) for bgp_peer in self.inputs.bgp_peers]

    @AntaTest.anta_test
    def test(self) -> None:
        """Main test function for VerifyBGPPeerDropStats."""
        failures: dict[Any, Any] = {}

        for command, input_entry in zip(self.instance_commands, self.inputs.bgp_peers):
            peer = command.params.peer
            vrf = command.params.vrf
            drop_statistics = input_entry.drop_stats

            # Verify BGP peer
            if not (peer_list := get_value(command.json_output, f"vrfs.{vrf}.peerList")) or (peer_detail := get_item(peer_list, "peerAddress", peer)) is None:
                failures[peer] = {vrf: "Not configured"}
                continue

            # Verify BGP peer's drop stats
            drop_stats_output = peer_detail.get("dropStats", {})

            # In case drop stats not provided, It will check all drop statistics
            if not drop_statistics:
                drop_statistics = drop_stats_output

            # Verify BGP peer's drop stats
            drop_stats_not_ok = {
                drop_stat: drop_stats_output.get(drop_stat, "Not Found") for drop_stat in drop_statistics if drop_stats_output.get(drop_stat, "Not Found")
            }
            if any(drop_stats_not_ok):
                failures[peer] = {vrf: drop_stats_not_ok}

        # Check if any failures
        if not failures:
            self.result.is_success()
        else:
            self.result.is_failure(f"The following BGP peers are not configured or have non-zero NLRI drop statistics counters:\n{failures}")


class VerifyBGPPeerUpdateErrors(AntaTest):
    """Verifies BGP update error counters for the provided BGP IPv4 peer(s).

    By default, all update error counters will be checked for any non-zero values.
    An optional list of specific update error counters can be provided for granular testing.

    Note: For "disabledAfiSafi" error counter field, checking that it's not "None" versus 0.

    Expected Results
    ----------------
    * Success: The test will pass if the BGP peer's update error counter(s) are zero/None.
    * Failure: The test will fail if the BGP peer's update error counter(s) are non-zero/not None/Not Found or
    peer is not configured.

    Examples
    --------
    ```yaml
    anta.tests.routing:
      bgp:
        - VerifyBGPPeerUpdateErrors:
            bgp_peers:
              - peer_address: 172.30.11.1
                vrf: default
                update_error_filter:
                  - inUpdErrWithdraw
    ```
    """

    categories: ClassVar[list[str]] = ["bgp"]
    commands: ClassVar[list[AntaCommand | AntaTemplate]] = [AntaTemplate(template="show bgp neighbors {peer} vrf {vrf}", revision=3)]

    class Input(AntaTest.Input):
        """Input model for the VerifyBGPPeerUpdateErrors test."""

        bgp_peers: list[BgpPeer]
        """List of BGP peers"""

        class BgpPeer(BaseModel):
            """Model for a BGP peer."""

            peer_address: IPv4Address
            """IPv4 address of a BGP peer."""
            vrf: str = "default"
            """Optional VRF for BGP peer. If not provided, it defaults to `default`."""
            update_errors: list[BgpUpdateError] | None = None
            """Optional list of update error counters to be verified. If not provided, test will verifies all the update error counters."""

    def render(self, template: AntaTemplate) -> list[AntaCommand]:
        """Render the template for each BGP peer in the input list."""
        return [template.render(peer=str(bgp_peer.peer_address), vrf=bgp_peer.vrf) for bgp_peer in self.inputs.bgp_peers]

    @AntaTest.anta_test
    def test(self) -> None:
        """Main test function for VerifyBGPPeerUpdateErrors."""
        failures: dict[Any, Any] = {}

        for command, input_entry in zip(self.instance_commands, self.inputs.bgp_peers):
            peer = command.params.peer
            vrf = command.params.vrf
            update_error_counters = input_entry.update_errors

            # Verify BGP peer.
            if not (peer_list := get_value(command.json_output, f"vrfs.{vrf}.peerList")) or (peer_detail := get_item(peer_list, "peerAddress", peer)) is None:
                failures[peer] = {vrf: "Not configured"}
                continue

            # Getting the BGP peer's error counters output.
            error_counters_output = peer_detail.get("peerInUpdateErrors", {})

            # In case update error counters not provided, It will check all the update error counters.
            if not update_error_counters:
                update_error_counters = error_counters_output

            # verifying the error counters.
            error_counters_not_ok = {
                ("disabledAfiSafi" if error_counter == "disabledAfiSafi" else error_counter): value
                for error_counter in update_error_counters
                if (value := error_counters_output.get(error_counter, "Not Found")) != "None" and value != 0
            }
            if error_counters_not_ok:
                failures[peer] = {vrf: error_counters_not_ok}

        # Check if any failures
        if not failures:
            self.result.is_success()
        else:
            self.result.is_failure(f"The following BGP peers are not configured or have non-zero update error counters:\n{failures}")


class VerifyBgpRouteMaps(AntaTest):
    """Verifies BGP inbound and outbound route-maps of BGP IPv4 peer(s).

    Expected Results
    ----------------
    * Success: The test will pass if the correct route maps are applied in the correct direction (inbound or outbound) for IPv4 BGP peers in the specified VRF.
    * Failure: The test will fail if BGP peers are not configured or any neighbor has an incorrect or missing route map in either the inbound or outbound direction.

    Examples
    --------
    ```yaml
    anta.tests.routing:
      bgp:
        - VerifyBgpRouteMaps:
            bgp_peers:
              - peer_address: 172.30.11.1
                vrf: default
                inbound_route_map: RM-MLAG-PEER-IN
                outbound_route_map: RM-MLAG-PEER-OUT
    ```
    """

    categories: ClassVar[list[str]] = ["bgp"]
    commands: ClassVar[list[AntaCommand | AntaTemplate]] = [AntaTemplate(template="show bgp neighbors {peer} vrf {vrf}", revision=3)]

    class Input(AntaTest.Input):
        """Input model for the VerifyBgpRouteMaps test."""

        bgp_peers: list[BgpPeer]
        """List of BGP peers"""

        class BgpPeer(BaseModel):
            """Model for a BGP peer."""

            peer_address: IPv4Address
            """IPv4 address of a BGP peer."""
            vrf: str = "default"
            """Optional VRF for BGP peer. If not provided, it defaults to `default`."""
            inbound_route_map: str | None = None
            """Inbound route map applied, defaults to None."""
            outbound_route_map: str | None = None
            """Outbound route map applied, defaults to None."""

            @model_validator(mode="after")
            def validate_inputs(self) -> Self:
                """Validate the inputs provided to the BgpPeer class.

                At least one of 'inbound' or 'outbound' route-map must be provided.
                """
                if not (self.inbound_route_map or self.outbound_route_map):
                    msg = "At least one of 'inbound_route_map' or 'outbound_route_map' must be provided."
                    raise ValueError(msg)
                return self

    def render(self, template: AntaTemplate) -> list[AntaCommand]:
        """Render the template for each BGP peer in the input list."""
        return [template.render(peer=str(bgp_peer.peer_address), vrf=bgp_peer.vrf) for bgp_peer in self.inputs.bgp_peers]

    @AntaTest.anta_test
    def test(self) -> None:
        """Main test function for VerifyBgpRouteMaps."""
        failures: dict[Any, Any] = {}

        for command, input_entry in zip(self.instance_commands, self.inputs.bgp_peers):
            peer = str(input_entry.peer_address)
            vrf = input_entry.vrf
            inbound_route_map = input_entry.inbound_route_map
            outbound_route_map = input_entry.outbound_route_map
            failure: dict[Any, Any] = {vrf: {}}

            # Verify BGP peer.
            if not (peer_list := get_value(command.json_output, f"vrfs.{vrf}.peerList")) or (peer_detail := get_item(peer_list, "peerAddress", peer)) is None:
                failures[peer] = {vrf: "Not configured"}
                continue

            # Verify Inbound route-map
            if inbound_route_map and (inbound_map := peer_detail.get("routeMapInbound", "Not Configured")) != inbound_route_map:
                failure[vrf].update({"Inbound route-map": inbound_map})

            # Verify Outbound route-map
            if outbound_route_map and (outbound_map := peer_detail.get("routeMapOutbound", "Not Configured")) != outbound_route_map:
                failure[vrf].update({"Outbound route-map": outbound_map})

            if failure[vrf]:
                failures[peer] = failure

        # Check if any failures
        if not failures:
            self.result.is_success()
        else:
            self.result.is_failure(
                f"The following BGP peers are not configured or has an incorrect or missing route map in either the inbound or outbound direction:\n{failures}"
            )


class VerifyBGPPeerRouteLimit(AntaTest):
    """Verifies the maximum routes and optionally verifies the maximum routes warning limit for the provided BGP IPv4 peer(s).

    Expected Results
    ----------------
    * Success: The test will pass if the BGP peer's maximum routes and, if provided, the maximum routes warning limit are equal to the given limits.
    * Failure: The test will fail if the BGP peer's maximum routes do not match the given limit, or if the maximum routes warning limit is provided
    and does not match the given limit, or if the peer is not configured.

    Examples
    --------
    ```yaml
    anta.tests.routing:
      bgp:
        - VerifyBGPPeerRouteLimit:
            bgp_peers:
              - peer_address: 172.30.11.1
                vrf: default
                maximum_routes: 12000
                warning_limit: 10000
    ```
    """

    categories: ClassVar[list[str]] = ["bgp"]
    commands: ClassVar[list[AntaCommand | AntaTemplate]] = [AntaTemplate(template="show bgp neighbors {peer} vrf {vrf}", revision=3)]

    class Input(AntaTest.Input):
        """Input model for the VerifyBGPPeerRouteLimit test."""

        bgp_peers: list[BgpPeer]
        """List of BGP peers"""

        class BgpPeer(BaseModel):
            """Model for a BGP peer."""

            peer_address: IPv4Address
            """IPv4 address of a BGP peer."""
            vrf: str = "default"
            """Optional VRF for BGP peer. If not provided, it defaults to `default`."""
            maximum_routes: int = Field(ge=0, le=4294967294)
            """The maximum allowable number of BGP routes, `0` means unlimited."""
            warning_limit: int = Field(default=0, ge=0, le=4294967294)
            """Optional maximum routes warning limit. If not provided, it defaults to `0` meaning no warning limit."""

    def render(self, template: AntaTemplate) -> list[AntaCommand]:
        """Render the template for each BGP peer in the input list."""
        return [template.render(peer=str(bgp_peer.peer_address), vrf=bgp_peer.vrf) for bgp_peer in self.inputs.bgp_peers]

    @AntaTest.anta_test
    def test(self) -> None:
        """Main test function for VerifyBGPPeerRouteLimit."""
        failures: dict[Any, Any] = {}

        for command, input_entry in zip(self.instance_commands, self.inputs.bgp_peers):
            peer = str(input_entry.peer_address)
            vrf = input_entry.vrf
            maximum_routes = input_entry.maximum_routes
            warning_limit = input_entry.warning_limit
            failure: dict[Any, Any] = {}

            # Verify BGP peer.
            if not (peer_list := get_value(command.json_output, f"vrfs.{vrf}.peerList")) or (peer_detail := get_item(peer_list, "peerAddress", peer)) is None:
                failures[peer] = {vrf: "Not configured"}
                continue

            # Verify maximum routes configured.
            if (actual_routes := peer_detail.get("maxTotalRoutes", "Not Found")) != maximum_routes:
                failure["Maximum total routes"] = actual_routes

            # Verify warning limit if given.
            if warning_limit and (actual_warning_limit := peer_detail.get("totalRoutesWarnLimit", "Not Found")) != warning_limit:
                failure["Warning limit"] = actual_warning_limit

            # Updated failures if any.
            if failure:
                failures[peer] = {vrf: failure}

        # Check if any failures
        if not failures:
            self.result.is_success()
        else:
            self.result.is_failure(f"The following BGP peer(s) are not configured or maximum routes and maximum routes warning limit is not correct:\n{failures}")


class VerifyBGPRouteOrigin(AntaTest):
    """Verifies BGP route origin for the provided IPv4 Network(s).

    Expected Results
    ----------------
    * Success: The test will pass if the BGP route's origin matches expected origin type and next-hop address.
    * Failure: The test will fail if the BGP route's origin does not matches with expected origin type, next-hop address or BGP route entry(s) not found.

    Examples
    --------
    ```yaml
    anta.tests.routing:
      bgp:
        - VerifyBGPRouteOrigin:
            route_entries:
                - prefix: 10.100.0.128/31
                  vrf: default
                  route_paths:
                    - nexthop: 10.100.0.10
                      origin: Igp
                    - nexthop: 10.100.4.5
                      origin: Incomplete
    ```
    """

    name = "VerifyBGPRouteOrigin"
    description = "Verifies BGP route origin for the provided IPv4 Network(s)."
    categories: ClassVar[list[str]] = ["bgp"]
    commands: ClassVar[list[AntaCommand | AntaTemplate]] = [AntaTemplate(template="show ip bgp {prefix} vrf {vrf}", revision=3)]

    class Input(AntaTest.Input):
        """Input model for the VerifyBGPRouteOrigin test."""

        route_entries: list[BgpRoute]
        """List of BGP route(s)"""

        class BgpRoute(BaseModel):
            """Model for a BGP route(s)."""

            prefix: IPv4Network
            """IPv4 network address"""
            vrf: str = "default"
            """Optional VRF. If not provided, it defaults to `default`."""
            route_paths: list[RoutePath]
            """List of BGP route path(s)"""

            class RoutePath(BaseModel):
                """Model for a BGP route path(s)."""

                nexthop: IPv4Address
                """The next-hop IPv4 address for the path."""
                origin: Literal["Igp", "Egp", "Incomplete"]
                """The origin of the route."""

    def render(self, template: AntaTemplate) -> list[AntaCommand]:
        """Render the template for each BGP peer in the input list."""
        return [template.render(prefix=route.prefix, vrf=route.vrf) for route in self.inputs.route_entries]

    @AntaTest.anta_test
    def test(self) -> None:
        """Main test function for VerifyBGPRouteOrigin."""
        failures: dict[Any, Any] = {}

        for command, input_entry in zip(self.instance_commands, self.inputs.route_entries):
            prefix = str(command.params.prefix)
            vrf = command.params.vrf
            paths = input_entry.route_paths

            # Verify if a BGP peer is configured with the provided vrf
            if not (bgp_routes := get_value(command.json_output, f"vrfs..{vrf}..bgpRouteEntries..{prefix}..bgpRoutePaths", separator="..")):
                failures[prefix] = {vrf: "Not configured"}
                continue

            # Iterating over each nexthop.
            failure: dict[Any, Any] = {}
            for path in paths:
                nexthop = str(path.nexthop)
                origin = path.origin
                if not (route_path := get_item(bgp_routes, "nextHop", nexthop)):
                    failure[nexthop] = "Path not found."
                    continue

                if (actual_origin := route_path.get("routeDetail", {}).get("origin", "Not Found")) != origin:
                    failure[nexthop] = f"Expected `{origin}` as the origin, but found `{actual_origin}` instead."

            # Updating failures.
            if failure:
                failures[prefix] = {vrf: failure}

        # Check if any failures
        if not failures:
            self.result.is_success()
        else:
            self.result.is_failure(f"Following BGP route entry(s) or nexthop path(s) not found or origin type is not correct:\n{failures}")<|MERGE_RESOLUTION|>--- conflicted
+++ resolved
@@ -7,13 +7,8 @@
 # mypy: disable-error-code=attr-defined
 from __future__ import annotations
 
-<<<<<<< HEAD
 from ipaddress import IPv4Address, IPv4Network, IPv6Address
 from typing import TYPE_CHECKING, Any, ClassVar, Literal
-=======
-from ipaddress import IPv4Address, IPv4Network
-from typing import TYPE_CHECKING, Any, ClassVar
->>>>>>> c119777d
 
 from pydantic import BaseModel, Field, field_validator, model_validator
 from pydantic.v1.utils import deep_update
@@ -33,102 +28,6 @@
         from typing_extensions import Self
 
 
-<<<<<<< HEAD
-# pylint: disable=C0302
-# TODO: Refactor to reduce the number of lines in this module later
-
-
-def _add_bgp_failures(failures: dict[tuple[str, str | None], dict[str, Any]], afi: Afi, safi: Safi | None, vrf: str, issue: str | dict[str, Any]) -> None:
-    """Add a BGP failure entry to the given `failures` dictionary.
-
-    Note: This function modifies `failures` in-place.
-
-    Parameters
-    ----------
-    failures
-        The dictionary to which the failure will be added.
-    afi
-        The address family identifier.
-    vrf
-        The VRF name.
-    safi
-        The subsequent address family identifier.
-    issue
-        A description of the issue. Can be of any type.
-
-    Example
-    -------
-    The `failures` dictionary will have the following structure:
-    ```
-    {
-        ('afi1', 'safi1'): {
-            'afi': 'afi1',
-            'safi': 'safi1',
-            'vrfs': {
-                'vrf1': issue1,
-                'vrf2': issue2
-            }
-        },
-        ('afi2', None): {
-            'afi': 'afi2',
-            'vrfs': {
-                'vrf1': issue3
-            }
-        }
-    }
-    ```
-
-    """
-    key = (afi, safi)
-
-    failure_entry = failures.setdefault(key, {"afi": afi, "safi": safi, "vrfs": {}}) if safi else failures.setdefault(key, {"afi": afi, "vrfs": {}})
-
-    failure_entry["vrfs"][vrf] = issue
-
-
-def _check_peer_issues(peer_data: dict[str, Any] | None) -> dict[str, Any]:
-    """Check for issues in BGP peer data.
-
-    Parameters
-    ----------
-    peer_data
-        The BGP peer data dictionary nested in the `show bgp <afi> <safi> summary` command.
-
-    Returns
-    -------
-    dict
-        Dictionary with keys indicating issues or an empty dictionary if no issues.
-
-    Raises
-    ------
-    ValueError
-        If any of the required keys ("peerState", "inMsgQueue", "outMsgQueue") are missing in `peer_data`, i.e. invalid BGP peer data.
-
-    Example
-    -------
-    This can for instance return
-    ```
-    {"peerNotFound": True}
-    {"peerState": "Idle", "inMsgQueue": 2, "outMsgQueue": 0}
-    {}
-    ```
-
-    """
-    if peer_data is None:
-        return {"peerNotFound": True}
-
-    if any(key not in peer_data for key in ["peerState", "inMsgQueue", "outMsgQueue"]):
-        msg = "Provided BGP peer data is invalid."
-        raise ValueError(msg)
-
-    if peer_data["peerState"] != "Established" or peer_data["inMsgQueue"] != 0 or peer_data["outMsgQueue"] != 0:
-        return {"peerState": peer_data["peerState"], "inMsgQueue": peer_data["inMsgQueue"], "outMsgQueue": peer_data["outMsgQueue"]}
-
-    return {}
-
-
-=======
->>>>>>> c119777d
 def _add_bgp_routes_failure(
     bgp_routes: list[str], bgp_output: dict[str, Any], peer: str, vrf: str, route_type: str = "advertised_routes"
 ) -> dict[str, dict[str, dict[str, dict[str, list[str]]]]]:
