# Copyright (c) 2023-2025 Arista Networks, Inc.
# Use of this source code is governed by the Apache License 2.0
# that can be found in the LICENSE file.
"""Module related to IS-IS tests."""

# Mypy does not understand AntaTest.Input typing
# mypy: disable-error-code=attr-defined
from __future__ import annotations

from ipaddress import IPv4Address, IPv4Network
from typing import Any, ClassVar, Literal

from pydantic import BaseModel, field_validator

from anta.custom_types import Interface
<<<<<<< HEAD
from anta.input_models.routing.isis import ISISInstances
=======
from anta.input_models.routing.isis import InterfaceCount, InterfaceState, ISISInstance, IsisInstance, ISISInterface
>>>>>>> bdc0e684
from anta.models import AntaCommand, AntaTemplate, AntaTest
from anta.tools import get_item, get_value


class VerifyISISNeighborState(AntaTest):
    """Verifies the health of IS-IS neighbors.

    Expected Results
    ----------------
    * Success: The test will pass if all IS-IS neighbors are in the `up` state.
    * Failure: The test will fail if any IS-IS neighbor adjacency is down.
    * Skipped: The test will be skipped if IS-IS is not configured or no IS-IS neighbor is found.

    Examples
    --------
    ```yaml
    anta.tests.routing:
      isis:
        - VerifyISISNeighborState:
            check_all_vrfs: true
    ```
    """

    categories: ClassVar[list[str]] = ["isis"]
    commands: ClassVar[list[AntaCommand | AntaTemplate]] = [AntaCommand(command="show isis neighbors vrf all", revision=1)]

    class Input(AntaTest.Input):
        """Input model for the VerifyISISNeighborState test."""

        check_all_vrfs: bool = False
        """If enabled, verifies IS-IS instances of all VRFs."""

    @AntaTest.anta_test
    def test(self) -> None:
        """Main test function for VerifyISISNeighborState."""
        self.result.is_success()

        # Verify if IS-IS is configured
        if not (command_output := self.instance_commands[0].json_output["vrfs"]):
            self.result.is_skipped("IS-IS not configured")
            return

        vrfs_to_check = command_output
        if not self.inputs.check_all_vrfs:
            vrfs_to_check = {"default": command_output["default"]}

        no_neighbor = True
        for vrf, vrf_data in vrfs_to_check.items():
            for isis_instance, instance_data in vrf_data["isisInstances"].items():
                neighbors = instance_data["neighbors"]
                if not neighbors:
                    continue
                no_neighbor = False
                interfaces = [adj["interfaceName"] for neighbor in neighbors.values() for adj in neighbor["adjacencies"] if adj["state"] != "up"]
                for interface in interfaces:
                    self.result.is_failure(f"Instance: {isis_instance} VRF: {vrf} Interface: {interface} - Adjacency down")

        if no_neighbor:
            self.result.is_skipped("No IS-IS neighbor detected")


class VerifyISISNeighborCount(AntaTest):
    """Verifies the number of IS-IS neighbors per interface and level.

    Expected Results
    ----------------
    * Success: The test will pass if all provided IS-IS interfaces have the expected number of neighbors.
    * Failure: The test will fail if any of the provided IS-IS interfaces are not configured or have an incorrect number of neighbors.
    * Skipped: The test will be skipped if IS-IS is not configured.

    Examples
    --------
    ```yaml
    anta.tests.routing:
      isis:
        - VerifyISISNeighborCount:
            interfaces:
              - name: Ethernet1
                level: 1
                count: 2
              - name: Ethernet2
                level: 2
                count: 1
              - name: Ethernet3
                count: 2
    ```
    """

    categories: ClassVar[list[str]] = ["isis"]
    commands: ClassVar[list[AntaCommand | AntaTemplate]] = [AntaCommand(command="show isis interface brief vrf all", revision=1)]

    class Input(AntaTest.Input):
        """Input model for the VerifyISISNeighborCount test."""

        interfaces: list[ISISInterface]
        """List of IS-IS interfaces with their information."""
        InterfaceCount: ClassVar[type[InterfaceCount]] = InterfaceCount

    @AntaTest.anta_test
    def test(self) -> None:
        """Main test function for VerifyISISNeighborCount."""
        self.result.is_success()

        # Verify if IS-IS is configured
        if not (command_output := self.instance_commands[0].json_output["vrfs"]):
            self.result.is_skipped("IS-IS not configured")
            return

        for interface in self.inputs.interfaces:
            interface_detail = {}
            vrf_instances = get_value(command_output, f"{interface.vrf}..isisInstances", default={}, separator="..")
            for instance_data in vrf_instances.values():
                if interface_data := get_value(instance_data, f"interfaces..{interface.name}..intfLevels..{interface.level}", separator=".."):
                    interface_detail = interface_data
                    # An interface can only be configured in one IS-IS instance at a time
                    break

            if not interface_detail:
                self.result.is_failure(f"{interface} - Not configured")
                continue

            if interface_detail["passive"] is False and (act_count := interface_detail["numAdjacencies"]) != interface.count:
                self.result.is_failure(f"{interface} - Neighbor count mismatch - Expected: {interface.count} Actual: {act_count}")


class VerifyISISInterfaceMode(AntaTest):
    """Verifies IS-IS interfaces are running in the correct mode.

    Expected Results
    ----------------
    * Success: The test will pass if all provided IS-IS interfaces are running in the correct mode.
    * Failure: The test will fail if any of the provided IS-IS interfaces are not configured or running in the incorrect mode.
    * Skipped: The test will be skipped if IS-IS is not configured.

    Examples
    --------
    ```yaml
    anta.tests.routing:
      isis:
        - VerifyISISInterfaceMode:
            interfaces:
              - name: Loopback0
                mode: passive
              - name: Ethernet2
                mode: passive
                level: 2
              - name: Ethernet1
                mode: point-to-point
                vrf: PROD
    ```
    """

    categories: ClassVar[list[str]] = ["isis"]
    commands: ClassVar[list[AntaCommand | AntaTemplate]] = [AntaCommand(command="show isis interface brief vrf all", revision=1)]

    class Input(AntaTest.Input):
        """Input model for the VerifyISISInterfaceMode test."""

        interfaces: list[ISISInterface]
        """List of IS-IS interfaces with their information."""
        InterfaceState: ClassVar[type[InterfaceState]] = InterfaceState

    @AntaTest.anta_test
    def test(self) -> None:
        """Main test function for VerifyISISInterfaceMode."""
        self.result.is_success()

        # Verify if IS-IS is configured
        if not (command_output := self.instance_commands[0].json_output["vrfs"]):
            self.result.is_skipped("IS-IS not configured")
            return

        for interface in self.inputs.interfaces:
            interface_detail = {}
            vrf_instances = get_value(command_output, f"{interface.vrf}..isisInstances", default={}, separator="..")
            for instance_data in vrf_instances.values():
                if interface_data := get_value(instance_data, f"interfaces..{interface.name}", separator=".."):
                    interface_detail = interface_data
                    # An interface can only be configured in one IS-IS instance at a time
                    break

            if not interface_detail:
                self.result.is_failure(f"{interface} - Not configured")
                continue

            # Check for passive
            if interface.mode == "passive":
                if get_value(interface_detail, f"intfLevels.{interface.level}.passive", default=False) is False:
                    self.result.is_failure(f"{interface} - Not running in passive mode")

            # Check for point-to-point or broadcast
            elif interface.mode != (interface_type := get_value(interface_detail, "interfaceType", default="unset")):
                self.result.is_failure(f"{interface} - Incorrect interface mode - Expected: {interface.mode} Actual: {interface_type}")


class VerifyISISSegmentRoutingAdjacencySegments(AntaTest):
    """Verifies IS-IS segment routing adjacency segments.

    !!! warning "IS-IS SR Limitation"
        As of EOS 4.33.1F, IS-IS SR is supported only in the default VRF.
        Please refer to the IS-IS Segment Routing [documentation](https://www.arista.com/en/support/toi/eos-4-17-0f/13789-isis-segment-routing)
        for more information.

    Expected Results
    ----------------
    * Success: The test will pass if all provided IS-IS instances have the correct adjacency segments.
    * Failure: The test will fail if any of the provided IS-IS instances have no adjacency segments or incorrect segments.
    * Skipped: The test will be skipped if IS-IS is not configured.

    Examples
    --------
    ```yaml
    anta.tests.routing:
      isis:
        - VerifyISISSegmentRoutingAdjacencySegments:
            instances:
              - name: CORE-ISIS
                vrf: default
                segments:
                  - interface: Ethernet2
                    address: 10.0.1.3
                    sid_origin: dynamic
    ```
    """

    categories: ClassVar[list[str]] = ["isis", "segment-routing"]
    commands: ClassVar[list[AntaCommand | AntaTemplate]] = [AntaCommand(command="show isis segment-routing adjacency-segments", ofmt="json")]

    class Input(AntaTest.Input):
        """Input model for the VerifyISISSegmentRoutingAdjacencySegments test."""

        instances: list[ISISInstance]
        """List of IS-IS instances with their information."""
        IsisInstance: ClassVar[type[IsisInstance]] = IsisInstance

        @field_validator("instances")
        @classmethod
        def validate_instances(cls, instances: list[ISISInstance]) -> list[ISISInstance]:
            """Validate that 'vrf' field is 'default' in each IS-IS instance."""
            for instance in instances:
                if instance.vrf != "default":
                    msg = f"{instance} 'vrf' field must be 'default'"
                    raise ValueError(msg)
            return instances

    @AntaTest.anta_test
    def test(self) -> None:
        """Main test function for VerifyISISSegmentRoutingAdjacencySegments."""
        self.result.is_success()

        # Verify if IS-IS is configured
        if not (command_output := self.instance_commands[0].json_output["vrfs"]):
            self.result.is_skipped("IS-IS not configured")
            return

        for instance in self.inputs.instances:
            if not (act_segments := get_value(command_output, f"{instance.vrf}..isisInstances..{instance.name}..adjacencySegments", default=[], separator="..")):
                self.result.is_failure(f"{instance} - No adjacency segments found")
                continue

            for segment in instance.segments:
                if (act_segment := get_item(act_segments, "ipAddress", str(segment.address))) is None:
                    self.result.is_failure(f"{instance} {segment} - Adjacency segment not found")
                    continue

                # Check SID origin
                if (act_origin := act_segment["sidOrigin"]) != segment.sid_origin:
                    self.result.is_failure(f"{instance} {segment} - Incorrect SID origin - Expected: {segment.sid_origin} Actual: {act_origin}")

                # Check IS-IS level
                if (actual_level := act_segment["level"]) != segment.level:
                    self.result.is_failure(f"{instance} {segment} - Incorrect IS-IS level - Expected: {segment.level} Actual: {actual_level}")


class VerifyISISSegmentRoutingDataplane(AntaTest):
    """Verifies IS-IS segment routing data-plane configuration.

    !!! warning "IS-IS SR Limitation"
        As of EOS 4.33.1F, IS-IS SR is supported only in the default VRF.
        Please refer to the IS-IS Segment Routing [documentation](https://www.arista.com/en/support/toi/eos-4-17-0f/13789-isis-segment-routing)
        for more information.

    Expected Results
    ----------------
    * Success: The test will pass if all provided IS-IS instances have the correct data-plane configured.
    * Failure: The test will fail if any of the provided IS-IS instances have an incorrect data-plane configured.
    * Skipped: The test will be skipped if IS-IS is not configured.

    Examples
    --------
    ```yaml
    anta.tests.routing:
      isis:
        - VerifyISISSegmentRoutingDataplane:
            instances:
              - name: CORE-ISIS
                vrf: default
                dataplane: MPLS
    ```
    """

    categories: ClassVar[list[str]] = ["isis", "segment-routing"]
    commands: ClassVar[list[AntaCommand | AntaTemplate]] = [AntaCommand(command="show isis segment-routing", ofmt="json")]

    class Input(AntaTest.Input):
        """Input model for the VerifyISISSegmentRoutingDataplane test."""

        instances: list[ISISInstance]
        """List of IS-IS instances with their information."""
        IsisInstance: ClassVar[type[IsisInstance]] = IsisInstance

        @field_validator("instances")
        @classmethod
        def validate_instances(cls, instances: list[ISISInstance]) -> list[ISISInstance]:
            """Validate that 'vrf' field is 'default' in each IS-IS instance."""
            for instance in instances:
                if instance.vrf != "default":
                    msg = f"{instance} 'vrf' field must be 'default'"
                    raise ValueError(msg)
            return instances

    @AntaTest.anta_test
    def test(self) -> None:
        """Main test function for VerifyISISSegmentRoutingDataplane."""
        self.result.is_success()

        # Verify if IS-IS is configured
        if not (command_output := self.instance_commands[0].json_output["vrfs"]):
            self.result.is_skipped("IS-IS not configured")
            return

        for instance in self.inputs.instances:
            if not (instance_data := get_value(command_output, f"{instance.vrf}..isisInstances..{instance.name}", separator="..")):
                self.result.is_failure(f"{instance} - Not configured")
                continue

            if instance.dataplane.upper() != (dataplane := instance_data["dataPlane"]):
                self.result.is_failure(f"{instance} - Data-plane not correctly configured - Expected: {instance.dataplane.upper()} Actual: {dataplane}")


class VerifyISISSegmentRoutingTunnels(AntaTest):
    """Verify ISIS-SR tunnels computed by device.

    Expected Results
    ----------------
    * Success: The test will pass if all listed tunnels are computed on device.
    * Failure: The test will fail if one of the listed tunnels is missing.
    * Skipped: The test will be skipped if ISIS-SR is not configured.

    Examples
    --------
    ```yaml
    anta.tests.routing:
      isis:
        - VerifyISISSegmentRoutingTunnels:
            entries:
              # Check only endpoint
              - endpoint: 1.0.0.122/32
              # Check endpoint and via TI-LFA
              - endpoint: 1.0.0.13/32
                vias:
                  - type: tunnel
                    tunnel_id: ti-lfa
              # Check endpoint and via IP routers
              - endpoint: 1.0.0.14/32
                vias:
                  - type: ip
                    nexthop: 1.1.1.1
    ```
    """

    categories: ClassVar[list[str]] = ["isis", "segment-routing"]
    commands: ClassVar[list[AntaCommand | AntaTemplate]] = [AntaCommand(command="show isis segment-routing tunnel", ofmt="json")]

    class Input(AntaTest.Input):
        """Input model for the VerifyISISSegmentRoutingTunnels test."""

        entries: list[Entry]
        """List of tunnels to check on device."""

        class Entry(BaseModel):
            """Definition of a tunnel entry."""

            endpoint: IPv4Network
            """Endpoint IP of the tunnel."""
            vias: list[Vias] | None = None
            """Optional list of path to reach endpoint."""

            class Vias(BaseModel):
                """Definition of a tunnel path."""

                nexthop: IPv4Address | None = None
                """Nexthop of the tunnel. If None, then it is not tested. Default: None"""
                type: Literal["ip", "tunnel"] | None = None
                """Type of the tunnel. If None, then it is not tested. Default: None"""
                interface: Interface | None = None
                """Interface of the tunnel. If None, then it is not tested. Default: None"""
                tunnel_id: Literal["TI-LFA", "ti-lfa", "unset"] | None = None
                """Computation method of the tunnel. If None, then it is not tested. Default: None"""

    def _eos_entry_lookup(self, search_value: IPv4Network, entries: dict[str, Any], search_key: str = "endpoint") -> dict[str, Any] | None:
        return next(
            (entry_value for entry_id, entry_value in entries.items() if str(entry_value[search_key]) == str(search_value)),
            None,
        )

    @AntaTest.anta_test
    def test(self) -> None:
        """Main test function for VerifyISISSegmentRoutingTunnels.

        This method performs the main test logic for verifying ISIS Segment Routing tunnels.
        It checks the command output, initiates defaults, and performs various checks on the tunnels.
        """
        command_output = self.instance_commands[0].json_output
        self.result.is_success()

        if len(command_output["entries"]) == 0:
            self.result.is_skipped("IS-IS-SR is not running on device.")
            return

        for input_entry in self.inputs.entries:
            eos_entry = self._eos_entry_lookup(search_value=input_entry.endpoint, entries=command_output["entries"])
            if eos_entry is None:
                self.result.is_failure(f"Tunnel to {input_entry.endpoint!s} is not found.")
            elif input_entry.vias is not None:
                for via_input in input_entry.vias:
                    via_search_result = any(self._via_matches(via_input, eos_via) for eos_via in eos_entry["vias"])
                    if not via_search_result:
                        self.result.is_failure(f"Tunnel to {input_entry.endpoint!s} is incorrect.")

    def _via_matches(self, via_input: VerifyISISSegmentRoutingTunnels.Input.Entry.Vias, eos_via: dict[str, Any]) -> bool:
        """Check if the via input matches the eos via.

        Parameters
        ----------
        via_input : VerifyISISSegmentRoutingTunnels.Input.Entry.Vias
            The input via to check.
        eos_via : dict[str, Any]
            The EOS via to compare against.

        Returns
        -------
        bool
            True if the via input matches the eos via, False otherwise.
        """
<<<<<<< HEAD
        if via_input.tunnel_id is not None:
            return any(
                via_input.tunnel_id.upper()
                == get_value(
                    dictionary=eos_via,
                    key="tunnelId.type",
                    default="undefined",
                ).upper()
                for eos_via in eos_entry["vias"]
            )
        return True


class VerifyISISGracefulRestart(AntaTest):
    """Verifies the graceful restart and helper mechanism.

    This test performs the following checks:

     1. Verifies that the ISIS is configured.
     2. Verifies that the specified ISIS instance is found on the device.
     4. Verifies that the expected and actual IS-IS graceful restart and graceful helper values are matched.

    Expected Results
    ----------------
    * Success: The test will pass if all of the following conditions are met:
        - The ISIS is configured on the device.
        - The specified ISIS instance is exist on the device.
        - Expected and actual IS-IS graceful restart and graceful helper values are matched.
    * Failure: The test will fail if any of the following conditions is met:
        - The ISIS is not configured on the device.
        - The Specified ISIS instance do not exist on the device.
        - Expected and actual IS-IS graceful restart and graceful helper values are not matched.

    Examples
    --------
    ```yaml
    anta.tests.routing:
      isis:
        - VerifyISISGracefulRestart:
            instances:
              - name: '1'
                vrf: default
                graceful_restart: True
                graceful_helper: True
              - name: '2'
                vrf: default
                graceful_restart: True
                graceful_helper: True
              - name: '1'
                vrf: test
                graceful_restart: True
                graceful_helper: True
              - name: '2'
                vrf: test
                graceful_restart: True
                graceful_helper: True
    ```
    """

    categories: ClassVar[list[str]] = ["isis"]
    commands: ClassVar[list[AntaCommand | AntaTemplate]] = [AntaCommand(command="show isis summary vrf all", revision=2)]

    class Input(AntaTest.Input):
        """Input model for the VerifyISISGracefulRestart test."""

        instances: list[ISISInstances]
        """List of IS-IS instance entries."""

    @AntaTest.anta_test
    def test(self) -> None:
        """Main test function for VerifyISISGracefulRestart."""
        self.result.is_success()
        command_output = self.instance_commands[0].json_output
        isis_details = command_output.get("vrfs")

        # If IS-IS is not configured, test fails.
        if not isis_details:
            self.result.is_failure("ISIS is not configured")
            return

        # If IS-IS instance is not found or GR and GR helpers are not matching with the expected values, test fails.
        for instance in self.inputs.instances:
            vrf = instance.vrf
            instance_name = str(instance.name)
            graceful_restart = instance.graceful_restart
            graceful_helper = instance.graceful_helper

            if (instance_details := get_value(isis_details, f"{vrf}.isisInstances.{instance_name}")) is None:
                self.result.is_failure(f"{instance} - Not found")
                continue

            if instance_details.get("gracefulRestart") != graceful_restart:
                self.result.is_failure(f"{instance} - Graceful Restart disabled")

            actual_gr_helper = instance_details.get("gracefulRestartHelper")
            if actual_gr_helper != graceful_helper:
                self.result.is_failure(f"{instance} - Graceful Restart Helper disabled")
=======
        return (
            (via_input.type is None or via_input.type == eos_via.get("type"))
            and (via_input.nexthop is None or str(via_input.nexthop) == eos_via.get("nexthop"))
            and (via_input.interface is None or via_input.interface == eos_via.get("interface"))
            and (via_input.tunnel_id is None or via_input.tunnel_id.upper() == get_value(eos_via, "tunnelId.type", default="").upper())
        )
>>>>>>> bdc0e684
<|MERGE_RESOLUTION|>--- conflicted
+++ resolved
@@ -13,11 +13,7 @@
 from pydantic import BaseModel, field_validator
 
 from anta.custom_types import Interface
-<<<<<<< HEAD
-from anta.input_models.routing.isis import ISISInstances
-=======
 from anta.input_models.routing.isis import InterfaceCount, InterfaceState, ISISInstance, IsisInstance, ISISInterface
->>>>>>> bdc0e684
 from anta.models import AntaCommand, AntaTemplate, AntaTest
 from anta.tools import get_item, get_value
 
@@ -463,18 +459,12 @@
         bool
             True if the via input matches the eos via, False otherwise.
         """
-<<<<<<< HEAD
-        if via_input.tunnel_id is not None:
-            return any(
-                via_input.tunnel_id.upper()
-                == get_value(
-                    dictionary=eos_via,
-                    key="tunnelId.type",
-                    default="undefined",
-                ).upper()
-                for eos_via in eos_entry["vias"]
-            )
-        return True
+        return (
+            (via_input.type is None or via_input.type == eos_via.get("type"))
+            and (via_input.nexthop is None or str(via_input.nexthop) == eos_via.get("nexthop"))
+            and (via_input.interface is None or via_input.interface == eos_via.get("interface"))
+            and (via_input.tunnel_id is None or via_input.tunnel_id.upper() == get_value(eos_via, "tunnelId.type", default="").upper())
+        )
 
 
 class VerifyISISGracefulRestart(AntaTest):
@@ -512,11 +502,11 @@
                 vrf: default
                 graceful_restart: True
                 graceful_helper: True
-              - name: '1'
+              - name: '11'
                 vrf: test
                 graceful_restart: True
                 graceful_helper: True
-              - name: '2'
+              - name: '12'
                 vrf: test
                 graceful_restart: True
                 graceful_helper: True
@@ -529,7 +519,7 @@
     class Input(AntaTest.Input):
         """Input model for the VerifyISISGracefulRestart test."""
 
-        instances: list[ISISInstances]
+        instances: list[ISISInstance]
         """List of IS-IS instance entries."""
 
     @AntaTest.anta_test
@@ -560,12 +550,4 @@
 
             actual_gr_helper = instance_details.get("gracefulRestartHelper")
             if actual_gr_helper != graceful_helper:
-                self.result.is_failure(f"{instance} - Graceful Restart Helper disabled")
-=======
-        return (
-            (via_input.type is None or via_input.type == eos_via.get("type"))
-            and (via_input.nexthop is None or str(via_input.nexthop) == eos_via.get("nexthop"))
-            and (via_input.interface is None or via_input.interface == eos_via.get("interface"))
-            and (via_input.tunnel_id is None or via_input.tunnel_id.upper() == get_value(eos_via, "tunnelId.type", default="").upper())
-        )
->>>>>>> bdc0e684
+                self.result.is_failure(f"{instance} - Graceful Restart Helper disabled")