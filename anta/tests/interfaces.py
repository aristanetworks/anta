# Copyright (c) 2023-2025 Arista Networks, Inc.
# Use of this source code is governed by the Apache License 2.0
# that can be found in the LICENSE file.
"""Module related to the device interfaces tests."""

# Mypy does not understand AntaTest.Input typing
# mypy: disable-error-code=attr-defined
from __future__ import annotations

<<<<<<< HEAD
import re
from typing import Any, ClassVar, TypeVar
=======
from typing import ClassVar, TypeVar
>>>>>>> 70038c78

from pydantic import Field, field_validator
from pydantic_extra_types.mac_address import MacAddress

from anta.custom_types import Interface, InterfaceType, Percent, PortChannelInterface, PositiveInteger
from anta.decorators import skip_on_platforms
from anta.input_models.interfaces import InterfaceDetail, InterfaceState
from anta.models import AntaCommand, AntaTemplate, AntaTest
from anta.tools import custom_division, format_data, get_item, get_value, is_interface_ignored

BPS_GBPS_CONVERSIONS = 1000000000

# Using a TypeVar for the InterfaceState model since mypy thinks it's a ClassVar and not a valid type when used in field validators
T = TypeVar("T", bound=InterfaceState)


class VerifyInterfaceUtilization(AntaTest):
    """Verifies that the utilization of interfaces is below a certain threshold.

    Load interval (default to 5 minutes) is defined in device configuration.

    !!! warning
        This test has been implemented for full-duplex interfaces only.

    Expected Results
    ----------------
    * Success: The test will pass if all or specified interfaces have a usage below the threshold.
    * Failure: If any of the following occur:
        - One or more interfaces have a usage above the threshold.
        - The device has at least one non full-duplex interface.

    Examples
    --------
    ```yaml
    anta.tests.interfaces:
      - VerifyInterfaceUtilization:
          threshold: 70.0
          ignored_interfaces:
            - Ethernet1
            - Port-Channel1
          interfaces:
            - Ethernet10
            - Loopback0
    ```
    """

    categories: ClassVar[list[str]] = ["interfaces"]
    commands: ClassVar[list[AntaCommand | AntaTemplate]] = [
        AntaCommand(command="show interfaces counters rates", revision=1),
        AntaCommand(command="show interfaces", revision=1),
    ]

    class Input(AntaTest.Input):
        """Input model for the VerifyInterfaceUtilization test."""

        threshold: Percent = 75.0
        """Interface utilization threshold above which the test will fail."""
        interfaces: list[Interface] | None = None
        """A list of interfaces to be tested. If not provided, all interfaces (excluding any in `ignored_interfaces`) are tested."""
        ignored_interfaces: list[InterfaceType | Interface] | None = None
        """A list of interfaces or interface types like Management which will ignore all Management interfaces."""

    @AntaTest.anta_test
    def test(self) -> None:
        """Main test function for VerifyInterfaceUtilization."""
        self.result.is_success()
        duplex_full = "duplexFull"
        rates = self.instance_commands[0].json_output
        interfaces = self.instance_commands[1].json_output
        interface_details = self.inputs.interfaces if self.inputs.interfaces else rates["interfaces"].keys()

        for intf in interface_details:
            interface_data = []
            # Verification is skipped if the interface is in the ignored interfaces list.
            if is_interface_ignored(intf, self.inputs.ignored_interfaces):
                continue

            # If specified interface is not configured, test fails
            if (intf_data := get_value(rates["interfaces"], intf)) is None:
                self.result.is_failure(f"Interface: {intf} - Not found")
                continue

            # The utilization logic has been implemented for full-duplex interfaces only
            if not all([duplex := (interface := interfaces["interfaces"][intf]).get("duplex", None), duplex == duplex_full]):
                if (members := interface.get("memberInterfaces", None)) is None:
                    self.result.is_failure(f"Interface: {intf} - Test not implemented for non-full-duplex interfaces - Expected: {duplex_full} Actual: {duplex}")
                    continue
                interface_data = [(member_interface, state) for member_interface, stats in members.items() if (state := stats["duplex"]) != duplex_full]

            for member_interface in interface_data:
                self.result.is_failure(
                    f"Interface: {intf} Member Interface: {member_interface[0]} - Test not implemented for non-full-duplex interfaces - Expected: {duplex_full}"
                    f" Actual: {member_interface[1]}"
                )

            if (bandwidth := interfaces["interfaces"][intf]["bandwidth"]) == 0:
                self.logger.debug("Interface %s has been ignored due to null bandwidth value", intf)
                continue

            # If one or more interfaces have a usage above the threshold, test fails.
            for bps_rate in ("inBpsRate", "outBpsRate"):
                usage = intf_data[bps_rate] / bandwidth * 100
                if usage > self.inputs.threshold:
                    self.result.is_failure(
                        f"Interface: {intf} BPS Rate: {bps_rate} - Usage exceeds the threshold - Expected: < {self.inputs.threshold}% Actual: {usage}%"
                    )


class VerifyInterfaceErrors(AntaTest):
    """Verifies that the interfaces error counters are equal to zero.

    Expected Results
    ----------------
    * Success: The test will pass if all interfaces have error counters equal to zero.
    * Failure: The test will fail if one or more interfaces have non-zero error counters.

    Examples
    --------
    ```yaml
    anta.tests.interfaces:
      - VerifyInterfaceErrors:
    ```
    """

    categories: ClassVar[list[str]] = ["interfaces"]
    commands: ClassVar[list[AntaCommand | AntaTemplate]] = [AntaCommand(command="show interfaces counters errors", revision=1)]

    class Input(AntaTest.Input):
        """Input model for the VerifyInterfaceErrors test."""

        interfaces: list[Interface] | None = None
        """A list of interfaces to be tested. If not provided, all interfaces (excluding any in `ignored_interfaces`) are tested."""
        ignored_interfaces: list[InterfaceType | Interface] | None = None
        """A list of interfaces or interface types like Management which will ignore all Management interfaces."""

    @AntaTest.anta_test
    def test(self) -> None:
        """Main test function for VerifyInterfaceErrors."""
        self.result.is_success()
        command_output = self.instance_commands[0].json_output
        interfaces = self.inputs.interfaces if self.inputs.interfaces else command_output["interfaceErrorCounters"].keys()
        for interface in interfaces:
            # Verification is skipped if the interface is in the ignored interfaces list.
            if is_interface_ignored(interface, self.inputs.ignored_interfaces):
                continue

            # If specified interface is not configured, test fails
            if (intf_counters := get_value(command_output["interfaceErrorCounters"], interface)) is None:
                self.result.is_failure(f"Interface: {interface} - Not found")
                continue

            counters_data = [f"{counter}: {value}" for counter, value in intf_counters.items() if value > 0]
            if counters_data:
                self.result.is_failure(f"Interface: {interface} - Non-zero error counter(s) - {', '.join(counters_data)}")


class VerifyInterfaceDiscards(AntaTest):
    """Verifies that the interfaces packet discard counters are equal to zero.

    Expected Results
    ----------------
    * Success: The test will pass if all or specified interfaces have discard counters equal to zero.
    * Failure: The test will fail if one or more interfaces have non-zero discard counters.

    Examples
    --------
    ```yaml
    anta.tests.interfaces:
      - VerifyInterfaceDiscards:
          interfaces:
            - Ethernet
            - Port-Channel1
          ignored_interfaces:
            - Vxlan1
            - Loopback0
    ```
    """

    categories: ClassVar[list[str]] = ["interfaces"]
    commands: ClassVar[list[AntaCommand | AntaTemplate]] = [AntaCommand(command="show interfaces counters discards", revision=1)]

    class Input(AntaTest.Input):
        """Input model for the VerifyInterfaceDiscards test."""

        interfaces: list[Interface] | None = None
        """A list of interfaces to be tested. If not provided, all interfaces (excluding any in `ignored_interfaces`) are tested."""
        ignored_interfaces: list[InterfaceType | Interface] | None = None
        """A list of interfaces or interface types like Management which will ignore all Management interfaces."""

    @AntaTest.anta_test
    def test(self) -> None:
        """Main test function for VerifyInterfaceDiscards."""
        self.result.is_success()
        command_output = self.instance_commands[0].json_output
        interfaces = self.inputs.interfaces if self.inputs.interfaces else command_output["interfaces"].keys()

        for interface in interfaces:
            # Verification is skipped if the interface is in the ignored interfaces list.
            if is_interface_ignored(interface, self.inputs.ignored_interfaces):
                continue

            # If specified interface is not configured, test fails
            if (intf_details := get_value(command_output["interfaces"], interface)) is None:
                self.result.is_failure(f"Interface: {interface} - Not found")
                continue

            counters_data = [f"{counter}: {value}" for counter, value in intf_details.items() if value > 0]
            if counters_data:
                self.result.is_failure(f"Interface: {interface} - Non-zero discard counter(s): {', '.join(counters_data)}")


class VerifyInterfaceErrDisabled(AntaTest):
    """Verifies there are no interfaces in the errdisabled state.

    Expected Results
    ----------------
    * Success: The test will pass if there are no interfaces in the errdisabled state.
    * Failure: The test will fail if there is at least one interface in the errdisabled state.

    Examples
    --------
    ```yaml
    anta.tests.interfaces:
      - VerifyInterfaceErrDisabled:
    ```
    """

    categories: ClassVar[list[str]] = ["interfaces"]
    commands: ClassVar[list[AntaCommand | AntaTemplate]] = [AntaCommand(command="show interfaces status errdisabled", revision=1)]

    @AntaTest.anta_test
    def test(self) -> None:
        """Main test function for VerifyInterfaceErrDisabled."""
        self.result.is_success()
        command_output = self.instance_commands[0].json_output
        if not (interface_details := get_value(command_output, "interfaceStatuses")):
            return

        for interface, value in interface_details.items():
            if causes := value.get("causes"):
                msg = f"Interface: {interface} - Error disabled - Causes: {', '.join(causes)}"
                self.result.is_failure(msg)
                continue
            self.result.is_failure(f"Interface: {interface} - Error disabled")


class VerifyInterfacesStatus(AntaTest):
    """Verifies the operational states of specified interfaces to ensure they match expected configurations.

    This test performs the following checks for each specified interface:

      1. If `line_protocol_status` is defined, both `status` and `line_protocol_status` are verified for the specified interface.
      2. If `line_protocol_status` is not provided but the `status` is "up", it is assumed that both the status and line protocol should be "up".
      3. If the interface `status` is not "up", only the interface's status is validated, with no line protocol check performed.

    Expected Results
    ----------------
    * Success: If the interface status and line protocol status matches the expected operational state for all specified interfaces.
    * Failure: If any of the following occur:
        - The specified interface is not configured.
        - The specified interface status and line protocol status does not match the expected operational state for any interface.

    Examples
    --------
    ```yaml
    anta.tests.interfaces:
      - VerifyInterfacesStatus:
          interfaces:
            - name: Ethernet1
              status: up
            - name: Port-Channel100
              status: down
              line_protocol_status: lowerLayerDown
            - name: Ethernet49/1
              status: adminDown
              line_protocol_status: notPresent
    ```
    """

    categories: ClassVar[list[str]] = ["interfaces"]
    commands: ClassVar[list[AntaCommand | AntaTemplate]] = [AntaCommand(command="show interfaces description", revision=1)]

    class Input(AntaTest.Input):
        """Input model for the VerifyInterfacesStatus test."""

        interfaces: list[InterfaceState]
        """List of interfaces with their expected state."""
        InterfaceState: ClassVar[type[InterfaceState]] = InterfaceState

        @field_validator("interfaces")
        @classmethod
        def validate_interfaces(cls, interfaces: list[T]) -> list[T]:
            """Validate that 'status' field is provided in each interface."""
            for interface in interfaces:
                if interface.status is None:
                    msg = f"{interface} 'status' field missing in the input"
                    raise ValueError(msg)
            return interfaces

    @AntaTest.anta_test
    def test(self) -> None:
        """Main test function for VerifyInterfacesStatus."""
        self.result.is_success()

        command_output = self.instance_commands[0].json_output
        for interface in self.inputs.interfaces:
            if (intf_status := get_value(command_output["interfaceDescriptions"], interface.name, separator="..")) is None:
                self.result.is_failure(f"{interface.name} - Not configured")
                continue

            status = "up" if intf_status["interfaceStatus"] in {"up", "connected"} else intf_status["interfaceStatus"]
            proto = "up" if intf_status["lineProtocolStatus"] in {"up", "connected"} else intf_status["lineProtocolStatus"]

            # If line protocol status is provided, prioritize checking against both status and line protocol status
            if interface.line_protocol_status:
                if any([interface.status != status, interface.line_protocol_status != proto]):
                    actual_state = f"Expected: {interface.status}/{interface.line_protocol_status}, Actual: {status}/{proto}"
                    self.result.is_failure(f"{interface.name} - Status mismatch - {actual_state}")

            # If line protocol status is not provided and interface status is "up", expect both status and proto to be "up"
            # If interface status is not "up", check only the interface status without considering line protocol status
            elif all([interface.status == "up", status != "up" or proto != "up"]):
                self.result.is_failure(f"{interface.name} - Status mismatch - Expected: up/up, Actual: {status}/{proto}")
            elif interface.status != status:
                self.result.is_failure(f"{interface.name} - Status mismatch - Expected: {interface.status}, Actual: {status}")


class VerifyStormControlDrops(AntaTest):
    """Verifies there are no interface storm-control drop counters.

    Expected Results
    ----------------
    * Success: The test will pass if there are no storm-control drop counters.
    * Failure: The test will fail if there is at least one storm-control drop counter.

    Examples
    --------
    ```yaml
    anta.tests.interfaces:
      - VerifyStormControlDrops:
          interfaces:
            - Ethernet1
            - Ethernet2
          ignored_interfaces:
            - Vxlan1
            - Loopback0
    ```
    """

    categories: ClassVar[list[str]] = ["interfaces"]
    commands: ClassVar[list[AntaCommand | AntaTemplate]] = [AntaCommand(command="show storm-control", revision=1)]

    class Input(AntaTest.Input):
        """Input model for the VerifyStormControlDrops test."""

        interfaces: list[Interface] | None = None
        """A list of interfaces to be tested. If not provided, all interfaces (excluding any in `ignored_interfaces`) are tested."""
        ignored_interfaces: list[InterfaceType | Interface] | None = None
        """A list of interfaces or interface types like Management which will ignore all Management interfaces."""

    @skip_on_platforms(["cEOSLab", "vEOS-lab", "cEOSCloudLab", "vEOS"])
    @AntaTest.anta_test
    def test(self) -> None:
        """Main test function for VerifyStormControlDrops."""
        command_output = self.instance_commands[0].json_output
        self.result.is_success()
        interfaces = self.inputs.interfaces if self.inputs.interfaces else command_output["interfaces"].keys()

        for interface in interfaces:
            # Verification is skipped if the interface is in the ignored interfaces list.
            if is_interface_ignored(interface, self.inputs.ignored_interfaces):
                continue

            # If specified interface is not configured, test fails
            if (intf_details := get_value(command_output["interfaces"], interface)) is None:
                self.result.is_failure(f"Interface: {interface} - Not found")
                continue

            for traffic_type, traffic_type_dict in intf_details["trafficTypes"].items():
                if "drop" in traffic_type_dict and traffic_type_dict["drop"] != 0:
                    storm_controlled_interfaces = f"{traffic_type}: {traffic_type_dict['drop']}"
                    self.result.is_failure(f"Interface: {interface} - Non-zero storm-control drop counter(s) - {storm_controlled_interfaces}")


class VerifyPortChannels(AntaTest):
    """Verifies there are no inactive ports in port channels.

    Expected Results
    ----------------
    * Success: The test will pass if there are no inactive ports in all or specified port channels.
    * Failure: The test will fail if there is at least one inactive port in a port channel.

    Examples
    --------
    ```yaml
    anta.tests.interfaces:
      - VerifyPortChannels:
          ignored_interfaces:
            - Port-Channel1
            - Port-Channel2
          interfaces:
            - Port-Channel11
            - Port-Channel22
    ```
    """

    categories: ClassVar[list[str]] = ["interfaces"]
    commands: ClassVar[list[AntaCommand | AntaTemplate]] = [AntaCommand(command="show port-channel", revision=1)]

    class Input(AntaTest.Input):
        """Input model for the VerifyPortChannels test."""

        interfaces: list[PortChannelInterface] | None = None
        """A list of port-channel interfaces to be tested. If not provided, all port-channel interfaces (excluding any in `ignored_interfaces`) are tested."""
        ignored_interfaces: list[PortChannelInterface] | None = None
        """A list of port-channel interfaces to ignore."""

    @AntaTest.anta_test
    def test(self) -> None:
        """Main test function for VerifyPortChannels."""
        self.result.is_success()
        command_output = self.instance_commands[0].json_output
        port_channels = self.inputs.interfaces if self.inputs.interfaces else command_output["portChannels"].keys()

        for port_channel in port_channels:
            # Verification is skipped if the interface is in the ignored interfaces list.
            if is_interface_ignored(port_channel, self.inputs.ignored_interfaces):
                continue

            # If specified interface is not configured, test fails
            if (port_channel_details := get_value(command_output["portChannels"], port_channel)) is None:
                self.result.is_failure(f"Interface: {port_channel} - Not found")
                continue

            # Verify that the no inactive ports in all port channels.
            if inactive_ports := port_channel_details["inactivePorts"]:
                self.result.is_failure(f"{port_channel} - Inactive port(s) - {', '.join(inactive_ports.keys())}")


class VerifyIllegalLACP(AntaTest):
    """Verifies there are no illegal LACP packets in port channels.

    Expected Results
    ----------------
    * Success: The test will pass if there are no illegal LACP packets received.
    * Failure: The test will fail if there is at least one illegal LACP packet received.

    Examples
    --------
    ```yaml
    anta.tests.interfaces:
      - VerifyIllegalLACP:
          ignored_interfaces:
            - Port-Channel1
            - Port-Channel2
          interfaces:
            - Port-Channel10
            - Port-Channel12
    ```
    """

    categories: ClassVar[list[str]] = ["interfaces"]
    commands: ClassVar[list[AntaCommand | AntaTemplate]] = [AntaCommand(command="show lacp counters all-ports", revision=1)]

    class Input(AntaTest.Input):
        """Input model for the VerifyIllegalLACP test."""

        interfaces: list[PortChannelInterface] | None = None
        """A list of port-channel interfaces to be tested. If not provided, all port-channel interfaces (excluding any in `ignored_interfaces`) are tested."""
        ignored_interfaces: list[PortChannelInterface] | None = None
        """A list of port-channel interfaces to ignore."""

    @AntaTest.anta_test
    def test(self) -> None:
        """Main test function for VerifyIllegalLACP."""
        self.result.is_success()
        command_output = self.instance_commands[0].json_output
        port_channels = self.inputs.interfaces if self.inputs.interfaces else command_output["portChannels"].keys()

        for port_channel in port_channels:
            # Verification is skipped if the interface is in the ignored interfaces list.
            if is_interface_ignored(port_channel, self.inputs.ignored_interfaces):
                continue

            # If specified port-channel is not configured, test fails
            if (port_channel_details := get_value(command_output["portChannels"], port_channel)) is None:
                self.result.is_failure(f"Interface: {port_channel} - Not found")
                continue

            for interface, interface_details in port_channel_details["interfaces"].items():
                # Verify that the no illegal LACP packets in all port channels.
                if interface_details["illegalRxCount"] != 0:
                    self.result.is_failure(f"{port_channel} Interface: {interface} - Illegal LACP packets found")


class VerifyLoopbackCount(AntaTest):
    """Verifies that the device has the expected number of loopback interfaces and all are operational.

    Expected Results
    ----------------
    * Success: The test will pass if the device has the correct number of loopback interfaces and none are down.
    * Failure: The test will fail if the loopback interface count is incorrect or any are non-operational.

    Examples
    --------
    ```yaml
    anta.tests.interfaces:
      - VerifyLoopbackCount:
          number: 3
    ```
    """

    description = "Verifies the number of loopback interfaces and their status."
    categories: ClassVar[list[str]] = ["interfaces"]
    commands: ClassVar[list[AntaCommand | AntaTemplate]] = [AntaCommand(command="show ip interface brief", revision=1)]

    class Input(AntaTest.Input):
        """Input model for the VerifyLoopbackCount test."""

        number: PositiveInteger
        """Number of loopback interfaces expected to be present."""

    @AntaTest.anta_test
    def test(self) -> None:
        """Main test function for VerifyLoopbackCount."""
        self.result.is_success()
        command_output = self.instance_commands[0].json_output
        loopback_count = 0
        for interface, interface_details in command_output["interfaces"].items():
            if "Loopback" in interface:
                loopback_count += 1
                if (status := interface_details["lineProtocolStatus"]) != "up":
                    self.result.is_failure(f"Interface: {interface} - Invalid line protocol status - Expected: up Actual: {status}")

                if (status := interface_details["interfaceStatus"]) != "connected":
                    self.result.is_failure(f"Interface: {interface} - Invalid interface status - Expected: connected Actual: {status}")

        if loopback_count != self.inputs.number:
            self.result.is_failure(f"Loopback interface(s) count mismatch: Expected {self.inputs.number} Actual: {loopback_count}")


class VerifySVI(AntaTest):
    """Verifies the status of all SVIs.

    Expected Results
    ----------------
    * Success: The test will pass if all SVIs are up.
    * Failure: The test will fail if one or many SVIs are not up.

    Examples
    --------
    ```yaml
    anta.tests.interfaces:
      - VerifySVI:
    ```
    """

    categories: ClassVar[list[str]] = ["interfaces"]
    commands: ClassVar[list[AntaCommand | AntaTemplate]] = [AntaCommand(command="show ip interface brief", revision=1)]

    @AntaTest.anta_test
    def test(self) -> None:
        """Main test function for VerifySVI."""
        self.result.is_success()
        command_output = self.instance_commands[0].json_output
        for interface, int_data in command_output["interfaces"].items():
            if "Vlan" in interface and (status := int_data["lineProtocolStatus"]) != "up":
                self.result.is_failure(f"SVI: {interface} - Invalid line protocol status - Expected: up Actual: {status}")
            if "Vlan" in interface and int_data["interfaceStatus"] != "connected":
                self.result.is_failure(f"SVI: {interface} - Invalid interface status - Expected: connected Actual: {int_data['interfaceStatus']}")


class VerifyL3MTU(AntaTest):
    """Verifies the L3 MTU of routed interfaces.

    Test that layer 3 (routed) interfaces are configured with the correct MTU.

    Expected Results
    ----------------
    * Success: The test will pass if all layer 3 interfaces have the proper MTU configured.
    * Failure: The test will fail if one or many layer 3 interfaces have the wrong MTU configured.

    Examples
    --------
    ```yaml
    anta.tests.interfaces:
      - VerifyL3MTU:
          mtu: 1500
          ignored_interfaces:
              - Management  # Ignore all Management interfaces
              - Ethernet2.100
              - Ethernet1/1
          specific_mtu:
              - Ethernet10: 9200
    ```
    """

    description = "Verifies the global L3 MTU of all L3 interfaces."
    categories: ClassVar[list[str]] = ["interfaces"]
    commands: ClassVar[list[AntaCommand | AntaTemplate]] = [AntaCommand(command="show interfaces", revision=1)]

    class Input(AntaTest.Input):
        """Input model for the VerifyL3MTU test."""

        mtu: int = 1500
        """Expected L3 MTU configured on all non-excluded interfaces."""
        ignored_interfaces: list[InterfaceType | Interface] = Field(default=["Dps", "Fabric", "Loopback", "Management", "Recirc-Channel", "Tunnel", "Vxlan"])
        """A list of L3 interfaces or interfaces types like Loopback, Tunnel which will ignore all Loopback and Tunnel interfaces.

        Takes precedence over the `specific_mtu` field."""
        specific_mtu: list[dict[Interface, int]] = Field(default=[])
        """A list of dictionary of L3 interfaces with their expected L3 MTU configured."""

    @AntaTest.anta_test
    def test(self) -> None:
        """Main test function for VerifyL3MTU."""
        self.result.is_success()
        command_output = self.instance_commands[0].json_output
        specific_interfaces = {intf: mtu for intf_mtu in self.inputs.specific_mtu for intf, mtu in intf_mtu.items()}

        for interface, details in command_output["interfaces"].items():
            # Verification is skipped if the interface is in the ignored interfaces list
            if is_interface_ignored(interface, self.inputs.ignored_interfaces) or details["forwardingModel"] != "routed":
                continue

            actual_mtu = details["mtu"]
            expected_mtu = specific_interfaces.get(interface, self.inputs.mtu)

            if (actual_mtu := details["mtu"]) != expected_mtu:
                self.result.is_failure(f"Interface: {interface} - Incorrect MTU - Expected: {expected_mtu} Actual: {actual_mtu}")


class VerifyIPProxyARP(AntaTest):
    """Verifies if Proxy ARP is enabled.

    Expected Results
    ----------------
    * Success: The test will pass if Proxy-ARP is enabled on the specified interface(s).
    * Failure: The test will fail if Proxy-ARP is disabled on the specified interface(s).

    Examples
    --------
    ```yaml
    anta.tests.interfaces:
      - VerifyIPProxyARP:
          interfaces:
            - Ethernet1
            - Ethernet2
    ```
    """

    categories: ClassVar[list[str]] = ["interfaces"]
    commands: ClassVar[list[AntaCommand | AntaTemplate]] = [AntaCommand(command="show ip interface", revision=2)]

    class Input(AntaTest.Input):
        """Input model for the VerifyIPProxyARP test."""

        interfaces: list[Interface]
        """List of interfaces to be tested."""

    @AntaTest.anta_test
    def test(self) -> None:
        """Main test function for VerifyIPProxyARP."""
        self.result.is_success()
        command_output = self.instance_commands[0].json_output

        for interface in self.inputs.interfaces:
            if (interface_detail := get_value(command_output["interfaces"], f"{interface}", separator="..")) is None:
                self.result.is_failure(f"Interface: {interface} - Not found")
                continue

            if not interface_detail["proxyArp"]:
                self.result.is_failure(f"Interface: {interface} - Proxy-ARP disabled")


class VerifyL2MTU(AntaTest):
    """Verifies the L2 MTU of bridged interfaces.

    Test that layer 2 (bridged) interfaces are configured with the correct MTU.

    Expected Results
    ----------------
    * Success: The test will pass if all layer 2 interfaces have the proper MTU configured.
    * Failure: The test will fail if one or many layer 2 interfaces have the wrong MTU configured.

    Examples
    --------
    ```yaml
    anta.tests.interfaces:
      - VerifyL2MTU:
          mtu: 9214
          ignored_interfaces:
            - Ethernet2/1
            - Port-Channel  # Ignore all Port-Channel interfaces
          specific_mtu:
            - Ethernet1/1: 1500
    ```
    """

    description = "Verifies the global L2 MTU of all L2 interfaces."
    categories: ClassVar[list[str]] = ["interfaces"]
    commands: ClassVar[list[AntaCommand | AntaTemplate]] = [AntaCommand(command="show interfaces", revision=1)]

    class Input(AntaTest.Input):
        """Input model for the VerifyL2MTU test."""

        mtu: int = 9214
        """Expected L2 MTU configured on all non-excluded interfaces."""
        ignored_interfaces: list[InterfaceType | Interface] = Field(default=["Dps", "Fabric", "Loopback", "Management", "Recirc-Channel", "Tunnel", "Vlan", "Vxlan"])
        """A list of L2 interfaces or interface types like Ethernet, Port-Channel which will ignore all Ethernet and Port-Channel interfaces.

        Takes precedence over the `specific_mtu` field."""
        specific_mtu: list[dict[Interface, int]] = Field(default=[])
        """A list of dictionary of L2 interfaces with their expected L2 MTU configured."""

    @AntaTest.anta_test
    def test(self) -> None:
        """Main test function for VerifyL2MTU."""
        self.result.is_success()
        interface_output = self.instance_commands[0].json_output["interfaces"]
        specific_interfaces = {intf: mtu for intf_mtu in self.inputs.specific_mtu for intf, mtu in intf_mtu.items()}

        for interface, details in interface_output.items():
            # Verification is skipped if the interface is in the ignored interfaces list
            if is_interface_ignored(interface, self.inputs.ignored_interfaces) or details["forwardingModel"] != "bridged":
                continue

            actual_mtu = details["mtu"]
            expected_mtu = specific_interfaces.get(interface, self.inputs.mtu)

            if (actual_mtu := details["mtu"]) != expected_mtu:
                self.result.is_failure(f"Interface: {interface} - Incorrect MTU - Expected: {expected_mtu} Actual: {actual_mtu}")


class VerifyInterfaceIPv4(AntaTest):
    """Verifies the interface IPv4 addresses.

    Expected Results
    ----------------
    * Success: The test will pass if an interface is configured with a correct primary and secondary IPv4 address.
    * Failure: The test will fail if an interface is not found or the primary and secondary IPv4 addresses do not match with the input.

    Examples
    --------
    ```yaml
    anta.tests.interfaces:
      - VerifyInterfaceIPv4:
          interfaces:
            - name: Ethernet2
              primary_ip: 172.30.11.1/31
              secondary_ips:
                - 10.10.10.1/31
                - 10.10.10.10/31
    ```
    """

    categories: ClassVar[list[str]] = ["interfaces"]
    commands: ClassVar[list[AntaCommand | AntaTemplate]] = [AntaCommand(command="show ip interface", revision=2)]

    class Input(AntaTest.Input):
        """Input model for the VerifyInterfaceIPv4 test."""

        interfaces: list[InterfaceState]
        """List of interfaces with their details."""
        InterfaceDetail: ClassVar[type[InterfaceDetail]] = InterfaceDetail

        @field_validator("interfaces")
        @classmethod
        def validate_interfaces(cls, interfaces: list[T]) -> list[T]:
            """Validate that 'primary_ip' field is provided in each interface."""
            for interface in interfaces:
                if interface.primary_ip is None:
                    msg = f"{interface} 'primary_ip' field missing in the input"
                    raise ValueError(msg)
            return interfaces

    @AntaTest.anta_test
    def test(self) -> None:
        """Main test function for VerifyInterfaceIPv4."""
        self.result.is_success()
        command_output = self.instance_commands[0].json_output

        for interface in self.inputs.interfaces:
            if (interface_detail := get_value(command_output["interfaces"], f"{interface.name}", separator="..")) is None:
                self.result.is_failure(f"{interface} - Not found")
                continue

            if (ip_address := get_value(interface_detail, "interfaceAddress.primaryIp")) is None:
                self.result.is_failure(f"{interface} - IP address is not configured")
                continue

            # Combine IP address and subnet for primary IP
            actual_primary_ip = f"{ip_address['address']}/{ip_address['maskLen']}"

            # Check if the primary IP address matches the input
            if actual_primary_ip != str(interface.primary_ip):
                self.result.is_failure(f"{interface} - IP address mismatch - Expected: {interface.primary_ip} Actual: {actual_primary_ip}")

            if interface.secondary_ips:
                if not (secondary_ips := get_value(interface_detail, "interfaceAddress.secondaryIpsOrderedList")):
                    self.result.is_failure(f"{interface} - Secondary IP address is not configured")
                    continue

                actual_secondary_ips = sorted([f"{secondary_ip['address']}/{secondary_ip['maskLen']}" for secondary_ip in secondary_ips])
                input_secondary_ips = sorted([str(ip) for ip in interface.secondary_ips])

                if actual_secondary_ips != input_secondary_ips:
                    self.result.is_failure(
                        f"{interface} - Secondary IP address mismatch - Expected: {', '.join(input_secondary_ips)} Actual: {', '.join(actual_secondary_ips)}"
                    )


class VerifyIpVirtualRouterMac(AntaTest):
    """Verifies the IP virtual router MAC address.

    Expected Results
    ----------------
    * Success: The test will pass if the IP virtual router MAC address matches the input.
    * Failure: The test will fail if the IP virtual router MAC address does not match the input.

    Examples
    --------
    ```yaml
    anta.tests.interfaces:
      - VerifyIpVirtualRouterMac:
          mac_address: 00:1c:73:00:dc:01
    ```
    """

    categories: ClassVar[list[str]] = ["interfaces"]
    commands: ClassVar[list[AntaCommand | AntaTemplate]] = [AntaCommand(command="show ip virtual-router", revision=2)]

    class Input(AntaTest.Input):
        """Input model for the VerifyIpVirtualRouterMac test."""

        mac_address: MacAddress
        """IP virtual router MAC address."""

    @AntaTest.anta_test
    def test(self) -> None:
        """Main test function for VerifyIpVirtualRouterMac."""
        self.result.is_success()
        command_output = self.instance_commands[0].json_output["virtualMacs"]
        if get_item(command_output, "macAddress", self.inputs.mac_address) is None:
            self.result.is_failure(f"IP virtual router MAC address: {self.inputs.mac_address} - Not configured")


class VerifyInterfacesSpeed(AntaTest):
    """Verifies the speed, lanes, auto-negotiation status, and mode as full duplex for interfaces.

    - If the auto-negotiation status is set to True, verifies that auto-negotiation is successful, the mode is full duplex and the speed/lanes match the input.
    - If the auto-negotiation status is set to False, verifies that the mode is full duplex and the speed/lanes match the input.

    Expected Results
    ----------------
    * Success: The test will pass if an interface is configured correctly with the specified speed, lanes, auto-negotiation status, and mode as full duplex.
    * Failure: The test will fail if an interface is not found, if the speed, lanes, and auto-negotiation status do not match the input, or mode is not full duplex.

    Examples
    --------
    ```yaml
    anta.tests.interfaces:
      - VerifyInterfacesSpeed:
          interfaces:
            - name: Ethernet2
              auto: False
              speed: 10
            - name: Eth3
              auto: True
              speed: 100
              lanes: 1
            - name: Eth2
              auto: False
              speed: 2.5
    ```
    """

    categories: ClassVar[list[str]] = ["interfaces"]
    commands: ClassVar[list[AntaCommand | AntaTemplate]] = [AntaCommand(command="show interfaces")]

    class Input(AntaTest.Input):
        """Inputs for the VerifyInterfacesSpeed test."""

        interfaces: list[InterfaceState]
        """List of interfaces with their expected state."""
        InterfaceDetail: ClassVar[type[InterfaceDetail]] = InterfaceDetail

        @field_validator("interfaces")
        @classmethod
        def validate_interfaces(cls, interfaces: list[T]) -> list[T]:
            """Validate that 'speed' field is provided in each interface."""
            for interface in interfaces:
                if interface.speed is None:
                    msg = f"{interface} 'speed' field missing in the input"
                    raise ValueError(msg)
            return interfaces

    @AntaTest.anta_test
    def test(self) -> None:
        """Main test function for VerifyInterfacesSpeed."""
        self.result.is_success()
        command_output = self.instance_commands[0].json_output

        # Iterate over all the interfaces
        for interface in self.inputs.interfaces:
            if (interface_detail := get_value(command_output["interfaces"], f"{interface.name}", separator="..")) is None:
                self.result.is_failure(f"{interface} - Not found")
                continue

            # Verifies the bandwidth
            if (speed := interface_detail.get("bandwidth")) != interface.speed * BPS_GBPS_CONVERSIONS:
                self.result.is_failure(
                    f"{interface} - Bandwidth mismatch - Expected: {interface.speed}Gbps Actual: {custom_division(speed, BPS_GBPS_CONVERSIONS)}Gbps"
                )

            # Verifies the duplex mode
            if (duplex := interface_detail.get("duplex")) != "duplexFull":
                self.result.is_failure(f"{interface} - Duplex mode mismatch - Expected: duplexFull Actual: {duplex}")

            # Verifies the auto-negotiation as success if specified
            if interface.auto and (auto_negotiation := interface_detail.get("autoNegotiate")) != "success":
                self.result.is_failure(f"{interface} - Auto-negotiation mismatch - Expected: success Actual: {auto_negotiation}")

            # Verifies the communication lanes if specified
            if interface.lanes and (lanes := interface_detail.get("lanes")) != interface.lanes:
                self.result.is_failure(f"{interface} - Data lanes count mismatch - Expected: {interface.lanes} Actual: {lanes}")


class VerifyLACPInterfacesStatus(AntaTest):
    """Verifies the Link Aggregation Control Protocol (LACP) status of the interface.

    This test performs the following checks for each specified interface:

      1. Verifies that the interface is a member of the LACP port channel.
      2. Verifies LACP port states and operational status:
        - Activity: Active LACP mode (initiates)
        - Timeout: Short (Fast Mode), Long (Slow Mode - default)
        - Aggregation: Port aggregable
        - Synchronization: Port in sync with partner
        - Collecting: Incoming frames aggregating
        - Distributing: Outgoing frames aggregating

    Expected Results
    ----------------
    * Success: Interface is bundled and all LACP states match expected values for both actor and partner
    * Failure: If any of the following occur:
        - Interface or port channel is not configured.
        - Interface is not bundled in port channel.
        - Actor or partner port LACP states don't match expected configuration.
        - LACP rate (timeout) mismatch when fast mode is configured.

    Examples
    --------
    ```yaml
    anta.tests.interfaces:
      - VerifyLACPInterfacesStatus:
          interfaces:
            - name: Ethernet1
              portchannel: Port-Channel100
    ```
    """

    categories: ClassVar[list[str]] = ["interfaces"]
    commands: ClassVar[list[AntaCommand | AntaTemplate]] = [AntaCommand(command="show lacp interface detailed", revision=1)]

    class Input(AntaTest.Input):
        """Input model for the VerifyLACPInterfacesStatus test."""

        interfaces: list[InterfaceState]
        """List of interfaces with their expected state."""
        InterfaceState: ClassVar[type[InterfaceState]] = InterfaceState

        @field_validator("interfaces")
        @classmethod
        def validate_interfaces(cls, interfaces: list[T]) -> list[T]:
            """Validate that 'portchannel' field is provided in each interface."""
            for interface in interfaces:
                if interface.portchannel is None:
                    msg = f"{interface} 'portchannel' field missing in the input"
                    raise ValueError(msg)
            return interfaces

    def _verify_port_channel_intf_churn_state(self, interface_details: dict[str, Any], interface: str) -> None:
        """Validate the partner and actor churn details for the given interface."""
        collecting_state = get_value(interface_details, "actorPortState.collecting")
        distributing_state = get_value(interface_details, "actorPortState.distributing")

        # If the actor port state is not collecting and distributing
        if not (collecting_state and distributing_state):
            partner_churn_state = get_value(interface_details, "details.partnerChurnState")
            actor_churn_state = get_value(interface_details, "details.actorChurnState")

            # Verify the partner and actor churn state
            if partner_churn_state == "churnDetected" or actor_churn_state == "churnDetected":
                self.result.is_failure(f"{interface} - Churn detected (mismatch system ID)")

    def _verify_port_channel_intf_status(self, interface_details: dict[str, Any], interface: str) -> bool:
        """Validate the port-channel is configured with the interface and the interface status is bundled."""
        # Verify if a PortChannel is configured with the provided interface
        if not interface_details:
            self.result.is_failure(f"{interface} - Not configured")
            return False

        # Verify the interface is bundled in port channel.
        actor_port_status = interface_details.get("actorPortStatus")
        if actor_port_status != "bundled":
            self.result.is_failure(f"{interface} - Not bundled - Port Status: {actor_port_status}")
            return False
        return True

    def _verify_port_channel_intf_actor_partner_states(self, interface_details: dict[str, Any], interface: str, member_port_details: list[str]) -> None:
        """Validate the LACP actor, partner port states."""
        # Collecting actor and partner port details
        actor_port_details = interface_details.get("actorPortState", {})
        partner_port_details = interface_details.get("partnerPortState", {})

        # Collecting actual interface details
        actual_interface_output = {
            "actor_port_details": {param: actor_port_details.get(param, "NotFound") for param in member_port_details},
            "partner_port_details": {param: partner_port_details.get(param, "NotFound") for param in member_port_details},
        }

        # Forming expected interface details
        expected_details = {param: param != "timeout" for param in member_port_details}
        # Updating the short LACP timeout, if expected.
        if interface.lacp_rate_fast:
            expected_details["timeout"] = True

        # Verify the actor port details
        if (act_port_details := actual_interface_output["actor_port_details"]) != expected_details:
            self.result.is_failure(f"{interface} - Actor port details mismatch - {format_data(act_port_details)}")

        # Verify the partner port details
        if (part_port_details := actual_interface_output["partner_port_details"]) != expected_details:
            self.result.is_failure(f"{interface} - Partner port details mismatch - {format_data(part_port_details)}")

    @AntaTest.anta_test
    def test(self) -> None:
        """Main test function for VerifyLACPInterfacesStatus."""
        self.result.is_success()

        # Member port verification parameters.
        member_port_details = ["activity", "aggregation", "synchronization", "collecting", "distributing", "timeout"]
        command_output = self.instance_commands[0].json_output

        for interface in self.inputs.interfaces:
            interface_details = get_value(command_output, f"portChannels..{interface.portchannel}..interfaces..{interface.name}", separator="..")
            intf_status = self._verify_port_channel_intf_status(interface_details, interface)

            # Verify the port-channel not configured with the interface or the interface status not bundled
            if not intf_status:
                continue

            # Verify the LACP actor, partner port states
            self._verify_port_channel_intf_actor_partner_states(interface_details, interface, member_port_details)

            # Verify the actor churn and partner churn states
            if interface.lacp_churn_state:
                self._verify_port_channel_intf_churn_state(interface_details, interface)<|MERGE_RESOLUTION|>--- conflicted
+++ resolved
@@ -7,12 +7,7 @@
 # mypy: disable-error-code=attr-defined
 from __future__ import annotations
 
-<<<<<<< HEAD
-import re
 from typing import Any, ClassVar, TypeVar
-=======
-from typing import ClassVar, TypeVar
->>>>>>> 70038c78
 
 from pydantic import Field, field_validator
 from pydantic_extra_types.mac_address import MacAddress
