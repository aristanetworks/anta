# Copyright (c) 2023-2025 Arista Networks, Inc.
# Use of this source code is governed by the Apache License 2.0
# that can be found in the LICENSE file.
"""Module related to the device interfaces tests."""

# Mypy does not understand AntaTest.Input typing
# mypy: disable-error-code=attr-defined
from __future__ import annotations

import re
from typing import TYPE_CHECKING, Any, ClassVar, TypeVar

from pydantic import Field, field_validator, model_validator
from pydantic_extra_types.mac_address import MacAddress

from anta.custom_types import EthernetInterface, Interface, InterfaceType, ManagementInterface, Percent, PortChannelInterface, PositiveInteger
from anta.decorators import skip_on_platforms
from anta.input_models.interfaces import InterfaceDetail, InterfaceState
from anta.models import AntaCommand, AntaTemplate, AntaTest
from anta.tools import custom_division, get_item, get_value, get_value_by_range_key, is_interface_ignored, time_ago

if TYPE_CHECKING:
    import sys

    if sys.version_info >= (3, 11):
        from typing import Self
    else:
        from typing_extensions import Self

BPS_GBPS_CONVERSIONS = 1000000000

# Using a TypeVar for the InterfaceState model since mypy thinks it's a ClassVar and not a valid type when used in field validators
T = TypeVar("T", bound=InterfaceState)


class VerifyInterfaceUtilization(AntaTest):
    """Verifies that the utilization of interfaces is below a certain threshold.

    Load interval (default to 5 minutes) is defined in device configuration.

    !!! warning
        This test has been implemented for full-duplex interfaces only.

    Expected Results
    ----------------
    * Success: The test will pass if all or specified interfaces are full duplex and have a usage below the threshold.
    * Failure: The test will fail if any interface is non full-duplex or has a usage above the threshold.

    Examples
    --------
    ```yaml
    anta.tests.interfaces:
      - VerifyInterfaceUtilization:
          threshold: 70.0
          ignored_interfaces:
            - Ethernet1
            - Port-Channel1
          interfaces:
            - Ethernet10
            - Loopback0
    ```
    """

    categories: ClassVar[list[str]] = ["interfaces"]
    commands: ClassVar[list[AntaCommand | AntaTemplate]] = [
        AntaCommand(command="show interfaces counters rates", revision=1),
        AntaCommand(command="show interfaces status", revision=1),
    ]

    class Input(AntaTest.Input):
        """Input model for the VerifyInterfaceUtilization test."""

        threshold: Percent = 75.0
        """Interface utilization threshold above which the test will fail."""
        interfaces: list[Interface] | None = None
        """A list of interfaces to be tested. If not provided, all interfaces (excluding any in `ignored_interfaces`) are tested."""
        ignored_interfaces: list[InterfaceType | Interface] | None = None
        """A list of interfaces or interface types like Management which will ignore all Management interfaces."""

    @AntaTest.anta_test
    def test(self) -> None:
        """Main test function for VerifyInterfaceUtilization."""
        self.result.is_success()

        interfaces_counters_rates = self.instance_commands[0].json_output
        interfaces_status = self.instance_commands[1].json_output

        test_has_input_interfaces = bool(self.inputs.interfaces)
        interfaces_to_check = self.inputs.interfaces if test_has_input_interfaces else interfaces_counters_rates["interfaces"].keys()

        for intf in interfaces_to_check:
            # Verification is skipped if the interface is in the ignored interfaces list
            if is_interface_ignored(intf, self.inputs.ignored_interfaces):
                continue

            # If specified interface is not configured, test fails
            intf_counters = get_value(interfaces_counters_rates, f"interfaces..{intf}", separator="..")
            intf_status = get_value(interfaces_status, f"interfaceStatuses..{intf}", separator="..")
            if intf_counters is None or intf_status is None:
                self.result.is_failure(f"Interface: {intf} - Not found")
                continue

            # The utilization logic has been implemented for full-duplex interfaces only
            if (intf_duplex := intf_status["duplex"]) != "duplexFull":
                self.result.is_failure(f"Interface: {intf} - Test not implemented for non-full-duplex interfaces - Expected: duplexFull Actual: {intf_duplex}")
                continue

            if (intf_bandwidth := intf_status["bandwidth"]) == 0:
                if test_has_input_interfaces:
                    # Test fails on user-provided interfaces
                    self.result.is_failure(f"Interface: {intf} - Cannot get interface utilization due to null bandwidth value")
                else:
                    self.logger.debug("Interface %s has been ignored due to null bandwidth value", intf)
                continue

            # If one or more interfaces have a usage above the threshold, test fails
            for bps_rate in ("inBpsRate", "outBpsRate"):
                usage = intf_counters[bps_rate] / intf_bandwidth * 100
                if usage > self.inputs.threshold:
                    self.result.is_failure(
                        f"Interface: {intf} BPS Rate: {bps_rate} - Usage exceeds the threshold - Expected: <{self.inputs.threshold}% Actual: {usage}%"
                    )


class VerifyInterfaceErrors(AntaTest):
    """Verifies that the interfaces error counters are equal to zero.

    Expected Results
    ----------------
    * Success: The test will pass if all interfaces have error counters equal to zero.
    * Failure: The test will fail if one or more interfaces have non-zero error counters.

    Examples
    --------
    ```yaml
    anta.tests.interfaces:
      - VerifyInterfaceErrors:
    ```
    """

    categories: ClassVar[list[str]] = ["interfaces"]
    commands: ClassVar[list[AntaCommand | AntaTemplate]] = [AntaCommand(command="show interfaces counters errors", revision=1)]

    class Input(AntaTest.Input):
        """Input model for the VerifyInterfaceErrors test."""

        interfaces: list[Interface] | None = None
        """A list of interfaces to be tested. If not provided, all interfaces (excluding any in `ignored_interfaces`) are tested."""
        ignored_interfaces: list[InterfaceType | Interface] | None = None
        """A list of interfaces or interface types like Management which will ignore all Management interfaces."""

    @AntaTest.anta_test
    def test(self) -> None:
        """Main test function for VerifyInterfaceErrors."""
        self.result.is_success()
        command_output = self.instance_commands[0].json_output
        interfaces = self.inputs.interfaces if self.inputs.interfaces else command_output["interfaceErrorCounters"].keys()
        for interface in interfaces:
            # Verification is skipped if the interface is in the ignored interfaces list.
            if is_interface_ignored(interface, self.inputs.ignored_interfaces):
                continue

            # If specified interface is not configured, test fails
            if (intf_counters := get_value(command_output, f"interfaceErrorCounters..{interface}", separator="..")) is None:
                self.result.is_failure(f"Interface: {interface} - Not found")
                continue

            counters_data = [f"{counter}: {value}" for counter, value in intf_counters.items() if value > 0]
            if counters_data:
                self.result.is_failure(f"Interface: {interface} - Non-zero error counter(s) - {', '.join(counters_data)}")


class VerifyInterfaceDiscards(AntaTest):
    """Verifies that the interfaces packet discard counters are equal to zero.

    Expected Results
    ----------------
    * Success: The test will pass if all or specified interfaces have discard counters equal to zero.
    * Failure: The test will fail if one or more interfaces have non-zero discard counters.

    Examples
    --------
    ```yaml
    anta.tests.interfaces:
      - VerifyInterfaceDiscards:
          interfaces:
            - Ethernet
            - Port-Channel1
          ignored_interfaces:
            - Vxlan1
            - Loopback0
    ```
    """

    categories: ClassVar[list[str]] = ["interfaces"]
    commands: ClassVar[list[AntaCommand | AntaTemplate]] = [AntaCommand(command="show interfaces counters discards", revision=1)]

    class Input(AntaTest.Input):
        """Input model for the VerifyInterfaceDiscards test."""

        interfaces: list[Interface] | None = None
        """A list of interfaces to be tested. If not provided, all interfaces (excluding any in `ignored_interfaces`) are tested."""
        ignored_interfaces: list[InterfaceType | Interface] | None = None
        """A list of interfaces or interface types like Management which will ignore all Management interfaces."""

    @AntaTest.anta_test
    def test(self) -> None:
        """Main test function for VerifyInterfaceDiscards."""
        self.result.is_success()
        command_output = self.instance_commands[0].json_output
        interfaces = self.inputs.interfaces if self.inputs.interfaces else command_output["interfaces"].keys()

        for interface in interfaces:
            # Verification is skipped if the interface is in the ignored interfaces list.
            if is_interface_ignored(interface, self.inputs.ignored_interfaces):
                continue

            # If specified interface is not configured, test fails
            if (intf_details := get_value(command_output, f"interfaces..{interface}", separator="..")) is None:
                self.result.is_failure(f"Interface: {interface} - Not found")
                continue

            counters_data = [f"{counter}: {value}" for counter, value in intf_details.items() if value > 0]
            if counters_data:
                self.result.is_failure(f"Interface: {interface} - Non-zero discard counter(s): {', '.join(counters_data)}")


class VerifyInterfaceErrDisabled(AntaTest):
    """Verifies there are no interfaces in the errdisabled state.

    Expected Results
    ----------------
    * Success: The test will pass if there are no interfaces in the errdisabled state.
    * Failure: The test will fail if there is at least one interface in the errdisabled state.

    Examples
    --------
    ```yaml
    anta.tests.interfaces:
      - VerifyInterfaceErrDisabled:
    ```
    """

    categories: ClassVar[list[str]] = ["interfaces"]
    commands: ClassVar[list[AntaCommand | AntaTemplate]] = [AntaCommand(command="show interfaces status errdisabled", revision=1)]

    @AntaTest.anta_test
    def test(self) -> None:
        """Main test function for VerifyInterfaceErrDisabled."""
        self.result.is_success()
        command_output = self.instance_commands[0].json_output
        if not (interface_details := get_value(command_output, "interfaceStatuses")):
            return

        for interface, value in interface_details.items():
            if causes := value.get("causes"):
                msg = f"Interface: {interface} - Error disabled - Causes: {', '.join(causes)}"
                self.result.is_failure(msg)
                continue
            self.result.is_failure(f"Interface: {interface} - Error disabled")


class VerifyInterfacesStatus(AntaTest):
    """Verifies the operational states of specified interfaces to ensure they match expected configurations.

    This test performs the following checks for each specified interface:

      1. If `line_protocol_status` is defined, both `status` and `line_protocol_status` are verified for the specified interface.
      2. If `line_protocol_status` is not provided but the `status` is "up", it is assumed that both the status and line protocol should be "up".
      3. If the interface `status` is not "up", only the interface's status is validated, with no line protocol check performed.

    Expected Results
    ----------------
    * Success: If the interface status and line protocol status matches the expected operational state for all specified interfaces.
    * Failure: If any of the following occur:
        - The specified interface is not configured.
        - The specified interface status and line protocol status does not match the expected operational state for any interface.

    Examples
    --------
    ```yaml
    anta.tests.interfaces:
      - VerifyInterfacesStatus:
          interfaces:
            - name: Ethernet1
              status: up
            - name: Port-Channel100
              status: down
              line_protocol_status: lowerLayerDown
            - name: Ethernet49/1
              status: adminDown
              line_protocol_status: notPresent
    ```
    """

    categories: ClassVar[list[str]] = ["interfaces"]
    commands: ClassVar[list[AntaCommand | AntaTemplate]] = [AntaCommand(command="show interfaces description", revision=1)]

    class Input(AntaTest.Input):
        """Input model for the VerifyInterfacesStatus test."""

        interfaces: list[InterfaceState]
        """List of interfaces with their expected state."""
        InterfaceState: ClassVar[type[InterfaceState]] = InterfaceState

        @field_validator("interfaces")
        @classmethod
        def validate_interfaces(cls, interfaces: list[T]) -> list[T]:
            """Validate that 'status' field is provided in each interface."""
            for interface in interfaces:
                if interface.status is None:
                    msg = f"{interface} 'status' field missing in the input"
                    raise ValueError(msg)
            return interfaces

    @AntaTest.anta_test
    def test(self) -> None:
        """Main test function for VerifyInterfacesStatus."""
        self.result.is_success()

        command_output = self.instance_commands[0].json_output
        for interface in self.inputs.interfaces:
            if (intf_status := get_value(command_output["interfaceDescriptions"], interface.name, separator="..")) is None:
                self.result.is_failure(f"{interface.name} - Not configured")
                continue

            status = "up" if intf_status["interfaceStatus"] in {"up", "connected"} else intf_status["interfaceStatus"]
            proto = "up" if intf_status["lineProtocolStatus"] in {"up", "connected"} else intf_status["lineProtocolStatus"]

            # If line protocol status is provided, prioritize checking against both status and line protocol status
            if interface.line_protocol_status:
                if any([interface.status != status, interface.line_protocol_status != proto]):
                    actual_state = f"Expected: {interface.status}/{interface.line_protocol_status}, Actual: {status}/{proto}"
                    self.result.is_failure(f"{interface.name} - Status mismatch - {actual_state}")

            # If line protocol status is not provided and interface status is "up", expect both status and proto to be "up"
            # If interface status is not "up", check only the interface status without considering line protocol status
            elif all([interface.status == "up", status != "up" or proto != "up"]):
                self.result.is_failure(f"{interface.name} - Status mismatch - Expected: up/up, Actual: {status}/{proto}")
            elif interface.status != status:
                self.result.is_failure(f"{interface.name} - Status mismatch - Expected: {interface.status}, Actual: {status}")


class VerifyStormControlDrops(AntaTest):
    """Verifies there are no interface storm-control drop counters.

    Expected Results
    ----------------
    * Success: The test will pass if there are no storm-control drop counters.
    * Failure: The test will fail if there is at least one storm-control drop counter.

    Examples
    --------
    ```yaml
    anta.tests.interfaces:
      - VerifyStormControlDrops:
          interfaces:
            - Ethernet1
            - Ethernet2
          ignored_interfaces:
            - Vxlan1
            - Loopback0
    ```
    """

    categories: ClassVar[list[str]] = ["interfaces"]
    commands: ClassVar[list[AntaCommand | AntaTemplate]] = [AntaCommand(command="show storm-control", revision=1)]

    class Input(AntaTest.Input):
        """Input model for the VerifyStormControlDrops test."""

        interfaces: list[Interface] | None = None
        """A list of interfaces to be tested. If not provided, all interfaces (excluding any in `ignored_interfaces`) are tested."""
        ignored_interfaces: list[InterfaceType | Interface] | None = None
        """A list of interfaces or interface types like Management which will ignore all Management interfaces."""

    @skip_on_platforms(["cEOSLab", "vEOS-lab", "cEOSCloudLab", "vEOS"])
    @AntaTest.anta_test
    def test(self) -> None:
        """Main test function for VerifyStormControlDrops."""
        command_output = self.instance_commands[0].json_output
        self.result.is_success()
        interfaces = self.inputs.interfaces if self.inputs.interfaces else command_output["interfaces"].keys()

        for interface in interfaces:
            # Verification is skipped if the interface is in the ignored interfaces list.
            if is_interface_ignored(interface, self.inputs.ignored_interfaces):
                continue

            # If specified interface is not configured, test fails
            if (intf_details := get_value(command_output, f"interfaces..{interface}", separator="..")) is None:
                self.result.is_failure(f"Interface: {interface} - Not found")
                continue

            for traffic_type, traffic_type_dict in intf_details["trafficTypes"].items():
                if "drop" in traffic_type_dict and traffic_type_dict["drop"] != 0:
                    storm_controlled_interfaces = f"{traffic_type}: {traffic_type_dict['drop']}"
                    self.result.is_failure(f"Interface: {interface} - Non-zero storm-control drop counter(s) - {storm_controlled_interfaces}")


class VerifyPortChannels(AntaTest):
    """Verifies there are no inactive ports in port channels.

    Expected Results
    ----------------
    * Success: The test will pass if there are no inactive ports in all or specified port channels.
    * Failure: The test will fail if there is at least one inactive port in a port channel.

    Examples
    --------
    ```yaml
    anta.tests.interfaces:
      - VerifyPortChannels:
          ignored_interfaces:
            - Port-Channel1
            - Port-Channel2
          interfaces:
            - Port-Channel11
            - Port-Channel22
    ```
    """

    categories: ClassVar[list[str]] = ["interfaces"]
    commands: ClassVar[list[AntaCommand | AntaTemplate]] = [AntaCommand(command="show port-channel", revision=1)]

    class Input(AntaTest.Input):
        """Input model for the VerifyPortChannels test."""

        interfaces: list[PortChannelInterface] | None = None
        """A list of port-channel interfaces to be tested. If not provided, all port-channel interfaces (excluding any in `ignored_interfaces`) are tested."""
        ignored_interfaces: list[PortChannelInterface] | None = None
        """A list of port-channel interfaces to ignore."""

    @AntaTest.anta_test
    def test(self) -> None:
        """Main test function for VerifyPortChannels."""
        self.result.is_success()
        command_output = self.instance_commands[0].json_output
        port_channels = self.inputs.interfaces if self.inputs.interfaces else command_output["portChannels"].keys()

        for port_channel in port_channels:
            # Verification is skipped if the interface is in the ignored interfaces list.
            if is_interface_ignored(port_channel, self.inputs.ignored_interfaces):
                continue

            # If specified interface is not configured, test fails
            if (port_channel_details := get_value(command_output, f"portChannels..{port_channel}", separator="..")) is None:
                self.result.is_failure(f"Interface: {port_channel} - Not found")
                continue

            # Verify that the no inactive ports in all port channels.
            if inactive_ports := port_channel_details["inactivePorts"]:
                self.result.is_failure(f"{port_channel} - Inactive port(s) - {', '.join(inactive_ports.keys())}")


class VerifyIllegalLACP(AntaTest):
    """Verifies there are no illegal LACP packets in port channels.

    Expected Results
    ----------------
    * Success: The test will pass if there are no illegal LACP packets received.
    * Failure: The test will fail if there is at least one illegal LACP packet received.

    Examples
    --------
    ```yaml
    anta.tests.interfaces:
      - VerifyIllegalLACP:
          ignored_interfaces:
            - Port-Channel1
            - Port-Channel2
          interfaces:
            - Port-Channel10
            - Port-Channel12
    ```
    """

    categories: ClassVar[list[str]] = ["interfaces"]
    commands: ClassVar[list[AntaCommand | AntaTemplate]] = [AntaCommand(command="show lacp counters all-ports", revision=1)]

    class Input(AntaTest.Input):
        """Input model for the VerifyIllegalLACP test."""

        interfaces: list[PortChannelInterface] | None = None
        """A list of port-channel interfaces to be tested. If not provided, all port-channel interfaces (excluding any in `ignored_interfaces`) are tested."""
        ignored_interfaces: list[PortChannelInterface] | None = None
        """A list of port-channel interfaces to ignore."""

    @AntaTest.anta_test
    def test(self) -> None:
        """Main test function for VerifyIllegalLACP."""
        self.result.is_success()
        command_output = self.instance_commands[0].json_output
        port_channels = self.inputs.interfaces if self.inputs.interfaces else command_output["portChannels"].keys()

        for port_channel in port_channels:
            # Verification is skipped if the interface is in the ignored interfaces list.
            if is_interface_ignored(port_channel, self.inputs.ignored_interfaces):
                continue

            # If specified port-channel is not configured, test fails
            if (port_channel_details := get_value(command_output, f"portChannels..{port_channel}", separator="..")) is None:
                self.result.is_failure(f"Interface: {port_channel} - Not found")
                continue

            for interface, interface_details in port_channel_details["interfaces"].items():
                # Verify that the no illegal LACP packets in all port channels.
                if interface_details["illegalRxCount"] != 0:
                    self.result.is_failure(f"{port_channel} Interface: {interface} - Illegal LACP packets found")


class VerifyLoopbackCount(AntaTest):
    """Verifies that the device has the expected number of loopback interfaces and all are operational.

    Expected Results
    ----------------
    * Success: The test will pass if the device has the correct number of loopback interfaces and none are down.
    * Failure: The test will fail if the loopback interface count is incorrect or any are non-operational.

    Examples
    --------
    ```yaml
    anta.tests.interfaces:
      - VerifyLoopbackCount:
          number: 3
    ```
    """

    description = "Verifies the number of loopback interfaces and their status."
    categories: ClassVar[list[str]] = ["interfaces"]
    commands: ClassVar[list[AntaCommand | AntaTemplate]] = [AntaCommand(command="show ip interface brief", revision=1)]

    class Input(AntaTest.Input):
        """Input model for the VerifyLoopbackCount test."""

        number: PositiveInteger
        """Number of loopback interfaces expected to be present."""

    @AntaTest.anta_test
    def test(self) -> None:
        """Main test function for VerifyLoopbackCount."""
        self.result.is_success()
        command_output = self.instance_commands[0].json_output
        loopback_count = 0
        for interface, interface_details in command_output["interfaces"].items():
            if "Loopback" in interface:
                loopback_count += 1
                if (status := interface_details["lineProtocolStatus"]) != "up":
                    self.result.is_failure(f"Interface: {interface} - Invalid line protocol status - Expected: up Actual: {status}")

                if (status := interface_details["interfaceStatus"]) != "connected":
                    self.result.is_failure(f"Interface: {interface} - Invalid interface status - Expected: connected Actual: {status}")

        if loopback_count != self.inputs.number:
            self.result.is_failure(f"Loopback interface(s) count mismatch: Expected {self.inputs.number} Actual: {loopback_count}")


class VerifySVI(AntaTest):
    """Verifies the status of all SVIs.

    Expected Results
    ----------------
    * Success: The test will pass if all SVIs are up.
    * Failure: The test will fail if one or many SVIs are not up.

    Examples
    --------
    ```yaml
    anta.tests.interfaces:
      - VerifySVI:
    ```
    """

    categories: ClassVar[list[str]] = ["interfaces"]
    commands: ClassVar[list[AntaCommand | AntaTemplate]] = [AntaCommand(command="show ip interface brief", revision=1)]

    @AntaTest.anta_test
    def test(self) -> None:
        """Main test function for VerifySVI."""
        self.result.is_success()
        command_output = self.instance_commands[0].json_output
        for interface, int_data in command_output["interfaces"].items():
            if "Vlan" in interface and (status := int_data["lineProtocolStatus"]) != "up":
                self.result.is_failure(f"SVI: {interface} - Invalid line protocol status - Expected: up Actual: {status}")
            if "Vlan" in interface and int_data["interfaceStatus"] != "connected":
                self.result.is_failure(f"SVI: {interface} - Invalid interface status - Expected: connected Actual: {int_data['interfaceStatus']}")


class VerifyL3MTU(AntaTest):
    """Verifies the L3 MTU of routed interfaces.

    Test that layer 3 (routed) interfaces are configured with the correct MTU.

    Expected Results
    ----------------
    * Success: The test will pass if all layer 3 interfaces have the proper MTU configured.
    * Failure: The test will fail if one or many layer 3 interfaces have the wrong MTU configured.

    Examples
    --------
    ```yaml
    anta.tests.interfaces:
      - VerifyL3MTU:
          mtu: 1500
          ignored_interfaces:
              - Management  # Ignore all Management interfaces
              - Ethernet2.100
              - Ethernet1/1
          specific_mtu:
              - Ethernet10: 9200
    ```
    """

    description = "Verifies the global L3 MTU of all L3 interfaces."
    categories: ClassVar[list[str]] = ["interfaces"]
    commands: ClassVar[list[AntaCommand | AntaTemplate]] = [AntaCommand(command="show interfaces", revision=1)]

    class Input(AntaTest.Input):
        """Input model for the VerifyL3MTU test."""

        mtu: int = 1500
        """Expected L3 MTU configured on all non-excluded interfaces."""
        ignored_interfaces: list[InterfaceType | Interface] = Field(default=["Dps", "Fabric", "Loopback", "Management", "Recirc-Channel", "Tunnel", "Vxlan"])
        """A list of L3 interfaces or interfaces types like Loopback, Tunnel which will ignore all Loopback and Tunnel interfaces.

        Takes precedence over the `specific_mtu` field."""
        specific_mtu: list[dict[Interface, int]] = Field(default=[])
        """A list of dictionary of L3 interfaces with their expected L3 MTU configured."""

    @AntaTest.anta_test
    def test(self) -> None:
        """Main test function for VerifyL3MTU."""
        self.result.is_success()
        command_output = self.instance_commands[0].json_output
        specific_interfaces = {intf: mtu for intf_mtu in self.inputs.specific_mtu for intf, mtu in intf_mtu.items()}

        for interface, details in command_output["interfaces"].items():
            # Verification is skipped if the interface is in the ignored interfaces list
            if is_interface_ignored(interface, self.inputs.ignored_interfaces) or details["forwardingModel"] != "routed":
                continue

            actual_mtu = details["mtu"]
            expected_mtu = specific_interfaces.get(interface, self.inputs.mtu)

            if (actual_mtu := details["mtu"]) != expected_mtu:
                self.result.is_failure(f"Interface: {interface} - Incorrect MTU - Expected: {expected_mtu} Actual: {actual_mtu}")


class VerifyIPProxyARP(AntaTest):
    """Verifies if Proxy ARP is enabled.

    Expected Results
    ----------------
    * Success: The test will pass if Proxy-ARP is enabled on the specified interface(s).
    * Failure: The test will fail if Proxy-ARP is disabled on the specified interface(s).

    Examples
    --------
    ```yaml
    anta.tests.interfaces:
      - VerifyIPProxyARP:
          interfaces:
            - Ethernet1
            - Ethernet2
    ```
    """

    categories: ClassVar[list[str]] = ["interfaces"]
    commands: ClassVar[list[AntaCommand | AntaTemplate]] = [AntaCommand(command="show ip interface", revision=2)]

    class Input(AntaTest.Input):
        """Input model for the VerifyIPProxyARP test."""

        interfaces: list[Interface]
        """List of interfaces to be tested."""

    @AntaTest.anta_test
    def test(self) -> None:
        """Main test function for VerifyIPProxyARP."""
        self.result.is_success()
        command_output = self.instance_commands[0].json_output

        for interface in self.inputs.interfaces:
            if (interface_detail := get_value(command_output, f"interfaces..{interface}", separator="..")) is None:
                self.result.is_failure(f"Interface: {interface} - Not found")
                continue

            if not interface_detail["proxyArp"]:
                self.result.is_failure(f"Interface: {interface} - Proxy-ARP disabled")


class VerifyL2MTU(AntaTest):
    """Verifies the L2 MTU of bridged interfaces.

    Test that layer 2 (bridged) interfaces are configured with the correct MTU.

    Expected Results
    ----------------
    * Success: The test will pass if all layer 2 interfaces have the proper MTU configured.
    * Failure: The test will fail if one or many layer 2 interfaces have the wrong MTU configured.

    Examples
    --------
    ```yaml
    anta.tests.interfaces:
      - VerifyL2MTU:
          mtu: 9214
          ignored_interfaces:
            - Ethernet2/1
            - Port-Channel  # Ignore all Port-Channel interfaces
          specific_mtu:
            - Ethernet1/1: 1500
    ```
    """

    description = "Verifies the global L2 MTU of all L2 interfaces."
    categories: ClassVar[list[str]] = ["interfaces"]
    commands: ClassVar[list[AntaCommand | AntaTemplate]] = [AntaCommand(command="show interfaces", revision=1)]

    class Input(AntaTest.Input):
        """Input model for the VerifyL2MTU test."""

        mtu: int = 9214
        """Expected L2 MTU configured on all non-excluded interfaces."""
        ignored_interfaces: list[InterfaceType | Interface] = Field(default=["Dps", "Fabric", "Loopback", "Management", "Recirc-Channel", "Tunnel", "Vlan", "Vxlan"])
        """A list of L2 interfaces or interface types like Ethernet, Port-Channel which will ignore all Ethernet and Port-Channel interfaces.

        Takes precedence over the `specific_mtu` field."""
        specific_mtu: list[dict[Interface, int]] = Field(default=[])
        """A list of dictionary of L2 interfaces with their expected L2 MTU configured."""

    @AntaTest.anta_test
    def test(self) -> None:
        """Main test function for VerifyL2MTU."""
        self.result.is_success()
        interface_output = self.instance_commands[0].json_output["interfaces"]
        specific_interfaces = {intf: mtu for intf_mtu in self.inputs.specific_mtu for intf, mtu in intf_mtu.items()}

        for interface, details in interface_output.items():
            # Verification is skipped if the interface is in the ignored interfaces list
            if is_interface_ignored(interface, self.inputs.ignored_interfaces) or details["forwardingModel"] != "bridged":
                continue

            actual_mtu = details["mtu"]
            expected_mtu = specific_interfaces.get(interface, self.inputs.mtu)

            if (actual_mtu := details["mtu"]) != expected_mtu:
                self.result.is_failure(f"Interface: {interface} - Incorrect MTU - Expected: {expected_mtu} Actual: {actual_mtu}")


class VerifyInterfaceIPv4(AntaTest):
    """Verifies the interface IPv4 addresses.

    Expected Results
    ----------------
    * Success: The test will pass if an interface is configured with a correct primary and secondary IPv4 address.
    * Failure: The test will fail if an interface is not found or the primary and secondary IPv4 addresses do not match with the input.

    Examples
    --------
    ```yaml
    anta.tests.interfaces:
      - VerifyInterfaceIPv4:
          interfaces:
            - name: Ethernet2
              primary_ip: 172.30.11.1/31
              secondary_ips:
                - 10.10.10.1/31
                - 10.10.10.10/31
    ```
    """

    categories: ClassVar[list[str]] = ["interfaces"]
    commands: ClassVar[list[AntaCommand | AntaTemplate]] = [AntaCommand(command="show ip interface", revision=2)]

    class Input(AntaTest.Input):
        """Input model for the VerifyInterfaceIPv4 test."""

        interfaces: list[InterfaceState]
        """List of interfaces with their details."""
        InterfaceDetail: ClassVar[type[InterfaceDetail]] = InterfaceDetail

        @field_validator("interfaces")
        @classmethod
        def validate_interfaces(cls, interfaces: list[T]) -> list[T]:
            """Validate that 'primary_ip' field is provided in each interface."""
            for interface in interfaces:
                if interface.primary_ip is None:
                    msg = f"{interface} 'primary_ip' field missing in the input"
                    raise ValueError(msg)
            return interfaces

    @AntaTest.anta_test
    def test(self) -> None:
        """Main test function for VerifyInterfaceIPv4."""
        self.result.is_success()
        command_output = self.instance_commands[0].json_output

        for interface in self.inputs.interfaces:
            if (interface_detail := get_value(command_output, f"interfaces..{interface.name}", separator="..")) is None:
                self.result.is_failure(f"{interface} - Not found")
                continue

            if (ip_address := get_value(interface_detail, "interfaceAddress.primaryIp")) is None:
                self.result.is_failure(f"{interface} - IP address is not configured")
                continue

            # Combine IP address and subnet for primary IP
            actual_primary_ip = f"{ip_address['address']}/{ip_address['maskLen']}"

            # Check if the primary IP address matches the input
            if actual_primary_ip != str(interface.primary_ip):
                self.result.is_failure(f"{interface} - IP address mismatch - Expected: {interface.primary_ip} Actual: {actual_primary_ip}")

            if interface.secondary_ips:
                if not (secondary_ips := get_value(interface_detail, "interfaceAddress.secondaryIpsOrderedList")):
                    self.result.is_failure(f"{interface} - Secondary IP address is not configured")
                    continue

                actual_secondary_ips = sorted([f"{secondary_ip['address']}/{secondary_ip['maskLen']}" for secondary_ip in secondary_ips])
                input_secondary_ips = sorted([str(ip) for ip in interface.secondary_ips])

                if actual_secondary_ips != input_secondary_ips:
                    self.result.is_failure(
                        f"{interface} - Secondary IP address mismatch - Expected: {', '.join(input_secondary_ips)} Actual: {', '.join(actual_secondary_ips)}"
                    )


class VerifyIpVirtualRouterMac(AntaTest):
    """Verifies the IP virtual router MAC address.

    Expected Results
    ----------------
    * Success: The test will pass if the IP virtual router MAC address matches the input.
    * Failure: The test will fail if the IP virtual router MAC address does not match the input.

    Examples
    --------
    ```yaml
    anta.tests.interfaces:
      - VerifyIpVirtualRouterMac:
          mac_address: 00:1c:73:00:dc:01
    ```
    """

    categories: ClassVar[list[str]] = ["interfaces"]
    commands: ClassVar[list[AntaCommand | AntaTemplate]] = [AntaCommand(command="show ip virtual-router", revision=2)]

    class Input(AntaTest.Input):
        """Input model for the VerifyIpVirtualRouterMac test."""

        mac_address: MacAddress
        """IP virtual router MAC address."""

    @AntaTest.anta_test
    def test(self) -> None:
        """Main test function for VerifyIpVirtualRouterMac."""
        self.result.is_success()
        command_output = self.instance_commands[0].json_output["virtualMacs"]
        if get_item(command_output, "macAddress", self.inputs.mac_address) is None:
            self.result.is_failure(f"IP virtual router MAC address: {self.inputs.mac_address} - Not configured")


class VerifyInterfacesSpeed(AntaTest):
    """Verifies the speed, lanes, auto-negotiation status, and mode as full duplex for interfaces.

    - If the auto-negotiation status is set to True, verifies that auto-negotiation is successful, the mode is full duplex and the speed/lanes match the input.
    - If the auto-negotiation status is set to False, verifies that the mode is full duplex and the speed/lanes match the input.

    Expected Results
    ----------------
    * Success: The test will pass if an interface is configured correctly with the specified speed, lanes, auto-negotiation status, and mode as full duplex.
    * Failure: The test will fail if an interface is not found, if the speed, lanes, and auto-negotiation status do not match the input, or mode is not full duplex.

    Examples
    --------
    ```yaml
    anta.tests.interfaces:
      - VerifyInterfacesSpeed:
          interfaces:
            - name: Ethernet2
              auto: False
              speed: 10
            - name: Eth3
              auto: True
              speed: 100
              lanes: 1
            - name: Eth2
              auto: False
              speed: 2.5
    ```
    """

    categories: ClassVar[list[str]] = ["interfaces"]
    commands: ClassVar[list[AntaCommand | AntaTemplate]] = [AntaCommand(command="show interfaces")]

    class Input(AntaTest.Input):
        """Inputs for the VerifyInterfacesSpeed test."""

        interfaces: list[InterfaceState]
        """List of interfaces with their expected state."""
        InterfaceDetail: ClassVar[type[InterfaceDetail]] = InterfaceDetail

        @field_validator("interfaces")
        @classmethod
        def validate_interfaces(cls, interfaces: list[T]) -> list[T]:
            """Validate that 'speed' field is provided in each interface."""
            for interface in interfaces:
                if interface.speed is None:
                    msg = f"{interface} 'speed' field missing in the input"
                    raise ValueError(msg)
            return interfaces

    @AntaTest.anta_test
    def test(self) -> None:
        """Main test function for VerifyInterfacesSpeed."""
        self.result.is_success()
        command_output = self.instance_commands[0].json_output

        # Iterate over all the interfaces
        for interface in self.inputs.interfaces:
            if (interface_detail := get_value(command_output, f"interfaces..{interface.name}", separator="..")) is None:
                self.result.is_failure(f"{interface} - Not found")
                continue

            # Verifies the bandwidth
            if (speed := interface_detail.get("bandwidth")) != interface.speed * BPS_GBPS_CONVERSIONS:
                self.result.is_failure(
                    f"{interface} - Bandwidth mismatch - Expected: {interface.speed}Gbps Actual: {custom_division(speed, BPS_GBPS_CONVERSIONS)}Gbps"
                )

            # Verifies the duplex mode
            if (duplex := interface_detail.get("duplex")) != "duplexFull":
                self.result.is_failure(f"{interface} - Duplex mode mismatch - Expected: duplexFull Actual: {duplex}")

            # Verifies the auto-negotiation as success if specified
            if interface.auto and (auto_negotiation := interface_detail.get("autoNegotiate")) != "success":
                self.result.is_failure(f"{interface} - Auto-negotiation mismatch - Expected: success Actual: {auto_negotiation}")

            # Verifies the communication lanes if specified
            if interface.lanes and (lanes := interface_detail.get("lanes")) != interface.lanes:
                self.result.is_failure(f"{interface} - Data lanes count mismatch - Expected: {interface.lanes} Actual: {lanes}")


class VerifyLACPInterfacesStatus(AntaTest):
    """Verifies the Link Aggregation Control Protocol (LACP) status of the interface.

    This test performs the following checks for each specified interface:

      1. Verifies that the interface is a member of the LACP port channel.
      2. Verifies LACP port states and operational status:
        - Activity: Active LACP mode (initiates)
        - Timeout: Short (Fast Mode), Long (Slow Mode - default)
        - Aggregation: Port aggregable
        - Synchronization: Port in sync with partner
        - Collecting: Incoming frames aggregating
        - Distributing: Outgoing frames aggregating

    Expected Results
    ----------------
    * Success: Interface is bundled and all LACP states match expected values for both actor and partner
    * Failure: If any of the following occur:
        - Interface or port channel is not configured.
        - Interface is not bundled in port channel.
        - Actor or partner port LACP states don't match expected configuration.
        - LACP rate (timeout) mismatch when fast mode is configured.

    Examples
    --------
    ```yaml
    anta.tests.interfaces:
      - VerifyLACPInterfacesStatus:
          interfaces:
            - name: Ethernet1
              portchannel: Port-Channel100
    ```
    """

    categories: ClassVar[list[str]] = ["interfaces"]
    commands: ClassVar[list[AntaCommand | AntaTemplate]] = [AntaCommand(command="show lacp interface detailed", revision=1)]

    class Input(AntaTest.Input):
        """Input model for the VerifyLACPInterfacesStatus test."""

        interfaces: list[InterfaceState]
        """List of interfaces with their expected state."""
        InterfaceState: ClassVar[type[InterfaceState]] = InterfaceState

        @field_validator("interfaces")
        @classmethod
        def validate_interfaces(cls, interfaces: list[T]) -> list[T]:
            """Validate that 'portchannel' field is provided in each interface."""
            for interface in interfaces:
                if interface.portchannel is None:
                    msg = f"{interface} 'portchannel' field missing in the input"
                    raise ValueError(msg)
            return interfaces

    def _verify_interface_churn_state(self, interface_input: InterfaceState, interface_output_data: dict[str, Any]) -> None:
        """Validate the partner and actor churn details for the given interface."""
        partner_churn_state = get_value(interface_output_data, "details.partnerChurnState")
        actor_churn_state = get_value(interface_output_data, "details.actorChurnState")

        # Verify the partner and actor churn state
        if partner_churn_state == "churnDetected" or actor_churn_state == "churnDetected":
            self.result.is_failure(f"{interface_input} - Churn detected (mismatch system ID)")

    def _is_interface_bundled(self, interface_input: InterfaceState, interface_output_data: dict[str, Any]) -> bool:
        """Validate the interface status is bundled."""
        # Verify the interface is bundled in its port-channel
        actor_port_status = interface_output_data.get("actorPortStatus")
        if actor_port_status != "bundled":
            self.result.is_failure(f"{interface_input} - Not bundled - Port Status: {actor_port_status}")
            return False
        return True

    def _verify_interface_actor_partner_states(self, interface_input: InterfaceState, interface_output_data: dict[str, Any]) -> None:
        """Validate the LACP actor, partner port states."""
        # Member port verification parameters
        member_port_details = ["activity", "aggregation", "synchronization", "collecting", "distributing", "timeout"]

        # Collecting actor and partner port details
        actor_port_details = interface_output_data.get("actorPortState", {})
        partner_port_details = interface_output_data.get("partnerPortState", {})

        # Forming expected interface details
        expected_details = {param: param != "timeout" for param in member_port_details}

        # Updating the short LACP timeout, if expected
        if interface_input.lacp_rate_fast:
            expected_details["timeout"] = True

        # Verify the actor port details
        for param, value in expected_details.items():
            if (act_param_value := actor_port_details.get(param)) != value:
                self.result.is_failure(f"{interface_input} - Actor port {param} state mismatch - Expected: {value} Actual: {act_param_value}")

        # Verify the partner port details
        for param, value in expected_details.items():
            if (part_param_value := partner_port_details.get(param)) != value:
                self.result.is_failure(f"{interface_input} - Partner port {param} state mismatch - Expected: {value} Actual: {part_param_value}")

    @AntaTest.anta_test
    def test(self) -> None:
        """Main test function for VerifyLACPInterfacesStatus."""
        self.result.is_success()

        command_output = self.instance_commands[0].json_output

        for interface in self.inputs.interfaces:
            # Verify if a port-channel is configured with the provided interface
            interface_details = get_value(command_output, f"portChannels..{interface.portchannel}..interfaces..{interface.name}", separator="..")

            if interface_details is None:
                self.result.is_failure(f"{interface} - Not configured")
                continue

            if not self._is_interface_bundled(interface, interface_details):
                continue

            # Verify the LACP actor, partner port states
            self._verify_interface_actor_partner_states(interface, interface_details)

            # Verify the actor churn and partner churn states
            if interface.lacp_churn_state:
                self._verify_interface_churn_state(interface, interface_details)


class VerifyInterfacesVoqAndEgressQueueDrops(AntaTest):
    """Verifies interface ingress VOQ and egress queue drop counters.

    Compatible with Arista 7280R, 7500R, and 7800R series platforms supporting Virtual Output Queues (VOQ).

    Expected Results
    ----------------
    * Success: The test will pass if all VOQ and egress queue drops are within the defined threshold.
    * Failure: The test will fail if any VOQ or egress queue drop exceeds the defined threshold.

    Examples
    --------
    ```yaml
    anta.tests.interfaces:
      - VerifyInterfacesVoqAndEgressQueueDrops:
          interfaces:
            - Et1
            - Et2
          traffic_classes:
            - TC0
            - TC3
    ```
    """

    categories: ClassVar[list[str]] = ["interfaces"]
    commands: ClassVar[list[AntaCommand | AntaTemplate]] = [AntaCommand(command="show interfaces counters queue drops", revision=1)]

    class Input(AntaTest.Input):
        """Input model for the VerifyInterfacesVoqAndEgressQueueDrops test."""

        interfaces: list[Interface] | None = None
        """A list of interfaces to be tested. If not provided, all interfaces are tested."""
        traffic_classes: list[str] | None = None
        """List of traffic classes to be verified - TC0, TC1, etc. If None, all available traffic classes will be checked."""
        packet_drop_threshold: PositiveInteger = 0
        """Threshold for the number of dropped packets."""

    def _get_traffic_classes_to_check(self, interface: Interface, output: dict[str, Any]) -> dict[str, Any]:
        """Retrieve the traffic class and details to check based on the provided input traffic classes."""
        # Prepare the dictionary of traffic classes to check
        traffic_classes_to_check: dict[str, Any] = {}
        if self.inputs.traffic_classes:
            for tc_name in self.inputs.traffic_classes:
                if (tc_detail := get_value_by_range_key(output["trafficClasses"], tc_name)) is None:
                    self.result.is_failure(f"Interface: {interface} Traffic Class: {tc_name} - Not found")
                    continue
                traffic_classes_to_check[tc_name] = tc_detail
        else:
            # If no specific traffic classes are given, use all from the current interface
            traffic_classes_to_check = output["trafficClasses"]

        return traffic_classes_to_check

    @skip_on_platforms(["cEOSLab", "vEOS-lab", "cEOSCloudLab", "vEOS"])
    @AntaTest.anta_test
    def test(self) -> None:
        """Main test function for VerifyInterfacesVoqAndEgressQueueDrops."""
        self.result.is_success()
        command_output = self.instance_commands[0].json_output

        # Prepare the dictionary of interfaces to check
        interfaces_to_check: dict[Any, Any] = {}
        if self.inputs.interfaces:
            for intf_name in self.inputs.interfaces:
                if (intf_detail := get_value(command_output["interfaces"], intf_name, separator="..")) is None:
                    self.result.is_failure(f"Interface: {intf_name} - Not found")
                    continue
                interfaces_to_check[intf_name] = intf_detail
        else:
            # If no specific interfaces are given, use all interfaces
            interfaces_to_check = command_output["interfaces"]

        for interface, details in interfaces_to_check.items():
            # Prepare the dictionary of traffic classes to check
            traffic_classes_to_check = self._get_traffic_classes_to_check(interface, details)
            for traffic_class, class_detail in traffic_classes_to_check.items():
                egress_drop = class_detail["egressQueueCounters"]["countersSum"]["droppedPackets"]
                ingress_drop = class_detail["ingressVoqCounters"]["countersSum"]["droppedPackets"]

                if egress_drop > self.inputs.packet_drop_threshold or ingress_drop > self.inputs.packet_drop_threshold:
                    self.result.is_failure(
                        f"Interface: {interface} Traffic Class: {traffic_class} - Queue drops exceeds the threshold - VOQ: {ingress_drop}, Egress: {egress_drop}"
                    )


class VerifyInterfacesTridentCounters(AntaTest):
    """Verifies the Trident debug counters of all interfaces to verifies the Trident drop and error counters of all interfaces.

    Compatible with Arista 7358X, 7300X, 7050X, 7010TX, 750XP, 720 and 710 series platforms featuring the Trident series chip.

    Expected Results
    ----------------
    * Success: The test will pass if all interfaces have drop and error counter values below the defined threshold.
    * Failure: The test will fail if any interface has drop or error counter values above the defined threshold.

    Examples
    --------
    ```yaml
    anta.tests.hardware:
      - VerifyInterfacesTridentCounters:
          ignored_counters:
            - nonCongestionDiscard
            - rxVlanDrop
            - rxVlanDrop
          packet_drop_threshold: 0
    ```
    """

    categories: ClassVar[list[str]] = ["hardware"]
    commands: ClassVar[list[AntaCommand | AntaTemplate]] = [AntaCommand(command="show platform trident counters", revision=1)]

    class Input(AntaTest.Input):
        """Input model for the VerifyInterfacesTridentCounters test."""

        packet_drop_threshold: PositiveInteger = 0
        """Threshold for the number of dropped packets."""
        ignored_counters: list[str] | None = None
        """A list of interface counters to ignore."""

    @skip_on_platforms(["cEOSLab", "vEOS-lab", "cEOSCloudLab", "vEOS"])
    @AntaTest.anta_test
    def test(self) -> None:
        """Main test function for VerifyInterfacesTridentCounters."""
        self.result.is_success()
        command_output = self.instance_commands[0].json_output
        expected_counter_value = "0" if not self.inputs.packet_drop_threshold else f"< {self.inputs.packet_drop_threshold}"

        for interface, hw_counters in command_output["ethernet"].items():
            counters = hw_counters["count"]
            for counter_name, drop_counter in counters["drop"].items():
                # nonCongestionDiscard: Aggregate of several other counters in this same command
                # rxFpDrop: TCAM/ACL/StormControl and packets redirected to CPU i.e., not forward via field processor
                if self.inputs.ignored_counters and counter_name in self.inputs.ignored_counters:
                    continue

                # Verify actual drop threshold
                if drop_counter > self.inputs.packet_drop_threshold:
                    self.result.is_failure(
                        f"Interface: {interface} Drop Counter: {counter_name} - Threshold exceeded - Expected: {expected_counter_value} Actual: {drop_counter}"
                    )
<<<<<<< HEAD
            # Verify actual error threshold
            self._validate_error_counter_threshold(counters, interface, expected_counter_value)

    def _validate_error_counter_threshold(self, counters: dict[str, Any], interface: str, expected_counter_value: str) -> None:
        """Validate error counter threshold."""
        for counter_name, error_counter in counters["error"].items():
            # Verify actual error threshold
            # rxVlanDrop: VLAN tagged packets on an L3 port
            if self.inputs.ignored_counters and counter_name not in self.inputs.ignored_counters and error_counter > self.inputs.packet_drop_threshold:
                self.result.is_failure(
                    f"Interface: {interface} Error Counter: {counter_name} - Threshold exceeded - Expected: {expected_counter_value} Actual: {error_counter}"
=======

            for counter_name, error_counter in hw_counters["count"]["error"].items():
                # Verify actual error threshold
                # rxVlanDrop: VLAN tagged packets on an L3 port
                if all([counter_name != "rxVlanDrop", error_counter > self.inputs.packet_drop_threshold]):
                    self.result.is_failure(
                        f"Interface: {interface} Error Counter: {counter_name} - Threshold exceeded - Expected: {expected_counter_value} Actual: {error_counter}"
                    )


class VerifyPhysicalInterfacesCounterDetails(AntaTest):
    """Verifies the physical interfaces counter details.

    Expected Results
    ----------------
    * Success: The test will pass if all tested interfaces have counters and link status changes at or below the defined thresholds.
    * Failure: The test will fail if any tested interface has one or more counters or a link status changes count that exceeds its defined threshold.

    Examples
    --------
    ```yaml
    anta.tests.interfaces:
      - VerifyPhysicalInterfacesCounterDetails:
          interfaces:  # Optionally target specific interfaces
            - Ethernet1/1
            - Ethernet2/1
          ignored_interfaces:  # OR ignore specific interfaces
            - Management0
          counter_threshold: 10
          link_status_changes_threshold: 100
    ```
    """

    categories: ClassVar[list[str]] = ["interfaces"]
    commands: ClassVar[list[AntaCommand | AntaTemplate]] = [AntaCommand(command="show interfaces", revision=1)]

    class Input(AntaTest.Input):
        """Input model for the VerifyPhysicalInterfacesCounterDetails test."""

        interfaces: list[EthernetInterface | ManagementInterface] | None = None
        """A list of Ethernet or Management interfaces to be tested.
        If not provided, all Ethernet or Management interfaces (excluding any in `ignored_interfaces`) are tested."""
        ignored_interfaces: list[EthernetInterface | ManagementInterface] | None = None
        """A list of Ethernet or Management interfaces to ignore."""
        counters_threshold: PositiveInteger = 0
        """The maximum acceptable value for each verified counter."""
        link_status_changes_threshold: PositiveInteger = 100
        """The maximum acceptable number of link status changes."""

        @model_validator(mode="after")
        def validate_duplicate_interfaces(self) -> Self:
            """Validate that no interface exists in both interfaces and ignored_interfaces simultaneously."""
            redundant_interfaces = []
            if self.interfaces and self.ignored_interfaces:
                redundant_interfaces = list(set(self.interfaces) & set(self.ignored_interfaces))
            if redundant_interfaces:
                msg = f"Interface(s) {', '.join(redundant_interfaces)} are present in both 'interfaces' and 'ignored_interfaces' lists"
                raise ValueError(msg)
            return self

    @AntaTest.anta_test
    def test(self) -> None:
        """Main test function for VerifyPhysicalInterfacesCounterDetails."""
        self.result.is_success()
        command_output = self.instance_commands[0].json_output
        interfaces_to_check = self._get_interfaces_to_check(command_output)

        for interface, intf_details in interfaces_to_check.items():
            # Verification is skipped if the interface is in the ignored interfaces list
            if is_interface_ignored(interface, self.inputs.ignored_interfaces):
                continue

            # Verification is skipped if the interface is a subinterface or is not an EthernetX or ManagementX interface
            if re.fullmatch(r"^(Ethernet|Management)\d+(?:/\d+){0,2}$", interface) is None:
                continue

            # Verification is skipped if interface counters are not found
            if not (interface_counters := intf_details.get("interfaceCounters", {})):
                self.logger.debug("Interface: %s has been ignored as interface counters not found", interface)
                continue

            # Retrieve the interface failure message summary
            interface_failure_message_summary = self._generate_interface_failure_message_summary(interface, intf_details)

            # Verify the link status changes
            if (act_link_status_changes := interface_counters["linkStatusChanges"]) > self.inputs.link_status_changes_threshold:
                self.result.is_failure(
                    f"{interface_failure_message_summary} - Link status changes count above threshold -"
                    f" Expected: < {self.inputs.link_status_changes_threshold} Actual: {act_link_status_changes}"
                )

            # Verify interface counters
            self._verify_interface_counters(interface_counters, interface_failure_message_summary)

    def _get_interfaces_to_check(self, intf_details: dict[str, Any]) -> dict[str, Any]:
        """Get the interfaces to check and their corresponding details based on the provided input interfaces."""
        # Prepare the dictionary of interfaces to check
        interfaces_to_check: dict[str, Any] = {}
        if self.inputs.interfaces:
            for intf_name in self.inputs.interfaces:
                if (intf_detail := get_value(intf_details["interfaces"], intf_name, separator="..")) is None:
                    self.result.is_failure(f"Interface: {intf_name} - Not found")
                    continue
                interfaces_to_check[intf_name] = intf_detail
        else:
            # If no specific interfaces are given, use all interfaces
            interfaces_to_check = intf_details["interfaces"]
        return interfaces_to_check

    def _generate_interface_failure_message_summary(self, interface: str, intf_details: dict[str, Any]) -> str:
        """Generate an interface failure message summary from the provided interface details."""
        interface_summary = f"Interface: {interface}"
        interface_is_up = intf_details["lineProtocolStatus"] == "up" and intf_details["interfaceStatus"] == "connected"
        if intf_description := intf_details.get("description"):
            interface_summary += f" Description: {intf_description}"
        if (intf_timestamp := intf_details.get("lastStatusChangeTimestamp")) is not None:
            last_status_change = time_ago(intf_timestamp)
            uptime_or_downtime = " Uptime" if interface_is_up else " Downtime"
            interface_summary += f"{uptime_or_downtime}: {last_status_change}"
        return interface_summary

    def _verify_interface_counters(self, interface_counters: dict[str, Any], interface_failure_message_summary: str) -> None:
        """Verify counters of an interface."""
        counters_to_verify = [
            {"counter_key": "inDiscards", "counter_name": "Input discards"},
            {"counter_key": "outDiscards", "counter_name": "Output discards"},
            {"counter_key": "totalInErrors", "counter_name": "Input errors"},
            {"counter_key": "totalOutErrors", "counter_name": "Output errors"},
            {"counter_key": "inputErrorsDetail.runtFrames", "counter_name": "Runt frames"},
            {"counter_key": "inputErrorsDetail.giantFrames", "counter_name": "Giant frames"},
            {"counter_key": "inputErrorsDetail.fcsErrors", "counter_name": "CRC errors"},
            {"counter_key": "inputErrorsDetail.alignmentErrors", "counter_name": "Alignment errors"},
            {"counter_key": "inputErrorsDetail.symbolErrors", "counter_name": "Symbol errors"},
            {"counter_key": "outputErrorsDetail.collisions", "counter_name": "Collisions"},
            {"counter_key": "outputErrorsDetail.lateCollisions", "counter_name": "Late collisions"},
            {"counter_key": "outputErrorsDetail.deferredTransmissions", "counter_name": "Deferred transmissions"},
        ]
        for counter in counters_to_verify:
            counter_value = get_value(interface_counters, counter["counter_key"])
            expected_counter_value = "0" if not self.inputs.counters_threshold else f"< {self.inputs.counters_threshold}"
            if counter_value > self.inputs.counters_threshold:
                self.result.is_failure(
                    f"{interface_failure_message_summary} - {counter['counter_name']} above threshold - Expected: {expected_counter_value} Actual: {counter_value}"
>>>>>>> a250ad43
                )<|MERGE_RESOLUTION|>--- conflicted
+++ resolved
@@ -1206,7 +1206,6 @@
                     self.result.is_failure(
                         f"Interface: {interface} Drop Counter: {counter_name} - Threshold exceeded - Expected: {expected_counter_value} Actual: {drop_counter}"
                     )
-<<<<<<< HEAD
             # Verify actual error threshold
             self._validate_error_counter_threshold(counters, interface, expected_counter_value)
 
@@ -1218,15 +1217,7 @@
             if self.inputs.ignored_counters and counter_name not in self.inputs.ignored_counters and error_counter > self.inputs.packet_drop_threshold:
                 self.result.is_failure(
                     f"Interface: {interface} Error Counter: {counter_name} - Threshold exceeded - Expected: {expected_counter_value} Actual: {error_counter}"
-=======
-
-            for counter_name, error_counter in hw_counters["count"]["error"].items():
-                # Verify actual error threshold
-                # rxVlanDrop: VLAN tagged packets on an L3 port
-                if all([counter_name != "rxVlanDrop", error_counter > self.inputs.packet_drop_threshold]):
-                    self.result.is_failure(
-                        f"Interface: {interface} Error Counter: {counter_name} - Threshold exceeded - Expected: {expected_counter_value} Actual: {error_counter}"
-                    )
+                )
 
 
 class VerifyPhysicalInterfacesCounterDetails(AntaTest):
@@ -1362,5 +1353,4 @@
             if counter_value > self.inputs.counters_threshold:
                 self.result.is_failure(
                     f"{interface_failure_message_summary} - {counter['counter_name']} above threshold - Expected: {expected_counter_value} Actual: {counter_value}"
->>>>>>> a250ad43
                 )