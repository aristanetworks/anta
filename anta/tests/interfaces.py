--- conflicted
+++ resolved
@@ -1058,16 +1058,6 @@
                 self._verify_interface_churn_state(interface, interface_details)
 
 
-<<<<<<< HEAD
-class VerifyInterfacesCounters(AntaTest):
-    """Verifies the interfaces counter details.
-
-    Expected Results
-    ----------------
-    * Success: The test will pass if all interfaces have error counters below the expected threshold and the link status changes field matches the expected value,
-    * Failure: The test will fail if one or more interfaces have error counters below the expected threshold,
-     or if the link status changes field does not match the expected value (if provided).
-=======
 class VerifyInterfacesVoqAndEgressQueueDrops(AntaTest):
     """Verifies interface ingress VOQ and egress queue drop counters.
 
@@ -1077,24 +1067,11 @@
     ----------------
     * Success: The test will pass if all VOQ and egress queue drops are within the defined threshold.
     * Failure: The test will fail if any VOQ or egress queue drop exceeds the defined threshold.
->>>>>>> f06fc349
-
-    Examples
-    --------
-    ```yaml
-    anta.tests.interfaces:
-<<<<<<< HEAD
-      - VerifyInterfacesCounters:
-          interfaces:
-              - Ethernet2
-              - Ethernet12
-          ignored_interfaces:
-              - Management  # Ignore all Management interfaces
-              - Ethernet2.100
-              - Loopback0
-          errors_threshold: 10
-          link_status_changes_threshold: 100
-=======
+
+    Examples
+    --------
+    ```yaml
+    anta.tests.interfaces:
       - VerifyInterfacesVoqAndEgressQueueDrops:
           interfaces:
             - Et1
@@ -1102,25 +1079,104 @@
           traffic_classes:
             - TC0
             - TC3
->>>>>>> f06fc349
-    ```
-    """
-
-    categories: ClassVar[list[str]] = ["interfaces"]
-<<<<<<< HEAD
+    ```
+    """
+
+    categories: ClassVar[list[str]] = ["interfaces"]
+    commands: ClassVar[list[AntaCommand | AntaTemplate]] = [AntaCommand(command="show interfaces counters queue drops", revision=1)]
+
+    class Input(AntaTest.Input):
+        """Input model for the VerifyInterfacesVoqAndEgressQueueDrops test."""
+
+        interfaces: list[Interface] | None = None
+        """A list of interfaces to be tested. If not provided, all interfaces are tested."""
+        traffic_classes: list[str] | None = None
+        """List of traffic classes to be verified - TC0, TC1, etc. If None, all available traffic classes will be checked."""
+        packet_drop_threshold: PositiveInteger = 0
+        """Threshold for the number of dropped packets."""
+
+    def _get_traffic_classes_to_check(self, interface: Interface, output: dict[str, Any]) -> dict[str, Any]:
+        """Retrieve the traffic class and details to check based on the provided input traffic classes."""
+        # Prepare the dictionary of traffic classes to check
+        traffic_classes_to_check: dict[str, Any] = {}
+        if self.inputs.traffic_classes:
+            for tc_name in self.inputs.traffic_classes:
+                if (tc_detail := get_value_by_range_key(output["trafficClasses"], tc_name)) is None:
+                    self.result.is_failure(f"Interface: {interface} Traffic Class: {tc_name} - Not found")
+                    continue
+                traffic_classes_to_check[tc_name] = tc_detail
+        else:
+            # If no specific traffic classes are given, use all from the current interface
+            traffic_classes_to_check = output["trafficClasses"]
+
+        return traffic_classes_to_check
+
+    @skip_on_platforms(["cEOSLab", "vEOS-lab", "cEOSCloudLab", "vEOS"])
+    @AntaTest.anta_test
+    def test(self) -> None:
+        """Main test function for VerifyInterfacesVoqAndEgressQueueDrops."""
+        self.result.is_success()
+        command_output = self.instance_commands[0].json_output
+
+        # Prepare the dictionary of interfaces to check
+        interfaces_to_check: dict[Any, Any] = {}
+        if self.inputs.interfaces:
+            for intf_name in self.inputs.interfaces:
+                if (intf_detail := get_value(command_output["interfaces"], intf_name, separator="..")) is None:
+                    self.result.is_failure(f"Interface: {intf_name} - Not found")
+                    continue
+                interfaces_to_check[intf_name] = intf_detail
+        else:
+            # If no specific interfaces are given, use all interfaces
+            interfaces_to_check = command_output["interfaces"]
+
+        for interface, details in interfaces_to_check.items():
+            # Prepare the dictionary of traffic classes to check
+            traffic_classes_to_check = self._get_traffic_classes_to_check(interface, details)
+            for traffic_class, class_detail in traffic_classes_to_check.items():
+                egress_drop = class_detail["egressQueueCounters"]["countersSum"]["droppedPackets"]
+                ingress_drop = class_detail["ingressVoqCounters"]["countersSum"]["droppedPackets"]
+
+                if egress_drop > self.inputs.packet_drop_threshold or ingress_drop > self.inputs.packet_drop_threshold:
+                    self.result.is_failure(
+                        f"Interface: {interface} Traffic Class: {traffic_class} - Queue drops exceeds the threshold - VOQ: {ingress_drop}, Egress: {egress_drop}"
+                    )
+
+
+class VerifyInterfacesCounters(AntaTest):
+    """Verifies the interfaces counter details.
+
+    Expected Results
+    ----------------
+    * Success: The test will pass if all interfaces have error counters below the expected threshold and the link status changes field matches the expected value,
+    * Failure: The test will fail if one or more interfaces have error counters below the expected threshold,
+     or if the link status changes field does not match the expected value (if provided).
+
+    Examples
+    --------
+    ```yaml
+    anta.tests.interfaces:
+      - VerifyInterfacesCounters:
+          interfaces:
+              - Ethernet2
+              - Ethernet12
+          errors_threshold: 10
+          link_status_changes_threshold: 100
+    ```
+    """
+
+    categories: ClassVar[list[str]] = ["interfaces"]
     commands: ClassVar[list[AntaCommand | AntaTemplate]] = [AntaCommand(command="show interfaces", revision=1)]
 
     class Input(AntaTest.Input):
         """Input model for the VerifyInterfacesCounters test."""
 
         interfaces: list[Interface] | None = None
-        """A list of interfaces to be tested. If not provided, all interfaces (excluding any in `ignored_interfaces`) are tested."""
-        ignored_interfaces: list[InterfaceType | Interface] | None = None
-        """A list of L3 interfaces or interfaces types like Loopback, Tunnel which will ignore all Loopback and Tunnel interfaces."""
+        """A list of interfaces to be tested. If not provided, all interfaces are tested."""
         errors_threshold: PositiveInteger = 0
-        """The max value for error threshold above which the test will fail."""
+        """Upper limit of the error threshold."""
         link_status_changes_threshold: PositiveInteger
-        """The max value for link status changes above which the test will fail."""
+        """Upper limit for link status changes."""
 
     def _get_last_change_time_stamp(self, interface_time_stamp: float) -> str | None:
         """Return the last change time stamp."""
@@ -1136,20 +1192,22 @@
         """Main test function for VerifyInterfacesCounters."""
         self.result.is_success()
         command_output = self.instance_commands[0].json_output
-        interfaces = self.inputs.interfaces if self.inputs.interfaces else command_output["interfaces"].keys()
-
-        for interface in interfaces:
-            # if the interface is in the ignored interfaces list or interface is sub-interface ignored the verification
-            if is_interface_ignored(interface, self.inputs.ignored_interfaces) or "." in interface:
-                continue
-
-            # If specified interface is not configured, test fails
-            if (intf_details := get_value(command_output["interfaces"], interface)) is None:
-                self.result.is_failure(f"Interface: {interface} - Not found")
-                continue
-
+
+        # Prepare the dictionary of interfaces to check
+        interfaces_to_check: dict[Any, Any] = {}
+        if self.inputs.interfaces:
+            for intf_name in self.inputs.interfaces:
+                if (intf_detail := get_value(command_output["interfaces"], intf_name, separator="..")) is None:
+                    self.result.is_failure(f"Interface: {intf_name} - Not found")
+                    continue
+                interfaces_to_check[intf_name] = intf_detail
+        else:
+            # If no specific interfaces are given, use all interfaces
+            interfaces_to_check = command_output["interfaces"]
+
+        for interface, intf_details in interfaces_to_check.items():
             last_state_timestamp = self._get_last_change_time_stamp(intf_details.get("lastStatusChangeTimestamp"))
-            int_desc = intf_details.get("description") if intf_details.get("description") else None
+            int_desc = intf_details.get("description") if intf_details.get("description") else "No description"
             error_counters = intf_details.get("interfaceCounters", {})
 
             # Verify the interface status
@@ -1227,64 +1285,4 @@
             self.result.is_failure(
                 f"Interface: {interface} Description: {int_desc} Uptime: {last_state_timestamp} - Total output error counter(s) mismatch -"
                 f" Expected: < {self.inputs.errors_threshold} Actual: {total_out_errors}"
-            )
-=======
-    commands: ClassVar[list[AntaCommand | AntaTemplate]] = [AntaCommand(command="show interfaces counters queue drops", revision=1)]
-
-    class Input(AntaTest.Input):
-        """Input model for the VerifyInterfacesVoqAndEgressQueueDrops test."""
-
-        interfaces: list[Interface] | None = None
-        """A list of interfaces to be tested. If not provided, all interfaces are tested."""
-        traffic_classes: list[str] | None = None
-        """List of traffic classes to be verified - TC0, TC1, etc. If None, all available traffic classes will be checked."""
-        packet_drop_threshold: PositiveInteger = 0
-        """Threshold for the number of dropped packets."""
-
-    def _get_traffic_classes_to_check(self, interface: Interface, output: dict[str, Any]) -> dict[str, Any]:
-        """Retrieve the traffic class and details to check based on the provided input traffic classes."""
-        # Prepare the dictionary of traffic classes to check
-        traffic_classes_to_check: dict[str, Any] = {}
-        if self.inputs.traffic_classes:
-            for tc_name in self.inputs.traffic_classes:
-                if (tc_detail := get_value_by_range_key(output["trafficClasses"], tc_name)) is None:
-                    self.result.is_failure(f"Interface: {interface} Traffic Class: {tc_name} - Not found")
-                    continue
-                traffic_classes_to_check[tc_name] = tc_detail
-        else:
-            # If no specific traffic classes are given, use all from the current interface
-            traffic_classes_to_check = output["trafficClasses"]
-
-        return traffic_classes_to_check
-
-    @skip_on_platforms(["cEOSLab", "vEOS-lab", "cEOSCloudLab", "vEOS"])
-    @AntaTest.anta_test
-    def test(self) -> None:
-        """Main test function for VerifyInterfacesVoqAndEgressQueueDrops."""
-        self.result.is_success()
-        command_output = self.instance_commands[0].json_output
-
-        # Prepare the dictionary of interfaces to check
-        interfaces_to_check: dict[Any, Any] = {}
-        if self.inputs.interfaces:
-            for intf_name in self.inputs.interfaces:
-                if (intf_detail := get_value(command_output["interfaces"], intf_name, separator="..")) is None:
-                    self.result.is_failure(f"Interface: {intf_name} - Not found")
-                    continue
-                interfaces_to_check[intf_name] = intf_detail
-        else:
-            # If no specific interfaces are given, use all interfaces
-            interfaces_to_check = command_output["interfaces"]
-
-        for interface, details in interfaces_to_check.items():
-            # Prepare the dictionary of traffic classes to check
-            traffic_classes_to_check = self._get_traffic_classes_to_check(interface, details)
-            for traffic_class, class_detail in traffic_classes_to_check.items():
-                egress_drop = class_detail["egressQueueCounters"]["countersSum"]["droppedPackets"]
-                ingress_drop = class_detail["ingressVoqCounters"]["countersSum"]["droppedPackets"]
-
-                if egress_drop > self.inputs.packet_drop_threshold or ingress_drop > self.inputs.packet_drop_threshold:
-                    self.result.is_failure(
-                        f"Interface: {interface} Traffic Class: {traffic_class} - Queue drops exceeds the threshold - VOQ: {ingress_drop}, Egress: {egress_drop}"
-                    )
->>>>>>> f06fc349
+            )