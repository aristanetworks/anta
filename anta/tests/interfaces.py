# Copyright (c) 2023-2025 Arista Networks, Inc.
# Use of this source code is governed by the Apache License 2.0
# that can be found in the LICENSE file.
"""Module related to the device interfaces tests."""

# Mypy does not understand AntaTest.Input typing
# mypy: disable-error-code=attr-defined
from __future__ import annotations

import re
from typing import Any, ClassVar, TypeVar

from pydantic import Field, field_validator
from pydantic_extra_types.mac_address import MacAddress

<<<<<<< HEAD
from anta.custom_types import EthernetInterface, Interface, InterfacePrefix, ManagementInterface, Percent, PortChannelInterface, PositiveInteger
=======
from anta.custom_types import Interface, InterfaceType, Percent, PositiveInteger
>>>>>>> eba13d93
from anta.decorators import skip_on_platforms
from anta.input_models.interfaces import InterfaceDetail, InterfaceState
from anta.models import AntaCommand, AntaTemplate, AntaTest
from anta.tools import custom_division, format_data, get_item, get_value

BPS_GBPS_CONVERSIONS = 1000000000

# Using a TypeVar for the InterfaceState model since mypy thinks it's a ClassVar and not a valid type when used in field validators
T = TypeVar("T", bound=InterfaceState)


<<<<<<< HEAD
def _get_ignore_interfaces_status(interface: str, ignored_interfaces: list[str]) -> bool:
    """Verify if an actual interface is present in the ignored interface list.
=======
def _is_interface_ignored(interface: str, ignored_interfaces: list[str] | None = None) -> bool | None:
    """Verify if an interface is present in the ignored interfaces list.
>>>>>>> eba13d93

    Parameters
    ----------
    interface
        This is a string containing the interface name.
    ignored_interfaces
<<<<<<< HEAD
       A list containing the interfaces or interface prefixes to ignore.
=======
       A list containing the interfaces or interface types to ignore.
>>>>>>> eba13d93

    Returns
    -------
    bool
        True if the interface is in the list of ignored interfaces, false otherwise.
<<<<<<< HEAD

    Example
    -------
    >>> _get_ignore_interfaces_status(interface: Ethernet1, ignored_interfaces: ["Ethernet", "Port-Channel1"])
    True
    >>> _get_ignore_interfaces_status(interface: Ethernet2, ignored_interfaces: ["Ethernet1", "Port-Channel"])
    False
    >>> _get_ignore_interfaces_status(interface: Port-Channel1, ignored_interfaces: ["Ethernet1", "Port-Channel"])
    True
    """
    interface_prefix = re.findall(r"^[a-zA-Z-]+", interface, re.IGNORECASE)[0]
    catch_interface = re.findall(r"[\w-]+", interface, re.IGNORECASE)[0]
    return bool(ignored_interfaces and any([catch_interface in ignored_interfaces, interface_prefix in ignored_interfaces]))
=======
    Example
    -------
    >>> _is_interface_ignored(interface="Ethernet1", ignored_interfaces=["Ethernet", "Port-Channel1"])
    True
    >>> _is_interface_ignored(interface="Ethernet2", ignored_interfaces=["Ethernet1", "Port-Channel"])
    False
    >>> _is_interface_ignored(interface="Port-Channel1", ignored_interfaces=["Ethernet1", "Port-Channel"])
    True
     >>> _is_interface_ignored(interface="Ethernet1/1", ignored_interfaces: ["Ethernet1/1", "Port-Channel"])
    True
    >>> _is_interface_ignored(interface="Ethernet1/1", ignored_interfaces: ["Ethernet1", "Port-Channel"])
    False
    >>> _is_interface_ignored(interface="Ethernet1.100", ignored_interfaces: ["Ethernet1.100", "Port-Channel"])
    True
    """
    interface_prefix = re.findall(r"^[a-zA-Z-]+", interface, re.IGNORECASE)[0]
    interface_exact_match = False
    if ignored_interfaces:
        for ignored_interface in ignored_interfaces:
            if interface == ignored_interface:
                interface_exact_match = True
                break
        return bool(any([interface_exact_match, interface_prefix in ignored_interfaces]))
    return None
>>>>>>> eba13d93


class VerifyInterfaceUtilization(AntaTest):
    """Verifies that the utilization of interfaces is below a certain threshold.

    Load interval (default to 5 minutes) is defined in device configuration.

    !!! warning
        This test has been implemented for full-duplex interfaces only.

    Expected Results
    ----------------
    * Success: The test will pass if all interfaces have a usage below the threshold.
    * Failure: If any of the following occur:
        - One or more interfaces have a usage above the threshold.
        - The device has at least one non full-duplex interface.

    Examples
    --------
    ```yaml
    anta.tests.interfaces:
      - VerifyInterfaceUtilization:
          threshold: 70.0
          ignored_interfaces:
            - Ethernet1
            - Port-Channel1
    ```
    """

    categories: ClassVar[list[str]] = ["interfaces"]
    commands: ClassVar[list[AntaCommand | AntaTemplate]] = [
        AntaCommand(command="show interfaces counters rates", revision=1),
        AntaCommand(command="show interfaces", revision=1),
    ]

    class Input(AntaTest.Input):
        """Input model for the VerifyInterfaceUtilization test."""

        threshold: Percent = 75.0
        """Interface utilization threshold above which the test will fail."""
        ignored_interfaces: list[InterfacePrefix | EthernetInterface | PortChannelInterface | ManagementInterface] | None = None
        """A list of L3 interfaces to ignore."""

    def _check_interface_usage_threshold(self, interface: str, rate: dict[str, Any], bandwidth: int) -> list[Any]:
        """Validate the network interface usage for specified threshold."""
        messages: list[str] = []
        for bps_rate in ("inBpsRate", "outBpsRate"):
            usage = rate[bps_rate] / bandwidth * 100
            if usage > self.inputs.threshold:
                messages.append(f"Interface: {interface} BPS Rate: {bps_rate} - Usage exceeds the threshold - Expected: < {self.inputs.threshold}% Actual: {usage}%")
        return messages

    @AntaTest.anta_test
    def test(self) -> None:
        """Main test function for VerifyInterfaceUtilization."""
        self.result.is_success()
        duplex_full = "duplexFull"
        rates = self.instance_commands[0].json_output
        interfaces = self.instance_commands[1].json_output

        for intf, rate in rates["interfaces"].items():
            interface_data = []
            # Verification is skipped if the interface is in the ignored interfaces list.
            if _get_ignore_interfaces_status(intf, self.inputs.ignored_interfaces):
                continue

            # The utilization logic has been implemented for full-duplex interfaces only
            if not all([duplex := (interface := interfaces["interfaces"][intf]).get("duplex", None), duplex == duplex_full]):
                if (members := interface.get("memberInterfaces", None)) is None:
                    self.result.is_failure(f"Interface: {intf} - Test not implemented for non-full-duplex interfaces - Expected: {duplex_full} Actual: {duplex}")
                    continue
                interface_data = [(member_interface, state) for member_interface, stats in members.items() if (state := stats["duplex"]) != duplex_full]

            for member_interface in interface_data:
                self.result.is_failure(
                    f"Interface: {intf} Member Interface: {member_interface[0]} - Test not implemented for non-full-duplex interfaces - Expected: {duplex_full}"
                    f" Actual: {member_interface[1]}"
                )

            if (bandwidth := interfaces["interfaces"][intf]["bandwidth"]) == 0:
                self.logger.debug("Interface %s has been ignored due to null bandwidth value", intf)
                continue

            failure_msgs = self._check_interface_usage_threshold(intf, rate, bandwidth)
            for msg in failure_msgs:
                self.result.is_failure(msg)


class VerifyInterfaceErrors(AntaTest):
    """Verifies that the interfaces error counters are equal to zero.

    Expected Results
    ----------------
    * Success: The test will pass if all interfaces have error counters equal to zero.
    * Failure: The test will fail if one or more interfaces have non-zero error counters.

    Examples
    --------
    ```yaml
    anta.tests.interfaces:
      - VerifyInterfaceErrors:
    ```
    """

    categories: ClassVar[list[str]] = ["interfaces"]
    commands: ClassVar[list[AntaCommand | AntaTemplate]] = [AntaCommand(command="show interfaces counters errors", revision=1)]

    @AntaTest.anta_test
    def test(self) -> None:
        """Main test function for VerifyInterfaceErrors."""
        self.result.is_success()
        command_output = self.instance_commands[0].json_output
        for interface, counters in command_output["interfaceErrorCounters"].items():
            counters_data = [f"{counter}: {value}" for counter, value in counters.items() if value > 0]
            if counters_data:
                self.result.is_failure(f"Interface: {interface} - Non-zero error counter(s) - {', '.join(counters_data)}")


class VerifyInterfaceDiscards(AntaTest):
    """Verifies that the interfaces packet discard counters are equal to zero.

    Expected Results
    ----------------
    * Success: The test will pass if all interfaces have discard counters equal to zero.
    * Failure: The test will fail if one or more interfaces have non-zero discard counters.

    Examples
    --------
    ```yaml
    anta.tests.interfaces:
      - VerifyInterfaceDiscards:
          ignored_interfaces:
            - Ethernet
            - Port-Channel1
    ```
    """

    categories: ClassVar[list[str]] = ["interfaces"]
    commands: ClassVar[list[AntaCommand | AntaTemplate]] = [AntaCommand(command="show interfaces counters discards", revision=1)]

    class Input(AntaTest.Input):
        """Input model for the VerifyInterfaceDiscards test."""

        ignored_interfaces: list[InterfacePrefix | EthernetInterface | PortChannelInterface | ManagementInterface] | None = None
        """A list of L3 interfaces to ignore."""

    @AntaTest.anta_test
    def test(self) -> None:
        """Main test function for VerifyInterfaceDiscards."""
        self.result.is_success()
        command_output = self.instance_commands[0].json_output
        for interface, interface_data in command_output["interfaces"].items():
            # Verification is skipped if the interface is in the ignored interfaces list.
            if _get_ignore_interfaces_status(interface, self.inputs.ignored_interfaces):
                continue
            counters_data = [f"{counter}: {value}" for counter, value in interface_data.items() if value > 0]
            if counters_data:
                self.result.is_failure(f"Interface: {interface} - Non-zero discard counter(s): {', '.join(counters_data)}")


class VerifyInterfaceErrDisabled(AntaTest):
    """Verifies there are no interfaces in the errdisabled state.

    Expected Results
    ----------------
    * Success: The test will pass if there are no interfaces in the errdisabled state.
    * Failure: The test will fail if there is at least one interface in the errdisabled state.

    Examples
    --------
    ```yaml
    anta.tests.interfaces:
      - VerifyInterfaceErrDisabled:
    ```
    """

    categories: ClassVar[list[str]] = ["interfaces"]
    commands: ClassVar[list[AntaCommand | AntaTemplate]] = [AntaCommand(command="show interfaces status", revision=1)]

    @AntaTest.anta_test
    def test(self) -> None:
        """Main test function for VerifyInterfaceErrDisabled."""
        self.result.is_success()
        command_output = self.instance_commands[0].json_output
        for interface, value in command_output["interfaceStatuses"].items():
            if value["linkStatus"] == "errdisabled":
                self.result.is_failure(f"Interface: {interface} - Link status Error disabled")


class VerifyInterfacesStatus(AntaTest):
    """Verifies the operational states of specified interfaces to ensure they match expected configurations.

    This test performs the following checks for each specified interface:

      1. If `line_protocol_status` is defined, both `status` and `line_protocol_status` are verified for the specified interface.
      2. If `line_protocol_status` is not provided but the `status` is "up", it is assumed that both the status and line protocol should be "up".
      3. If the interface `status` is not "up", only the interface's status is validated, with no line protocol check performed.

    Expected Results
    ----------------
    * Success: If the interface status and line protocol status matches the expected operational state for all specified interfaces.
    * Failure: If any of the following occur:
        - The specified interface is not configured.
        - The specified interface status and line protocol status does not match the expected operational state for any interface.

    Examples
    --------
    ```yaml
    anta.tests.interfaces:
      - VerifyInterfacesStatus:
          interfaces:
            - name: Ethernet1
              status: up
            - name: Port-Channel100
              status: down
              line_protocol_status: lowerLayerDown
            - name: Ethernet49/1
              status: adminDown
              line_protocol_status: notPresent
    ```
    """

    categories: ClassVar[list[str]] = ["interfaces"]
    commands: ClassVar[list[AntaCommand | AntaTemplate]] = [AntaCommand(command="show interfaces description", revision=1)]

    class Input(AntaTest.Input):
        """Input model for the VerifyInterfacesStatus test."""

        interfaces: list[InterfaceState]
        """List of interfaces with their expected state."""
        InterfaceState: ClassVar[type[InterfaceState]] = InterfaceState

        @field_validator("interfaces")
        @classmethod
        def validate_interfaces(cls, interfaces: list[T]) -> list[T]:
            """Validate that 'status' field is provided in each interface."""
            for interface in interfaces:
                if interface.status is None:
                    msg = f"{interface} 'status' field missing in the input"
                    raise ValueError(msg)
            return interfaces

    @AntaTest.anta_test
    def test(self) -> None:
        """Main test function for VerifyInterfacesStatus."""
        self.result.is_success()

        command_output = self.instance_commands[0].json_output
        for interface in self.inputs.interfaces:
            if (intf_status := get_value(command_output["interfaceDescriptions"], interface.name, separator="..")) is None:
                self.result.is_failure(f"{interface.name} - Not configured")
                continue

            status = "up" if intf_status["interfaceStatus"] in {"up", "connected"} else intf_status["interfaceStatus"]
            proto = "up" if intf_status["lineProtocolStatus"] in {"up", "connected"} else intf_status["lineProtocolStatus"]

            # If line protocol status is provided, prioritize checking against both status and line protocol status
            if interface.line_protocol_status:
                if any([interface.status != status, interface.line_protocol_status != proto]):
                    actual_state = f"Expected: {interface.status}/{interface.line_protocol_status}, Actual: {status}/{proto}"
                    self.result.is_failure(f"{interface.name} - Status mismatch - {actual_state}")

            # If line protocol status is not provided and interface status is "up", expect both status and proto to be "up"
            # If interface status is not "up", check only the interface status without considering line protocol status
            elif all([interface.status == "up", status != "up" or proto != "up"]):
                self.result.is_failure(f"{interface.name} - Status mismatch - Expected: up/up, Actual: {status}/{proto}")
            elif interface.status != status:
                self.result.is_failure(f"{interface.name} - Status mismatch - Expected: {interface.status}, Actual: {status}")


class VerifyStormControlDrops(AntaTest):
    """Verifies there are no interface storm-control drop counters.

    Expected Results
    ----------------
    * Success: The test will pass if there are no storm-control drop counters.
    * Failure: The test will fail if there is at least one storm-control drop counter.

    Examples
    --------
    ```yaml
    anta.tests.interfaces:
      - VerifyStormControlDrops:
    ```
    """

    categories: ClassVar[list[str]] = ["interfaces"]
    commands: ClassVar[list[AntaCommand | AntaTemplate]] = [AntaCommand(command="show storm-control", revision=1)]

    @skip_on_platforms(["cEOSLab", "vEOS-lab", "cEOSCloudLab", "vEOS"])
    @AntaTest.anta_test
    def test(self) -> None:
        """Main test function for VerifyStormControlDrops."""
        command_output = self.instance_commands[0].json_output
        storm_controlled_interfaces = []
        self.result.is_success()

        for interface, interface_dict in command_output["interfaces"].items():
            for traffic_type, traffic_type_dict in interface_dict["trafficTypes"].items():
                if "drop" in traffic_type_dict and traffic_type_dict["drop"] != 0:
                    storm_controlled_interfaces.append(f"{traffic_type}: {traffic_type_dict['drop']}")
            if storm_controlled_interfaces:
                self.result.is_failure(f"Interface: {interface} - Non-zero storm-control drop counter(s) - {', '.join(storm_controlled_interfaces)}")


class VerifyPortChannels(AntaTest):
    """Verifies there are no inactive ports in all port channels.

    Expected Results
    ----------------
    * Success: The test will pass if there are no inactive ports in all port channels.
    * Failure: The test will fail if there is at least one inactive port in a port channel.

    Examples
    --------
    ```yaml
    anta.tests.interfaces:
      - VerifyPortChannels:
          ignored_interfaces:
            - Port-Channel1
            - Port-Channel2

    ```
    """

    categories: ClassVar[list[str]] = ["interfaces"]
    commands: ClassVar[list[AntaCommand | AntaTemplate]] = [AntaCommand(command="show port-channel", revision=1)]

    class Input(AntaTest.Input):
        """Input model for the VerifyPortChannels test."""

        ignored_interfaces: list[InterfacePrefix | PortChannelInterface] | None = None
        """A list of L3 interfaces to ignore."""

    @AntaTest.anta_test
    def test(self) -> None:
        """Main test function for VerifyPortChannels."""
        self.result.is_success()
        command_output = self.instance_commands[0].json_output
        for port_channel, port_channel_details in command_output["portChannels"].items():
            # Verification is skipped if the interface is in the ignored interfaces list.
            if _get_ignore_interfaces_status(port_channel, self.inputs.ignored_interfaces):
                continue
            # Verify that the no inactive ports in all port channels.
            if inactive_ports := port_channel_details["inactivePorts"]:
                self.result.is_failure(f"{port_channel} - Inactive port(s) - {', '.join(inactive_ports.keys())}")


class VerifyIllegalLACP(AntaTest):
    """Verifies there are no illegal LACP packets in all port channels.

    Expected Results
    ----------------
    * Success: The test will pass if there are no illegal LACP packets received.
    * Failure: The test will fail if there is at least one illegal LACP packet received.

    Examples
    --------
    ```yaml
    anta.tests.interfaces:
      - VerifyIllegalLACP:
          ignored_interfaces:
            - Port-Channel1
            - Port-Channel2
    ```
    """

    categories: ClassVar[list[str]] = ["interfaces"]
    commands: ClassVar[list[AntaCommand | AntaTemplate]] = [AntaCommand(command="show lacp counters all-ports", revision=1)]

    class Input(AntaTest.Input):
        """Input model for the VerifyIllegalLACP test."""

        ignored_interfaces: list[InterfacePrefix | PortChannelInterface] | None = None
        """A list of L3 interfaces to ignore."""

    @AntaTest.anta_test
    def test(self) -> None:
        """Main test function for VerifyIllegalLACP."""
        self.result.is_success()
        command_output = self.instance_commands[0].json_output
        for port_channel, port_channel_dict in command_output["portChannels"].items():
            # Verification is skipped if the interface is in the ignored interfaces list.
            if _get_ignore_interfaces_status(port_channel, self.inputs.ignored_interfaces):
                continue
            for interface, interface_details in port_channel_dict["interfaces"].items():
                # Verify that the no illegal LACP packets in all port channels.
                if interface_details["illegalRxCount"] != 0:
                    self.result.is_failure(f"{port_channel} Interface: {interface} - Illegal LACP packets found")


class VerifyLoopbackCount(AntaTest):
    """Verifies that the device has the expected number of loopback interfaces and all are operational.

    Expected Results
    ----------------
    * Success: The test will pass if the device has the correct number of loopback interfaces and none are down.
    * Failure: The test will fail if the loopback interface count is incorrect or any are non-operational.

    Examples
    --------
    ```yaml
    anta.tests.interfaces:
      - VerifyLoopbackCount:
          number: 3
    ```
    """

    description = "Verifies the number of loopback interfaces and their status."
    categories: ClassVar[list[str]] = ["interfaces"]
    commands: ClassVar[list[AntaCommand | AntaTemplate]] = [AntaCommand(command="show ip interface brief", revision=1)]

    class Input(AntaTest.Input):
        """Input model for the VerifyLoopbackCount test."""

        number: PositiveInteger
        """Number of loopback interfaces expected to be present."""

    @AntaTest.anta_test
    def test(self) -> None:
        """Main test function for VerifyLoopbackCount."""
        self.result.is_success()
        command_output = self.instance_commands[0].json_output
        loopback_count = 0
        for interface, interface_details in command_output["interfaces"].items():
            if "Loopback" in interface:
                loopback_count += 1
                if (status := interface_details["lineProtocolStatus"]) != "up":
                    self.result.is_failure(f"Interface: {interface} - Invalid line protocol status - Expected: up Actual: {status}")

                if (status := interface_details["interfaceStatus"]) != "connected":
                    self.result.is_failure(f"Interface: {interface} - Invalid interface status - Expected: connected Actual: {status}")

        if loopback_count != self.inputs.number:
            self.result.is_failure(f"Loopback interface(s) count mismatch: Expected {self.inputs.number} Actual: {loopback_count}")


class VerifySVI(AntaTest):
    """Verifies the status of all SVIs.

    Expected Results
    ----------------
    * Success: The test will pass if all SVIs are up.
    * Failure: The test will fail if one or many SVIs are not up.

    Examples
    --------
    ```yaml
    anta.tests.interfaces:
      - VerifySVI:
    ```
    """

    categories: ClassVar[list[str]] = ["interfaces"]
    commands: ClassVar[list[AntaCommand | AntaTemplate]] = [AntaCommand(command="show ip interface brief", revision=1)]

    @AntaTest.anta_test
    def test(self) -> None:
        """Main test function for VerifySVI."""
        self.result.is_success()
        command_output = self.instance_commands[0].json_output
        for interface, int_data in command_output["interfaces"].items():
            if "Vlan" in interface and (status := int_data["lineProtocolStatus"]) != "up":
                self.result.is_failure(f"SVI: {interface} - Invalid line protocol status - Expected: up Actual: {status}")
            if "Vlan" in interface and int_data["interfaceStatus"] != "connected":
                self.result.is_failure(f"SVI: {interface} - Invalid interface status - Expected: connected Actual: {int_data['interfaceStatus']}")


class VerifyL3MTU(AntaTest):
    """Verifies the L3 MTU of routed interfaces.

    Test that layer 3 (routed) interfaces are configured with the correct MTU.

    Expected Results
    ----------------
    * Success: The test will pass if all layer 3 interfaces have the proper MTU configured.
    * Failure: The test will fail if one or many layer 3 interfaces have the wrong MTU configured.

    Examples
    --------
    ```yaml
    anta.tests.interfaces:
      - VerifyL3MTU:
          mtu: 1500
          ignored_interfaces:
              - Management  # Ignore all Management interfaces
              - Ethernet2.100
              - Ethernet1/1
          specific_mtu:
              - Ethernet10: 9200
    ```
    """

    description = "Verifies the global L3 MTU of all L3 interfaces."
    categories: ClassVar[list[str]] = ["interfaces"]
    commands: ClassVar[list[AntaCommand | AntaTemplate]] = [AntaCommand(command="show interfaces", revision=1)]

    class Input(AntaTest.Input):
        """Input model for the VerifyL3MTU test."""

        mtu: int = 1500
        """Expected L3 MTU configured on all non-excluded interfaces."""
        ignored_interfaces: list[InterfaceType | Interface] = Field(default=["Dps", "Fabric", "Loopback", "Management", "Recirc-Channel", "Tunnel", "Vxlan"])
        """A list of L3 interfaces or interfaces types like Loopback, Tunnel which will ignore all Loopback and Tunnel interfaces.

        Takes precedence over the `specific_mtu` field."""
        specific_mtu: list[dict[Interface, int]] = Field(default=[])
        """A list of dictionary of L3 interfaces with their expected L3 MTU configured."""

    @AntaTest.anta_test
    def test(self) -> None:
        """Main test function for VerifyL3MTU."""
        self.result.is_success()
        command_output = self.instance_commands[0].json_output
        specific_interfaces = {intf: mtu for intf_mtu in self.inputs.specific_mtu for intf, mtu in intf_mtu.items()}

        for interface, details in command_output["interfaces"].items():
            # Verification is skipped if the interface is in the ignored interfaces list
            if _is_interface_ignored(interface, self.inputs.ignored_interfaces) or details["forwardingModel"] != "routed":
                continue

            actual_mtu = details["mtu"]
            expected_mtu = specific_interfaces.get(interface, self.inputs.mtu)

            if (actual_mtu := details["mtu"]) != expected_mtu:
                self.result.is_failure(f"Interface: {interface} - Incorrect MTU - Expected: {expected_mtu} Actual: {actual_mtu}")


class VerifyIPProxyARP(AntaTest):
    """Verifies if Proxy ARP is enabled.

    Expected Results
    ----------------
    * Success: The test will pass if Proxy-ARP is enabled on the specified interface(s).
    * Failure: The test will fail if Proxy-ARP is disabled on the specified interface(s).

    Examples
    --------
    ```yaml
    anta.tests.interfaces:
      - VerifyIPProxyARP:
          interfaces:
            - Ethernet1
            - Ethernet2
    ```
    """

    categories: ClassVar[list[str]] = ["interfaces"]
    commands: ClassVar[list[AntaCommand | AntaTemplate]] = [AntaCommand(command="show ip interface", revision=2)]

    class Input(AntaTest.Input):
        """Input model for the VerifyIPProxyARP test."""

        interfaces: list[Interface]
        """List of interfaces to be tested."""

    @AntaTest.anta_test
    def test(self) -> None:
        """Main test function for VerifyIPProxyARP."""
        self.result.is_success()
        command_output = self.instance_commands[0].json_output

        for interface in self.inputs.interfaces:
            if (interface_detail := get_value(command_output["interfaces"], f"{interface}", separator="..")) is None:
                self.result.is_failure(f"Interface: {interface} - Not found")
                continue

            if not interface_detail["proxyArp"]:
                self.result.is_failure(f"Interface: {interface} - Proxy-ARP disabled")


class VerifyL2MTU(AntaTest):
    """Verifies the L2 MTU of bridged interfaces.

    Test that layer 2 (bridged) interfaces are configured with the correct MTU.

    Expected Results
    ----------------
    * Success: The test will pass if all layer 2 interfaces have the proper MTU configured.
    * Failure: The test will fail if one or many layer 2 interfaces have the wrong MTU configured.

    Examples
    --------
    ```yaml
    anta.tests.interfaces:
      - VerifyL2MTU:
          mtu: 9214
          ignored_interfaces:
            - Ethernet2/1
            - Port-Channel  # Ignore all Port-Channel interfaces
          specific_mtu:
            - Ethernet1/1: 1500
    ```
    """

    description = "Verifies the global L2 MTU of all L2 interfaces."
    categories: ClassVar[list[str]] = ["interfaces"]
    commands: ClassVar[list[AntaCommand | AntaTemplate]] = [AntaCommand(command="show interfaces", revision=1)]

    class Input(AntaTest.Input):
        """Input model for the VerifyL2MTU test."""

        mtu: int = 9214
        """Expected L2 MTU configured on all non-excluded interfaces."""
        ignored_interfaces: list[InterfaceType | Interface] = Field(default=["Dps", "Fabric", "Loopback", "Management", "Recirc-Channel", "Tunnel", "Vlan", "Vxlan"])
        """A list of L2 interfaces or interface types like Ethernet, Port-Channel which will ignore all Ethernet and Port-Channel interfaces.

        Takes precedence over the `specific_mtu` field."""
        specific_mtu: list[dict[Interface, int]] = Field(default=[])
        """A list of dictionary of L2 interfaces with their expected L2 MTU configured."""

    @AntaTest.anta_test
    def test(self) -> None:
        """Main test function for VerifyL2MTU."""
        self.result.is_success()
        interface_output = self.instance_commands[0].json_output["interfaces"]
        specific_interfaces = {intf: mtu for intf_mtu in self.inputs.specific_mtu for intf, mtu in intf_mtu.items()}

        for interface, details in interface_output.items():
            # Verification is skipped if the interface is in the ignored interfaces list
            if _is_interface_ignored(interface, self.inputs.ignored_interfaces) or details["forwardingModel"] != "bridged":
                continue

            actual_mtu = details["mtu"]
            expected_mtu = specific_interfaces.get(interface, self.inputs.mtu)

            if (actual_mtu := details["mtu"]) != expected_mtu:
                self.result.is_failure(f"Interface: {interface} - Incorrect MTU - Expected: {expected_mtu} Actual: {actual_mtu}")


class VerifyInterfaceIPv4(AntaTest):
    """Verifies the interface IPv4 addresses.

    Expected Results
    ----------------
    * Success: The test will pass if an interface is configured with a correct primary and secondary IPv4 address.
    * Failure: The test will fail if an interface is not found or the primary and secondary IPv4 addresses do not match with the input.

    Examples
    --------
    ```yaml
    anta.tests.interfaces:
      - VerifyInterfaceIPv4:
          interfaces:
            - name: Ethernet2
              primary_ip: 172.30.11.1/31
              secondary_ips:
                - 10.10.10.1/31
                - 10.10.10.10/31
    ```
    """

    categories: ClassVar[list[str]] = ["interfaces"]
    commands: ClassVar[list[AntaCommand | AntaTemplate]] = [AntaCommand(command="show ip interface", revision=2)]

    class Input(AntaTest.Input):
        """Input model for the VerifyInterfaceIPv4 test."""

        interfaces: list[InterfaceState]
        """List of interfaces with their details."""
        InterfaceDetail: ClassVar[type[InterfaceDetail]] = InterfaceDetail

        @field_validator("interfaces")
        @classmethod
        def validate_interfaces(cls, interfaces: list[T]) -> list[T]:
            """Validate that 'primary_ip' field is provided in each interface."""
            for interface in interfaces:
                if interface.primary_ip is None:
                    msg = f"{interface} 'primary_ip' field missing in the input"
                    raise ValueError(msg)
            return interfaces

    @AntaTest.anta_test
    def test(self) -> None:
        """Main test function for VerifyInterfaceIPv4."""
        self.result.is_success()
        command_output = self.instance_commands[0].json_output

        for interface in self.inputs.interfaces:
            if (interface_detail := get_value(command_output["interfaces"], f"{interface.name}", separator="..")) is None:
                self.result.is_failure(f"{interface} - Not found")
                continue

            if (ip_address := get_value(interface_detail, "interfaceAddress.primaryIp")) is None:
                self.result.is_failure(f"{interface} - IP address is not configured")
                continue

            # Combine IP address and subnet for primary IP
            actual_primary_ip = f"{ip_address['address']}/{ip_address['maskLen']}"

            # Check if the primary IP address matches the input
            if actual_primary_ip != str(interface.primary_ip):
                self.result.is_failure(f"{interface} - IP address mismatch - Expected: {interface.primary_ip} Actual: {actual_primary_ip}")

            if interface.secondary_ips:
                if not (secondary_ips := get_value(interface_detail, "interfaceAddress.secondaryIpsOrderedList")):
                    self.result.is_failure(f"{interface} - Secondary IP address is not configured")
                    continue

                actual_secondary_ips = sorted([f"{secondary_ip['address']}/{secondary_ip['maskLen']}" for secondary_ip in secondary_ips])
                input_secondary_ips = sorted([str(ip) for ip in interface.secondary_ips])

                if actual_secondary_ips != input_secondary_ips:
                    self.result.is_failure(
                        f"{interface} - Secondary IP address mismatch - Expected: {', '.join(input_secondary_ips)} Actual: {', '.join(actual_secondary_ips)}"
                    )


class VerifyIpVirtualRouterMac(AntaTest):
    """Verifies the IP virtual router MAC address.

    Expected Results
    ----------------
    * Success: The test will pass if the IP virtual router MAC address matches the input.
    * Failure: The test will fail if the IP virtual router MAC address does not match the input.

    Examples
    --------
    ```yaml
    anta.tests.interfaces:
      - VerifyIpVirtualRouterMac:
          mac_address: 00:1c:73:00:dc:01
    ```
    """

    categories: ClassVar[list[str]] = ["interfaces"]
    commands: ClassVar[list[AntaCommand | AntaTemplate]] = [AntaCommand(command="show ip virtual-router", revision=2)]

    class Input(AntaTest.Input):
        """Input model for the VerifyIpVirtualRouterMac test."""

        mac_address: MacAddress
        """IP virtual router MAC address."""

    @AntaTest.anta_test
    def test(self) -> None:
        """Main test function for VerifyIpVirtualRouterMac."""
        self.result.is_success()
        command_output = self.instance_commands[0].json_output["virtualMacs"]
        if get_item(command_output, "macAddress", self.inputs.mac_address) is None:
            self.result.is_failure(f"IP virtual router MAC address: {self.inputs.mac_address} - Not configured")


class VerifyInterfacesSpeed(AntaTest):
    """Verifies the speed, lanes, auto-negotiation status, and mode as full duplex for interfaces.

    - If the auto-negotiation status is set to True, verifies that auto-negotiation is successful, the mode is full duplex and the speed/lanes match the input.
    - If the auto-negotiation status is set to False, verifies that the mode is full duplex and the speed/lanes match the input.

    Expected Results
    ----------------
    * Success: The test will pass if an interface is configured correctly with the specified speed, lanes, auto-negotiation status, and mode as full duplex.
    * Failure: The test will fail if an interface is not found, if the speed, lanes, and auto-negotiation status do not match the input, or mode is not full duplex.

    Examples
    --------
    ```yaml
    anta.tests.interfaces:
      - VerifyInterfacesSpeed:
          interfaces:
            - name: Ethernet2
              auto: False
              speed: 10
            - name: Eth3
              auto: True
              speed: 100
              lanes: 1
            - name: Eth2
              auto: False
              speed: 2.5
    ```
    """

    categories: ClassVar[list[str]] = ["interfaces"]
    commands: ClassVar[list[AntaCommand | AntaTemplate]] = [AntaCommand(command="show interfaces")]

    class Input(AntaTest.Input):
        """Inputs for the VerifyInterfacesSpeed test."""

        interfaces: list[InterfaceState]
        """List of interfaces with their expected state."""
        InterfaceDetail: ClassVar[type[InterfaceDetail]] = InterfaceDetail

        @field_validator("interfaces")
        @classmethod
        def validate_interfaces(cls, interfaces: list[T]) -> list[T]:
            """Validate that 'speed' field is provided in each interface."""
            for interface in interfaces:
                if interface.speed is None:
                    msg = f"{interface} 'speed' field missing in the input"
                    raise ValueError(msg)
            return interfaces

    @AntaTest.anta_test
    def test(self) -> None:
        """Main test function for VerifyInterfacesSpeed."""
        self.result.is_success()
        command_output = self.instance_commands[0].json_output

        # Iterate over all the interfaces
        for interface in self.inputs.interfaces:
            if (interface_detail := get_value(command_output["interfaces"], f"{interface.name}", separator="..")) is None:
                self.result.is_failure(f"{interface} - Not found")
                continue

            # Verifies the bandwidth
            if (speed := interface_detail.get("bandwidth")) != interface.speed * BPS_GBPS_CONVERSIONS:
                self.result.is_failure(
                    f"{interface} - Bandwidth mismatch - Expected: {interface.speed}Gbps Actual: {custom_division(speed, BPS_GBPS_CONVERSIONS)}Gbps"
                )

            # Verifies the duplex mode
            if (duplex := interface_detail.get("duplex")) != "duplexFull":
                self.result.is_failure(f"{interface} - Duplex mode mismatch - Expected: duplexFull Actual: {duplex}")

            # Verifies the auto-negotiation as success if specified
            if interface.auto and (auto_negotiation := interface_detail.get("autoNegotiate")) != "success":
                self.result.is_failure(f"{interface} - Auto-negotiation mismatch - Expected: success Actual: {auto_negotiation}")

            # Verifies the communication lanes if specified
            if interface.lanes and (lanes := interface_detail.get("lanes")) != interface.lanes:
                self.result.is_failure(f"{interface} - Data lanes count mismatch - Expected: {interface.lanes} Actual: {lanes}")


class VerifyLACPInterfacesStatus(AntaTest):
    """Verifies the Link Aggregation Control Protocol (LACP) status of the interface.

    This test performs the following checks for each specified interface:

      1. Verifies that the interface is a member of the LACP port channel.
      2. Verifies LACP port states and operational status:
        - Activity: Active LACP mode (initiates)
        - Timeout: Short (Fast Mode), Long (Slow Mode - default)
        - Aggregation: Port aggregable
        - Synchronization: Port in sync with partner
        - Collecting: Incoming frames aggregating
        - Distributing: Outgoing frames aggregating

    Expected Results
    ----------------
    * Success: Interface is bundled and all LACP states match expected values for both actor and partner
    * Failure: If any of the following occur:
        - Interface or port channel is not configured.
        - Interface is not bundled in port channel.
        - Actor or partner port LACP states don't match expected configuration.
        - LACP rate (timeout) mismatch when fast mode is configured.

    Examples
    --------
    ```yaml
    anta.tests.interfaces:
      - VerifyLACPInterfacesStatus:
          interfaces:
            - name: Ethernet1
              portchannel: Port-Channel100
    ```
    """

    categories: ClassVar[list[str]] = ["interfaces"]
    commands: ClassVar[list[AntaCommand | AntaTemplate]] = [AntaCommand(command="show lacp interface", revision=1)]

    class Input(AntaTest.Input):
        """Input model for the VerifyLACPInterfacesStatus test."""

        interfaces: list[InterfaceState]
        """List of interfaces with their expected state."""
        InterfaceState: ClassVar[type[InterfaceState]] = InterfaceState

        @field_validator("interfaces")
        @classmethod
        def validate_interfaces(cls, interfaces: list[T]) -> list[T]:
            """Validate that 'portchannel' field is provided in each interface."""
            for interface in interfaces:
                if interface.portchannel is None:
                    msg = f"{interface} 'portchannel' field missing in the input"
                    raise ValueError(msg)
            return interfaces

    @AntaTest.anta_test
    def test(self) -> None:
        """Main test function for VerifyLACPInterfacesStatus."""
        self.result.is_success()

        # Member port verification parameters.
        member_port_details = ["activity", "aggregation", "synchronization", "collecting", "distributing", "timeout"]

        command_output = self.instance_commands[0].json_output
        for interface in self.inputs.interfaces:
            # Verify if a PortChannel is configured with the provided interface
            if not (interface_details := get_value(command_output, f"portChannels..{interface.portchannel}..interfaces..{interface.name}", separator="..")):
                self.result.is_failure(f"{interface} - Not configured")
                continue

            # Verify the interface is bundled in port channel.
            actor_port_status = interface_details.get("actorPortStatus")
            if actor_port_status != "bundled":
                self.result.is_failure(f"{interface} - Not bundled - Port Status: {actor_port_status}")
                continue

            # Collecting actor and partner port details
            actor_port_details = interface_details.get("actorPortState", {})
            partner_port_details = interface_details.get("partnerPortState", {})

            # Collecting actual interface details
            actual_interface_output = {
                "actor_port_details": {param: actor_port_details.get(param, "NotFound") for param in member_port_details},
                "partner_port_details": {param: partner_port_details.get(param, "NotFound") for param in member_port_details},
            }

            # Forming expected interface details
            expected_details = {param: param != "timeout" for param in member_port_details}
            # Updating the short LACP timeout, if expected.
            if interface.lacp_rate_fast:
                expected_details["timeout"] = True

            if (act_port_details := actual_interface_output["actor_port_details"]) != expected_details:
                self.result.is_failure(f"{interface} - Actor port details mismatch - {format_data(act_port_details)}")

            if (part_port_details := actual_interface_output["partner_port_details"]) != expected_details:
                self.result.is_failure(f"{interface} - Partner port details mismatch - {format_data(part_port_details)}")<|MERGE_RESOLUTION|>--- conflicted
+++ resolved
@@ -13,11 +13,7 @@
 from pydantic import Field, field_validator
 from pydantic_extra_types.mac_address import MacAddress
 
-<<<<<<< HEAD
-from anta.custom_types import EthernetInterface, Interface, InterfacePrefix, ManagementInterface, Percent, PortChannelInterface, PositiveInteger
-=======
-from anta.custom_types import Interface, InterfaceType, Percent, PositiveInteger
->>>>>>> eba13d93
+from anta.custom_types import EthernetInterface, Interface, InterfaceType, ManagementInterface, Percent, PortChannelInterface, PositiveInteger
 from anta.decorators import skip_on_platforms
 from anta.input_models.interfaces import InterfaceDetail, InterfaceState
 from anta.models import AntaCommand, AntaTemplate, AntaTest
@@ -29,44 +25,20 @@
 T = TypeVar("T", bound=InterfaceState)
 
 
-<<<<<<< HEAD
-def _get_ignore_interfaces_status(interface: str, ignored_interfaces: list[str]) -> bool:
-    """Verify if an actual interface is present in the ignored interface list.
-=======
 def _is_interface_ignored(interface: str, ignored_interfaces: list[str] | None = None) -> bool | None:
     """Verify if an interface is present in the ignored interfaces list.
->>>>>>> eba13d93
 
     Parameters
     ----------
     interface
         This is a string containing the interface name.
     ignored_interfaces
-<<<<<<< HEAD
-       A list containing the interfaces or interface prefixes to ignore.
-=======
        A list containing the interfaces or interface types to ignore.
->>>>>>> eba13d93
 
     Returns
     -------
     bool
         True if the interface is in the list of ignored interfaces, false otherwise.
-<<<<<<< HEAD
-
-    Example
-    -------
-    >>> _get_ignore_interfaces_status(interface: Ethernet1, ignored_interfaces: ["Ethernet", "Port-Channel1"])
-    True
-    >>> _get_ignore_interfaces_status(interface: Ethernet2, ignored_interfaces: ["Ethernet1", "Port-Channel"])
-    False
-    >>> _get_ignore_interfaces_status(interface: Port-Channel1, ignored_interfaces: ["Ethernet1", "Port-Channel"])
-    True
-    """
-    interface_prefix = re.findall(r"^[a-zA-Z-]+", interface, re.IGNORECASE)[0]
-    catch_interface = re.findall(r"[\w-]+", interface, re.IGNORECASE)[0]
-    return bool(ignored_interfaces and any([catch_interface in ignored_interfaces, interface_prefix in ignored_interfaces]))
-=======
     Example
     -------
     >>> _is_interface_ignored(interface="Ethernet1", ignored_interfaces=["Ethernet", "Port-Channel1"])
@@ -91,7 +63,6 @@
                 break
         return bool(any([interface_exact_match, interface_prefix in ignored_interfaces]))
     return None
->>>>>>> eba13d93
 
 
 class VerifyInterfaceUtilization(AntaTest):
@@ -132,7 +103,7 @@
 
         threshold: Percent = 75.0
         """Interface utilization threshold above which the test will fail."""
-        ignored_interfaces: list[InterfacePrefix | EthernetInterface | PortChannelInterface | ManagementInterface] | None = None
+        ignored_interfaces: list[InterfaceType | EthernetInterface | PortChannelInterface | ManagementInterface] | None = None
         """A list of L3 interfaces to ignore."""
 
     def _check_interface_usage_threshold(self, interface: str, rate: dict[str, Any], bandwidth: int) -> list[Any]:
@@ -155,7 +126,7 @@
         for intf, rate in rates["interfaces"].items():
             interface_data = []
             # Verification is skipped if the interface is in the ignored interfaces list.
-            if _get_ignore_interfaces_status(intf, self.inputs.ignored_interfaces):
+            if _is_interface_ignored(intf, self.inputs.ignored_interfaces):
                 continue
 
             # The utilization logic has been implemented for full-duplex interfaces only
@@ -235,7 +206,7 @@
     class Input(AntaTest.Input):
         """Input model for the VerifyInterfaceDiscards test."""
 
-        ignored_interfaces: list[InterfacePrefix | EthernetInterface | PortChannelInterface | ManagementInterface] | None = None
+        ignored_interfaces: list[InterfaceType | EthernetInterface | PortChannelInterface | ManagementInterface] | None = None
         """A list of L3 interfaces to ignore."""
 
     @AntaTest.anta_test
@@ -245,7 +216,7 @@
         command_output = self.instance_commands[0].json_output
         for interface, interface_data in command_output["interfaces"].items():
             # Verification is skipped if the interface is in the ignored interfaces list.
-            if _get_ignore_interfaces_status(interface, self.inputs.ignored_interfaces):
+            if _is_interface_ignored(interface, self.inputs.ignored_interfaces):
                 continue
             counters_data = [f"{counter}: {value}" for counter, value in interface_data.items() if value > 0]
             if counters_data:
@@ -423,7 +394,7 @@
     class Input(AntaTest.Input):
         """Input model for the VerifyPortChannels test."""
 
-        ignored_interfaces: list[InterfacePrefix | PortChannelInterface] | None = None
+        ignored_interfaces: list[InterfaceType | PortChannelInterface] | None = None
         """A list of L3 interfaces to ignore."""
 
     @AntaTest.anta_test
@@ -433,7 +404,7 @@
         command_output = self.instance_commands[0].json_output
         for port_channel, port_channel_details in command_output["portChannels"].items():
             # Verification is skipped if the interface is in the ignored interfaces list.
-            if _get_ignore_interfaces_status(port_channel, self.inputs.ignored_interfaces):
+            if _is_interface_ignored(port_channel, self.inputs.ignored_interfaces):
                 continue
             # Verify that the no inactive ports in all port channels.
             if inactive_ports := port_channel_details["inactivePorts"]:
@@ -465,7 +436,7 @@
     class Input(AntaTest.Input):
         """Input model for the VerifyIllegalLACP test."""
 
-        ignored_interfaces: list[InterfacePrefix | PortChannelInterface] | None = None
+        ignored_interfaces: list[InterfaceType | PortChannelInterface] | None = None
         """A list of L3 interfaces to ignore."""
 
     @AntaTest.anta_test
@@ -475,7 +446,7 @@
         command_output = self.instance_commands[0].json_output
         for port_channel, port_channel_dict in command_output["portChannels"].items():
             # Verification is skipped if the interface is in the ignored interfaces list.
-            if _get_ignore_interfaces_status(port_channel, self.inputs.ignored_interfaces):
+            if _is_interface_ignored(port_channel, self.inputs.ignored_interfaces):
                 continue
             for interface, interface_details in port_channel_dict["interfaces"].items():
                 # Verify that the no illegal LACP packets in all port channels.
