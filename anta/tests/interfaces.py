--- conflicted
+++ resolved
@@ -3,18 +3,11 @@
 # that can be found in the LICENSE file.
 """Module related to the device interfaces tests."""
 
-<<<<<<< HEAD
-# pylint: disable=too-many-lines
+# TODO: https://github.com/aristanetworks/anta/issues/1260
+# pylint: disable=too-many-lines, duplicate-code
 
 # Pyright does not understand AntaTest.Input typing
 # pyright: reportAttributeAccessIssue=false
-=======
-# TODO: https://github.com/aristanetworks/anta/issues/1260
-# pylint: disable=too-many-lines, duplicate-code
-
-# Mypy does not understand AntaTest.Input typing
-# mypy: disable-error-code=attr-defined
->>>>>>> 30ac5031
 from __future__ import annotations
 
 import re
