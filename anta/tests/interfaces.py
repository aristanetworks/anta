# Copyright (c) 2023-2025 Arista Networks, Inc.
# Use of this source code is governed by the Apache License 2.0
# that can be found in the LICENSE file.
"""Module related to the device interfaces tests."""

# Mypy does not understand AntaTest.Input typing
# mypy: disable-error-code=attr-defined
from __future__ import annotations

from typing import Any, ClassVar, TypeVar

from pydantic import Field, field_validator
from pydantic_extra_types.mac_address import MacAddress

from anta.custom_types import Interface, InterfaceType, Percent, PortChannelInterface, PositiveInteger
from anta.decorators import skip_on_platforms
from anta.input_models.interfaces import InterfaceDetail, InterfaceState
from anta.models import AntaCommand, AntaTemplate, AntaTest
from anta.tools import custom_division, get_item, get_value, get_value_by_range_key, is_interface_ignored

BPS_GBPS_CONVERSIONS = 1000000000

# Using a TypeVar for the InterfaceState model since mypy thinks it's a ClassVar and not a valid type when used in field validators
T = TypeVar("T", bound=InterfaceState)


class VerifyInterfaceUtilization(AntaTest):
    """Verifies that the utilization of interfaces is below a certain threshold.

    Load interval (default to 5 minutes) is defined in device configuration.

    !!! warning
        This test has been implemented for full-duplex interfaces only.

    Expected Results
    ----------------
    * Success: The test will pass if all or specified interfaces are full duplex and have a usage below the threshold.
    * Failure: The test will fail if any interface is non full-duplex or has a usage above the threshold.

    Examples
    --------
    ```yaml
    anta.tests.interfaces:
      - VerifyInterfaceUtilization:
          threshold: 70.0
          ignored_interfaces:
            - Ethernet1
            - Port-Channel1
          interfaces:
            - Ethernet10
            - Loopback0
    ```
    """

    categories: ClassVar[list[str]] = ["interfaces"]
    commands: ClassVar[list[AntaCommand | AntaTemplate]] = [
        AntaCommand(command="show interfaces counters rates", revision=1),
        AntaCommand(command="show interfaces status", revision=1),
    ]

    class Input(AntaTest.Input):
        """Input model for the VerifyInterfaceUtilization test."""

        threshold: Percent = 75.0
        """Interface utilization threshold above which the test will fail."""
        interfaces: list[Interface] | None = None
        """A list of interfaces to be tested. If not provided, all interfaces (excluding any in `ignored_interfaces`) are tested."""
        ignored_interfaces: list[InterfaceType | Interface] | None = None
        """A list of interfaces or interface types like Management which will ignore all Management interfaces."""

    @AntaTest.anta_test
    def test(self) -> None:
        """Main test function for VerifyInterfaceUtilization."""
        self.result.is_success()

        interfaces_counters_rates = self.instance_commands[0].json_output
        interfaces_status = self.instance_commands[1].json_output

        test_has_input_interfaces = bool(self.inputs.interfaces)
        interfaces_to_check = self.inputs.interfaces if test_has_input_interfaces else interfaces_counters_rates["interfaces"].keys()

        for intf in interfaces_to_check:
            # Verification is skipped if the interface is in the ignored interfaces list
            if is_interface_ignored(intf, self.inputs.ignored_interfaces):
                continue

            # If specified interface is not configured, test fails
            intf_counters = get_value(interfaces_counters_rates, f"interfaces..{intf}", separator="..")
            intf_status = get_value(interfaces_status, f"interfaceStatuses..{intf}", separator="..")
            if intf_counters is None or intf_status is None:
                self.result.is_failure(f"Interface: {intf} - Not found")
                continue

            # The utilization logic has been implemented for full-duplex interfaces only
            if (intf_duplex := intf_status["duplex"]) != "duplexFull":
                self.result.is_failure(f"Interface: {intf} - Test not implemented for non-full-duplex interfaces - Expected: duplexFull Actual: {intf_duplex}")
                continue

            if (intf_bandwidth := intf_status["bandwidth"]) == 0:
                if test_has_input_interfaces:
                    # Test fails on user-provided interfaces
                    self.result.is_failure(f"Interface: {intf} - Cannot get interface utilization due to null bandwidth value")
                else:
                    self.logger.debug("Interface %s has been ignored due to null bandwidth value", intf)
                continue

            # If one or more interfaces have a usage above the threshold, test fails
            for bps_rate in ("inBpsRate", "outBpsRate"):
                usage = intf_counters[bps_rate] / intf_bandwidth * 100
                if usage > self.inputs.threshold:
                    self.result.is_failure(
                        f"Interface: {intf} BPS Rate: {bps_rate} - Usage exceeds the threshold - Expected: <{self.inputs.threshold}% Actual: {usage}%"
                    )


class VerifyInterfaceErrors(AntaTest):
    """Verifies that the interfaces error counters are equal to zero.

    Expected Results
    ----------------
    * Success: The test will pass if all interfaces have error counters equal to zero.
    * Failure: The test will fail if one or more interfaces have non-zero error counters.

    Examples
    --------
    ```yaml
    anta.tests.interfaces:
      - VerifyInterfaceErrors:
    ```
    """

    categories: ClassVar[list[str]] = ["interfaces"]
    commands: ClassVar[list[AntaCommand | AntaTemplate]] = [AntaCommand(command="show interfaces counters errors", revision=1)]

    class Input(AntaTest.Input):
        """Input model for the VerifyInterfaceErrors test."""

        interfaces: list[Interface] | None = None
        """A list of interfaces to be tested. If not provided, all interfaces (excluding any in `ignored_interfaces`) are tested."""
        ignored_interfaces: list[InterfaceType | Interface] | None = None
        """A list of interfaces or interface types like Management which will ignore all Management interfaces."""

    @AntaTest.anta_test
    def test(self) -> None:
        """Main test function for VerifyInterfaceErrors."""
        self.result.is_success()
        command_output = self.instance_commands[0].json_output
        interfaces = self.inputs.interfaces if self.inputs.interfaces else command_output["interfaceErrorCounters"].keys()
        for interface in interfaces:
            # Verification is skipped if the interface is in the ignored interfaces list.
            if is_interface_ignored(interface, self.inputs.ignored_interfaces):
                continue

            # If specified interface is not configured, test fails
            if (intf_counters := get_value(command_output, f"interfaceErrorCounters..{interface}", separator="..")) is None:
                self.result.is_failure(f"Interface: {interface} - Not found")
                continue

            counters_data = [f"{counter}: {value}" for counter, value in intf_counters.items() if value > 0]
            if counters_data:
                self.result.is_failure(f"Interface: {interface} - Non-zero error counter(s) - {', '.join(counters_data)}")


class VerifyInterfaceDiscards(AntaTest):
    """Verifies that the interfaces packet discard counters are equal to zero.

    Expected Results
    ----------------
    * Success: The test will pass if all or specified interfaces have discard counters equal to zero.
    * Failure: The test will fail if one or more interfaces have non-zero discard counters.

    Examples
    --------
    ```yaml
    anta.tests.interfaces:
      - VerifyInterfaceDiscards:
          interfaces:
            - Ethernet
            - Port-Channel1
          ignored_interfaces:
            - Vxlan1
            - Loopback0
    ```
    """

    categories: ClassVar[list[str]] = ["interfaces"]
    commands: ClassVar[list[AntaCommand | AntaTemplate]] = [AntaCommand(command="show interfaces counters discards", revision=1)]

    class Input(AntaTest.Input):
        """Input model for the VerifyInterfaceDiscards test."""

        interfaces: list[Interface] | None = None
        """A list of interfaces to be tested. If not provided, all interfaces (excluding any in `ignored_interfaces`) are tested."""
        ignored_interfaces: list[InterfaceType | Interface] | None = None
        """A list of interfaces or interface types like Management which will ignore all Management interfaces."""

    @AntaTest.anta_test
    def test(self) -> None:
        """Main test function for VerifyInterfaceDiscards."""
        self.result.is_success()
        command_output = self.instance_commands[0].json_output
        interfaces = self.inputs.interfaces if self.inputs.interfaces else command_output["interfaces"].keys()

        for interface in interfaces:
            # Verification is skipped if the interface is in the ignored interfaces list.
            if is_interface_ignored(interface, self.inputs.ignored_interfaces):
                continue

            # If specified interface is not configured, test fails
            if (intf_details := get_value(command_output, f"interfaces..{interface}", separator="..")) is None:
                self.result.is_failure(f"Interface: {interface} - Not found")
                continue

            counters_data = [f"{counter}: {value}" for counter, value in intf_details.items() if value > 0]
            if counters_data:
                self.result.is_failure(f"Interface: {interface} - Non-zero discard counter(s): {', '.join(counters_data)}")


class VerifyInterfaceErrDisabled(AntaTest):
    """Verifies there are no interfaces in the errdisabled state.

    Expected Results
    ----------------
    * Success: The test will pass if there are no interfaces in the errdisabled state.
    * Failure: The test will fail if there is at least one interface in the errdisabled state.

    Examples
    --------
    ```yaml
    anta.tests.interfaces:
      - VerifyInterfaceErrDisabled:
    ```
    """

    categories: ClassVar[list[str]] = ["interfaces"]
    commands: ClassVar[list[AntaCommand | AntaTemplate]] = [AntaCommand(command="show interfaces status errdisabled", revision=1)]

    @AntaTest.anta_test
    def test(self) -> None:
        """Main test function for VerifyInterfaceErrDisabled."""
        self.result.is_success()
        command_output = self.instance_commands[0].json_output
        if not (interface_details := get_value(command_output, "interfaceStatuses")):
            return

        for interface, value in interface_details.items():
            if causes := value.get("causes"):
                msg = f"Interface: {interface} - Error disabled - Causes: {', '.join(causes)}"
                self.result.is_failure(msg)
                continue
            self.result.is_failure(f"Interface: {interface} - Error disabled")


class VerifyInterfacesStatus(AntaTest):
    """Verifies the operational states of specified interfaces to ensure they match expected configurations.

    This test performs the following checks for each specified interface:

      1. If `line_protocol_status` is defined, both `status` and `line_protocol_status` are verified for the specified interface.
      2. If `line_protocol_status` is not provided but the `status` is "up", it is assumed that both the status and line protocol should be "up".
      3. If the interface `status` is not "up", only the interface's status is validated, with no line protocol check performed.

    Expected Results
    ----------------
    * Success: If the interface status and line protocol status matches the expected operational state for all specified interfaces.
    * Failure: If any of the following occur:
        - The specified interface is not configured.
        - The specified interface status and line protocol status does not match the expected operational state for any interface.

    Examples
    --------
    ```yaml
    anta.tests.interfaces:
      - VerifyInterfacesStatus:
          interfaces:
            - name: Ethernet1
              status: up
            - name: Port-Channel100
              status: down
              line_protocol_status: lowerLayerDown
            - name: Ethernet49/1
              status: adminDown
              line_protocol_status: notPresent
    ```
    """

    categories: ClassVar[list[str]] = ["interfaces"]
    commands: ClassVar[list[AntaCommand | AntaTemplate]] = [AntaCommand(command="show interfaces description", revision=1)]

    class Input(AntaTest.Input):
        """Input model for the VerifyInterfacesStatus test."""

        interfaces: list[InterfaceState]
        """List of interfaces with their expected state."""
        InterfaceState: ClassVar[type[InterfaceState]] = InterfaceState

        @field_validator("interfaces")
        @classmethod
        def validate_interfaces(cls, interfaces: list[T]) -> list[T]:
            """Validate that 'status' field is provided in each interface."""
            for interface in interfaces:
                if interface.status is None:
                    msg = f"{interface} 'status' field missing in the input"
                    raise ValueError(msg)
            return interfaces

    @AntaTest.anta_test
    def test(self) -> None:
        """Main test function for VerifyInterfacesStatus."""
        self.result.is_success()

        command_output = self.instance_commands[0].json_output
        for interface in self.inputs.interfaces:
            if (intf_status := get_value(command_output["interfaceDescriptions"], interface.name, separator="..")) is None:
                self.result.is_failure(f"{interface.name} - Not configured")
                continue

            status = "up" if intf_status["interfaceStatus"] in {"up", "connected"} else intf_status["interfaceStatus"]
            proto = "up" if intf_status["lineProtocolStatus"] in {"up", "connected"} else intf_status["lineProtocolStatus"]

            # If line protocol status is provided, prioritize checking against both status and line protocol status
            if interface.line_protocol_status:
                if any([interface.status != status, interface.line_protocol_status != proto]):
                    actual_state = f"Expected: {interface.status}/{interface.line_protocol_status}, Actual: {status}/{proto}"
                    self.result.is_failure(f"{interface.name} - Status mismatch - {actual_state}")

            # If line protocol status is not provided and interface status is "up", expect both status and proto to be "up"
            # If interface status is not "up", check only the interface status without considering line protocol status
            elif all([interface.status == "up", status != "up" or proto != "up"]):
                self.result.is_failure(f"{interface.name} - Status mismatch - Expected: up/up, Actual: {status}/{proto}")
            elif interface.status != status:
                self.result.is_failure(f"{interface.name} - Status mismatch - Expected: {interface.status}, Actual: {status}")


class VerifyStormControlDrops(AntaTest):
    """Verifies there are no interface storm-control drop counters.

    Expected Results
    ----------------
    * Success: The test will pass if there are no storm-control drop counters.
    * Failure: The test will fail if there is at least one storm-control drop counter.

    Examples
    --------
    ```yaml
    anta.tests.interfaces:
      - VerifyStormControlDrops:
          interfaces:
            - Ethernet1
            - Ethernet2
          ignored_interfaces:
            - Vxlan1
            - Loopback0
    ```
    """

    categories: ClassVar[list[str]] = ["interfaces"]
    commands: ClassVar[list[AntaCommand | AntaTemplate]] = [AntaCommand(command="show storm-control", revision=1)]

    class Input(AntaTest.Input):
        """Input model for the VerifyStormControlDrops test."""

        interfaces: list[Interface] | None = None
        """A list of interfaces to be tested. If not provided, all interfaces (excluding any in `ignored_interfaces`) are tested."""
        ignored_interfaces: list[InterfaceType | Interface] | None = None
        """A list of interfaces or interface types like Management which will ignore all Management interfaces."""

    @skip_on_platforms(["cEOSLab", "vEOS-lab", "cEOSCloudLab", "vEOS"])
    @AntaTest.anta_test
    def test(self) -> None:
        """Main test function for VerifyStormControlDrops."""
        command_output = self.instance_commands[0].json_output
        self.result.is_success()
        interfaces = self.inputs.interfaces if self.inputs.interfaces else command_output["interfaces"].keys()

        for interface in interfaces:
            # Verification is skipped if the interface is in the ignored interfaces list.
            if is_interface_ignored(interface, self.inputs.ignored_interfaces):
                continue

            # If specified interface is not configured, test fails
            if (intf_details := get_value(command_output, f"interfaces..{interface}", separator="..")) is None:
                self.result.is_failure(f"Interface: {interface} - Not found")
                continue

            for traffic_type, traffic_type_dict in intf_details["trafficTypes"].items():
                if "drop" in traffic_type_dict and traffic_type_dict["drop"] != 0:
                    storm_controlled_interfaces = f"{traffic_type}: {traffic_type_dict['drop']}"
                    self.result.is_failure(f"Interface: {interface} - Non-zero storm-control drop counter(s) - {storm_controlled_interfaces}")


class VerifyPortChannels(AntaTest):
    """Verifies there are no inactive ports in port channels.

    Expected Results
    ----------------
    * Success: The test will pass if there are no inactive ports in all or specified port channels.
    * Failure: The test will fail if there is at least one inactive port in a port channel.

    Examples
    --------
    ```yaml
    anta.tests.interfaces:
      - VerifyPortChannels:
          ignored_interfaces:
            - Port-Channel1
            - Port-Channel2
          interfaces:
            - Port-Channel11
            - Port-Channel22
    ```
    """

    categories: ClassVar[list[str]] = ["interfaces"]
    commands: ClassVar[list[AntaCommand | AntaTemplate]] = [AntaCommand(command="show port-channel", revision=1)]

    class Input(AntaTest.Input):
        """Input model for the VerifyPortChannels test."""

        interfaces: list[PortChannelInterface] | None = None
        """A list of port-channel interfaces to be tested. If not provided, all port-channel interfaces (excluding any in `ignored_interfaces`) are tested."""
        ignored_interfaces: list[PortChannelInterface] | None = None
        """A list of port-channel interfaces to ignore."""

    @AntaTest.anta_test
    def test(self) -> None:
        """Main test function for VerifyPortChannels."""
        self.result.is_success()
        command_output = self.instance_commands[0].json_output
        port_channels = self.inputs.interfaces if self.inputs.interfaces else command_output["portChannels"].keys()

        for port_channel in port_channels:
            # Verification is skipped if the interface is in the ignored interfaces list.
            if is_interface_ignored(port_channel, self.inputs.ignored_interfaces):
                continue

            # If specified interface is not configured, test fails
            if (port_channel_details := get_value(command_output, f"portChannels..{port_channel}", separator="..")) is None:
                self.result.is_failure(f"Interface: {port_channel} - Not found")
                continue

            # Verify that the no inactive ports in all port channels.
            if inactive_ports := port_channel_details["inactivePorts"]:
                self.result.is_failure(f"{port_channel} - Inactive port(s) - {', '.join(inactive_ports.keys())}")


class VerifyIllegalLACP(AntaTest):
    """Verifies there are no illegal LACP packets in port channels.

    Expected Results
    ----------------
    * Success: The test will pass if there are no illegal LACP packets received.
    * Failure: The test will fail if there is at least one illegal LACP packet received.

    Examples
    --------
    ```yaml
    anta.tests.interfaces:
      - VerifyIllegalLACP:
          ignored_interfaces:
            - Port-Channel1
            - Port-Channel2
          interfaces:
            - Port-Channel10
            - Port-Channel12
    ```
    """

    categories: ClassVar[list[str]] = ["interfaces"]
    commands: ClassVar[list[AntaCommand | AntaTemplate]] = [AntaCommand(command="show lacp counters all-ports", revision=1)]

    class Input(AntaTest.Input):
        """Input model for the VerifyIllegalLACP test."""

        interfaces: list[PortChannelInterface] | None = None
        """A list of port-channel interfaces to be tested. If not provided, all port-channel interfaces (excluding any in `ignored_interfaces`) are tested."""
        ignored_interfaces: list[PortChannelInterface] | None = None
        """A list of port-channel interfaces to ignore."""

    @AntaTest.anta_test
    def test(self) -> None:
        """Main test function for VerifyIllegalLACP."""
        self.result.is_success()
        command_output = self.instance_commands[0].json_output
        port_channels = self.inputs.interfaces if self.inputs.interfaces else command_output["portChannels"].keys()

        for port_channel in port_channels:
            # Verification is skipped if the interface is in the ignored interfaces list.
            if is_interface_ignored(port_channel, self.inputs.ignored_interfaces):
                continue

            # If specified port-channel is not configured, test fails
            if (port_channel_details := get_value(command_output, f"portChannels..{port_channel}", separator="..")) is None:
                self.result.is_failure(f"Interface: {port_channel} - Not found")
                continue

            for interface, interface_details in port_channel_details["interfaces"].items():
                # Verify that the no illegal LACP packets in all port channels.
                if interface_details["illegalRxCount"] != 0:
                    self.result.is_failure(f"{port_channel} Interface: {interface} - Illegal LACP packets found")


class VerifyLoopbackCount(AntaTest):
    """Verifies that the device has the expected number of loopback interfaces and all are operational.

    Expected Results
    ----------------
    * Success: The test will pass if the device has the correct number of loopback interfaces and none are down.
    * Failure: The test will fail if the loopback interface count is incorrect or any are non-operational.

    Examples
    --------
    ```yaml
    anta.tests.interfaces:
      - VerifyLoopbackCount:
          number: 3
    ```
    """

    description = "Verifies the number of loopback interfaces and their status."
    categories: ClassVar[list[str]] = ["interfaces"]
    commands: ClassVar[list[AntaCommand | AntaTemplate]] = [AntaCommand(command="show ip interface brief", revision=1)]

    class Input(AntaTest.Input):
        """Input model for the VerifyLoopbackCount test."""

        number: PositiveInteger
        """Number of loopback interfaces expected to be present."""

    @AntaTest.anta_test
    def test(self) -> None:
        """Main test function for VerifyLoopbackCount."""
        self.result.is_success()
        command_output = self.instance_commands[0].json_output
        loopback_count = 0
        for interface, interface_details in command_output["interfaces"].items():
            if "Loopback" in interface:
                loopback_count += 1
                if (status := interface_details["lineProtocolStatus"]) != "up":
                    self.result.is_failure(f"Interface: {interface} - Invalid line protocol status - Expected: up Actual: {status}")

                if (status := interface_details["interfaceStatus"]) != "connected":
                    self.result.is_failure(f"Interface: {interface} - Invalid interface status - Expected: connected Actual: {status}")

        if loopback_count != self.inputs.number:
            self.result.is_failure(f"Loopback interface(s) count mismatch: Expected {self.inputs.number} Actual: {loopback_count}")


class VerifySVI(AntaTest):
    """Verifies the status of all SVIs.

    Expected Results
    ----------------
    * Success: The test will pass if all SVIs are up.
    * Failure: The test will fail if one or many SVIs are not up.

    Examples
    --------
    ```yaml
    anta.tests.interfaces:
      - VerifySVI:
    ```
    """

    categories: ClassVar[list[str]] = ["interfaces"]
    commands: ClassVar[list[AntaCommand | AntaTemplate]] = [AntaCommand(command="show ip interface brief", revision=1)]

    @AntaTest.anta_test
    def test(self) -> None:
        """Main test function for VerifySVI."""
        self.result.is_success()
        command_output = self.instance_commands[0].json_output
        for interface, int_data in command_output["interfaces"].items():
            if "Vlan" in interface and (status := int_data["lineProtocolStatus"]) != "up":
                self.result.is_failure(f"SVI: {interface} - Invalid line protocol status - Expected: up Actual: {status}")
            if "Vlan" in interface and int_data["interfaceStatus"] != "connected":
                self.result.is_failure(f"SVI: {interface} - Invalid interface status - Expected: connected Actual: {int_data['interfaceStatus']}")


class VerifyL3MTU(AntaTest):
    """Verifies the L3 MTU of routed interfaces.

    Test that layer 3 (routed) interfaces are configured with the correct MTU.

    Expected Results
    ----------------
    * Success: The test will pass if all layer 3 interfaces have the proper MTU configured.
    * Failure: The test will fail if one or many layer 3 interfaces have the wrong MTU configured.

    Examples
    --------
    ```yaml
    anta.tests.interfaces:
      - VerifyL3MTU:
          mtu: 1500
          ignored_interfaces:
              - Management  # Ignore all Management interfaces
              - Ethernet2.100
              - Ethernet1/1
          specific_mtu:
              - Ethernet10: 9200
    ```
    """

    description = "Verifies the global L3 MTU of all L3 interfaces."
    categories: ClassVar[list[str]] = ["interfaces"]
    commands: ClassVar[list[AntaCommand | AntaTemplate]] = [AntaCommand(command="show interfaces", revision=1)]

    class Input(AntaTest.Input):
        """Input model for the VerifyL3MTU test."""

        mtu: int = 1500
        """Expected L3 MTU configured on all non-excluded interfaces."""
        ignored_interfaces: list[InterfaceType | Interface] = Field(default=["Dps", "Fabric", "Loopback", "Management", "Recirc-Channel", "Tunnel", "Vxlan"])
        """A list of L3 interfaces or interfaces types like Loopback, Tunnel which will ignore all Loopback and Tunnel interfaces.

        Takes precedence over the `specific_mtu` field."""
        specific_mtu: list[dict[Interface, int]] = Field(default=[])
        """A list of dictionary of L3 interfaces with their expected L3 MTU configured."""

    @AntaTest.anta_test
    def test(self) -> None:
        """Main test function for VerifyL3MTU."""
        self.result.is_success()
        command_output = self.instance_commands[0].json_output
        specific_interfaces = {intf: mtu for intf_mtu in self.inputs.specific_mtu for intf, mtu in intf_mtu.items()}

        for interface, details in command_output["interfaces"].items():
            # Verification is skipped if the interface is in the ignored interfaces list
            if is_interface_ignored(interface, self.inputs.ignored_interfaces) or details["forwardingModel"] != "routed":
                continue

            actual_mtu = details["mtu"]
            expected_mtu = specific_interfaces.get(interface, self.inputs.mtu)

            if (actual_mtu := details["mtu"]) != expected_mtu:
                self.result.is_failure(f"Interface: {interface} - Incorrect MTU - Expected: {expected_mtu} Actual: {actual_mtu}")


class VerifyIPProxyARP(AntaTest):
    """Verifies if Proxy ARP is enabled.

    Expected Results
    ----------------
    * Success: The test will pass if Proxy-ARP is enabled on the specified interface(s).
    * Failure: The test will fail if Proxy-ARP is disabled on the specified interface(s).

    Examples
    --------
    ```yaml
    anta.tests.interfaces:
      - VerifyIPProxyARP:
          interfaces:
            - Ethernet1
            - Ethernet2
    ```
    """

    categories: ClassVar[list[str]] = ["interfaces"]
    commands: ClassVar[list[AntaCommand | AntaTemplate]] = [AntaCommand(command="show ip interface", revision=2)]

    class Input(AntaTest.Input):
        """Input model for the VerifyIPProxyARP test."""

        interfaces: list[Interface]
        """List of interfaces to be tested."""

    @AntaTest.anta_test
    def test(self) -> None:
        """Main test function for VerifyIPProxyARP."""
        self.result.is_success()
        command_output = self.instance_commands[0].json_output

        for interface in self.inputs.interfaces:
            if (interface_detail := get_value(command_output, f"interfaces..{interface}", separator="..")) is None:
                self.result.is_failure(f"Interface: {interface} - Not found")
                continue

            if not interface_detail["proxyArp"]:
                self.result.is_failure(f"Interface: {interface} - Proxy-ARP disabled")


class VerifyL2MTU(AntaTest):
    """Verifies the L2 MTU of bridged interfaces.

    Test that layer 2 (bridged) interfaces are configured with the correct MTU.

    Expected Results
    ----------------
    * Success: The test will pass if all layer 2 interfaces have the proper MTU configured.
    * Failure: The test will fail if one or many layer 2 interfaces have the wrong MTU configured.

    Examples
    --------
    ```yaml
    anta.tests.interfaces:
      - VerifyL2MTU:
          mtu: 9214
          ignored_interfaces:
            - Ethernet2/1
            - Port-Channel  # Ignore all Port-Channel interfaces
          specific_mtu:
            - Ethernet1/1: 1500
    ```
    """

    description = "Verifies the global L2 MTU of all L2 interfaces."
    categories: ClassVar[list[str]] = ["interfaces"]
    commands: ClassVar[list[AntaCommand | AntaTemplate]] = [AntaCommand(command="show interfaces", revision=1)]

    class Input(AntaTest.Input):
        """Input model for the VerifyL2MTU test."""

        mtu: int = 9214
        """Expected L2 MTU configured on all non-excluded interfaces."""
        ignored_interfaces: list[InterfaceType | Interface] = Field(default=["Dps", "Fabric", "Loopback", "Management", "Recirc-Channel", "Tunnel", "Vlan", "Vxlan"])
        """A list of L2 interfaces or interface types like Ethernet, Port-Channel which will ignore all Ethernet and Port-Channel interfaces.

        Takes precedence over the `specific_mtu` field."""
        specific_mtu: list[dict[Interface, int]] = Field(default=[])
        """A list of dictionary of L2 interfaces with their expected L2 MTU configured."""

    @AntaTest.anta_test
    def test(self) -> None:
        """Main test function for VerifyL2MTU."""
        self.result.is_success()
        interface_output = self.instance_commands[0].json_output["interfaces"]
        specific_interfaces = {intf: mtu for intf_mtu in self.inputs.specific_mtu for intf, mtu in intf_mtu.items()}

        for interface, details in interface_output.items():
            # Verification is skipped if the interface is in the ignored interfaces list
            if is_interface_ignored(interface, self.inputs.ignored_interfaces) or details["forwardingModel"] != "bridged":
                continue

            actual_mtu = details["mtu"]
            expected_mtu = specific_interfaces.get(interface, self.inputs.mtu)

            if (actual_mtu := details["mtu"]) != expected_mtu:
                self.result.is_failure(f"Interface: {interface} - Incorrect MTU - Expected: {expected_mtu} Actual: {actual_mtu}")


class VerifyInterfaceIPv4(AntaTest):
    """Verifies the interface IPv4 addresses.

    Expected Results
    ----------------
    * Success: The test will pass if an interface is configured with a correct primary and secondary IPv4 address.
    * Failure: The test will fail if an interface is not found or the primary and secondary IPv4 addresses do not match with the input.

    Examples
    --------
    ```yaml
    anta.tests.interfaces:
      - VerifyInterfaceIPv4:
          interfaces:
            - name: Ethernet2
              primary_ip: 172.30.11.1/31
              secondary_ips:
                - 10.10.10.1/31
                - 10.10.10.10/31
    ```
    """

    categories: ClassVar[list[str]] = ["interfaces"]
    commands: ClassVar[list[AntaCommand | AntaTemplate]] = [AntaCommand(command="show ip interface", revision=2)]

    class Input(AntaTest.Input):
        """Input model for the VerifyInterfaceIPv4 test."""

        interfaces: list[InterfaceState]
        """List of interfaces with their details."""
        InterfaceDetail: ClassVar[type[InterfaceDetail]] = InterfaceDetail

        @field_validator("interfaces")
        @classmethod
        def validate_interfaces(cls, interfaces: list[T]) -> list[T]:
            """Validate that 'primary_ip' field is provided in each interface."""
            for interface in interfaces:
                if interface.primary_ip is None:
                    msg = f"{interface} 'primary_ip' field missing in the input"
                    raise ValueError(msg)
            return interfaces

    @AntaTest.anta_test
    def test(self) -> None:
        """Main test function for VerifyInterfaceIPv4."""
        self.result.is_success()
        command_output = self.instance_commands[0].json_output

        for interface in self.inputs.interfaces:
            if (interface_detail := get_value(command_output, f"interfaces..{interface.name}", separator="..")) is None:
                self.result.is_failure(f"{interface} - Not found")
                continue

            if (ip_address := get_value(interface_detail, "interfaceAddress.primaryIp")) is None:
                self.result.is_failure(f"{interface} - IP address is not configured")
                continue

            # Combine IP address and subnet for primary IP
            actual_primary_ip = f"{ip_address['address']}/{ip_address['maskLen']}"

            # Check if the primary IP address matches the input
            if actual_primary_ip != str(interface.primary_ip):
                self.result.is_failure(f"{interface} - IP address mismatch - Expected: {interface.primary_ip} Actual: {actual_primary_ip}")

            if interface.secondary_ips:
                if not (secondary_ips := get_value(interface_detail, "interfaceAddress.secondaryIpsOrderedList")):
                    self.result.is_failure(f"{interface} - Secondary IP address is not configured")
                    continue

                actual_secondary_ips = sorted([f"{secondary_ip['address']}/{secondary_ip['maskLen']}" for secondary_ip in secondary_ips])
                input_secondary_ips = sorted([str(ip) for ip in interface.secondary_ips])

                if actual_secondary_ips != input_secondary_ips:
                    self.result.is_failure(
                        f"{interface} - Secondary IP address mismatch - Expected: {', '.join(input_secondary_ips)} Actual: {', '.join(actual_secondary_ips)}"
                    )


class VerifyIpVirtualRouterMac(AntaTest):
    """Verifies the IP virtual router MAC address.

    Expected Results
    ----------------
    * Success: The test will pass if the IP virtual router MAC address matches the input.
    * Failure: The test will fail if the IP virtual router MAC address does not match the input.

    Examples
    --------
    ```yaml
    anta.tests.interfaces:
      - VerifyIpVirtualRouterMac:
          mac_address: 00:1c:73:00:dc:01
    ```
    """

    categories: ClassVar[list[str]] = ["interfaces"]
    commands: ClassVar[list[AntaCommand | AntaTemplate]] = [AntaCommand(command="show ip virtual-router", revision=2)]

    class Input(AntaTest.Input):
        """Input model for the VerifyIpVirtualRouterMac test."""

        mac_address: MacAddress
        """IP virtual router MAC address."""

    @AntaTest.anta_test
    def test(self) -> None:
        """Main test function for VerifyIpVirtualRouterMac."""
        self.result.is_success()
        command_output = self.instance_commands[0].json_output["virtualMacs"]
        if get_item(command_output, "macAddress", self.inputs.mac_address) is None:
            self.result.is_failure(f"IP virtual router MAC address: {self.inputs.mac_address} - Not configured")


class VerifyInterfacesSpeed(AntaTest):
    """Verifies the speed, lanes, auto-negotiation status, and mode as full duplex for interfaces.

    - If the auto-negotiation status is set to True, verifies that auto-negotiation is successful, the mode is full duplex and the speed/lanes match the input.
    - If the auto-negotiation status is set to False, verifies that the mode is full duplex and the speed/lanes match the input.

    Expected Results
    ----------------
    * Success: The test will pass if an interface is configured correctly with the specified speed, lanes, auto-negotiation status, and mode as full duplex.
    * Failure: The test will fail if an interface is not found, if the speed, lanes, and auto-negotiation status do not match the input, or mode is not full duplex.

    Examples
    --------
    ```yaml
    anta.tests.interfaces:
      - VerifyInterfacesSpeed:
          interfaces:
            - name: Ethernet2
              auto: False
              speed: 10
            - name: Eth3
              auto: True
              speed: 100
              lanes: 1
            - name: Eth2
              auto: False
              speed: 2.5
    ```
    """

    categories: ClassVar[list[str]] = ["interfaces"]
    commands: ClassVar[list[AntaCommand | AntaTemplate]] = [AntaCommand(command="show interfaces")]

    class Input(AntaTest.Input):
        """Inputs for the VerifyInterfacesSpeed test."""

        interfaces: list[InterfaceState]
        """List of interfaces with their expected state."""
        InterfaceDetail: ClassVar[type[InterfaceDetail]] = InterfaceDetail

        @field_validator("interfaces")
        @classmethod
        def validate_interfaces(cls, interfaces: list[T]) -> list[T]:
            """Validate that 'speed' field is provided in each interface."""
            for interface in interfaces:
                if interface.speed is None:
                    msg = f"{interface} 'speed' field missing in the input"
                    raise ValueError(msg)
            return interfaces

    @AntaTest.anta_test
    def test(self) -> None:
        """Main test function for VerifyInterfacesSpeed."""
        self.result.is_success()
        command_output = self.instance_commands[0].json_output

        # Iterate over all the interfaces
        for interface in self.inputs.interfaces:
            if (interface_detail := get_value(command_output, f"interfaces..{interface.name}", separator="..")) is None:
                self.result.is_failure(f"{interface} - Not found")
                continue

            # Verifies the bandwidth
            if (speed := interface_detail.get("bandwidth")) != interface.speed * BPS_GBPS_CONVERSIONS:
                self.result.is_failure(
                    f"{interface} - Bandwidth mismatch - Expected: {interface.speed}Gbps Actual: {custom_division(speed, BPS_GBPS_CONVERSIONS)}Gbps"
                )

            # Verifies the duplex mode
            if (duplex := interface_detail.get("duplex")) != "duplexFull":
                self.result.is_failure(f"{interface} - Duplex mode mismatch - Expected: duplexFull Actual: {duplex}")

            # Verifies the auto-negotiation as success if specified
            if interface.auto and (auto_negotiation := interface_detail.get("autoNegotiate")) != "success":
                self.result.is_failure(f"{interface} - Auto-negotiation mismatch - Expected: success Actual: {auto_negotiation}")

            # Verifies the communication lanes if specified
            if interface.lanes and (lanes := interface_detail.get("lanes")) != interface.lanes:
                self.result.is_failure(f"{interface} - Data lanes count mismatch - Expected: {interface.lanes} Actual: {lanes}")


class VerifyLACPInterfacesStatus(AntaTest):
    """Verifies the Link Aggregation Control Protocol (LACP) status of the interface.

    This test performs the following checks for each specified interface:

      1. Verifies that the interface is a member of the LACP port channel.
      2. Verifies LACP port states and operational status:
        - Activity: Active LACP mode (initiates)
        - Timeout: Short (Fast Mode), Long (Slow Mode - default)
        - Aggregation: Port aggregable
        - Synchronization: Port in sync with partner
        - Collecting: Incoming frames aggregating
        - Distributing: Outgoing frames aggregating

    Expected Results
    ----------------
    * Success: Interface is bundled and all LACP states match expected values for both actor and partner
    * Failure: If any of the following occur:
        - Interface or port channel is not configured.
        - Interface is not bundled in port channel.
        - Actor or partner port LACP states don't match expected configuration.
        - LACP rate (timeout) mismatch when fast mode is configured.

    Examples
    --------
    ```yaml
    anta.tests.interfaces:
      - VerifyLACPInterfacesStatus:
          interfaces:
            - name: Ethernet1
              portchannel: Port-Channel100
    ```
    """

    categories: ClassVar[list[str]] = ["interfaces"]
    commands: ClassVar[list[AntaCommand | AntaTemplate]] = [AntaCommand(command="show lacp interface detailed", revision=1)]

    class Input(AntaTest.Input):
        """Input model for the VerifyLACPInterfacesStatus test."""

        interfaces: list[InterfaceState]
        """List of interfaces with their expected state."""
        InterfaceState: ClassVar[type[InterfaceState]] = InterfaceState

        @field_validator("interfaces")
        @classmethod
        def validate_interfaces(cls, interfaces: list[T]) -> list[T]:
            """Validate that 'portchannel' field is provided in each interface."""
            for interface in interfaces:
                if interface.portchannel is None:
                    msg = f"{interface} 'portchannel' field missing in the input"
                    raise ValueError(msg)
            return interfaces

    def _verify_interface_churn_state(self, interface_input: InterfaceState, interface_output_data: dict[str, Any]) -> None:
        """Validate the partner and actor churn details for the given interface."""
        partner_churn_state = get_value(interface_output_data, "details.partnerChurnState")
        actor_churn_state = get_value(interface_output_data, "details.actorChurnState")

        # Verify the partner and actor churn state
        if partner_churn_state == "churnDetected" or actor_churn_state == "churnDetected":
            self.result.is_failure(f"{interface_input} - Churn detected (mismatch system ID)")

    def _is_interface_bundled(self, interface_input: InterfaceState, interface_output_data: dict[str, Any]) -> bool:
        """Validate the interface status is bundled."""
        # Verify the interface is bundled in its port-channel
        actor_port_status = interface_output_data.get("actorPortStatus")
        if actor_port_status != "bundled":
            self.result.is_failure(f"{interface_input} - Not bundled - Port Status: {actor_port_status}")
            return False
        return True

    def _verify_interface_actor_partner_states(self, interface_input: InterfaceState, interface_output_data: dict[str, Any]) -> None:
        """Validate the LACP actor, partner port states."""
        # Member port verification parameters
        member_port_details = ["activity", "aggregation", "synchronization", "collecting", "distributing", "timeout"]

        # Collecting actor and partner port details
        actor_port_details = interface_output_data.get("actorPortState", {})
        partner_port_details = interface_output_data.get("partnerPortState", {})

        # Forming expected interface details
        expected_details = {param: param != "timeout" for param in member_port_details}

        # Updating the short LACP timeout, if expected
        if interface_input.lacp_rate_fast:
            expected_details["timeout"] = True

        # Verify the actor port details
        for param, value in expected_details.items():
            if (act_param_value := actor_port_details.get(param)) != value:
                self.result.is_failure(f"{interface_input} - Actor port {param} state mismatch - Expected: {value} Actual: {act_param_value}")

        # Verify the partner port details
        for param, value in expected_details.items():
            if (part_param_value := partner_port_details.get(param)) != value:
                self.result.is_failure(f"{interface_input} - Partner port {param} state mismatch - Expected: {value} Actual: {part_param_value}")

    @AntaTest.anta_test
    def test(self) -> None:
        """Main test function for VerifyLACPInterfacesStatus."""
        self.result.is_success()

        command_output = self.instance_commands[0].json_output

        for interface in self.inputs.interfaces:
            # Verify if a port-channel is configured with the provided interface
            interface_details = get_value(command_output, f"portChannels..{interface.portchannel}..interfaces..{interface.name}", separator="..")

            if interface_details is None:
                self.result.is_failure(f"{interface} - Not configured")
                continue

            if not self._is_interface_bundled(interface, interface_details):
                continue

            # Verify the LACP actor, partner port states
            self._verify_interface_actor_partner_states(interface, interface_details)

            # Verify the actor churn and partner churn states
            if interface.lacp_churn_state:
                self._verify_interface_churn_state(interface, interface_details)


<<<<<<< HEAD
class VerifytOpticRxLevel(AntaTest):
    """Verifies the optic rx level.

    Expected Results
    ----------------
    * Success: The test will pass if no interfaces report low Rx optical power.
    * Failure: The test will fail if any interface reports low Rx optical power.
=======
class VerifyInterfacesVoqAndEgressQueueDrops(AntaTest):
    """Verifies interface ingress VOQ and egress queue drop counters.

    Compatible with Arista 7280R, 7500R, and 7800R series platforms supporting Virtual Output Queues (VOQ).

    Expected Results
    ----------------
    * Success: The test will pass if all VOQ and egress queue drops are within the defined threshold.
    * Failure: The test will fail if any VOQ or egress queue drop exceeds the defined threshold.
>>>>>>> b3b6759b

    Examples
    --------
    ```yaml
    anta.tests.interfaces:
<<<<<<< HEAD
      - VerifytOpticRxLevel:
          rx_tolerance: 2
          valid_rx_power: -30
=======
      - VerifyInterfacesVoqAndEgressQueueDrops:
          interfaces:
            - Et1
            - Et2
          traffic_classes:
            - TC0
            - TC3
>>>>>>> b3b6759b
    ```
    """

    categories: ClassVar[list[str]] = ["interfaces"]
<<<<<<< HEAD
    commands: ClassVar[list[AntaCommand | AntaTemplate]] = [
        AntaCommand(command="show interfaces transceiver dom thresholds", revision=1),
        AntaCommand(command="show interfaces description", revision=1),
    ]

    class Input(AntaTest.Input):
        """Input model for the VerifytOpticRxLevel test."""

        rx_tolerance: PositiveInteger
        """Specify Receive tolerance value."""
        valid_rx_power: int = -30
        """Specify valid  Rx optical power in dBm."""

    @AntaTest.anta_test  # TODO: Do we need to skip this testase on ["cEOSLab", "vEOS-lab", "cEOSCloudLab", "vEOS"]
    def test(self) -> None:
        """Main test function for VerifytOpticRxLevel."""
        self.result.is_success()
        int_transceiver_output = self.instance_commands[0].json_output
        int_descriptions = self.instance_commands[1].json_output["interfaceDescriptions"]

        for interface, int_data in int_transceiver_output["interfaces"].items():
            # Verify RX-power details
            if (rx_power_details := get_value(int_data, "parameters.rxPower")) is None:
                # TODO: Need confirmation: skip or fail the test if parameters are missing for all interfaces?
                continue
            # Collecting interface description
            description = int_descriptions[interface]["description"] if int_descriptions[interface]["description"] else "no description"
            for rx_power_value in rx_power_details["channels"].values():
                # Verify low Rx optical power
                if (rx_power_value - self.inputs.rx_tolerance) < (
                    low_alarm := rx_power_details["threshold"]["lowAlarm"]
                ) and rx_power_value != self.inputs.valid_rx_power:
                    self.result.is_failure(
                        f"Interface: {interface} Optic: {int_data['mediaType']} Rx Power: {rx_power_value:.2f}dbm Low Alarm: {low_alarm: .2f}dbm"
                        f" Status: {int_descriptions[interface]['interfaceStatus']} Description: {description} - Optics with low Rx found"
=======
    commands: ClassVar[list[AntaCommand | AntaTemplate]] = [AntaCommand(command="show interfaces counters queue drops", revision=1)]

    class Input(AntaTest.Input):
        """Input model for the VerifyInterfacesVoqAndEgressQueueDrops test."""

        interfaces: list[Interface] | None = None
        """A list of interfaces to be tested. If not provided, all interfaces are tested."""
        traffic_classes: list[str] | None = None
        """List of traffic classes to be verified - TC0, TC1, etc. If None, all available traffic classes will be checked."""
        packet_drop_threshold: PositiveInteger = 0
        """Threshold for the number of dropped packets."""

    def _get_traffic_classes_to_check(self, interface: Interface, output: dict[str, Any]) -> dict[str, Any]:
        """Retrieve the traffic class and details to check based on the provided input traffic classes."""
        # Prepare the dictionary of traffic classes to check
        traffic_classes_to_check: dict[str, Any] = {}
        if self.inputs.traffic_classes:
            for tc_name in self.inputs.traffic_classes:
                if (tc_detail := get_value_by_range_key(output["trafficClasses"], tc_name)) is None:
                    self.result.is_failure(f"Interface: {interface} Traffic Class: {tc_name} - Not found")
                    continue
                traffic_classes_to_check[tc_name] = tc_detail
        else:
            # If no specific traffic classes are given, use all from the current interface
            traffic_classes_to_check = output["trafficClasses"]

        return traffic_classes_to_check

    @skip_on_platforms(["cEOSLab", "vEOS-lab", "cEOSCloudLab", "vEOS"])
    @AntaTest.anta_test
    def test(self) -> None:
        """Main test function for VerifyInterfacesVoqAndEgressQueueDrops."""
        self.result.is_success()
        command_output = self.instance_commands[0].json_output

        # Prepare the dictionary of interfaces to check
        interfaces_to_check: dict[Any, Any] = {}
        if self.inputs.interfaces:
            for intf_name in self.inputs.interfaces:
                if (intf_detail := get_value(command_output["interfaces"], intf_name, separator="..")) is None:
                    self.result.is_failure(f"Interface: {intf_name} - Not found")
                    continue
                interfaces_to_check[intf_name] = intf_detail
        else:
            # If no specific interfaces are given, use all interfaces
            interfaces_to_check = command_output["interfaces"]

        for interface, details in interfaces_to_check.items():
            # Prepare the dictionary of traffic classes to check
            traffic_classes_to_check = self._get_traffic_classes_to_check(interface, details)
            for traffic_class, class_detail in traffic_classes_to_check.items():
                egress_drop = class_detail["egressQueueCounters"]["countersSum"]["droppedPackets"]
                ingress_drop = class_detail["ingressVoqCounters"]["countersSum"]["droppedPackets"]

                if egress_drop > self.inputs.packet_drop_threshold or ingress_drop > self.inputs.packet_drop_threshold:
                    self.result.is_failure(
                        f"Interface: {interface} Traffic Class: {traffic_class} - Queue drops exceeds the threshold - VOQ: {ingress_drop}, Egress: {egress_drop}"
>>>>>>> b3b6759b
                    )<|MERGE_RESOLUTION|>--- conflicted
+++ resolved
@@ -1057,15 +1057,6 @@
                 self._verify_interface_churn_state(interface, interface_details)
 
 
-<<<<<<< HEAD
-class VerifytOpticRxLevel(AntaTest):
-    """Verifies the optic rx level.
-
-    Expected Results
-    ----------------
-    * Success: The test will pass if no interfaces report low Rx optical power.
-    * Failure: The test will fail if any interface reports low Rx optical power.
-=======
 class VerifyInterfacesVoqAndEgressQueueDrops(AntaTest):
     """Verifies interface ingress VOQ and egress queue drop counters.
 
@@ -1075,17 +1066,11 @@
     ----------------
     * Success: The test will pass if all VOQ and egress queue drops are within the defined threshold.
     * Failure: The test will fail if any VOQ or egress queue drop exceeds the defined threshold.
->>>>>>> b3b6759b
-
-    Examples
-    --------
-    ```yaml
-    anta.tests.interfaces:
-<<<<<<< HEAD
-      - VerifytOpticRxLevel:
-          rx_tolerance: 2
-          valid_rx_power: -30
-=======
+
+    Examples
+    --------
+    ```yaml
+    anta.tests.interfaces:
       - VerifyInterfacesVoqAndEgressQueueDrops:
           interfaces:
             - Et1
@@ -1093,48 +1078,10 @@
           traffic_classes:
             - TC0
             - TC3
->>>>>>> b3b6759b
-    ```
-    """
-
-    categories: ClassVar[list[str]] = ["interfaces"]
-<<<<<<< HEAD
-    commands: ClassVar[list[AntaCommand | AntaTemplate]] = [
-        AntaCommand(command="show interfaces transceiver dom thresholds", revision=1),
-        AntaCommand(command="show interfaces description", revision=1),
-    ]
-
-    class Input(AntaTest.Input):
-        """Input model for the VerifytOpticRxLevel test."""
-
-        rx_tolerance: PositiveInteger
-        """Specify Receive tolerance value."""
-        valid_rx_power: int = -30
-        """Specify valid  Rx optical power in dBm."""
-
-    @AntaTest.anta_test  # TODO: Do we need to skip this testase on ["cEOSLab", "vEOS-lab", "cEOSCloudLab", "vEOS"]
-    def test(self) -> None:
-        """Main test function for VerifytOpticRxLevel."""
-        self.result.is_success()
-        int_transceiver_output = self.instance_commands[0].json_output
-        int_descriptions = self.instance_commands[1].json_output["interfaceDescriptions"]
-
-        for interface, int_data in int_transceiver_output["interfaces"].items():
-            # Verify RX-power details
-            if (rx_power_details := get_value(int_data, "parameters.rxPower")) is None:
-                # TODO: Need confirmation: skip or fail the test if parameters are missing for all interfaces?
-                continue
-            # Collecting interface description
-            description = int_descriptions[interface]["description"] if int_descriptions[interface]["description"] else "no description"
-            for rx_power_value in rx_power_details["channels"].values():
-                # Verify low Rx optical power
-                if (rx_power_value - self.inputs.rx_tolerance) < (
-                    low_alarm := rx_power_details["threshold"]["lowAlarm"]
-                ) and rx_power_value != self.inputs.valid_rx_power:
-                    self.result.is_failure(
-                        f"Interface: {interface} Optic: {int_data['mediaType']} Rx Power: {rx_power_value:.2f}dbm Low Alarm: {low_alarm: .2f}dbm"
-                        f" Status: {int_descriptions[interface]['interfaceStatus']} Description: {description} - Optics with low Rx found"
-=======
+    ```
+    """
+
+    categories: ClassVar[list[str]] = ["interfaces"]
     commands: ClassVar[list[AntaCommand | AntaTemplate]] = [AntaCommand(command="show interfaces counters queue drops", revision=1)]
 
     class Input(AntaTest.Input):
@@ -1192,5 +1139,61 @@
                 if egress_drop > self.inputs.packet_drop_threshold or ingress_drop > self.inputs.packet_drop_threshold:
                     self.result.is_failure(
                         f"Interface: {interface} Traffic Class: {traffic_class} - Queue drops exceeds the threshold - VOQ: {ingress_drop}, Egress: {egress_drop}"
->>>>>>> b3b6759b
+                    )
+
+
+class VerifytOpticRxLevel(AntaTest):
+    """Verifies the optic rx level.
+
+    Expected Results
+    ----------------
+    * Success: The test will pass if no interfaces report low Rx optical power.
+    * Failure: The test will fail if any interface reports low Rx optical power.
+
+    Examples
+    --------
+    ```yaml
+    anta.tests.interfaces:
+      - VerifytOpticRxLevel:
+          rx_tolerance: 2
+          valid_rx_power: -30
+    ```
+    """
+
+    categories: ClassVar[list[str]] = ["interfaces"]
+    commands: ClassVar[list[AntaCommand | AntaTemplate]] = [
+        AntaCommand(command="show interfaces transceiver dom thresholds", revision=1),
+        AntaCommand(command="show interfaces description", revision=1),
+    ]
+
+    class Input(AntaTest.Input):
+        """Input model for the VerifytOpticRxLevel test."""
+
+        rx_tolerance: PositiveInteger
+        """Specify Receive tolerance value."""
+        valid_rx_power: int = -30
+        """Specify valid  Rx optical power in dBm."""
+
+    @AntaTest.anta_test  # TODO: Do we need to skip this testase on ["cEOSLab", "vEOS-lab", "cEOSCloudLab", "vEOS"]
+    def test(self) -> None:
+        """Main test function for VerifytOpticRxLevel."""
+        self.result.is_success()
+        int_transceiver_output = self.instance_commands[0].json_output
+        int_descriptions = self.instance_commands[1].json_output["interfaceDescriptions"]
+
+        for interface, int_data in int_transceiver_output["interfaces"].items():
+            # Verify RX-power details
+            if (rx_power_details := get_value(int_data, "parameters.rxPower")) is None:
+                # TODO: Need confirmation: skip or fail the test if parameters are missing for all interfaces?
+                continue
+            # Collecting interface description
+            description = int_descriptions[interface]["description"] if int_descriptions[interface]["description"] else "no description"
+            for rx_power_value in rx_power_details["channels"].values():
+                # Verify low Rx optical power
+                if (rx_power_value - self.inputs.rx_tolerance) < (
+                    low_alarm := rx_power_details["threshold"]["lowAlarm"]
+                ) and rx_power_value != self.inputs.valid_rx_power:
+                    self.result.is_failure(
+                        f"Interface: {interface} Optic: {int_data['mediaType']} Rx Power: {rx_power_value:.2f}dbm Low Alarm: {low_alarm: .2f}dbm"
+                        f" Status: {int_descriptions[interface]['interfaceStatus']} Description: {description} - Optics with low Rx found"
                     )