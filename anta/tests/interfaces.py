--- conflicted
+++ resolved
@@ -7,10 +7,7 @@
 # mypy: disable-error-code=attr-defined
 from __future__ import annotations
 
-<<<<<<< HEAD
 from datetime import datetime, timezone
-=======
->>>>>>> 25dc5129
 from typing import Any, ClassVar, TypeVar
 
 from pydantic import Field, field_validator
@@ -1056,10 +1053,9 @@
             # Verify the LACP actor, partner port states
             self._verify_interface_actor_partner_states(interface, interface_details)
 
-<<<<<<< HEAD
-            if (part_port_details := actual_interface_output["partner_port_details"]) != expected_details:
-                self.result.is_failure(f"{interface} - Partner port details mismatch - {format_data(part_port_details)}")
-
+            # Verify the actor churn and partner churn states
+            if interface.lacp_churn_state:
+                self._verify_interface_churn_state(interface, interface_details)
 
 class VerifyInterfacesCounters(AntaTest):
     """Verifies the interfaces counter details.
@@ -1207,9 +1203,4 @@
             self.result.is_failure(
                 f"Interface: {interface} Description: {int_desc} Uptime: {last_state_timestamp} - Total output error counter(s) mismatch -"
                 f" Expected: < {self.inputs.errors_threshold} Actual: {total_out_errors}"
-            )
-=======
-            # Verify the actor churn and partner churn states
-            if interface.lacp_churn_state:
-                self._verify_interface_churn_state(interface, interface_details)
->>>>>>> 25dc5129
+            )