# Copyright (c) 2023-2025 Arista Networks, Inc.
# Use of this source code is governed by the Apache License 2.0
# that can be found in the LICENSE file.
"""Module related to the device interfaces tests."""

# Mypy does not understand AntaTest.Input typing
# mypy: disable-error-code=attr-defined
from __future__ import annotations

import re
from datetime import datetime, timezone
from typing import TYPE_CHECKING, Any, ClassVar, TypeVar

from pydantic import Field, field_validator, model_validator
from pydantic_extra_types.mac_address import MacAddress

from anta.custom_types import EthernetInterface, Interface, InterfaceType, ManagementInterface, Percent, PortChannelInterface, PositiveInteger
from anta.decorators import skip_on_platforms
from anta.input_models.interfaces import InterfaceDetail, InterfaceState
from anta.models import AntaCommand, AntaTemplate, AntaTest
from anta.tools import custom_division, get_item, get_value, get_value_by_range_key, is_interface_ignored

if TYPE_CHECKING:
    import sys

    if sys.version_info >= (3, 11):
        from typing import Self
    else:
        from typing_extensions import Self

BPS_GBPS_CONVERSIONS = 1000000000

# Using a TypeVar for the InterfaceState model since mypy thinks it's a ClassVar and not a valid type when used in field validators
T = TypeVar("T", bound=InterfaceState)


class VerifyInterfaceUtilization(AntaTest):
    """Verifies that the utilization of interfaces is below a certain threshold.

    Load interval (default to 5 minutes) is defined in device configuration.

    !!! warning
        This test has been implemented for full-duplex interfaces only.

    Expected Results
    ----------------
    * Success: The test will pass if all or specified interfaces are full duplex and have a usage below the threshold.
    * Failure: The test will fail if any interface is non full-duplex or has a usage above the threshold.

    Examples
    --------
    ```yaml
    anta.tests.interfaces:
      - VerifyInterfaceUtilization:
          threshold: 70.0
          ignored_interfaces:
            - Ethernet1
            - Port-Channel1
          interfaces:
            - Ethernet10
            - Loopback0
    ```
    """

    categories: ClassVar[list[str]] = ["interfaces"]
    commands: ClassVar[list[AntaCommand | AntaTemplate]] = [
        AntaCommand(command="show interfaces counters rates", revision=1),
        AntaCommand(command="show interfaces status", revision=1),
    ]

    class Input(AntaTest.Input):
        """Input model for the VerifyInterfaceUtilization test."""

        threshold: Percent = 75.0
        """Interface utilization threshold above which the test will fail."""
        interfaces: list[Interface] | None = None
        """A list of interfaces to be tested. If not provided, all interfaces (excluding any in `ignored_interfaces`) are tested."""
        ignored_interfaces: list[InterfaceType | Interface] | None = None
        """A list of interfaces or interface types like Management which will ignore all Management interfaces."""

    @AntaTest.anta_test
    def test(self) -> None:
        """Main test function for VerifyInterfaceUtilization."""
        self.result.is_success()

        interfaces_counters_rates = self.instance_commands[0].json_output
        interfaces_status = self.instance_commands[1].json_output

        test_has_input_interfaces = bool(self.inputs.interfaces)
        interfaces_to_check = self.inputs.interfaces if test_has_input_interfaces else interfaces_counters_rates["interfaces"].keys()

        for intf in interfaces_to_check:
            # Verification is skipped if the interface is in the ignored interfaces list
            if is_interface_ignored(intf, self.inputs.ignored_interfaces):
                continue

            # If specified interface is not configured, test fails
            intf_counters = get_value(interfaces_counters_rates, f"interfaces..{intf}", separator="..")
            intf_status = get_value(interfaces_status, f"interfaceStatuses..{intf}", separator="..")
            if intf_counters is None or intf_status is None:
                self.result.is_failure(f"Interface: {intf} - Not found")
                continue

            # The utilization logic has been implemented for full-duplex interfaces only
            if (intf_duplex := intf_status["duplex"]) != "duplexFull":
                self.result.is_failure(f"Interface: {intf} - Test not implemented for non-full-duplex interfaces - Expected: duplexFull Actual: {intf_duplex}")
                continue

            if (intf_bandwidth := intf_status["bandwidth"]) == 0:
                if test_has_input_interfaces:
                    # Test fails on user-provided interfaces
                    self.result.is_failure(f"Interface: {intf} - Cannot get interface utilization due to null bandwidth value")
                else:
                    self.logger.debug("Interface %s has been ignored due to null bandwidth value", intf)
                continue

            # If one or more interfaces have a usage above the threshold, test fails
            for bps_rate in ("inBpsRate", "outBpsRate"):
                usage = intf_counters[bps_rate] / intf_bandwidth * 100
                if usage > self.inputs.threshold:
                    self.result.is_failure(
                        f"Interface: {intf} BPS Rate: {bps_rate} - Usage exceeds the threshold - Expected: <{self.inputs.threshold}% Actual: {usage}%"
                    )


class VerifyInterfaceErrors(AntaTest):
    """Verifies that the interfaces error counters are equal to zero.

    Expected Results
    ----------------
    * Success: The test will pass if all interfaces have error counters equal to zero.
    * Failure: The test will fail if one or more interfaces have non-zero error counters.

    Examples
    --------
    ```yaml
    anta.tests.interfaces:
      - VerifyInterfaceErrors:
    ```
    """

    categories: ClassVar[list[str]] = ["interfaces"]
    commands: ClassVar[list[AntaCommand | AntaTemplate]] = [AntaCommand(command="show interfaces counters errors", revision=1)]

    class Input(AntaTest.Input):
        """Input model for the VerifyInterfaceErrors test."""

        interfaces: list[Interface] | None = None
        """A list of interfaces to be tested. If not provided, all interfaces (excluding any in `ignored_interfaces`) are tested."""
        ignored_interfaces: list[InterfaceType | Interface] | None = None
        """A list of interfaces or interface types like Management which will ignore all Management interfaces."""

    @AntaTest.anta_test
    def test(self) -> None:
        """Main test function for VerifyInterfaceErrors."""
        self.result.is_success()
        command_output = self.instance_commands[0].json_output
        interfaces = self.inputs.interfaces if self.inputs.interfaces else command_output["interfaceErrorCounters"].keys()
        for interface in interfaces:
            # Verification is skipped if the interface is in the ignored interfaces list.
            if is_interface_ignored(interface, self.inputs.ignored_interfaces):
                continue

            # If specified interface is not configured, test fails
            if (intf_counters := get_value(command_output, f"interfaceErrorCounters..{interface}", separator="..")) is None:
                self.result.is_failure(f"Interface: {interface} - Not found")
                continue

            counters_data = [f"{counter}: {value}" for counter, value in intf_counters.items() if value > 0]
            if counters_data:
                self.result.is_failure(f"Interface: {interface} - Non-zero error counter(s) - {', '.join(counters_data)}")


class VerifyInterfaceDiscards(AntaTest):
    """Verifies that the interfaces packet discard counters are equal to zero.

    Expected Results
    ----------------
    * Success: The test will pass if all or specified interfaces have discard counters equal to zero.
    * Failure: The test will fail if one or more interfaces have non-zero discard counters.

    Examples
    --------
    ```yaml
    anta.tests.interfaces:
      - VerifyInterfaceDiscards:
          interfaces:
            - Ethernet
            - Port-Channel1
          ignored_interfaces:
            - Vxlan1
            - Loopback0
    ```
    """

    categories: ClassVar[list[str]] = ["interfaces"]
    commands: ClassVar[list[AntaCommand | AntaTemplate]] = [AntaCommand(command="show interfaces counters discards", revision=1)]

    class Input(AntaTest.Input):
        """Input model for the VerifyInterfaceDiscards test."""

        interfaces: list[Interface] | None = None
        """A list of interfaces to be tested. If not provided, all interfaces (excluding any in `ignored_interfaces`) are tested."""
        ignored_interfaces: list[InterfaceType | Interface] | None = None
        """A list of interfaces or interface types like Management which will ignore all Management interfaces."""

    @AntaTest.anta_test
    def test(self) -> None:
        """Main test function for VerifyInterfaceDiscards."""
        self.result.is_success()
        command_output = self.instance_commands[0].json_output
        interfaces = self.inputs.interfaces if self.inputs.interfaces else command_output["interfaces"].keys()

        for interface in interfaces:
            # Verification is skipped if the interface is in the ignored interfaces list.
            if is_interface_ignored(interface, self.inputs.ignored_interfaces):
                continue

            # If specified interface is not configured, test fails
            if (intf_details := get_value(command_output, f"interfaces..{interface}", separator="..")) is None:
                self.result.is_failure(f"Interface: {interface} - Not found")
                continue

            counters_data = [f"{counter}: {value}" for counter, value in intf_details.items() if value > 0]
            if counters_data:
                self.result.is_failure(f"Interface: {interface} - Non-zero discard counter(s): {', '.join(counters_data)}")


class VerifyInterfaceErrDisabled(AntaTest):
    """Verifies there are no interfaces in the errdisabled state.

    Expected Results
    ----------------
    * Success: The test will pass if there are no interfaces in the errdisabled state.
    * Failure: The test will fail if there is at least one interface in the errdisabled state.

    Examples
    --------
    ```yaml
    anta.tests.interfaces:
      - VerifyInterfaceErrDisabled:
    ```
    """

    categories: ClassVar[list[str]] = ["interfaces"]
    commands: ClassVar[list[AntaCommand | AntaTemplate]] = [AntaCommand(command="show interfaces status errdisabled", revision=1)]

    @AntaTest.anta_test
    def test(self) -> None:
        """Main test function for VerifyInterfaceErrDisabled."""
        self.result.is_success()
        command_output = self.instance_commands[0].json_output
        if not (interface_details := get_value(command_output, "interfaceStatuses")):
            return

        for interface, value in interface_details.items():
            if causes := value.get("causes"):
                msg = f"Interface: {interface} - Error disabled - Causes: {', '.join(causes)}"
                self.result.is_failure(msg)
                continue
            self.result.is_failure(f"Interface: {interface} - Error disabled")


class VerifyInterfacesStatus(AntaTest):
    """Verifies the operational states of specified interfaces to ensure they match expected configurations.

    This test performs the following checks for each specified interface:

      1. If `line_protocol_status` is defined, both `status` and `line_protocol_status` are verified for the specified interface.
      2. If `line_protocol_status` is not provided but the `status` is "up", it is assumed that both the status and line protocol should be "up".
      3. If the interface `status` is not "up", only the interface's status is validated, with no line protocol check performed.

    Expected Results
    ----------------
    * Success: If the interface status and line protocol status matches the expected operational state for all specified interfaces.
    * Failure: If any of the following occur:
        - The specified interface is not configured.
        - The specified interface status and line protocol status does not match the expected operational state for any interface.

    Examples
    --------
    ```yaml
    anta.tests.interfaces:
      - VerifyInterfacesStatus:
          interfaces:
            - name: Ethernet1
              status: up
            - name: Port-Channel100
              status: down
              line_protocol_status: lowerLayerDown
            - name: Ethernet49/1
              status: adminDown
              line_protocol_status: notPresent
    ```
    """

    categories: ClassVar[list[str]] = ["interfaces"]
    commands: ClassVar[list[AntaCommand | AntaTemplate]] = [AntaCommand(command="show interfaces description", revision=1)]

    class Input(AntaTest.Input):
        """Input model for the VerifyInterfacesStatus test."""

        interfaces: list[InterfaceState]
        """List of interfaces with their expected state."""
        InterfaceState: ClassVar[type[InterfaceState]] = InterfaceState

        @field_validator("interfaces")
        @classmethod
        def validate_interfaces(cls, interfaces: list[T]) -> list[T]:
            """Validate that 'status' field is provided in each interface."""
            for interface in interfaces:
                if interface.status is None:
                    msg = f"{interface} 'status' field missing in the input"
                    raise ValueError(msg)
            return interfaces

    @AntaTest.anta_test
    def test(self) -> None:
        """Main test function for VerifyInterfacesStatus."""
        self.result.is_success()

        command_output = self.instance_commands[0].json_output
        for interface in self.inputs.interfaces:
            if (intf_status := get_value(command_output["interfaceDescriptions"], interface.name, separator="..")) is None:
                self.result.is_failure(f"{interface.name} - Not configured")
                continue

            status = "up" if intf_status["interfaceStatus"] in {"up", "connected"} else intf_status["interfaceStatus"]
            proto = "up" if intf_status["lineProtocolStatus"] in {"up", "connected"} else intf_status["lineProtocolStatus"]

            # If line protocol status is provided, prioritize checking against both status and line protocol status
            if interface.line_protocol_status:
                if any([interface.status != status, interface.line_protocol_status != proto]):
                    actual_state = f"Expected: {interface.status}/{interface.line_protocol_status}, Actual: {status}/{proto}"
                    self.result.is_failure(f"{interface.name} - Status mismatch - {actual_state}")

            # If line protocol status is not provided and interface status is "up", expect both status and proto to be "up"
            # If interface status is not "up", check only the interface status without considering line protocol status
            elif all([interface.status == "up", status != "up" or proto != "up"]):
                self.result.is_failure(f"{interface.name} - Status mismatch - Expected: up/up, Actual: {status}/{proto}")
            elif interface.status != status:
                self.result.is_failure(f"{interface.name} - Status mismatch - Expected: {interface.status}, Actual: {status}")


class VerifyStormControlDrops(AntaTest):
    """Verifies there are no interface storm-control drop counters.

    Expected Results
    ----------------
    * Success: The test will pass if there are no storm-control drop counters.
    * Failure: The test will fail if there is at least one storm-control drop counter.

    Examples
    --------
    ```yaml
    anta.tests.interfaces:
      - VerifyStormControlDrops:
          interfaces:
            - Ethernet1
            - Ethernet2
          ignored_interfaces:
            - Vxlan1
            - Loopback0
    ```
    """

    categories: ClassVar[list[str]] = ["interfaces"]
    commands: ClassVar[list[AntaCommand | AntaTemplate]] = [AntaCommand(command="show storm-control", revision=1)]

    class Input(AntaTest.Input):
        """Input model for the VerifyStormControlDrops test."""

        interfaces: list[Interface] | None = None
        """A list of interfaces to be tested. If not provided, all interfaces (excluding any in `ignored_interfaces`) are tested."""
        ignored_interfaces: list[InterfaceType | Interface] | None = None
        """A list of interfaces or interface types like Management which will ignore all Management interfaces."""

    @skip_on_platforms(["cEOSLab", "vEOS-lab", "cEOSCloudLab", "vEOS"])
    @AntaTest.anta_test
    def test(self) -> None:
        """Main test function for VerifyStormControlDrops."""
        command_output = self.instance_commands[0].json_output
        self.result.is_success()
        interfaces = self.inputs.interfaces if self.inputs.interfaces else command_output["interfaces"].keys()

        for interface in interfaces:
            # Verification is skipped if the interface is in the ignored interfaces list.
            if is_interface_ignored(interface, self.inputs.ignored_interfaces):
                continue

            # If specified interface is not configured, test fails
            if (intf_details := get_value(command_output, f"interfaces..{interface}", separator="..")) is None:
                self.result.is_failure(f"Interface: {interface} - Not found")
                continue

            for traffic_type, traffic_type_dict in intf_details["trafficTypes"].items():
                if "drop" in traffic_type_dict and traffic_type_dict["drop"] != 0:
                    storm_controlled_interfaces = f"{traffic_type}: {traffic_type_dict['drop']}"
                    self.result.is_failure(f"Interface: {interface} - Non-zero storm-control drop counter(s) - {storm_controlled_interfaces}")


class VerifyPortChannels(AntaTest):
    """Verifies there are no inactive ports in port channels.

    Expected Results
    ----------------
    * Success: The test will pass if there are no inactive ports in all or specified port channels.
    * Failure: The test will fail if there is at least one inactive port in a port channel.

    Examples
    --------
    ```yaml
    anta.tests.interfaces:
      - VerifyPortChannels:
          ignored_interfaces:
            - Port-Channel1
            - Port-Channel2
          interfaces:
            - Port-Channel11
            - Port-Channel22
    ```
    """

    categories: ClassVar[list[str]] = ["interfaces"]
    commands: ClassVar[list[AntaCommand | AntaTemplate]] = [AntaCommand(command="show port-channel", revision=1)]

    class Input(AntaTest.Input):
        """Input model for the VerifyPortChannels test."""

        interfaces: list[PortChannelInterface] | None = None
        """A list of port-channel interfaces to be tested. If not provided, all port-channel interfaces (excluding any in `ignored_interfaces`) are tested."""
        ignored_interfaces: list[PortChannelInterface] | None = None
        """A list of port-channel interfaces to ignore."""

    @AntaTest.anta_test
    def test(self) -> None:
        """Main test function for VerifyPortChannels."""
        self.result.is_success()
        command_output = self.instance_commands[0].json_output
        port_channels = self.inputs.interfaces if self.inputs.interfaces else command_output["portChannels"].keys()

        for port_channel in port_channels:
            # Verification is skipped if the interface is in the ignored interfaces list.
            if is_interface_ignored(port_channel, self.inputs.ignored_interfaces):
                continue

            # If specified interface is not configured, test fails
            if (port_channel_details := get_value(command_output, f"portChannels..{port_channel}", separator="..")) is None:
                self.result.is_failure(f"Interface: {port_channel} - Not found")
                continue

            # Verify that the no inactive ports in all port channels.
            if inactive_ports := port_channel_details["inactivePorts"]:
                self.result.is_failure(f"{port_channel} - Inactive port(s) - {', '.join(inactive_ports.keys())}")


class VerifyIllegalLACP(AntaTest):
    """Verifies there are no illegal LACP packets in port channels.

    Expected Results
    ----------------
    * Success: The test will pass if there are no illegal LACP packets received.
    * Failure: The test will fail if there is at least one illegal LACP packet received.

    Examples
    --------
    ```yaml
    anta.tests.interfaces:
      - VerifyIllegalLACP:
          ignored_interfaces:
            - Port-Channel1
            - Port-Channel2
          interfaces:
            - Port-Channel10
            - Port-Channel12
    ```
    """

    categories: ClassVar[list[str]] = ["interfaces"]
    commands: ClassVar[list[AntaCommand | AntaTemplate]] = [AntaCommand(command="show lacp counters all-ports", revision=1)]

    class Input(AntaTest.Input):
        """Input model for the VerifyIllegalLACP test."""

        interfaces: list[PortChannelInterface] | None = None
        """A list of port-channel interfaces to be tested. If not provided, all port-channel interfaces (excluding any in `ignored_interfaces`) are tested."""
        ignored_interfaces: list[PortChannelInterface] | None = None
        """A list of port-channel interfaces to ignore."""

    @AntaTest.anta_test
    def test(self) -> None:
        """Main test function for VerifyIllegalLACP."""
        self.result.is_success()
        command_output = self.instance_commands[0].json_output
        port_channels = self.inputs.interfaces if self.inputs.interfaces else command_output["portChannels"].keys()

        for port_channel in port_channels:
            # Verification is skipped if the interface is in the ignored interfaces list.
            if is_interface_ignored(port_channel, self.inputs.ignored_interfaces):
                continue

            # If specified port-channel is not configured, test fails
            if (port_channel_details := get_value(command_output, f"portChannels..{port_channel}", separator="..")) is None:
                self.result.is_failure(f"Interface: {port_channel} - Not found")
                continue

            for interface, interface_details in port_channel_details["interfaces"].items():
                # Verify that the no illegal LACP packets in all port channels.
                if interface_details["illegalRxCount"] != 0:
                    self.result.is_failure(f"{port_channel} Interface: {interface} - Illegal LACP packets found")


class VerifyLoopbackCount(AntaTest):
    """Verifies that the device has the expected number of loopback interfaces and all are operational.

    Expected Results
    ----------------
    * Success: The test will pass if the device has the correct number of loopback interfaces and none are down.
    * Failure: The test will fail if the loopback interface count is incorrect or any are non-operational.

    Examples
    --------
    ```yaml
    anta.tests.interfaces:
      - VerifyLoopbackCount:
          number: 3
    ```
    """

    description = "Verifies the number of loopback interfaces and their status."
    categories: ClassVar[list[str]] = ["interfaces"]
    commands: ClassVar[list[AntaCommand | AntaTemplate]] = [AntaCommand(command="show ip interface brief", revision=1)]

    class Input(AntaTest.Input):
        """Input model for the VerifyLoopbackCount test."""

        number: PositiveInteger
        """Number of loopback interfaces expected to be present."""

    @AntaTest.anta_test
    def test(self) -> None:
        """Main test function for VerifyLoopbackCount."""
        self.result.is_success()
        command_output = self.instance_commands[0].json_output
        loopback_count = 0
        for interface, interface_details in command_output["interfaces"].items():
            if "Loopback" in interface:
                loopback_count += 1
                if (status := interface_details["lineProtocolStatus"]) != "up":
                    self.result.is_failure(f"Interface: {interface} - Invalid line protocol status - Expected: up Actual: {status}")

                if (status := interface_details["interfaceStatus"]) != "connected":
                    self.result.is_failure(f"Interface: {interface} - Invalid interface status - Expected: connected Actual: {status}")

        if loopback_count != self.inputs.number:
            self.result.is_failure(f"Loopback interface(s) count mismatch: Expected {self.inputs.number} Actual: {loopback_count}")


class VerifySVI(AntaTest):
    """Verifies the status of all SVIs.

    Expected Results
    ----------------
    * Success: The test will pass if all SVIs are up.
    * Failure: The test will fail if one or many SVIs are not up.

    Examples
    --------
    ```yaml
    anta.tests.interfaces:
      - VerifySVI:
    ```
    """

    categories: ClassVar[list[str]] = ["interfaces"]
    commands: ClassVar[list[AntaCommand | AntaTemplate]] = [AntaCommand(command="show ip interface brief", revision=1)]

    @AntaTest.anta_test
    def test(self) -> None:
        """Main test function for VerifySVI."""
        self.result.is_success()
        command_output = self.instance_commands[0].json_output
        for interface, int_data in command_output["interfaces"].items():
            if "Vlan" in interface and (status := int_data["lineProtocolStatus"]) != "up":
                self.result.is_failure(f"SVI: {interface} - Invalid line protocol status - Expected: up Actual: {status}")
            if "Vlan" in interface and int_data["interfaceStatus"] != "connected":
                self.result.is_failure(f"SVI: {interface} - Invalid interface status - Expected: connected Actual: {int_data['interfaceStatus']}")


class VerifyL3MTU(AntaTest):
    """Verifies the L3 MTU of routed interfaces.

    Test that layer 3 (routed) interfaces are configured with the correct MTU.

    Expected Results
    ----------------
    * Success: The test will pass if all layer 3 interfaces have the proper MTU configured.
    * Failure: The test will fail if one or many layer 3 interfaces have the wrong MTU configured.

    Examples
    --------
    ```yaml
    anta.tests.interfaces:
      - VerifyL3MTU:
          mtu: 1500
          ignored_interfaces:
              - Management  # Ignore all Management interfaces
              - Ethernet2.100
              - Ethernet1/1
          specific_mtu:
              - Ethernet10: 9200
    ```
    """

    description = "Verifies the global L3 MTU of all L3 interfaces."
    categories: ClassVar[list[str]] = ["interfaces"]
    commands: ClassVar[list[AntaCommand | AntaTemplate]] = [AntaCommand(command="show interfaces", revision=1)]

    class Input(AntaTest.Input):
        """Input model for the VerifyL3MTU test."""

        mtu: int = 1500
        """Expected L3 MTU configured on all non-excluded interfaces."""
        ignored_interfaces: list[InterfaceType | Interface] = Field(default=["Dps", "Fabric", "Loopback", "Management", "Recirc-Channel", "Tunnel", "Vxlan"])
        """A list of L3 interfaces or interfaces types like Loopback, Tunnel which will ignore all Loopback and Tunnel interfaces.

        Takes precedence over the `specific_mtu` field."""
        specific_mtu: list[dict[Interface, int]] = Field(default=[])
        """A list of dictionary of L3 interfaces with their expected L3 MTU configured."""

    @AntaTest.anta_test
    def test(self) -> None:
        """Main test function for VerifyL3MTU."""
        self.result.is_success()
        command_output = self.instance_commands[0].json_output
        specific_interfaces = {intf: mtu for intf_mtu in self.inputs.specific_mtu for intf, mtu in intf_mtu.items()}

        for interface, details in command_output["interfaces"].items():
            # Verification is skipped if the interface is in the ignored interfaces list
            if is_interface_ignored(interface, self.inputs.ignored_interfaces) or details["forwardingModel"] != "routed":
                continue

            actual_mtu = details["mtu"]
            expected_mtu = specific_interfaces.get(interface, self.inputs.mtu)

            if (actual_mtu := details["mtu"]) != expected_mtu:
                self.result.is_failure(f"Interface: {interface} - Incorrect MTU - Expected: {expected_mtu} Actual: {actual_mtu}")


class VerifyIPProxyARP(AntaTest):
    """Verifies if Proxy ARP is enabled.

    Expected Results
    ----------------
    * Success: The test will pass if Proxy-ARP is enabled on the specified interface(s).
    * Failure: The test will fail if Proxy-ARP is disabled on the specified interface(s).

    Examples
    --------
    ```yaml
    anta.tests.interfaces:
      - VerifyIPProxyARP:
          interfaces:
            - Ethernet1
            - Ethernet2
    ```
    """

    categories: ClassVar[list[str]] = ["interfaces"]
    commands: ClassVar[list[AntaCommand | AntaTemplate]] = [AntaCommand(command="show ip interface", revision=2)]

    class Input(AntaTest.Input):
        """Input model for the VerifyIPProxyARP test."""

        interfaces: list[Interface]
        """List of interfaces to be tested."""

    @AntaTest.anta_test
    def test(self) -> None:
        """Main test function for VerifyIPProxyARP."""
        self.result.is_success()
        command_output = self.instance_commands[0].json_output

        for interface in self.inputs.interfaces:
            if (interface_detail := get_value(command_output, f"interfaces..{interface}", separator="..")) is None:
                self.result.is_failure(f"Interface: {interface} - Not found")
                continue

            if not interface_detail["proxyArp"]:
                self.result.is_failure(f"Interface: {interface} - Proxy-ARP disabled")


class VerifyL2MTU(AntaTest):
    """Verifies the L2 MTU of bridged interfaces.

    Test that layer 2 (bridged) interfaces are configured with the correct MTU.

    Expected Results
    ----------------
    * Success: The test will pass if all layer 2 interfaces have the proper MTU configured.
    * Failure: The test will fail if one or many layer 2 interfaces have the wrong MTU configured.

    Examples
    --------
    ```yaml
    anta.tests.interfaces:
      - VerifyL2MTU:
          mtu: 9214
          ignored_interfaces:
            - Ethernet2/1
            - Port-Channel  # Ignore all Port-Channel interfaces
          specific_mtu:
            - Ethernet1/1: 1500
    ```
    """

    description = "Verifies the global L2 MTU of all L2 interfaces."
    categories: ClassVar[list[str]] = ["interfaces"]
    commands: ClassVar[list[AntaCommand | AntaTemplate]] = [AntaCommand(command="show interfaces", revision=1)]

    class Input(AntaTest.Input):
        """Input model for the VerifyL2MTU test."""

        mtu: int = 9214
        """Expected L2 MTU configured on all non-excluded interfaces."""
        ignored_interfaces: list[InterfaceType | Interface] = Field(default=["Dps", "Fabric", "Loopback", "Management", "Recirc-Channel", "Tunnel", "Vlan", "Vxlan"])
        """A list of L2 interfaces or interface types like Ethernet, Port-Channel which will ignore all Ethernet and Port-Channel interfaces.

        Takes precedence over the `specific_mtu` field."""
        specific_mtu: list[dict[Interface, int]] = Field(default=[])
        """A list of dictionary of L2 interfaces with their expected L2 MTU configured."""

    @AntaTest.anta_test
    def test(self) -> None:
        """Main test function for VerifyL2MTU."""
        self.result.is_success()
        interface_output = self.instance_commands[0].json_output["interfaces"]
        specific_interfaces = {intf: mtu for intf_mtu in self.inputs.specific_mtu for intf, mtu in intf_mtu.items()}

        for interface, details in interface_output.items():
            # Verification is skipped if the interface is in the ignored interfaces list
            if is_interface_ignored(interface, self.inputs.ignored_interfaces) or details["forwardingModel"] != "bridged":
                continue

            actual_mtu = details["mtu"]
            expected_mtu = specific_interfaces.get(interface, self.inputs.mtu)

            if (actual_mtu := details["mtu"]) != expected_mtu:
                self.result.is_failure(f"Interface: {interface} - Incorrect MTU - Expected: {expected_mtu} Actual: {actual_mtu}")


class VerifyInterfaceIPv4(AntaTest):
    """Verifies the interface IPv4 addresses.

    Expected Results
    ----------------
    * Success: The test will pass if an interface is configured with a correct primary and secondary IPv4 address.
    * Failure: The test will fail if an interface is not found or the primary and secondary IPv4 addresses do not match with the input.

    Examples
    --------
    ```yaml
    anta.tests.interfaces:
      - VerifyInterfaceIPv4:
          interfaces:
            - name: Ethernet2
              primary_ip: 172.30.11.1/31
              secondary_ips:
                - 10.10.10.1/31
                - 10.10.10.10/31
    ```
    """

    categories: ClassVar[list[str]] = ["interfaces"]
    commands: ClassVar[list[AntaCommand | AntaTemplate]] = [AntaCommand(command="show ip interface", revision=2)]

    class Input(AntaTest.Input):
        """Input model for the VerifyInterfaceIPv4 test."""

        interfaces: list[InterfaceState]
        """List of interfaces with their details."""
        InterfaceDetail: ClassVar[type[InterfaceDetail]] = InterfaceDetail

        @field_validator("interfaces")
        @classmethod
        def validate_interfaces(cls, interfaces: list[T]) -> list[T]:
            """Validate that 'primary_ip' field is provided in each interface."""
            for interface in interfaces:
                if interface.primary_ip is None:
                    msg = f"{interface} 'primary_ip' field missing in the input"
                    raise ValueError(msg)
            return interfaces

    @AntaTest.anta_test
    def test(self) -> None:
        """Main test function for VerifyInterfaceIPv4."""
        self.result.is_success()
        command_output = self.instance_commands[0].json_output

        for interface in self.inputs.interfaces:
            if (interface_detail := get_value(command_output, f"interfaces..{interface.name}", separator="..")) is None:
                self.result.is_failure(f"{interface} - Not found")
                continue

            if (ip_address := get_value(interface_detail, "interfaceAddress.primaryIp")) is None:
                self.result.is_failure(f"{interface} - IP address is not configured")
                continue

            # Combine IP address and subnet for primary IP
            actual_primary_ip = f"{ip_address['address']}/{ip_address['maskLen']}"

            # Check if the primary IP address matches the input
            if actual_primary_ip != str(interface.primary_ip):
                self.result.is_failure(f"{interface} - IP address mismatch - Expected: {interface.primary_ip} Actual: {actual_primary_ip}")

            if interface.secondary_ips:
                if not (secondary_ips := get_value(interface_detail, "interfaceAddress.secondaryIpsOrderedList")):
                    self.result.is_failure(f"{interface} - Secondary IP address is not configured")
                    continue

                actual_secondary_ips = sorted([f"{secondary_ip['address']}/{secondary_ip['maskLen']}" for secondary_ip in secondary_ips])
                input_secondary_ips = sorted([str(ip) for ip in interface.secondary_ips])

                if actual_secondary_ips != input_secondary_ips:
                    self.result.is_failure(
                        f"{interface} - Secondary IP address mismatch - Expected: {', '.join(input_secondary_ips)} Actual: {', '.join(actual_secondary_ips)}"
                    )


class VerifyIpVirtualRouterMac(AntaTest):
    """Verifies the IP virtual router MAC address.

    Expected Results
    ----------------
    * Success: The test will pass if the IP virtual router MAC address matches the input.
    * Failure: The test will fail if the IP virtual router MAC address does not match the input.

    Examples
    --------
    ```yaml
    anta.tests.interfaces:
      - VerifyIpVirtualRouterMac:
          mac_address: 00:1c:73:00:dc:01
    ```
    """

    categories: ClassVar[list[str]] = ["interfaces"]
    commands: ClassVar[list[AntaCommand | AntaTemplate]] = [AntaCommand(command="show ip virtual-router", revision=2)]

    class Input(AntaTest.Input):
        """Input model for the VerifyIpVirtualRouterMac test."""

        mac_address: MacAddress
        """IP virtual router MAC address."""

    @AntaTest.anta_test
    def test(self) -> None:
        """Main test function for VerifyIpVirtualRouterMac."""
        self.result.is_success()
        command_output = self.instance_commands[0].json_output["virtualMacs"]
        if get_item(command_output, "macAddress", self.inputs.mac_address) is None:
            self.result.is_failure(f"IP virtual router MAC address: {self.inputs.mac_address} - Not configured")


class VerifyInterfacesSpeed(AntaTest):
    """Verifies the speed, lanes, auto-negotiation status, and mode as full duplex for interfaces.

    - If the auto-negotiation status is set to True, verifies that auto-negotiation is successful, the mode is full duplex and the speed/lanes match the input.
    - If the auto-negotiation status is set to False, verifies that the mode is full duplex and the speed/lanes match the input.

    Expected Results
    ----------------
    * Success: The test will pass if an interface is configured correctly with the specified speed, lanes, auto-negotiation status, and mode as full duplex.
    * Failure: The test will fail if an interface is not found, if the speed, lanes, and auto-negotiation status do not match the input, or mode is not full duplex.

    Examples
    --------
    ```yaml
    anta.tests.interfaces:
      - VerifyInterfacesSpeed:
          interfaces:
            - name: Ethernet2
              auto: False
              speed: 10
            - name: Eth3
              auto: True
              speed: 100
              lanes: 1
            - name: Eth2
              auto: False
              speed: 2.5
    ```
    """

    categories: ClassVar[list[str]] = ["interfaces"]
    commands: ClassVar[list[AntaCommand | AntaTemplate]] = [AntaCommand(command="show interfaces")]

    class Input(AntaTest.Input):
        """Inputs for the VerifyInterfacesSpeed test."""

        interfaces: list[InterfaceState]
        """List of interfaces with their expected state."""
        InterfaceDetail: ClassVar[type[InterfaceDetail]] = InterfaceDetail

        @field_validator("interfaces")
        @classmethod
        def validate_interfaces(cls, interfaces: list[T]) -> list[T]:
            """Validate that 'speed' field is provided in each interface."""
            for interface in interfaces:
                if interface.speed is None:
                    msg = f"{interface} 'speed' field missing in the input"
                    raise ValueError(msg)
            return interfaces

    @AntaTest.anta_test
    def test(self) -> None:
        """Main test function for VerifyInterfacesSpeed."""
        self.result.is_success()
        command_output = self.instance_commands[0].json_output

        # Iterate over all the interfaces
        for interface in self.inputs.interfaces:
            if (interface_detail := get_value(command_output, f"interfaces..{interface.name}", separator="..")) is None:
                self.result.is_failure(f"{interface} - Not found")
                continue

            # Verifies the bandwidth
            if (speed := interface_detail.get("bandwidth")) != interface.speed * BPS_GBPS_CONVERSIONS:
                self.result.is_failure(
                    f"{interface} - Bandwidth mismatch - Expected: {interface.speed}Gbps Actual: {custom_division(speed, BPS_GBPS_CONVERSIONS)}Gbps"
                )

            # Verifies the duplex mode
            if (duplex := interface_detail.get("duplex")) != "duplexFull":
                self.result.is_failure(f"{interface} - Duplex mode mismatch - Expected: duplexFull Actual: {duplex}")

            # Verifies the auto-negotiation as success if specified
            if interface.auto and (auto_negotiation := interface_detail.get("autoNegotiate")) != "success":
                self.result.is_failure(f"{interface} - Auto-negotiation mismatch - Expected: success Actual: {auto_negotiation}")

            # Verifies the communication lanes if specified
            if interface.lanes and (lanes := interface_detail.get("lanes")) != interface.lanes:
                self.result.is_failure(f"{interface} - Data lanes count mismatch - Expected: {interface.lanes} Actual: {lanes}")


class VerifyLACPInterfacesStatus(AntaTest):
    """Verifies the Link Aggregation Control Protocol (LACP) status of the interface.

    This test performs the following checks for each specified interface:

      1. Verifies that the interface is a member of the LACP port channel.
      2. Verifies LACP port states and operational status:
        - Activity: Active LACP mode (initiates)
        - Timeout: Short (Fast Mode), Long (Slow Mode - default)
        - Aggregation: Port aggregable
        - Synchronization: Port in sync with partner
        - Collecting: Incoming frames aggregating
        - Distributing: Outgoing frames aggregating

    Expected Results
    ----------------
    * Success: Interface is bundled and all LACP states match expected values for both actor and partner
    * Failure: If any of the following occur:
        - Interface or port channel is not configured.
        - Interface is not bundled in port channel.
        - Actor or partner port LACP states don't match expected configuration.
        - LACP rate (timeout) mismatch when fast mode is configured.

    Examples
    --------
    ```yaml
    anta.tests.interfaces:
      - VerifyLACPInterfacesStatus:
          interfaces:
            - name: Ethernet1
              portchannel: Port-Channel100
    ```
    """

    categories: ClassVar[list[str]] = ["interfaces"]
    commands: ClassVar[list[AntaCommand | AntaTemplate]] = [AntaCommand(command="show lacp interface detailed", revision=1)]

    class Input(AntaTest.Input):
        """Input model for the VerifyLACPInterfacesStatus test."""

        interfaces: list[InterfaceState]
        """List of interfaces with their expected state."""
        InterfaceState: ClassVar[type[InterfaceState]] = InterfaceState

        @field_validator("interfaces")
        @classmethod
        def validate_interfaces(cls, interfaces: list[T]) -> list[T]:
            """Validate that 'portchannel' field is provided in each interface."""
            for interface in interfaces:
                if interface.portchannel is None:
                    msg = f"{interface} 'portchannel' field missing in the input"
                    raise ValueError(msg)
            return interfaces

    def _verify_interface_churn_state(self, interface_input: InterfaceState, interface_output_data: dict[str, Any]) -> None:
        """Validate the partner and actor churn details for the given interface."""
        partner_churn_state = get_value(interface_output_data, "details.partnerChurnState")
        actor_churn_state = get_value(interface_output_data, "details.actorChurnState")

        # Verify the partner and actor churn state
        if partner_churn_state == "churnDetected" or actor_churn_state == "churnDetected":
            self.result.is_failure(f"{interface_input} - Churn detected (mismatch system ID)")

    def _is_interface_bundled(self, interface_input: InterfaceState, interface_output_data: dict[str, Any]) -> bool:
        """Validate the interface status is bundled."""
        # Verify the interface is bundled in its port-channel
        actor_port_status = interface_output_data.get("actorPortStatus")
        if actor_port_status != "bundled":
            self.result.is_failure(f"{interface_input} - Not bundled - Port Status: {actor_port_status}")
            return False
        return True

    def _verify_interface_actor_partner_states(self, interface_input: InterfaceState, interface_output_data: dict[str, Any]) -> None:
        """Validate the LACP actor, partner port states."""
        # Member port verification parameters
        member_port_details = ["activity", "aggregation", "synchronization", "collecting", "distributing", "timeout"]

        # Collecting actor and partner port details
        actor_port_details = interface_output_data.get("actorPortState", {})
        partner_port_details = interface_output_data.get("partnerPortState", {})

        # Forming expected interface details
        expected_details = {param: param != "timeout" for param in member_port_details}

        # Updating the short LACP timeout, if expected
        if interface_input.lacp_rate_fast:
            expected_details["timeout"] = True

        # Verify the actor port details
        for param, value in expected_details.items():
            if (act_param_value := actor_port_details.get(param)) != value:
                self.result.is_failure(f"{interface_input} - Actor port {param} state mismatch - Expected: {value} Actual: {act_param_value}")

        # Verify the partner port details
        for param, value in expected_details.items():
            if (part_param_value := partner_port_details.get(param)) != value:
                self.result.is_failure(f"{interface_input} - Partner port {param} state mismatch - Expected: {value} Actual: {part_param_value}")

    @AntaTest.anta_test
    def test(self) -> None:
        """Main test function for VerifyLACPInterfacesStatus."""
        self.result.is_success()

        command_output = self.instance_commands[0].json_output

        for interface in self.inputs.interfaces:
            # Verify if a port-channel is configured with the provided interface
            interface_details = get_value(command_output, f"portChannels..{interface.portchannel}..interfaces..{interface.name}", separator="..")

            if interface_details is None:
                self.result.is_failure(f"{interface} - Not configured")
                continue

            if not self._is_interface_bundled(interface, interface_details):
                continue

            # Verify the LACP actor, partner port states
            self._verify_interface_actor_partner_states(interface, interface_details)

            # Verify the actor churn and partner churn states
            if interface.lacp_churn_state:
                self._verify_interface_churn_state(interface, interface_details)


class VerifyInterfacesVoqAndEgressQueueDrops(AntaTest):
    """Verifies interface ingress VOQ and egress queue drop counters.

    Compatible with Arista 7280R, 7500R, and 7800R series platforms supporting Virtual Output Queues (VOQ).

    Expected Results
    ----------------
    * Success: The test will pass if all VOQ and egress queue drops are within the defined threshold.
    * Failure: The test will fail if any VOQ or egress queue drop exceeds the defined threshold.

    Examples
    --------
    ```yaml
    anta.tests.interfaces:
      - VerifyInterfacesVoqAndEgressQueueDrops:
          interfaces:
            - Et1
            - Et2
          traffic_classes:
            - TC0
            - TC3
    ```
    """

    categories: ClassVar[list[str]] = ["interfaces"]
    commands: ClassVar[list[AntaCommand | AntaTemplate]] = [AntaCommand(command="show interfaces counters queue drops", revision=1)]

    class Input(AntaTest.Input):
        """Input model for the VerifyInterfacesVoqAndEgressQueueDrops test."""

        interfaces: list[Interface] | None = None
        """A list of interfaces to be tested. If not provided, all interfaces are tested."""
        traffic_classes: list[str] | None = None
        """List of traffic classes to be verified - TC0, TC1, etc. If None, all available traffic classes will be checked."""
        packet_drop_threshold: PositiveInteger = 0
        """Threshold for the number of dropped packets."""

    def _get_traffic_classes_to_check(self, interface: Interface, output: dict[str, Any]) -> dict[str, Any]:
        """Retrieve the traffic class and details to check based on the provided input traffic classes."""
        # Prepare the dictionary of traffic classes to check
        traffic_classes_to_check: dict[str, Any] = {}
        if self.inputs.traffic_classes:
            for tc_name in self.inputs.traffic_classes:
                if (tc_detail := get_value_by_range_key(output["trafficClasses"], tc_name)) is None:
                    self.result.is_failure(f"Interface: {interface} Traffic Class: {tc_name} - Not found")
                    continue
                traffic_classes_to_check[tc_name] = tc_detail
        else:
            # If no specific traffic classes are given, use all from the current interface
            traffic_classes_to_check = output["trafficClasses"]

        return traffic_classes_to_check

    @skip_on_platforms(["cEOSLab", "vEOS-lab", "cEOSCloudLab", "vEOS"])
    @AntaTest.anta_test
    def test(self) -> None:
        """Main test function for VerifyInterfacesVoqAndEgressQueueDrops."""
        self.result.is_success()
        command_output = self.instance_commands[0].json_output

        # Prepare the dictionary of interfaces to check
        interfaces_to_check: dict[Any, Any] = {}
        if self.inputs.interfaces:
            for intf_name in self.inputs.interfaces:
                if (intf_detail := get_value(command_output["interfaces"], intf_name, separator="..")) is None:
                    self.result.is_failure(f"Interface: {intf_name} - Not found")
                    continue
                interfaces_to_check[intf_name] = intf_detail
        else:
            # If no specific interfaces are given, use all interfaces
            interfaces_to_check = command_output["interfaces"]

        for interface, details in interfaces_to_check.items():
            # Prepare the dictionary of traffic classes to check
            traffic_classes_to_check = self._get_traffic_classes_to_check(interface, details)
            for traffic_class, class_detail in traffic_classes_to_check.items():
                egress_drop = class_detail["egressQueueCounters"]["countersSum"]["droppedPackets"]
                ingress_drop = class_detail["ingressVoqCounters"]["countersSum"]["droppedPackets"]

                if egress_drop > self.inputs.packet_drop_threshold or ingress_drop > self.inputs.packet_drop_threshold:
                    self.result.is_failure(
                        f"Interface: {interface} Traffic Class: {traffic_class} - Queue drops exceeds the threshold - VOQ: {ingress_drop}, Egress: {egress_drop}"
                    )


<<<<<<< HEAD
class VerifyPhysicalInterfacesCounterDetails(AntaTest):
    """Verifies the interfaces counter details.

    Expected Results
    ----------------
    * Success: The test will pass if all interfaces have error counters below the expected threshold and the link status changes field matches the expected value,
    * Failure: The test will fail if one or more interfaces have error counters below the expected threshold,
     or if the link status changes field does not match the expected value.
=======
class VerifyInterfacesTridentCounters(AntaTest):
    """Verifies the Trident debug counters of all interfaces.

    Compatible with Arista 7358X, 7300X, 7050X, 7010TX, 750XP, 720 and 710 series platforms featuring the Trident series chip.

    Expected Results
    ----------------
    * Success: The test will pass if all interfaces have drop and error counter values below the defined threshold.
    * Failure: The test will fail if any interface has drop or error counter values above the defined threshold.
>>>>>>> 79d38e54

    Examples
    --------
    ```yaml
<<<<<<< HEAD
    anta.tests.interfaces:
      - VerifyPhysicalInterfacesCounterDetails:
          interfaces:
              - Ethernet2
              - Ethernet12
          errors_threshold: 10
          link_status_changes_threshold: 100
    ```
    """

    categories: ClassVar[list[str]] = ["interfaces"]
    commands: ClassVar[list[AntaCommand | AntaTemplate]] = [AntaCommand(command="show interfaces", revision=1)]

    class Input(AntaTest.Input):
        """Input model for the VerifyPhysicalInterfacesCounterDetails test."""

        interfaces: list[EthernetInterface | ManagementInterface] | None = None
        """A list of interfaces to be tested. If not provided, all interfaces (excluding any in `ignored_interfaces`) are tested."""
        ignored_interfaces: list[EthernetInterface | ManagementInterface] | None = None
        """A list of Ethernet, Management interfaces to ignore."""
        errors_threshold: PositiveInteger = 0
        """Upper limit of the error threshold."""
        link_status_changes_threshold: PositiveInteger
        """Upper limit for link status changes."""

        @model_validator(mode="after")
        def validate_duplicate_interfaces(self) -> Self:
            """Validate that no interface exists in both interfaces and ignored_interfaces simultaneously."""
            if self.interfaces and self.ignored_interfaces:
                for interface in self.interfaces:
                    # Validate that an interface is not present in both the interfaces and ignored_interfaces lists
                    interface_found = [ignored_int for ignored_int in self.ignored_interfaces if ignored_int in interface]
                    if interface_found:
                        msg = f"Interface {interface} is present in both Interfaces: {self.interfaces} and ignored_interfaces: {self.ignored_interfaces}"
                        raise ValueError(msg)
            return self

    @AntaTest.anta_test
    def test(self) -> None:
        """Main test function for VerifyPhysicalInterfacesCounterDetails."""
        self.result.is_success()
        command_output = self.instance_commands[0].json_output
        # Collect the interface and its details based on the provided input interfaces for verification
        interfaces_to_check = self._get_interfaces_to_check(command_output)

        for interface, intf_details in interfaces_to_check.items():
            # Verification is skipped if the interface is in the ignored interfaces list
            if is_interface_ignored(interface, self.inputs.ignored_interfaces):
                continue

            # Verification is skipped if the interface is a subinterface or is not an EthernetX or ManagementX interface
            if re.fullmatch(r"^(Ethernet|Management)\d+(\/\d+)?$", interface) is None:
                continue

            error_counters = intf_details.get("interfaceCounters", {})
            # Verification is skipped if interface error counters are not found
            if not error_counters:
                self.logger.debug("Interface: %s has been ignored as interface counter not found", interface)
                continue

            # Retrieve the interface error message summary
            interface_summary = self._generate_interface_error_summary_message(interface, intf_details)

            # Verify the link status changes
            if (act_link_status_changes := error_counters.get("linkStatusChanges")) > self.inputs.link_status_changes_threshold:
                self.result.is_failure(
                    f"{interface_summary} - Link status changes count above threshold -"
                    f" Expected: < {self.inputs.link_status_changes_threshold} Actual: {act_link_status_changes}"
                )

            # Verify interface input and output packet error details
            self._verify_input_output_error_counter_details(error_counters, interface_summary)

    def _format_last_status_change_timestamp(self, time_stamp: float) -> str | None:
        """Return formatted last change time stamp."""
        now = datetime.now(timezone.utc)
        then = datetime.fromtimestamp(time_stamp, tz=timezone.utc)
        delta = now - then
        hours_in_day = 24
        total_hours = delta.total_seconds() / 3600
        # If the total hours are fewer than 24
        if total_hours < hours_in_day:
            return f"{int(total_hours)} hour(s)"
        return f"{delta.days} day(s)"

    def _get_interfaces_to_check(self, intf_details: dict[str, Any]) -> dict[str, Any]:
        """Retrieve the interfaces and their details for verification based on the provided input."""
        # Prepare the dictionary of interfaces to check
        interfaces_to_check: dict[str, Any] = {}
        if self.inputs.interfaces:
            for intf_name in self.inputs.interfaces:
                if (intf_detail := get_value(intf_details["interfaces"], intf_name, separator="..")) is None:
                    self.result.is_failure(f"Interface: {intf_name} - Not found")
                    continue
                interfaces_to_check[intf_name] = intf_detail
        else:
            # If no specific interfaces are given, use all interfaces
            interfaces_to_check = intf_details["interfaces"]
        return interfaces_to_check

    def _generate_interface_error_summary_message(self, interface: str, intf_details: dict[str, Any]) -> str:
        """Generate a summary message for interfaces."""
        interface_summary = f"Interface: {interface}"
        interface_is_up = intf_details["lineProtocolStatus"] == "up" and intf_details["interfaceStatus"] == "connected"
        if intf_description := intf_details.get("description"):
            interface_summary += f" Description: {intf_description}"
        if (intf_timestamp := intf_details.get("lastStatusChangeTimestamp")) is not None:
            last_status_change = self._format_last_status_change_timestamp(intf_timestamp)
            uptime_or_downtime = " Uptime" if interface_is_up else " Downtime"
            interface_summary += f"{uptime_or_downtime}: {last_status_change}"
        return interface_summary

    def _create_in_out_packet_error_dict(self, error_counters: dict[str, Any]) -> dict[str, Any]:
        """Prepare a dictionary containing input and output error counter details for a given interface."""
        # Collect input output packet error counters
        int_error_counters = {
            "input_packet_discard": error_counters.get("inDiscards"),
            "output_packet_discard": error_counters.get("outDiscards"),
            "total_input_errors": error_counters.get("totalInErrors"),
            "total_output_errors": error_counters.get("totalOutErrors"),
        }
        # Verify that input error counters are non-zero
        input_counters_data = [
            f"{counter}: {value}"
            for counter, value in error_counters.get("inputErrorsDetail", {}).items()
            if all([value > self.inputs.errors_threshold, counter != "rxPause"])
        ]
        # Verify that output error counters are non-zero
        output_counters_data = [
            f"{counter}: {value}"
            for counter, value in error_counters.get("outputErrorsDetail", {}).items()
            if all([value > self.inputs.errors_threshold, counter != "txPause"])
        ]
        # Update int_error_counters dictionary with input and output counter details
        if input_counters_data:
            int_error_counters.update({"input_error": ", ".join(input_counters_data)})
        if output_counters_data:
            int_error_counters.update({"output_error": ", ".join(output_counters_data)})
        return int_error_counters

    def _verify_input_output_error_counter_details(self, error_counters: dict[str, Any], error_msg_summary: str) -> None:
        """Verify interface input and output error counter details."""
        int_error_counters = self._create_in_out_packet_error_dict(error_counters)

        for error_counter, value in int_error_counters.items():
            error_counter_name = error_counter.replace("_", " ")
            expected_counter_value = "0" if not self.inputs.errors_threshold else f"< {self.inputs.errors_threshold}"
            if error_counter in {"input_error", "output_error"}:
                self.result.is_failure(
                    f"{error_msg_summary} - {error_counter_name.capitalize()} counter(s) mismatch - Expected: {expected_counter_value} Actual: {value}"
                )
                continue

            if value > self.inputs.errors_threshold:
                self.result.is_failure(
                    f"{error_msg_summary} - {error_counter_name.capitalize()} counter(s) mismatch - Expected: {expected_counter_value} Actual: {value}"
                )
=======
    anta.tests.hardware:
      - VerifyInterfacesTridentCounters:
    ```
    """

    categories: ClassVar[list[str]] = ["hardware"]
    commands: ClassVar[list[AntaCommand | AntaTemplate]] = [AntaCommand(command="show platform trident counters", revision=1)]

    class Input(AntaTest.Input):
        """Input model for the VerifyInterfacesTridentCounters test."""

        packet_drop_threshold: PositiveInteger = 0
        """Threshold for the number of dropped packets."""

    @skip_on_platforms(["cEOSLab", "vEOS-lab", "cEOSCloudLab", "vEOS"])
    @AntaTest.anta_test
    def test(self) -> None:
        """Main test function for VerifyInterfacesTridentCounters."""
        self.result.is_success()
        command_output = self.instance_commands[0].json_output
        expected_counter_value = "0" if not self.inputs.packet_drop_threshold else f"< {self.inputs.packet_drop_threshold}"

        for interface, hw_counters in command_output["ethernet"].items():
            for counter_name, drop_counter in hw_counters["count"]["drop"].items():
                # nonCongestionDiscard: Aggregate of several other counters in this same command
                # rxFpDrop: TCAM/ACL/StormControl and packets redirected to CPU i.e., not forward via field processor
                if counter_name in {"nonCongestionDiscard", "rxFpDrop"}:
                    continue

                # Verify actual drop threshold
                if drop_counter > self.inputs.packet_drop_threshold:
                    self.result.is_failure(
                        f"Interface: {interface} Drop Counter: {counter_name} - Threshold exceeded - Expected: {expected_counter_value} Actual: {drop_counter}"
                    )

            for counter_name, error_counter in hw_counters["count"]["error"].items():
                # Verify actual error threshold
                # rxVlanDrop: VLAN tagged packets on an L3 port
                if all([counter_name != "rxVlanDrop", error_counter > self.inputs.packet_drop_threshold]):
                    self.result.is_failure(
                        f"Interface: {interface} Error Counter: {counter_name} - Threshold exceeded - Expected: {expected_counter_value} Actual: {error_counter}"
                    )
>>>>>>> 79d38e54
<|MERGE_RESOLUTION|>--- conflicted
+++ resolved
@@ -1152,7 +1152,63 @@
                     )
 
 
-<<<<<<< HEAD
+class VerifyInterfacesTridentCounters(AntaTest):
+    """Verifies the Trident debug counters of all interfaces.
+
+    Compatible with Arista 7358X, 7300X, 7050X, 7010TX, 750XP, 720 and 710 series platforms featuring the Trident series chip.
+
+    Expected Results
+    ----------------
+    * Success: The test will pass if all interfaces have drop and error counter values below the defined threshold.
+    * Failure: The test will fail if any interface has drop or error counter values above the defined threshold.
+
+    Examples
+    --------
+    ```yaml
+    anta.tests.hardware:
+      - VerifyInterfacesTridentCounters:
+    ```
+    """
+
+    categories: ClassVar[list[str]] = ["hardware"]
+    commands: ClassVar[list[AntaCommand | AntaTemplate]] = [AntaCommand(command="show platform trident counters", revision=1)]
+
+    class Input(AntaTest.Input):
+        """Input model for the VerifyInterfacesTridentCounters test."""
+
+        packet_drop_threshold: PositiveInteger = 0
+        """Threshold for the number of dropped packets."""
+
+    @skip_on_platforms(["cEOSLab", "vEOS-lab", "cEOSCloudLab", "vEOS"])
+    @AntaTest.anta_test
+    def test(self) -> None:
+        """Main test function for VerifyInterfacesTridentCounters."""
+        self.result.is_success()
+        command_output = self.instance_commands[0].json_output
+        expected_counter_value = "0" if not self.inputs.packet_drop_threshold else f"< {self.inputs.packet_drop_threshold}"
+
+        for interface, hw_counters in command_output["ethernet"].items():
+            for counter_name, drop_counter in hw_counters["count"]["drop"].items():
+                # nonCongestionDiscard: Aggregate of several other counters in this same command
+                # rxFpDrop: TCAM/ACL/StormControl and packets redirected to CPU i.e., not forward via field processor
+                if counter_name in {"nonCongestionDiscard", "rxFpDrop"}:
+                    continue
+
+                # Verify actual drop threshold
+                if drop_counter > self.inputs.packet_drop_threshold:
+                    self.result.is_failure(
+                        f"Interface: {interface} Drop Counter: {counter_name} - Threshold exceeded - Expected: {expected_counter_value} Actual: {drop_counter}"
+                    )
+
+            for counter_name, error_counter in hw_counters["count"]["error"].items():
+                # Verify actual error threshold
+                # rxVlanDrop: VLAN tagged packets on an L3 port
+                if all([counter_name != "rxVlanDrop", error_counter > self.inputs.packet_drop_threshold]):
+                    self.result.is_failure(
+                        f"Interface: {interface} Error Counter: {counter_name} - Threshold exceeded - Expected: {expected_counter_value} Actual: {error_counter}"
+                    )
+
+
 class VerifyPhysicalInterfacesCounterDetails(AntaTest):
     """Verifies the interfaces counter details.
 
@@ -1161,22 +1217,10 @@
     * Success: The test will pass if all interfaces have error counters below the expected threshold and the link status changes field matches the expected value,
     * Failure: The test will fail if one or more interfaces have error counters below the expected threshold,
      or if the link status changes field does not match the expected value.
-=======
-class VerifyInterfacesTridentCounters(AntaTest):
-    """Verifies the Trident debug counters of all interfaces.
-
-    Compatible with Arista 7358X, 7300X, 7050X, 7010TX, 750XP, 720 and 710 series platforms featuring the Trident series chip.
-
-    Expected Results
-    ----------------
-    * Success: The test will pass if all interfaces have drop and error counter values below the defined threshold.
-    * Failure: The test will fail if any interface has drop or error counter values above the defined threshold.
->>>>>>> 79d38e54
-
-    Examples
-    --------
-    ```yaml
-<<<<<<< HEAD
+
+    Examples
+    --------
+    ```yaml
     anta.tests.interfaces:
       - VerifyPhysicalInterfacesCounterDetails:
           interfaces:
@@ -1333,48 +1377,4 @@
             if value > self.inputs.errors_threshold:
                 self.result.is_failure(
                     f"{error_msg_summary} - {error_counter_name.capitalize()} counter(s) mismatch - Expected: {expected_counter_value} Actual: {value}"
-                )
-=======
-    anta.tests.hardware:
-      - VerifyInterfacesTridentCounters:
-    ```
-    """
-
-    categories: ClassVar[list[str]] = ["hardware"]
-    commands: ClassVar[list[AntaCommand | AntaTemplate]] = [AntaCommand(command="show platform trident counters", revision=1)]
-
-    class Input(AntaTest.Input):
-        """Input model for the VerifyInterfacesTridentCounters test."""
-
-        packet_drop_threshold: PositiveInteger = 0
-        """Threshold for the number of dropped packets."""
-
-    @skip_on_platforms(["cEOSLab", "vEOS-lab", "cEOSCloudLab", "vEOS"])
-    @AntaTest.anta_test
-    def test(self) -> None:
-        """Main test function for VerifyInterfacesTridentCounters."""
-        self.result.is_success()
-        command_output = self.instance_commands[0].json_output
-        expected_counter_value = "0" if not self.inputs.packet_drop_threshold else f"< {self.inputs.packet_drop_threshold}"
-
-        for interface, hw_counters in command_output["ethernet"].items():
-            for counter_name, drop_counter in hw_counters["count"]["drop"].items():
-                # nonCongestionDiscard: Aggregate of several other counters in this same command
-                # rxFpDrop: TCAM/ACL/StormControl and packets redirected to CPU i.e., not forward via field processor
-                if counter_name in {"nonCongestionDiscard", "rxFpDrop"}:
-                    continue
-
-                # Verify actual drop threshold
-                if drop_counter > self.inputs.packet_drop_threshold:
-                    self.result.is_failure(
-                        f"Interface: {interface} Drop Counter: {counter_name} - Threshold exceeded - Expected: {expected_counter_value} Actual: {drop_counter}"
-                    )
-
-            for counter_name, error_counter in hw_counters["count"]["error"].items():
-                # Verify actual error threshold
-                # rxVlanDrop: VLAN tagged packets on an L3 port
-                if all([counter_name != "rxVlanDrop", error_counter > self.inputs.packet_drop_threshold]):
-                    self.result.is_failure(
-                        f"Interface: {interface} Error Counter: {counter_name} - Threshold exceeded - Expected: {expected_counter_value} Actual: {error_counter}"
-                    )
->>>>>>> 79d38e54
+                )