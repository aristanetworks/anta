--- conflicted
+++ resolved
@@ -1344,7 +1344,6 @@
                 )
 
 
-<<<<<<< HEAD
 class VerifyInterfacesOpticalReceivePower(AntaTest):
     """Verifies that optical receive power levels are within acceptable limits.
 
@@ -1352,21 +1351,11 @@
     ----------------
     * Success: The test will pass if all tested interfaces have receive power levels above their low-alarm threshold, considering the defined tolerance.
     * Failure: The test will fail if any interface reports a receive power level that, after subtracting the tolerance, falls below its low-alarm threshold.
-=======
-class VerifyInterfacesEgressQueueDrops(AntaTest):
-    """Verifies interface egress queue drop counters.
-
-    Expected Results
-    ----------------
-    * Success: The test will pass if all egress queue drop counters are within the defined threshold.
-    * Failure: The test will fail if any egress queue drop counters exceeds the defined threshold.
->>>>>>> 62efa84e
-
-    Examples
-    --------
-    ```yaml
-    anta.tests.interfaces:
-<<<<<<< HEAD
+
+    Examples
+    --------
+    ```yaml
+    anta.tests.interfaces:
       - VerifyInterfacesOpticalReceivePower:
           interfaces:  # Optionally target specific interfaces
             - Ethernet1/1
@@ -1374,7 +1363,101 @@
           ignored_interfaces:  # OR ignore specific interfaces
             - Ethernet3/1
           rx_tolerance: 2
-=======
+    ```
+    """
+
+    categories: ClassVar[list[str]] = ["interfaces"]
+    commands: ClassVar[list[AntaCommand | AntaTemplate]] = [
+        AntaCommand(command="show interfaces transceiver dom thresholds", revision=1),
+        AntaCommand(command="show interfaces description", revision=1),
+    ]
+
+    class Input(AntaTest.Input):
+        """Input model for the VerifyInterfacesOpticalReceivePower test."""
+
+        interfaces: list[EthernetInterface] | None = None
+        """A list of Ethernet interfaces to be tested.
+        If not provided, all Ethernet interfaces (excluding any in `ignored_interfaces`) with Digital Optical Monitoring (DOM) support are tested."""
+        ignored_interfaces: list[EthernetInterface] | None = None
+        """A list of Ethernet interfaces to ignore."""
+        rx_tolerance: PositiveInteger = Field(default=2)
+        """Proactive failure tolerance in dB. The test will fail if the receive power is within this value above the low-alarm threshold."""
+
+        @model_validator(mode="after")
+        def validate_duplicate_interfaces(self) -> Self:
+            """Validate that no interface exists in both interfaces and ignored_interfaces simultaneously."""
+            redundant_interfaces = []
+            if self.interfaces and self.ignored_interfaces:
+                redundant_interfaces = list(set(self.interfaces) & set(self.ignored_interfaces))
+            if redundant_interfaces:
+                msg = f"Interface(s) {', '.join(redundant_interfaces)} are present in both 'interfaces' and 'ignored_interfaces' lists"
+                raise ValueError(msg)
+            return self
+
+    def _get_interfaces_to_check(self, intf_details: dict[str, Any]) -> dict[str, Any]:
+        """Get the interfaces to check and their corresponding details based on the provided input interfaces."""
+        # Prepare the dictionary of interfaces to check
+        interfaces_to_check: dict[str, Any] = {}
+        if self.inputs.interfaces:
+            for intf_name in self.inputs.interfaces:
+                if (intf_detail := get_value(intf_details["interfaces"], intf_name, separator="..")) is None:
+                    self.result.is_failure(f"Interface: {intf_name} - Not found")
+                    continue
+                interfaces_to_check[intf_name] = intf_detail
+        else:
+            # If no specific interfaces are given, use all interfaces
+            interfaces_to_check = intf_details["interfaces"]
+        return interfaces_to_check
+
+    @skip_on_platforms(["cEOSLab", "vEOS-lab", "cEOSCloudLab", "vEOS"])
+    @AntaTest.anta_test
+    def test(self) -> None:
+        """Main test function for VerifyInterfacesOpticalReceivePower."""
+        self.result.is_success()
+        int_transceiver_details = self.instance_commands[0].json_output
+        int_descriptions = self.instance_commands[1].json_output["interfaceDescriptions"]
+        interfaces_to_check = self._get_interfaces_to_check(int_transceiver_details)
+        for interface, int_data in interfaces_to_check.items():
+            # Verification is skipped if the interface is in the ignored interfaces list
+            if is_interface_ignored(interface, self.inputs.ignored_interfaces):
+                continue
+
+            rx_power_details = get_value(int_data, "parameters.rxPower")
+            # Verify RX-power details
+            if self.inputs.interfaces and rx_power_details is None:
+                self.result.is_failure(f"Interface: {interface} - Receive power details are not found (DOM not supported)")
+                continue
+            if rx_power_details is None:
+                self.logger.debug("Interface: %s - Receive power details are not found (DOM not supported)", interface)
+                continue
+
+            # Collect interface description
+            intf_description = int_descriptions[interface]["description"]
+            description_str = f" Description: {intf_description}" if intf_description else ""
+            for channel, rx_power_value in rx_power_details["channels"].items():
+                # Verify low Rx optical power
+                low_alarm_threshold = rx_power_details["threshold"]["lowAlarm"]
+                is_receiving_light = rx_power_value != NO_LIGHT_DBM
+                is_below_tolerance_threshold = (rx_power_value - self.inputs.rx_tolerance) < low_alarm_threshold
+                if is_below_tolerance_threshold and is_receiving_light:
+                    self.result.is_failure(
+                        f"Interface: {interface} Channel: {channel} Optic: {int_data.get('mediaType')} Status: {int_descriptions[interface]['interfaceStatus']}"
+                        f"{description_str} - Low receive power detected - Expected: > {low_alarm_threshold: .2f}dbm Actual: {rx_power_value:.2f}dbm"
+                    )
+
+
+class VerifyInterfacesEgressQueueDrops(AntaTest):
+    """Verifies interface egress queue drop counters.
+
+    Expected Results
+    ----------------
+    * Success: The test will pass if all egress queue drop counters are within the defined threshold.
+    * Failure: The test will fail if any egress queue drop counters exceeds the defined threshold.
+
+    Examples
+    --------
+    ```yaml
+    anta.tests.interfaces:
       - VerifyInterfacesEgressQueueDrops:
           interfaces:
             - Et1
@@ -1384,28 +1467,10 @@
             - TC3
           drop_precedences:
             - DP0
->>>>>>> 62efa84e
-    ```
-    """
-
-    categories: ClassVar[list[str]] = ["interfaces"]
-<<<<<<< HEAD
-    commands: ClassVar[list[AntaCommand | AntaTemplate]] = [
-        AntaCommand(command="show interfaces transceiver dom thresholds", revision=1),
-        AntaCommand(command="show interfaces description", revision=1),
-    ]
-
-    class Input(AntaTest.Input):
-        """Input model for the VerifyInterfacesOpticalReceivePower test."""
-
-        interfaces: list[EthernetInterface] | None = None
-        """A list of Ethernet interfaces to be tested.
-        If not provided, all Ethernet interfaces (excluding any in `ignored_interfaces`) with Digital Optical Monitoring (DOM) support are tested."""
-        ignored_interfaces: list[EthernetInterface] | None = None
-        """A list of Ethernet interfaces to ignore."""
-        rx_tolerance: PositiveInteger = Field(default=2)
-        """Proactive failure tolerance in dB. The test will fail if the receive power is within this value above the low-alarm threshold."""
-=======
+    ```
+    """
+
+    categories: ClassVar[list[str]] = ["interfaces"]
     commands: ClassVar[list[AntaCommand | AntaTemplate]] = [AntaCommand(command="show interfaces counters queue detail", revision=1)]
 
     class Input(AntaTest.Input):
@@ -1423,7 +1488,6 @@
         """List of drop precedences to be verified - DP0, DP1, etc. If None, only DP0 will be checked."""
         packet_drop_threshold: PositiveInteger = 0
         """Threshold for the number of dropped packets."""
->>>>>>> 62efa84e
 
         @model_validator(mode="after")
         def validate_duplicate_interfaces(self) -> Self:
@@ -1436,10 +1500,6 @@
                 raise ValueError(msg)
             return self
 
-<<<<<<< HEAD
-    def _get_interfaces_to_check(self, intf_details: dict[str, Any]) -> dict[str, Any]:
-        """Get the interfaces to check and their corresponding details based on the provided input interfaces."""
-=======
     def _verify_traffic_class_details(self, interface: Interface, queue_type: str, traffic_classes_to_check: dict[str, Any]) -> None:
         """Verify if egress dropped packet counts for given traffic classes and drop precedences exceed the threshold."""
         for traffic_class, tc_detail in traffic_classes_to_check.items():
@@ -1480,70 +1540,25 @@
         self.result.is_success()
         command_output = self.instance_commands[0].json_output
 
->>>>>>> 62efa84e
         # Prepare the dictionary of interfaces to check
         interfaces_to_check: dict[str, Any] = {}
         if self.inputs.interfaces:
             for intf_name in self.inputs.interfaces:
-<<<<<<< HEAD
-                if (intf_detail := get_value(intf_details["interfaces"], intf_name, separator="..")) is None:
-=======
                 if (intf_detail := get_value(command_output["egressQueueCounters"]["interfaces"], intf_name, separator="..")) is None:
->>>>>>> 62efa84e
                     self.result.is_failure(f"Interface: {intf_name} - Not found")
                     continue
                 interfaces_to_check[intf_name] = intf_detail
         else:
             # If no specific interfaces are given, use all interfaces
-<<<<<<< HEAD
-            interfaces_to_check = intf_details["interfaces"]
-        return interfaces_to_check
-
-    @skip_on_platforms(["cEOSLab", "vEOS-lab", "cEOSCloudLab", "vEOS"])
-    @AntaTest.anta_test
-    def test(self) -> None:
-        """Main test function for VerifyInterfacesOpticalReceivePower."""
-        self.result.is_success()
-        int_transceiver_details = self.instance_commands[0].json_output
-        int_descriptions = self.instance_commands[1].json_output["interfaceDescriptions"]
-        interfaces_to_check = self._get_interfaces_to_check(int_transceiver_details)
-        for interface, int_data in interfaces_to_check.items():
-=======
             interfaces_to_check = command_output["egressQueueCounters"]["interfaces"]
 
         for interface, details in interfaces_to_check.items():
->>>>>>> 62efa84e
             # Verification is skipped if the interface is in the ignored interfaces list
             if is_interface_ignored(interface, self.inputs.ignored_interfaces):
                 continue
 
-<<<<<<< HEAD
-            rx_power_details = get_value(int_data, "parameters.rxPower")
-            # Verify RX-power details
-            if self.inputs.interfaces and rx_power_details is None:
-                self.result.is_failure(f"Interface: {interface} - Receive power details are not found (DOM not supported)")
-                continue
-            if rx_power_details is None:
-                self.logger.debug("Interface: %s - Receive power details are not found (DOM not supported)", interface)
-                continue
-
-            # Collect interface description
-            intf_description = int_descriptions[interface]["description"]
-            description_str = f" Description: {intf_description}" if intf_description else ""
-            for channel, rx_power_value in rx_power_details["channels"].items():
-                # Verify low Rx optical power
-                low_alarm_threshold = rx_power_details["threshold"]["lowAlarm"]
-                is_receiving_light = rx_power_value != NO_LIGHT_DBM
-                is_below_tolerance_threshold = (rx_power_value - self.inputs.rx_tolerance) < low_alarm_threshold
-                if is_below_tolerance_threshold and is_receiving_light:
-                    self.result.is_failure(
-                        f"Interface: {interface} Channel: {channel} Optic: {int_data.get('mediaType')} Status: {int_descriptions[interface]['interfaceStatus']}"
-                        f"{description_str} - Low receive power detected - Expected: > {low_alarm_threshold: .2f}dbm Actual: {rx_power_value:.2f}dbm"
-                    )
-=======
             for queue_type in self.inputs.queue_types:
                 type_to_lookup = "ucastQueues" if queue_type == "unicast" else "mcastQueues"
                 traffic_classes_output = get_value(details, f"{type_to_lookup}.trafficClasses", default={})
                 traffic_classes_to_check = self._get_traffic_classes_to_check(interface, queue_type, traffic_classes_output)
-                self._verify_traffic_class_details(interface, queue_type, traffic_classes_to_check)
->>>>>>> 62efa84e
+                self._verify_traffic_class_details(interface, queue_type, traffic_classes_to_check)