# Copyright (c) 2023-2025 Arista Networks, Inc.
# Use of this source code is governed by the Apache License 2.0
# that can be found in the LICENSE file.
"""Module related to the device interfaces tests."""

# Mypy does not understand AntaTest.Input typing
# mypy: disable-error-code=attr-defined
from __future__ import annotations

import re
from typing import TYPE_CHECKING, Any, ClassVar, TypeVar

from pydantic import Field, field_validator, model_validator
from pydantic_extra_types.mac_address import MacAddress

from anta.custom_types import EthernetInterface, Interface, InterfaceType, ManagementInterface, Percent, PortChannelInterface, PositiveInteger
from anta.decorators import skip_on_platforms
from anta.input_models.interfaces import InterfaceDetail, InterfaceState
from anta.models import AntaCommand, AntaTemplate, AntaTest
from anta.tools import custom_division, get_item, get_value, get_value_by_range_key, is_interface_ignored, time_ago

if TYPE_CHECKING:
    import sys

    if sys.version_info >= (3, 11):
        from typing import Self
    else:
        from typing_extensions import Self

BPS_GBPS_CONVERSIONS = 1000000000

# Using a TypeVar for the InterfaceState model since mypy thinks it's a ClassVar and not a valid type when used in field validators
T = TypeVar("T", bound=InterfaceState)


class VerifyInterfaceUtilization(AntaTest):
    """Verifies that the utilization of interfaces is below a certain threshold.

    Load interval (default to 5 minutes) is defined in device configuration.

    !!! warning
        This test has been implemented for full-duplex interfaces only.

    Expected Results
    ----------------
    * Success: The test will pass if all or specified interfaces are full duplex and have a usage below the threshold.
    * Failure: The test will fail if any interface is non full-duplex or has a usage above the threshold.

    Examples
    --------
    ```yaml
    anta.tests.interfaces:
      - VerifyInterfaceUtilization:
          threshold: 70.0
          ignored_interfaces:
            - Ethernet1
            - Port-Channel1
          interfaces:
            - Ethernet10
            - Loopback0
    ```
    """

    categories: ClassVar[list[str]] = ["interfaces"]
    commands: ClassVar[list[AntaCommand | AntaTemplate]] = [
        AntaCommand(command="show interfaces counters rates", revision=1),
        AntaCommand(command="show interfaces status", revision=1),
    ]

    class Input(AntaTest.Input):
        """Input model for the VerifyInterfaceUtilization test."""

        threshold: Percent = 75.0
        """Interface utilization threshold above which the test will fail."""
        interfaces: list[Interface] | None = None
        """A list of interfaces to be tested. If not provided, all interfaces (excluding any in `ignored_interfaces`) are tested."""
        ignored_interfaces: list[InterfaceType | Interface] | None = None
        """A list of interfaces or interface types like Management which will ignore all Management interfaces."""

    @AntaTest.anta_test
    def test(self) -> None:
        """Main test function for VerifyInterfaceUtilization."""
        self.result.is_success()

        interfaces_counters_rates = self.instance_commands[0].json_output
        interfaces_status = self.instance_commands[1].json_output

        test_has_input_interfaces = bool(self.inputs.interfaces)
        interfaces_to_check = self.inputs.interfaces if test_has_input_interfaces else interfaces_counters_rates["interfaces"].keys()

        for intf in interfaces_to_check:
            # Verification is skipped if the interface is in the ignored interfaces list
            if is_interface_ignored(intf, self.inputs.ignored_interfaces):
                continue

            # If specified interface is not configured, test fails
            intf_counters = get_value(interfaces_counters_rates, f"interfaces..{intf}", separator="..")
            intf_status = get_value(interfaces_status, f"interfaceStatuses..{intf}", separator="..")
            if intf_counters is None or intf_status is None:
                self.result.is_failure(f"Interface: {intf} - Not found")
                continue

            # The utilization logic has been implemented for full-duplex interfaces only
            if (intf_duplex := intf_status["duplex"]) != "duplexFull":
                self.result.is_failure(f"Interface: {intf} - Test not implemented for non-full-duplex interfaces - Expected: duplexFull Actual: {intf_duplex}")
                continue

            if (intf_bandwidth := intf_status["bandwidth"]) == 0:
                if test_has_input_interfaces:
                    # Test fails on user-provided interfaces
                    self.result.is_failure(f"Interface: {intf} - Cannot get interface utilization due to null bandwidth value")
                else:
                    self.logger.debug("Interface %s has been ignored due to null bandwidth value", intf)
                continue

            # If one or more interfaces have a usage above the threshold, test fails
            for bps_rate in ("inBpsRate", "outBpsRate"):
                usage = intf_counters[bps_rate] / intf_bandwidth * 100
                if usage > self.inputs.threshold:
                    self.result.is_failure(
                        f"Interface: {intf} BPS Rate: {bps_rate} - Usage exceeds the threshold - Expected: <{self.inputs.threshold}% Actual: {usage}%"
                    )


class VerifyInterfaceErrors(AntaTest):
    """Verifies that the interfaces error counters are equal to zero.

    Expected Results
    ----------------
    * Success: The test will pass if all interfaces have error counters equal to zero.
    * Failure: The test will fail if one or more interfaces have non-zero error counters.

    Examples
    --------
    ```yaml
    anta.tests.interfaces:
      - VerifyInterfaceErrors:
    ```
    """

    categories: ClassVar[list[str]] = ["interfaces"]
    commands: ClassVar[list[AntaCommand | AntaTemplate]] = [AntaCommand(command="show interfaces counters errors", revision=1)]

    class Input(AntaTest.Input):
        """Input model for the VerifyInterfaceErrors test."""

        interfaces: list[Interface] | None = None
        """A list of interfaces to be tested. If not provided, all interfaces (excluding any in `ignored_interfaces`) are tested."""
        ignored_interfaces: list[InterfaceType | Interface] | None = None
        """A list of interfaces or interface types like Management which will ignore all Management interfaces."""

    @AntaTest.anta_test
    def test(self) -> None:
        """Main test function for VerifyInterfaceErrors."""
        self.result.is_success()
        command_output = self.instance_commands[0].json_output
        interfaces = self.inputs.interfaces if self.inputs.interfaces else command_output["interfaceErrorCounters"].keys()
        for interface in interfaces:
            # Verification is skipped if the interface is in the ignored interfaces list.
            if is_interface_ignored(interface, self.inputs.ignored_interfaces):
                continue

            # If specified interface is not configured, test fails
            if (intf_counters := get_value(command_output, f"interfaceErrorCounters..{interface}", separator="..")) is None:
                self.result.is_failure(f"Interface: {interface} - Not found")
                continue

            counters_data = [f"{counter}: {value}" for counter, value in intf_counters.items() if value > 0]
            if counters_data:
                self.result.is_failure(f"Interface: {interface} - Non-zero error counter(s) - {', '.join(counters_data)}")


class VerifyInterfaceDiscards(AntaTest):
    """Verifies that the interfaces packet discard counters are equal to zero.

    Expected Results
    ----------------
    * Success: The test will pass if all or specified interfaces have discard counters equal to zero.
    * Failure: The test will fail if one or more interfaces have non-zero discard counters.

    Examples
    --------
    ```yaml
    anta.tests.interfaces:
      - VerifyInterfaceDiscards:
          interfaces:
            - Ethernet
            - Port-Channel1
          ignored_interfaces:
            - Vxlan1
            - Loopback0
    ```
    """

    categories: ClassVar[list[str]] = ["interfaces"]
    commands: ClassVar[list[AntaCommand | AntaTemplate]] = [AntaCommand(command="show interfaces counters discards", revision=1)]

    class Input(AntaTest.Input):
        """Input model for the VerifyInterfaceDiscards test."""

        interfaces: list[Interface] | None = None
        """A list of interfaces to be tested. If not provided, all interfaces (excluding any in `ignored_interfaces`) are tested."""
        ignored_interfaces: list[InterfaceType | Interface] | None = None
        """A list of interfaces or interface types like Management which will ignore all Management interfaces."""

    @AntaTest.anta_test
    def test(self) -> None:
        """Main test function for VerifyInterfaceDiscards."""
        self.result.is_success()
        command_output = self.instance_commands[0].json_output
        interfaces = self.inputs.interfaces if self.inputs.interfaces else command_output["interfaces"].keys()

        for interface in interfaces:
            # Verification is skipped if the interface is in the ignored interfaces list.
            if is_interface_ignored(interface, self.inputs.ignored_interfaces):
                continue

            # If specified interface is not configured, test fails
            if (intf_details := get_value(command_output, f"interfaces..{interface}", separator="..")) is None:
                self.result.is_failure(f"Interface: {interface} - Not found")
                continue

            counters_data = [f"{counter}: {value}" for counter, value in intf_details.items() if value > 0]
            if counters_data:
                self.result.is_failure(f"Interface: {interface} - Non-zero discard counter(s): {', '.join(counters_data)}")


class VerifyInterfaceErrDisabled(AntaTest):
    """Verifies there are no interfaces in the errdisabled state.

    Expected Results
    ----------------
    * Success: The test will pass if there are no interfaces in the errdisabled state.
    * Failure: The test will fail if there is at least one interface in the errdisabled state.

    Examples
    --------
    ```yaml
    anta.tests.interfaces:
      - VerifyInterfaceErrDisabled:
    ```
    """

    categories: ClassVar[list[str]] = ["interfaces"]
    commands: ClassVar[list[AntaCommand | AntaTemplate]] = [AntaCommand(command="show interfaces status errdisabled", revision=1)]

    @AntaTest.anta_test
    def test(self) -> None:
        """Main test function for VerifyInterfaceErrDisabled."""
        self.result.is_success()
        command_output = self.instance_commands[0].json_output
        if not (interface_details := get_value(command_output, "interfaceStatuses")):
            return

        for interface, value in interface_details.items():
            if causes := value.get("causes"):
                msg = f"Interface: {interface} - Error disabled - Causes: {', '.join(causes)}"
                self.result.is_failure(msg)
                continue
            self.result.is_failure(f"Interface: {interface} - Error disabled")


class VerifyInterfacesStatus(AntaTest):
    """Verifies the operational states of specified interfaces to ensure they match expected configurations.

    This test performs the following checks for each specified interface:

      1. If `line_protocol_status` is defined, both `status` and `line_protocol_status` are verified for the specified interface.
      2. If `line_protocol_status` is not provided but the `status` is "up", it is assumed that both the status and line protocol should be "up".
      3. If the interface `status` is not "up", only the interface's status is validated, with no line protocol check performed.

    Expected Results
    ----------------
    * Success: If the interface status and line protocol status matches the expected operational state for all specified interfaces.
    * Failure: If any of the following occur:
        - The specified interface is not configured.
        - The specified interface status and line protocol status does not match the expected operational state for any interface.

    Examples
    --------
    ```yaml
    anta.tests.interfaces:
      - VerifyInterfacesStatus:
          interfaces:
            - name: Ethernet1
              status: up
            - name: Port-Channel100
              status: down
              line_protocol_status: lowerLayerDown
            - name: Ethernet49/1
              status: adminDown
              line_protocol_status: notPresent
    ```
    """

    categories: ClassVar[list[str]] = ["interfaces"]
    commands: ClassVar[list[AntaCommand | AntaTemplate]] = [AntaCommand(command="show interfaces description", revision=1)]

    class Input(AntaTest.Input):
        """Input model for the VerifyInterfacesStatus test."""

        interfaces: list[InterfaceState]
        """List of interfaces with their expected state."""
        InterfaceState: ClassVar[type[InterfaceState]] = InterfaceState

        @field_validator("interfaces")
        @classmethod
        def validate_interfaces(cls, interfaces: list[T]) -> list[T]:
            """Validate that 'status' field is provided in each interface."""
            for interface in interfaces:
                if interface.status is None:
                    msg = f"{interface} 'status' field missing in the input"
                    raise ValueError(msg)
            return interfaces

    @AntaTest.anta_test
    def test(self) -> None:
        """Main test function for VerifyInterfacesStatus."""
        self.result.is_success()

        command_output = self.instance_commands[0].json_output
        for interface in self.inputs.interfaces:
            if (intf_status := get_value(command_output["interfaceDescriptions"], interface.name, separator="..")) is None:
                self.result.is_failure(f"{interface.name} - Not configured")
                continue

            status = "up" if intf_status["interfaceStatus"] in {"up", "connected"} else intf_status["interfaceStatus"]
            proto = "up" if intf_status["lineProtocolStatus"] in {"up", "connected"} else intf_status["lineProtocolStatus"]

            # If line protocol status is provided, prioritize checking against both status and line protocol status
            if interface.line_protocol_status:
                if any([interface.status != status, interface.line_protocol_status != proto]):
                    actual_state = f"Expected: {interface.status}/{interface.line_protocol_status}, Actual: {status}/{proto}"
                    self.result.is_failure(f"{interface.name} - Status mismatch - {actual_state}")

            # If line protocol status is not provided and interface status is "up", expect both status and proto to be "up"
            # If interface status is not "up", check only the interface status without considering line protocol status
            elif all([interface.status == "up", status != "up" or proto != "up"]):
                self.result.is_failure(f"{interface.name} - Status mismatch - Expected: up/up, Actual: {status}/{proto}")
            elif interface.status != status:
                self.result.is_failure(f"{interface.name} - Status mismatch - Expected: {interface.status}, Actual: {status}")


class VerifyStormControlDrops(AntaTest):
    """Verifies there are no interface storm-control drop counters.

    Expected Results
    ----------------
    * Success: The test will pass if there are no storm-control drop counters.
    * Failure: The test will fail if there is at least one storm-control drop counter.

    Examples
    --------
    ```yaml
    anta.tests.interfaces:
      - VerifyStormControlDrops:
          interfaces:
            - Ethernet1
            - Ethernet2
          ignored_interfaces:
            - Vxlan1
            - Loopback0
    ```
    """

    categories: ClassVar[list[str]] = ["interfaces"]
    commands: ClassVar[list[AntaCommand | AntaTemplate]] = [AntaCommand(command="show storm-control", revision=1)]

    class Input(AntaTest.Input):
        """Input model for the VerifyStormControlDrops test."""

        interfaces: list[Interface] | None = None
        """A list of interfaces to be tested. If not provided, all interfaces (excluding any in `ignored_interfaces`) are tested."""
        ignored_interfaces: list[InterfaceType | Interface] | None = None
        """A list of interfaces or interface types like Management which will ignore all Management interfaces."""

    @skip_on_platforms(["cEOSLab", "vEOS-lab", "cEOSCloudLab", "vEOS"])
    @AntaTest.anta_test
    def test(self) -> None:
        """Main test function for VerifyStormControlDrops."""
        command_output = self.instance_commands[0].json_output
        self.result.is_success()
        interfaces = self.inputs.interfaces if self.inputs.interfaces else command_output["interfaces"].keys()

        for interface in interfaces:
            # Verification is skipped if the interface is in the ignored interfaces list.
            if is_interface_ignored(interface, self.inputs.ignored_interfaces):
                continue

            # If specified interface is not configured, test fails
            if (intf_details := get_value(command_output, f"interfaces..{interface}", separator="..")) is None:
                self.result.is_failure(f"Interface: {interface} - Not found")
                continue

            for traffic_type, traffic_type_dict in intf_details["trafficTypes"].items():
                if "drop" in traffic_type_dict and traffic_type_dict["drop"] != 0:
                    storm_controlled_interfaces = f"{traffic_type}: {traffic_type_dict['drop']}"
                    self.result.is_failure(f"Interface: {interface} - Non-zero storm-control drop counter(s) - {storm_controlled_interfaces}")


class VerifyPortChannels(AntaTest):
    """Verifies there are no inactive ports in port channels.

    Expected Results
    ----------------
    * Success: The test will pass if there are no inactive ports in all or specified port channels.
    * Failure: The test will fail if there is at least one inactive port in a port channel.

    Examples
    --------
    ```yaml
    anta.tests.interfaces:
      - VerifyPortChannels:
          ignored_interfaces:
            - Port-Channel1
            - Port-Channel2
          interfaces:
            - Port-Channel11
            - Port-Channel22
    ```
    """

    categories: ClassVar[list[str]] = ["interfaces"]
    commands: ClassVar[list[AntaCommand | AntaTemplate]] = [AntaCommand(command="show port-channel", revision=1)]

    class Input(AntaTest.Input):
        """Input model for the VerifyPortChannels test."""

        interfaces: list[PortChannelInterface] | None = None
        """A list of port-channel interfaces to be tested. If not provided, all port-channel interfaces (excluding any in `ignored_interfaces`) are tested."""
        ignored_interfaces: list[PortChannelInterface] | None = None
        """A list of port-channel interfaces to ignore."""

    @AntaTest.anta_test
    def test(self) -> None:
        """Main test function for VerifyPortChannels."""
        self.result.is_success()
        command_output = self.instance_commands[0].json_output
        port_channels = self.inputs.interfaces if self.inputs.interfaces else command_output["portChannels"].keys()

        for port_channel in port_channels:
            # Verification is skipped if the interface is in the ignored interfaces list.
            if is_interface_ignored(port_channel, self.inputs.ignored_interfaces):
                continue

            # If specified interface is not configured, test fails
            if (port_channel_details := get_value(command_output, f"portChannels..{port_channel}", separator="..")) is None:
                self.result.is_failure(f"Interface: {port_channel} - Not found")
                continue

            # Verify that the no inactive ports in all port channels.
            if inactive_ports := port_channel_details["inactivePorts"]:
                self.result.is_failure(f"{port_channel} - Inactive port(s) - {', '.join(inactive_ports.keys())}")


class VerifyIllegalLACP(AntaTest):
    """Verifies there are no illegal LACP packets in port channels.

    Expected Results
    ----------------
    * Success: The test will pass if there are no illegal LACP packets received.
    * Failure: The test will fail if there is at least one illegal LACP packet received.

    Examples
    --------
    ```yaml
    anta.tests.interfaces:
      - VerifyIllegalLACP:
          ignored_interfaces:
            - Port-Channel1
            - Port-Channel2
          interfaces:
            - Port-Channel10
            - Port-Channel12
    ```
    """

    categories: ClassVar[list[str]] = ["interfaces"]
    commands: ClassVar[list[AntaCommand | AntaTemplate]] = [AntaCommand(command="show lacp counters all-ports", revision=1)]

    class Input(AntaTest.Input):
        """Input model for the VerifyIllegalLACP test."""

        interfaces: list[PortChannelInterface] | None = None
        """A list of port-channel interfaces to be tested. If not provided, all port-channel interfaces (excluding any in `ignored_interfaces`) are tested."""
        ignored_interfaces: list[PortChannelInterface] | None = None
        """A list of port-channel interfaces to ignore."""

    @AntaTest.anta_test
    def test(self) -> None:
        """Main test function for VerifyIllegalLACP."""
        self.result.is_success()
        command_output = self.instance_commands[0].json_output
        port_channels = self.inputs.interfaces if self.inputs.interfaces else command_output["portChannels"].keys()

        for port_channel in port_channels:
            # Verification is skipped if the interface is in the ignored interfaces list.
            if is_interface_ignored(port_channel, self.inputs.ignored_interfaces):
                continue

            # If specified port-channel is not configured, test fails
            if (port_channel_details := get_value(command_output, f"portChannels..{port_channel}", separator="..")) is None:
                self.result.is_failure(f"Interface: {port_channel} - Not found")
                continue

            for interface, interface_details in port_channel_details["interfaces"].items():
                # Verify that the no illegal LACP packets in all port channels.
                if interface_details["illegalRxCount"] != 0:
                    self.result.is_failure(f"{port_channel} Interface: {interface} - Illegal LACP packets found")


class VerifyLoopbackCount(AntaTest):
    """Verifies that the device has the expected number of loopback interfaces and all are operational.

    Expected Results
    ----------------
    * Success: The test will pass if the device has the correct number of loopback interfaces and none are down.
    * Failure: The test will fail if the loopback interface count is incorrect or any are non-operational.

    Examples
    --------
    ```yaml
    anta.tests.interfaces:
      - VerifyLoopbackCount:
          number: 3
    ```
    """

    description = "Verifies the number of loopback interfaces and their status."
    categories: ClassVar[list[str]] = ["interfaces"]
    commands: ClassVar[list[AntaCommand | AntaTemplate]] = [AntaCommand(command="show ip interface brief", revision=1)]

    class Input(AntaTest.Input):
        """Input model for the VerifyLoopbackCount test."""

        number: PositiveInteger
        """Number of loopback interfaces expected to be present."""

    @AntaTest.anta_test
    def test(self) -> None:
        """Main test function for VerifyLoopbackCount."""
        self.result.is_success()
        command_output = self.instance_commands[0].json_output
        loopback_count = 0
        for interface, interface_details in command_output["interfaces"].items():
            if "Loopback" in interface:
                loopback_count += 1
                if (status := interface_details["lineProtocolStatus"]) != "up":
                    self.result.is_failure(f"Interface: {interface} - Invalid line protocol status - Expected: up Actual: {status}")

                if (status := interface_details["interfaceStatus"]) != "connected":
                    self.result.is_failure(f"Interface: {interface} - Invalid interface status - Expected: connected Actual: {status}")

        if loopback_count != self.inputs.number:
            self.result.is_failure(f"Loopback interface(s) count mismatch: Expected {self.inputs.number} Actual: {loopback_count}")


class VerifySVI(AntaTest):
    """Verifies the status of all SVIs.

    Expected Results
    ----------------
    * Success: The test will pass if all SVIs are up.
    * Failure: The test will fail if one or many SVIs are not up.

    Examples
    --------
    ```yaml
    anta.tests.interfaces:
      - VerifySVI:
    ```
    """

    categories: ClassVar[list[str]] = ["interfaces"]
    commands: ClassVar[list[AntaCommand | AntaTemplate]] = [AntaCommand(command="show ip interface brief", revision=1)]

    @AntaTest.anta_test
    def test(self) -> None:
        """Main test function for VerifySVI."""
        self.result.is_success()
        command_output = self.instance_commands[0].json_output
        for interface, int_data in command_output["interfaces"].items():
            if "Vlan" in interface and (status := int_data["lineProtocolStatus"]) != "up":
                self.result.is_failure(f"SVI: {interface} - Invalid line protocol status - Expected: up Actual: {status}")
            if "Vlan" in interface and int_data["interfaceStatus"] != "connected":
                self.result.is_failure(f"SVI: {interface} - Invalid interface status - Expected: connected Actual: {int_data['interfaceStatus']}")


class VerifyL3MTU(AntaTest):
    """Verifies the L3 MTU of routed interfaces.

    Test that layer 3 (routed) interfaces are configured with the correct MTU.

    Expected Results
    ----------------
    * Success: The test will pass if all layer 3 interfaces have the proper MTU configured.
    * Failure: The test will fail if one or many layer 3 interfaces have the wrong MTU configured.

    Examples
    --------
    ```yaml
    anta.tests.interfaces:
      - VerifyL3MTU:
          mtu: 1500
          ignored_interfaces:
              - Management  # Ignore all Management interfaces
              - Ethernet2.100
              - Ethernet1/1
          specific_mtu:
              - Ethernet10: 9200
    ```
    """

    description = "Verifies the global L3 MTU of all L3 interfaces."
    categories: ClassVar[list[str]] = ["interfaces"]
    commands: ClassVar[list[AntaCommand | AntaTemplate]] = [AntaCommand(command="show interfaces", revision=1)]

    class Input(AntaTest.Input):
        """Input model for the VerifyL3MTU test."""

        mtu: int = 1500
        """Expected L3 MTU configured on all non-excluded interfaces."""
        ignored_interfaces: list[InterfaceType | Interface] = Field(default=["Dps", "Fabric", "Loopback", "Management", "Recirc-Channel", "Tunnel", "Vxlan"])
        """A list of L3 interfaces or interfaces types like Loopback, Tunnel which will ignore all Loopback and Tunnel interfaces.

        Takes precedence over the `specific_mtu` field."""
        specific_mtu: list[dict[Interface, int]] = Field(default=[])
        """A list of dictionary of L3 interfaces with their expected L3 MTU configured."""

    @AntaTest.anta_test
    def test(self) -> None:
        """Main test function for VerifyL3MTU."""
        self.result.is_success()
        command_output = self.instance_commands[0].json_output
        specific_interfaces = {intf: mtu for intf_mtu in self.inputs.specific_mtu for intf, mtu in intf_mtu.items()}

        for interface, details in command_output["interfaces"].items():
            # Verification is skipped if the interface is in the ignored interfaces list
            if is_interface_ignored(interface, self.inputs.ignored_interfaces) or details["forwardingModel"] != "routed":
                continue

            actual_mtu = details["mtu"]
            expected_mtu = specific_interfaces.get(interface, self.inputs.mtu)

            if (actual_mtu := details["mtu"]) != expected_mtu:
                self.result.is_failure(f"Interface: {interface} - Incorrect MTU - Expected: {expected_mtu} Actual: {actual_mtu}")


class VerifyIPProxyARP(AntaTest):
    """Verifies if Proxy ARP is enabled.

    Expected Results
    ----------------
    * Success: The test will pass if Proxy-ARP is enabled on the specified interface(s).
    * Failure: The test will fail if Proxy-ARP is disabled on the specified interface(s).

    Examples
    --------
    ```yaml
    anta.tests.interfaces:
      - VerifyIPProxyARP:
          interfaces:
            - Ethernet1
            - Ethernet2
    ```
    """

    categories: ClassVar[list[str]] = ["interfaces"]
    commands: ClassVar[list[AntaCommand | AntaTemplate]] = [AntaCommand(command="show ip interface", revision=2)]

    class Input(AntaTest.Input):
        """Input model for the VerifyIPProxyARP test."""

        interfaces: list[Interface]
        """List of interfaces to be tested."""

    @AntaTest.anta_test
    def test(self) -> None:
        """Main test function for VerifyIPProxyARP."""
        self.result.is_success()
        command_output = self.instance_commands[0].json_output

        for interface in self.inputs.interfaces:
            if (interface_detail := get_value(command_output, f"interfaces..{interface}", separator="..")) is None:
                self.result.is_failure(f"Interface: {interface} - Not found")
                continue

            if not interface_detail["proxyArp"]:
                self.result.is_failure(f"Interface: {interface} - Proxy-ARP disabled")


class VerifyL2MTU(AntaTest):
    """Verifies the L2 MTU of bridged interfaces.

    Test that layer 2 (bridged) interfaces are configured with the correct MTU.

    Expected Results
    ----------------
    * Success: The test will pass if all layer 2 interfaces have the proper MTU configured.
    * Failure: The test will fail if one or many layer 2 interfaces have the wrong MTU configured.

    Examples
    --------
    ```yaml
    anta.tests.interfaces:
      - VerifyL2MTU:
          mtu: 9214
          ignored_interfaces:
            - Ethernet2/1
            - Port-Channel  # Ignore all Port-Channel interfaces
          specific_mtu:
            - Ethernet1/1: 1500
    ```
    """

    description = "Verifies the global L2 MTU of all L2 interfaces."
    categories: ClassVar[list[str]] = ["interfaces"]
    commands: ClassVar[list[AntaCommand | AntaTemplate]] = [AntaCommand(command="show interfaces", revision=1)]

    class Input(AntaTest.Input):
        """Input model for the VerifyL2MTU test."""

        mtu: int = 9214
        """Expected L2 MTU configured on all non-excluded interfaces."""
        ignored_interfaces: list[InterfaceType | Interface] = Field(default=["Dps", "Fabric", "Loopback", "Management", "Recirc-Channel", "Tunnel", "Vlan", "Vxlan"])
        """A list of L2 interfaces or interface types like Ethernet, Port-Channel which will ignore all Ethernet and Port-Channel interfaces.

        Takes precedence over the `specific_mtu` field."""
        specific_mtu: list[dict[Interface, int]] = Field(default=[])
        """A list of dictionary of L2 interfaces with their expected L2 MTU configured."""

    @AntaTest.anta_test
    def test(self) -> None:
        """Main test function for VerifyL2MTU."""
        self.result.is_success()
        interface_output = self.instance_commands[0].json_output["interfaces"]
        specific_interfaces = {intf: mtu for intf_mtu in self.inputs.specific_mtu for intf, mtu in intf_mtu.items()}

        for interface, details in interface_output.items():
            # Verification is skipped if the interface is in the ignored interfaces list
            if is_interface_ignored(interface, self.inputs.ignored_interfaces) or details["forwardingModel"] != "bridged":
                continue

            actual_mtu = details["mtu"]
            expected_mtu = specific_interfaces.get(interface, self.inputs.mtu)

            if (actual_mtu := details["mtu"]) != expected_mtu:
                self.result.is_failure(f"Interface: {interface} - Incorrect MTU - Expected: {expected_mtu} Actual: {actual_mtu}")


class VerifyInterfaceIPv4(AntaTest):
    """Verifies the interface IPv4 addresses.

    Expected Results
    ----------------
    * Success: The test will pass if an interface is configured with a correct primary and secondary IPv4 address.
    * Failure: The test will fail if an interface is not found or the primary and secondary IPv4 addresses do not match with the input.

    Examples
    --------
    ```yaml
    anta.tests.interfaces:
      - VerifyInterfaceIPv4:
          interfaces:
            - name: Ethernet2
              primary_ip: 172.30.11.1/31
              secondary_ips:
                - 10.10.10.1/31
                - 10.10.10.10/31
    ```
    """

    categories: ClassVar[list[str]] = ["interfaces"]
    commands: ClassVar[list[AntaCommand | AntaTemplate]] = [AntaCommand(command="show ip interface", revision=2)]

    class Input(AntaTest.Input):
        """Input model for the VerifyInterfaceIPv4 test."""

        interfaces: list[InterfaceState]
        """List of interfaces with their details."""
        InterfaceDetail: ClassVar[type[InterfaceDetail]] = InterfaceDetail

        @field_validator("interfaces")
        @classmethod
        def validate_interfaces(cls, interfaces: list[T]) -> list[T]:
            """Validate that 'primary_ip' field is provided in each interface."""
            for interface in interfaces:
                if interface.primary_ip is None:
                    msg = f"{interface} 'primary_ip' field missing in the input"
                    raise ValueError(msg)
            return interfaces

    @AntaTest.anta_test
    def test(self) -> None:
        """Main test function for VerifyInterfaceIPv4."""
        self.result.is_success()
        command_output = self.instance_commands[0].json_output

        for interface in self.inputs.interfaces:
            if (interface_detail := get_value(command_output, f"interfaces..{interface.name}", separator="..")) is None:
                self.result.is_failure(f"{interface} - Not found")
                continue

            if (ip_address := get_value(interface_detail, "interfaceAddress.primaryIp")) is None:
                self.result.is_failure(f"{interface} - IP address is not configured")
                continue

            # Combine IP address and subnet for primary IP
            actual_primary_ip = f"{ip_address['address']}/{ip_address['maskLen']}"

            # Check if the primary IP address matches the input
            if actual_primary_ip != str(interface.primary_ip):
                self.result.is_failure(f"{interface} - IP address mismatch - Expected: {interface.primary_ip} Actual: {actual_primary_ip}")

            if interface.secondary_ips:
                if not (secondary_ips := get_value(interface_detail, "interfaceAddress.secondaryIpsOrderedList")):
                    self.result.is_failure(f"{interface} - Secondary IP address is not configured")
                    continue

                actual_secondary_ips = sorted([f"{secondary_ip['address']}/{secondary_ip['maskLen']}" for secondary_ip in secondary_ips])
                input_secondary_ips = sorted([str(ip) for ip in interface.secondary_ips])

                if actual_secondary_ips != input_secondary_ips:
                    self.result.is_failure(
                        f"{interface} - Secondary IP address mismatch - Expected: {', '.join(input_secondary_ips)} Actual: {', '.join(actual_secondary_ips)}"
                    )


class VerifyIpVirtualRouterMac(AntaTest):
    """Verifies the IP virtual router MAC address.

    Expected Results
    ----------------
    * Success: The test will pass if the IP virtual router MAC address matches the input.
    * Failure: The test will fail if the IP virtual router MAC address does not match the input.

    Examples
    --------
    ```yaml
    anta.tests.interfaces:
      - VerifyIpVirtualRouterMac:
          mac_address: 00:1c:73:00:dc:01
    ```
    """

    categories: ClassVar[list[str]] = ["interfaces"]
    commands: ClassVar[list[AntaCommand | AntaTemplate]] = [AntaCommand(command="show ip virtual-router", revision=2)]

    class Input(AntaTest.Input):
        """Input model for the VerifyIpVirtualRouterMac test."""

        mac_address: MacAddress
        """IP virtual router MAC address."""

    @AntaTest.anta_test
    def test(self) -> None:
        """Main test function for VerifyIpVirtualRouterMac."""
        self.result.is_success()
        command_output = self.instance_commands[0].json_output["virtualMacs"]
        if get_item(command_output, "macAddress", self.inputs.mac_address) is None:
            self.result.is_failure(f"IP virtual router MAC address: {self.inputs.mac_address} - Not configured")


class VerifyInterfacesSpeed(AntaTest):
    """Verifies the speed, lanes, auto-negotiation status, and mode as full duplex for interfaces.

    - If the auto-negotiation status is set to True, verifies that auto-negotiation is successful, the mode is full duplex and the speed/lanes match the input.
    - If the auto-negotiation status is set to False, verifies that the mode is full duplex and the speed/lanes match the input.

    Expected Results
    ----------------
    * Success: The test will pass if an interface is configured correctly with the specified speed, lanes, auto-negotiation status, and mode as full duplex.
    * Failure: The test will fail if an interface is not found, if the speed, lanes, and auto-negotiation status do not match the input, or mode is not full duplex.

    Examples
    --------
    ```yaml
    anta.tests.interfaces:
      - VerifyInterfacesSpeed:
          interfaces:
            - name: Ethernet2
              auto: False
              speed: 10
            - name: Eth3
              auto: True
              speed: 100
              lanes: 1
            - name: Eth2
              auto: False
              speed: 2.5
    ```
    """

    categories: ClassVar[list[str]] = ["interfaces"]
    commands: ClassVar[list[AntaCommand | AntaTemplate]] = [AntaCommand(command="show interfaces")]

    class Input(AntaTest.Input):
        """Inputs for the VerifyInterfacesSpeed test."""

        interfaces: list[InterfaceState]
        """List of interfaces with their expected state."""
        InterfaceDetail: ClassVar[type[InterfaceDetail]] = InterfaceDetail

        @field_validator("interfaces")
        @classmethod
        def validate_interfaces(cls, interfaces: list[T]) -> list[T]:
            """Validate that 'speed' field is provided in each interface."""
            for interface in interfaces:
                if interface.speed is None:
                    msg = f"{interface} 'speed' field missing in the input"
                    raise ValueError(msg)
            return interfaces

    @AntaTest.anta_test
    def test(self) -> None:
        """Main test function for VerifyInterfacesSpeed."""
        self.result.is_success()
        command_output = self.instance_commands[0].json_output

        # Iterate over all the interfaces
        for interface in self.inputs.interfaces:
            if (interface_detail := get_value(command_output, f"interfaces..{interface.name}", separator="..")) is None:
                self.result.is_failure(f"{interface} - Not found")
                continue

            # Verifies the bandwidth
            if (speed := interface_detail.get("bandwidth")) != interface.speed * BPS_GBPS_CONVERSIONS:
                self.result.is_failure(
                    f"{interface} - Bandwidth mismatch - Expected: {interface.speed}Gbps Actual: {custom_division(speed, BPS_GBPS_CONVERSIONS)}Gbps"
                )

            # Verifies the duplex mode
            if (duplex := interface_detail.get("duplex")) != "duplexFull":
                self.result.is_failure(f"{interface} - Duplex mode mismatch - Expected: duplexFull Actual: {duplex}")

            # Verifies the auto-negotiation as success if specified
            if interface.auto and (auto_negotiation := interface_detail.get("autoNegotiate")) != "success":
                self.result.is_failure(f"{interface} - Auto-negotiation mismatch - Expected: success Actual: {auto_negotiation}")

            # Verifies the communication lanes if specified
            if interface.lanes and (lanes := interface_detail.get("lanes")) != interface.lanes:
                self.result.is_failure(f"{interface} - Data lanes count mismatch - Expected: {interface.lanes} Actual: {lanes}")


class VerifyLACPInterfacesStatus(AntaTest):
    """Verifies the Link Aggregation Control Protocol (LACP) status of the interface.

    This test performs the following checks for each specified interface:

      1. Verifies that the interface is a member of the LACP port channel.
      2. Verifies LACP port states and operational status:
        - Activity: Active LACP mode (initiates)
        - Timeout: Short (Fast Mode), Long (Slow Mode - default)
        - Aggregation: Port aggregable
        - Synchronization: Port in sync with partner
        - Collecting: Incoming frames aggregating
        - Distributing: Outgoing frames aggregating

    Expected Results
    ----------------
    * Success: Interface is bundled and all LACP states match expected values for both actor and partner
    * Failure: If any of the following occur:
        - Interface or port channel is not configured.
        - Interface is not bundled in port channel.
        - Actor or partner port LACP states don't match expected configuration.
        - LACP rate (timeout) mismatch when fast mode is configured.

    Examples
    --------
    ```yaml
    anta.tests.interfaces:
      - VerifyLACPInterfacesStatus:
          interfaces:
            - name: Ethernet1
              portchannel: Port-Channel100
    ```
    """

    categories: ClassVar[list[str]] = ["interfaces"]
    commands: ClassVar[list[AntaCommand | AntaTemplate]] = [AntaCommand(command="show lacp interface detailed", revision=1)]

    class Input(AntaTest.Input):
        """Input model for the VerifyLACPInterfacesStatus test."""

        interfaces: list[InterfaceState]
        """List of interfaces with their expected state."""
        InterfaceState: ClassVar[type[InterfaceState]] = InterfaceState

        @field_validator("interfaces")
        @classmethod
        def validate_interfaces(cls, interfaces: list[T]) -> list[T]:
            """Validate that 'portchannel' field is provided in each interface."""
            for interface in interfaces:
                if interface.portchannel is None:
                    msg = f"{interface} 'portchannel' field missing in the input"
                    raise ValueError(msg)
            return interfaces

    def _verify_interface_churn_state(self, interface_input: InterfaceState, interface_output_data: dict[str, Any]) -> None:
        """Validate the partner and actor churn details for the given interface."""
        partner_churn_state = get_value(interface_output_data, "details.partnerChurnState")
        actor_churn_state = get_value(interface_output_data, "details.actorChurnState")

        # Verify the partner and actor churn state
        if partner_churn_state == "churnDetected" or actor_churn_state == "churnDetected":
            self.result.is_failure(f"{interface_input} - Churn detected (mismatch system ID)")

    def _is_interface_bundled(self, interface_input: InterfaceState, interface_output_data: dict[str, Any]) -> bool:
        """Validate the interface status is bundled."""
        # Verify the interface is bundled in its port-channel
        actor_port_status = interface_output_data.get("actorPortStatus")
        if actor_port_status != "bundled":
            self.result.is_failure(f"{interface_input} - Not bundled - Port Status: {actor_port_status}")
            return False
        return True

    def _verify_interface_actor_partner_states(self, interface_input: InterfaceState, interface_output_data: dict[str, Any]) -> None:
        """Validate the LACP actor, partner port states."""
        # Member port verification parameters
        member_port_details = ["activity", "aggregation", "synchronization", "collecting", "distributing", "timeout"]

        # Collecting actor and partner port details
        actor_port_details = interface_output_data.get("actorPortState", {})
        partner_port_details = interface_output_data.get("partnerPortState", {})

        # Forming expected interface details
        expected_details = {param: param != "timeout" for param in member_port_details}

        # Updating the short LACP timeout, if expected
        if interface_input.lacp_rate_fast:
            expected_details["timeout"] = True

        # Verify the actor port details
        for param, value in expected_details.items():
            if (act_param_value := actor_port_details.get(param)) != value:
                self.result.is_failure(f"{interface_input} - Actor port {param} state mismatch - Expected: {value} Actual: {act_param_value}")

        # Verify the partner port details
        for param, value in expected_details.items():
            if (part_param_value := partner_port_details.get(param)) != value:
                self.result.is_failure(f"{interface_input} - Partner port {param} state mismatch - Expected: {value} Actual: {part_param_value}")

    @AntaTest.anta_test
    def test(self) -> None:
        """Main test function for VerifyLACPInterfacesStatus."""
        self.result.is_success()

        command_output = self.instance_commands[0].json_output

        for interface in self.inputs.interfaces:
            # Verify if a port-channel is configured with the provided interface
            interface_details = get_value(command_output, f"portChannels..{interface.portchannel}..interfaces..{interface.name}", separator="..")

            if interface_details is None:
                self.result.is_failure(f"{interface} - Not configured")
                continue

            if not self._is_interface_bundled(interface, interface_details):
                continue

            # Verify the LACP actor, partner port states
            self._verify_interface_actor_partner_states(interface, interface_details)

            # Verify the actor churn and partner churn states
            if interface.lacp_churn_state:
                self._verify_interface_churn_state(interface, interface_details)


class VerifyInterfacesVoqAndEgressQueueDrops(AntaTest):
    """Verifies interface ingress VOQ and egress queue drop counters.

    Compatible with Arista 7280R, 7500R, and 7800R series platforms supporting Virtual Output Queues (VOQ).

    Expected Results
    ----------------
    * Success: The test will pass if all VOQ and egress queue drops are within the defined threshold.
    * Failure: The test will fail if any VOQ or egress queue drop exceeds the defined threshold.

    Examples
    --------
    ```yaml
    anta.tests.interfaces:
      - VerifyInterfacesVoqAndEgressQueueDrops:
          interfaces:
            - Et1
            - Et2
          traffic_classes:
            - TC0
            - TC3
    ```
    """

    categories: ClassVar[list[str]] = ["interfaces"]
    commands: ClassVar[list[AntaCommand | AntaTemplate]] = [AntaCommand(command="show interfaces counters queue drops", revision=1)]

    class Input(AntaTest.Input):
        """Input model for the VerifyInterfacesVoqAndEgressQueueDrops test."""

        interfaces: list[Interface] | None = None
        """A list of interfaces to be tested. If not provided, all interfaces are tested."""
        traffic_classes: list[str] | None = None
        """List of traffic classes to be verified - TC0, TC1, etc. If None, all available traffic classes will be checked."""
        packet_drop_threshold: PositiveInteger = 0
        """Threshold for the number of dropped packets."""

    def _get_traffic_classes_to_check(self, interface: Interface, output: dict[str, Any]) -> dict[str, Any]:
        """Retrieve the traffic class and details to check based on the provided input traffic classes."""
        # Prepare the dictionary of traffic classes to check
        traffic_classes_to_check: dict[str, Any] = {}
        if self.inputs.traffic_classes:
            for tc_name in self.inputs.traffic_classes:
                if (tc_detail := get_value_by_range_key(output["trafficClasses"], tc_name)) is None:
                    self.result.is_failure(f"Interface: {interface} Traffic Class: {tc_name} - Not found")
                    continue
                traffic_classes_to_check[tc_name] = tc_detail
        else:
            # If no specific traffic classes are given, use all from the current interface
            traffic_classes_to_check = output["trafficClasses"]

        return traffic_classes_to_check

    @skip_on_platforms(["cEOSLab", "vEOS-lab", "cEOSCloudLab", "vEOS"])
    @AntaTest.anta_test
    def test(self) -> None:
        """Main test function for VerifyInterfacesVoqAndEgressQueueDrops."""
        self.result.is_success()
        command_output = self.instance_commands[0].json_output

        # Prepare the dictionary of interfaces to check
        interfaces_to_check: dict[Any, Any] = {}
        if self.inputs.interfaces:
            for intf_name in self.inputs.interfaces:
                if (intf_detail := get_value(command_output["interfaces"], intf_name, separator="..")) is None:
                    self.result.is_failure(f"Interface: {intf_name} - Not found")
                    continue
                interfaces_to_check[intf_name] = intf_detail
        else:
            # If no specific interfaces are given, use all interfaces
            interfaces_to_check = command_output["interfaces"]

        for interface, details in interfaces_to_check.items():
            # Prepare the dictionary of traffic classes to check
            traffic_classes_to_check = self._get_traffic_classes_to_check(interface, details)
            for traffic_class, class_detail in traffic_classes_to_check.items():
                egress_drop = class_detail["egressQueueCounters"]["countersSum"]["droppedPackets"]
                ingress_drop = class_detail["ingressVoqCounters"]["countersSum"]["droppedPackets"]

                if egress_drop > self.inputs.packet_drop_threshold or ingress_drop > self.inputs.packet_drop_threshold:
                    self.result.is_failure(
                        f"Interface: {interface} Traffic Class: {traffic_class} - Queue drops exceeds the threshold - VOQ: {ingress_drop}, Egress: {egress_drop}"
                    )


<<<<<<< HEAD
class VerifytInterfaceBerThresholdLimit(AntaTest):
    """Verifies the interface Bit Error Rate (BER) threshold.

    Expected Results
    ----------------
    * Success: The test will pass if all interfaces report a BER that meets or exceeds the defined minimum accepted threshold.
    * Failure: The test will fail if any interface reports a BER lower than the minimum accepted BER threshold.
=======
class VerifyInterfacesTridentCounters(AntaTest):
    """Verifies the Trident debug counters of all interfaces.

    Compatible with Arista 7358X, 7300X, 7050X, 7010TX, 750XP, 720 and 710 series platforms featuring the Trident series chip.

    Expected Results
    ----------------
    * Success: The test will pass if all interfaces have drop and error counter values below the defined threshold.
    * Failure: The test will fail if any interface has drop or error counter values above the defined threshold.

    Examples
    --------
    ```yaml
    anta.tests.hardware:
      - VerifyInterfacesTridentCounters:
    ```
    """

    categories: ClassVar[list[str]] = ["hardware"]
    commands: ClassVar[list[AntaCommand | AntaTemplate]] = [AntaCommand(command="show platform trident counters", revision=1)]

    class Input(AntaTest.Input):
        """Input model for the VerifyInterfacesTridentCounters test."""

        packet_drop_threshold: PositiveInteger = 0
        """Threshold for the number of dropped packets."""

    @skip_on_platforms(["cEOSLab", "vEOS-lab", "cEOSCloudLab", "vEOS"])
    @AntaTest.anta_test
    def test(self) -> None:
        """Main test function for VerifyInterfacesTridentCounters."""
        self.result.is_success()
        command_output = self.instance_commands[0].json_output
        expected_counter_value = "0" if not self.inputs.packet_drop_threshold else f"< {self.inputs.packet_drop_threshold}"

        for interface, hw_counters in command_output["ethernet"].items():
            for counter_name, drop_counter in hw_counters["count"]["drop"].items():
                # nonCongestionDiscard: Aggregate of several other counters in this same command
                # rxFpDrop: TCAM/ACL/StormControl and packets redirected to CPU i.e., not forward via field processor
                if counter_name in {"nonCongestionDiscard", "rxFpDrop"}:
                    continue

                # Verify actual drop threshold
                if drop_counter > self.inputs.packet_drop_threshold:
                    self.result.is_failure(
                        f"Interface: {interface} Drop Counter: {counter_name} - Threshold exceeded - Expected: {expected_counter_value} Actual: {drop_counter}"
                    )

            for counter_name, error_counter in hw_counters["count"]["error"].items():
                # Verify actual error threshold
                # rxVlanDrop: VLAN tagged packets on an L3 port
                if all([counter_name != "rxVlanDrop", error_counter > self.inputs.packet_drop_threshold]):
                    self.result.is_failure(
                        f"Interface: {interface} Error Counter: {counter_name} - Threshold exceeded - Expected: {expected_counter_value} Actual: {error_counter}"
                    )


class VerifyPhysicalInterfacesCounterDetails(AntaTest):
    """Verifies the physical interfaces counter details.

    Expected Results
    ----------------
    * Success: The test will pass if all tested interfaces have counters and link status changes at or below the defined thresholds.
    * Failure: The test will fail if any tested interface has one or more counters or a link status changes count that exceeds its defined threshold.
>>>>>>> 38ef07ce

    Examples
    --------
    ```yaml
    anta.tests.interfaces:
<<<<<<< HEAD
      - VerifytInterfaceBerThresholdLimit:
          interfaces:
            - Ethernet1/1
            - Ethernet2/1
          min_ber_threshold: 1e-10
=======
      - VerifyPhysicalInterfacesCounterDetails:
          interfaces:  # Optionally target specific interfaces
            - Ethernet1/1
            - Ethernet2/1
          ignored_interfaces:  # OR ignore specific interfaces
            - Management0
          counter_threshold: 10
          link_status_changes_threshold: 100
>>>>>>> 38ef07ce
    ```
    """

    categories: ClassVar[list[str]] = ["interfaces"]
<<<<<<< HEAD
    commands: ClassVar[list[AntaCommand | AntaTemplate]] = [
        AntaCommand(command="show interfaces phy detail", revision=2),
        AntaCommand(command="show interfaces description", revision=1),
    ]

    class Input(AntaTest.Input):
        """Input model for the VerifytInterfaceBerThresholdLimit test."""

        interfaces: list[Interface] | None = None
        """A list of interfaces to be tested. If not provided, all interfaces are tested."""
        min_ber_threshold: float
        """Specify minimum acceptable BER threshold value."""

    def _get_interfaces_to_check(self, intf_details: dict[str, Any]) -> dict[str, Any]:
        """Retrieve the interface and details to check based on the provided input interfaces."""
        # Prepare the dictionary of interfaces to check
        interfaces_to_check: dict[Any, Any] = {}
        if self.inputs.interfaces:
            for intf_name in self.inputs.interfaces:
                if (intf_detail := get_value(intf_details["interfacePhyStatuses"], intf_name, separator="..")) is None:
=======
    commands: ClassVar[list[AntaCommand | AntaTemplate]] = [AntaCommand(command="show interfaces", revision=1)]

    class Input(AntaTest.Input):
        """Input model for the VerifyPhysicalInterfacesCounterDetails test."""

        interfaces: list[EthernetInterface | ManagementInterface] | None = None
        """A list of Ethernet or Management interfaces to be tested.
        If not provided, all Ethernet or Management interfaces (excluding any in `ignored_interfaces`) are tested."""
        ignored_interfaces: list[EthernetInterface | ManagementInterface] | None = None
        """A list of Ethernet or Management interfaces to ignore."""
        counters_threshold: PositiveInteger = 0
        """The maximum acceptable value for each verified counter."""
        link_status_changes_threshold: PositiveInteger = 100
        """The maximum acceptable number of link status changes."""

        @model_validator(mode="after")
        def validate_duplicate_interfaces(self) -> Self:
            """Validate that no interface exists in both interfaces and ignored_interfaces simultaneously."""
            redundant_interfaces = []
            if self.interfaces and self.ignored_interfaces:
                redundant_interfaces = list(set(self.interfaces) & set(self.ignored_interfaces))
            if redundant_interfaces:
                msg = f"Interface(s) {', '.join(redundant_interfaces)} are present in both 'interfaces' and 'ignored_interfaces' lists"
                raise ValueError(msg)
            return self

    @AntaTest.anta_test
    def test(self) -> None:
        """Main test function for VerifyPhysicalInterfacesCounterDetails."""
        self.result.is_success()
        command_output = self.instance_commands[0].json_output
        interfaces_to_check = self._get_interfaces_to_check(command_output)

        for interface, intf_details in interfaces_to_check.items():
            # Verification is skipped if the interface is in the ignored interfaces list
            if is_interface_ignored(interface, self.inputs.ignored_interfaces):
                continue

            # Verification is skipped if the interface is a subinterface or is not an EthernetX or ManagementX interface
            if re.fullmatch(r"^(Ethernet|Management)\d+(?:/\d+){0,2}$", interface) is None:
                continue

            # Verification is skipped if interface counters are not found
            if not (interface_counters := intf_details.get("interfaceCounters", {})):
                self.logger.debug("Interface: %s has been ignored as interface counters not found", interface)
                continue

            # Retrieve the interface failure message summary
            interface_failure_message_summary = self._generate_interface_failure_message_summary(interface, intf_details)

            # Verify the link status changes
            if (act_link_status_changes := interface_counters["linkStatusChanges"]) > self.inputs.link_status_changes_threshold:
                self.result.is_failure(
                    f"{interface_failure_message_summary} - Link status changes count above threshold -"
                    f" Expected: < {self.inputs.link_status_changes_threshold} Actual: {act_link_status_changes}"
                )

            # Verify interface counters
            self._verify_interface_counters(interface_counters, interface_failure_message_summary)

    def _get_interfaces_to_check(self, intf_details: dict[str, Any]) -> dict[str, Any]:
        """Get the interfaces to check and their corresponding details based on the provided input interfaces."""
        # Prepare the dictionary of interfaces to check
        interfaces_to_check: dict[str, Any] = {}
        if self.inputs.interfaces:
            for intf_name in self.inputs.interfaces:
                if (intf_detail := get_value(intf_details["interfaces"], intf_name, separator="..")) is None:
>>>>>>> 38ef07ce
                    self.result.is_failure(f"Interface: {intf_name} - Not found")
                    continue
                interfaces_to_check[intf_name] = intf_detail
        else:
            # If no specific interfaces are given, use all interfaces
<<<<<<< HEAD
            interfaces_to_check = intf_details["interfacePhyStatuses"]
        return interfaces_to_check

    @skip_on_platforms(["cEOSLab", "vEOS-lab", "cEOSCloudLab", "vEOS"])
    @AntaTest.anta_test
    def test(self) -> None:
        """Main test function for VerifytInterfaceBerThresholdLimit."""
        self.result.is_success()
        intf_details = self.instance_commands[0].json_output
        int_descriptions = self.instance_commands[1].json_output["interfaceDescriptions"]

        interfaces_to_check = self._get_interfaces_to_check(intf_details)
        for interface, data in interfaces_to_check.items():
            # Collect interface description
            description = int_descriptions[interface]["description"] if int_descriptions[interface]["description"] else "no description"
            for phy_status in data.get("phyStatuses"):
                actual_ber_value = get_value(phy_status, "preFecBer.value")
                fec_corrected_value = get_value(phy_status, "fec.correctedCodewords.value")
                fec_uncorrected_value = get_value(phy_status, "fec.uncorrectedCodewords.value")
                # Skip interfaces that don't have 'preFecBer', 'fec.correctedCodewords' or 'fec.uncorrectedCodewords' values
                if any(x is None for x in [actual_ber_value, fec_corrected_value, fec_uncorrected_value]):
                    continue

                # Verify BER threshold value
                if actual_ber_value <= self.inputs.min_ber_threshold:
                    self.logger.debug("Interface: %s Description: %s has lower BER threshold than the expected", interface, description)
                    self.result.is_failure(
                        f"Interface: {interface} FEC Corrected: {fec_corrected_value} FEC Uncorrected: {fec_uncorrected_value}  "
                        f"Description: {description} - BER threshold value mismtach - Expected: >= {self.inputs.min_ber_threshold:.20f} "
                        f"Actual: {actual_ber_value:.20f}"
                    )
=======
            interfaces_to_check = intf_details["interfaces"]
        return interfaces_to_check

    def _generate_interface_failure_message_summary(self, interface: str, intf_details: dict[str, Any]) -> str:
        """Generate an interface failure message summary from the provided interface details."""
        interface_summary = f"Interface: {interface}"
        interface_is_up = intf_details["lineProtocolStatus"] == "up" and intf_details["interfaceStatus"] == "connected"
        if intf_description := intf_details.get("description"):
            interface_summary += f" Description: {intf_description}"
        if (intf_timestamp := intf_details.get("lastStatusChangeTimestamp")) is not None:
            last_status_change = time_ago(intf_timestamp)
            uptime_or_downtime = " Uptime" if interface_is_up else " Downtime"
            interface_summary += f"{uptime_or_downtime}: {last_status_change}"
        return interface_summary

    def _verify_interface_counters(self, interface_counters: dict[str, Any], interface_failure_message_summary: str) -> None:
        """Verify counters of an interface."""
        counters_to_verify = [
            {"counter_key": "inDiscards", "counter_name": "Input discards"},
            {"counter_key": "outDiscards", "counter_name": "Output discards"},
            {"counter_key": "totalInErrors", "counter_name": "Input errors"},
            {"counter_key": "totalOutErrors", "counter_name": "Output errors"},
            {"counter_key": "inputErrorsDetail.runtFrames", "counter_name": "Runt frames"},
            {"counter_key": "inputErrorsDetail.giantFrames", "counter_name": "Giant frames"},
            {"counter_key": "inputErrorsDetail.fcsErrors", "counter_name": "CRC errors"},
            {"counter_key": "inputErrorsDetail.alignmentErrors", "counter_name": "Alignment errors"},
            {"counter_key": "inputErrorsDetail.symbolErrors", "counter_name": "Symbol errors"},
            {"counter_key": "outputErrorsDetail.collisions", "counter_name": "Collisions"},
            {"counter_key": "outputErrorsDetail.lateCollisions", "counter_name": "Late collisions"},
            {"counter_key": "outputErrorsDetail.deferredTransmissions", "counter_name": "Deferred transmissions"},
        ]
        for counter in counters_to_verify:
            counter_value = get_value(interface_counters, counter["counter_key"])
            expected_counter_value = "0" if not self.inputs.counters_threshold else f"< {self.inputs.counters_threshold}"
            if counter_value > self.inputs.counters_threshold:
                self.result.is_failure(
                    f"{interface_failure_message_summary} - {counter['counter_name']} above threshold - Expected: {expected_counter_value} Actual: {counter_value}"
                )
>>>>>>> 38ef07ce
<|MERGE_RESOLUTION|>--- conflicted
+++ resolved
@@ -1151,15 +1151,6 @@
                     )
 
 
-<<<<<<< HEAD
-class VerifytInterfaceBerThresholdLimit(AntaTest):
-    """Verifies the interface Bit Error Rate (BER) threshold.
-
-    Expected Results
-    ----------------
-    * Success: The test will pass if all interfaces report a BER that meets or exceeds the defined minimum accepted threshold.
-    * Failure: The test will fail if any interface reports a BER lower than the minimum accepted BER threshold.
-=======
 class VerifyInterfacesTridentCounters(AntaTest):
     """Verifies the Trident debug counters of all interfaces.
 
@@ -1224,19 +1215,11 @@
     ----------------
     * Success: The test will pass if all tested interfaces have counters and link status changes at or below the defined thresholds.
     * Failure: The test will fail if any tested interface has one or more counters or a link status changes count that exceeds its defined threshold.
->>>>>>> 38ef07ce
-
-    Examples
-    --------
-    ```yaml
-    anta.tests.interfaces:
-<<<<<<< HEAD
-      - VerifytInterfaceBerThresholdLimit:
-          interfaces:
-            - Ethernet1/1
-            - Ethernet2/1
-          min_ber_threshold: 1e-10
-=======
+
+    Examples
+    --------
+    ```yaml
+    anta.tests.interfaces:
       - VerifyPhysicalInterfacesCounterDetails:
           interfaces:  # Optionally target specific interfaces
             - Ethernet1/1
@@ -1245,33 +1228,10 @@
             - Management0
           counter_threshold: 10
           link_status_changes_threshold: 100
->>>>>>> 38ef07ce
-    ```
-    """
-
-    categories: ClassVar[list[str]] = ["interfaces"]
-<<<<<<< HEAD
-    commands: ClassVar[list[AntaCommand | AntaTemplate]] = [
-        AntaCommand(command="show interfaces phy detail", revision=2),
-        AntaCommand(command="show interfaces description", revision=1),
-    ]
-
-    class Input(AntaTest.Input):
-        """Input model for the VerifytInterfaceBerThresholdLimit test."""
-
-        interfaces: list[Interface] | None = None
-        """A list of interfaces to be tested. If not provided, all interfaces are tested."""
-        min_ber_threshold: float
-        """Specify minimum acceptable BER threshold value."""
-
-    def _get_interfaces_to_check(self, intf_details: dict[str, Any]) -> dict[str, Any]:
-        """Retrieve the interface and details to check based on the provided input interfaces."""
-        # Prepare the dictionary of interfaces to check
-        interfaces_to_check: dict[Any, Any] = {}
-        if self.inputs.interfaces:
-            for intf_name in self.inputs.interfaces:
-                if (intf_detail := get_value(intf_details["interfacePhyStatuses"], intf_name, separator="..")) is None:
-=======
+    ```
+    """
+
+    categories: ClassVar[list[str]] = ["interfaces"]
     commands: ClassVar[list[AntaCommand | AntaTemplate]] = [AntaCommand(command="show interfaces", revision=1)]
 
     class Input(AntaTest.Input):
@@ -1339,45 +1299,11 @@
         if self.inputs.interfaces:
             for intf_name in self.inputs.interfaces:
                 if (intf_detail := get_value(intf_details["interfaces"], intf_name, separator="..")) is None:
->>>>>>> 38ef07ce
                     self.result.is_failure(f"Interface: {intf_name} - Not found")
                     continue
                 interfaces_to_check[intf_name] = intf_detail
         else:
             # If no specific interfaces are given, use all interfaces
-<<<<<<< HEAD
-            interfaces_to_check = intf_details["interfacePhyStatuses"]
-        return interfaces_to_check
-
-    @skip_on_platforms(["cEOSLab", "vEOS-lab", "cEOSCloudLab", "vEOS"])
-    @AntaTest.anta_test
-    def test(self) -> None:
-        """Main test function for VerifytInterfaceBerThresholdLimit."""
-        self.result.is_success()
-        intf_details = self.instance_commands[0].json_output
-        int_descriptions = self.instance_commands[1].json_output["interfaceDescriptions"]
-
-        interfaces_to_check = self._get_interfaces_to_check(intf_details)
-        for interface, data in interfaces_to_check.items():
-            # Collect interface description
-            description = int_descriptions[interface]["description"] if int_descriptions[interface]["description"] else "no description"
-            for phy_status in data.get("phyStatuses"):
-                actual_ber_value = get_value(phy_status, "preFecBer.value")
-                fec_corrected_value = get_value(phy_status, "fec.correctedCodewords.value")
-                fec_uncorrected_value = get_value(phy_status, "fec.uncorrectedCodewords.value")
-                # Skip interfaces that don't have 'preFecBer', 'fec.correctedCodewords' or 'fec.uncorrectedCodewords' values
-                if any(x is None for x in [actual_ber_value, fec_corrected_value, fec_uncorrected_value]):
-                    continue
-
-                # Verify BER threshold value
-                if actual_ber_value <= self.inputs.min_ber_threshold:
-                    self.logger.debug("Interface: %s Description: %s has lower BER threshold than the expected", interface, description)
-                    self.result.is_failure(
-                        f"Interface: {interface} FEC Corrected: {fec_corrected_value} FEC Uncorrected: {fec_uncorrected_value}  "
-                        f"Description: {description} - BER threshold value mismtach - Expected: >= {self.inputs.min_ber_threshold:.20f} "
-                        f"Actual: {actual_ber_value:.20f}"
-                    )
-=======
             interfaces_to_check = intf_details["interfaces"]
         return interfaces_to_check
 
@@ -1416,4 +1342,82 @@
                 self.result.is_failure(
                     f"{interface_failure_message_summary} - {counter['counter_name']} above threshold - Expected: {expected_counter_value} Actual: {counter_value}"
                 )
->>>>>>> 38ef07ce
+
+
+class VerifytInterfacesBER(AntaTest):
+    """Verifies interfaces pre-FEC bit error rate (BER) and FEC uncorrected codewords.
+
+    Expected Results
+    ----------------
+    * Success: The test will pass if all interfaces have a pre-FEC BER below the specified maximum threshold and have zero uncorrected FEC codewords.
+    * Failure: The test will fail if any interface has a BER exceeding the maximum threshold or reports any uncorrected FEC codewords.
+
+    Examples
+    --------
+    ```yaml
+    anta.tests.interfaces:
+      - VerifytInterfacesBER:
+          interfaces:
+            - Ethernet1/1
+            - Ethernet2/1
+          min_ber_threshold: 1e-10
+    ```
+    """
+
+    categories: ClassVar[list[str]] = ["interfaces"]
+    commands: ClassVar[list[AntaCommand | AntaTemplate]] = [
+        AntaCommand(command="show interfaces phy detail", revision=2),
+        AntaCommand(command="show interfaces description", revision=1),
+    ]
+
+    class Input(AntaTest.Input):
+        """Input model for the VerifytInterfacesBER test."""
+
+        interfaces: list[Interface] | None = None
+        """A list of interfaces to be tested. If not provided, all interfaces are tested."""
+        min_ber_threshold: float
+        """Specify minimum acceptable BER threshold value."""
+
+    def _get_interfaces_to_check(self, intf_details: dict[str, Any]) -> dict[str, Any]:
+        """Retrieve the interface and details to check based on the provided input interfaces."""
+        # Prepare the dictionary of interfaces to check
+        interfaces_to_check: dict[Any, Any] = {}
+        if self.inputs.interfaces:
+            for intf_name in self.inputs.interfaces:
+                if (intf_detail := get_value(intf_details["interfacePhyStatuses"], intf_name, separator="..")) is None:
+                    self.result.is_failure(f"Interface: {intf_name} - Not found")
+                    continue
+                interfaces_to_check[intf_name] = intf_detail
+        else:
+            # If no specific interfaces are given, use all interfaces
+            interfaces_to_check = intf_details["interfacePhyStatuses"]
+        return interfaces_to_check
+
+    @skip_on_platforms(["cEOSLab", "vEOS-lab", "cEOSCloudLab", "vEOS"])
+    @AntaTest.anta_test
+    def test(self) -> None:
+        """Main test function for VerifytInterfacesBER."""
+        self.result.is_success()
+        intf_details = self.instance_commands[0].json_output
+        int_descriptions = self.instance_commands[1].json_output["interfaceDescriptions"]
+
+        interfaces_to_check = self._get_interfaces_to_check(intf_details)
+        for interface, data in interfaces_to_check.items():
+            # Collect interface description
+            description = int_descriptions[interface]["description"] if int_descriptions[interface]["description"] else "no description"
+            for phy_status in data.get("phyStatuses"):
+                actual_ber_value = get_value(phy_status, "preFecBer.value")
+                fec_corrected_value = get_value(phy_status, "fec.correctedCodewords.value")
+                fec_uncorrected_value = get_value(phy_status, "fec.uncorrectedCodewords.value")
+                # Skip interfaces that don't have 'preFecBer', 'fec.correctedCodewords' or 'fec.uncorrectedCodewords' values
+                if any(x is None for x in [actual_ber_value, fec_corrected_value, fec_uncorrected_value]):
+                    continue
+
+                # Verify BER threshold value
+                if actual_ber_value <= self.inputs.min_ber_threshold:
+                    self.logger.debug("Interface: %s Description: %s has lower BER threshold than the expected", interface, description)
+                    self.result.is_failure(
+                        f"Interface: {interface} FEC Corrected: {fec_corrected_value} FEC Uncorrected: {fec_uncorrected_value}  "
+                        f"Description: {description} - BER threshold value mismtach - Expected: >= {self.inputs.min_ber_threshold:.20f} "
+                        f"Actual: {actual_ber_value:.20f}"
+                    )