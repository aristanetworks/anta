# Copyright (c) 2023-2025 Arista Networks, Inc.
# Use of this source code is governed by the Apache License 2.0
# that can be found in the LICENSE file.
"""Module related to the device interfaces tests."""

# Mypy does not understand AntaTest.Input typing
# mypy: disable-error-code=attr-defined
from __future__ import annotations

<<<<<<< HEAD
from typing import Any, ClassVar, Literal, TypeVar
=======
import re
from typing import TYPE_CHECKING, Any, ClassVar, TypeVar
>>>>>>> 38ef07ce

from pydantic import Field, field_validator, model_validator
from pydantic_extra_types.mac_address import MacAddress

<<<<<<< HEAD
from anta.custom_types import DropPrecedence, Interface, InterfaceType, Percent, PortChannelInterface, PositiveInteger
=======
from anta.custom_types import EthernetInterface, Interface, InterfaceType, ManagementInterface, Percent, PortChannelInterface, PositiveInteger
>>>>>>> 38ef07ce
from anta.decorators import skip_on_platforms
from anta.input_models.interfaces import InterfaceDetail, InterfaceState
from anta.models import AntaCommand, AntaTemplate, AntaTest
from anta.tools import custom_division, get_item, get_value, get_value_by_range_key, is_interface_ignored, time_ago

if TYPE_CHECKING:
    import sys

    if sys.version_info >= (3, 11):
        from typing import Self
    else:
        from typing_extensions import Self

BPS_GBPS_CONVERSIONS = 1000000000

# Using a TypeVar for the InterfaceState model since mypy thinks it's a ClassVar and not a valid type when used in field validators
T = TypeVar("T", bound=InterfaceState)


class VerifyInterfaceUtilization(AntaTest):
    """Verifies that the utilization of interfaces is below a certain threshold.

    Load interval (default to 5 minutes) is defined in device configuration.

    !!! warning
        This test has been implemented for full-duplex interfaces only.

    Expected Results
    ----------------
    * Success: The test will pass if all or specified interfaces are full duplex and have a usage below the threshold.
    * Failure: The test will fail if any interface is non full-duplex or has a usage above the threshold.

    Examples
    --------
    ```yaml
    anta.tests.interfaces:
      - VerifyInterfaceUtilization:
          threshold: 70.0
          ignored_interfaces:
            - Ethernet1
            - Port-Channel1
          interfaces:
            - Ethernet10
            - Loopback0
    ```
    """

    categories: ClassVar[list[str]] = ["interfaces"]
    commands: ClassVar[list[AntaCommand | AntaTemplate]] = [
        AntaCommand(command="show interfaces counters rates", revision=1),
        AntaCommand(command="show interfaces status", revision=1),
    ]

    class Input(AntaTest.Input):
        """Input model for the VerifyInterfaceUtilization test."""

        threshold: Percent = 75.0
        """Interface utilization threshold above which the test will fail."""
        interfaces: list[Interface] | None = None
        """A list of interfaces to be tested. If not provided, all interfaces (excluding any in `ignored_interfaces`) are tested."""
        ignored_interfaces: list[InterfaceType | Interface] | None = None
        """A list of interfaces or interface types like Management which will ignore all Management interfaces."""

    @AntaTest.anta_test
    def test(self) -> None:
        """Main test function for VerifyInterfaceUtilization."""
        self.result.is_success()

        interfaces_counters_rates = self.instance_commands[0].json_output
        interfaces_status = self.instance_commands[1].json_output

        test_has_input_interfaces = bool(self.inputs.interfaces)
        interfaces_to_check = self.inputs.interfaces if test_has_input_interfaces else interfaces_counters_rates["interfaces"].keys()

        for intf in interfaces_to_check:
            # Verification is skipped if the interface is in the ignored interfaces list
            if is_interface_ignored(intf, self.inputs.ignored_interfaces):
                continue

            # If specified interface is not configured, test fails
            intf_counters = get_value(interfaces_counters_rates, f"interfaces..{intf}", separator="..")
            intf_status = get_value(interfaces_status, f"interfaceStatuses..{intf}", separator="..")
            if intf_counters is None or intf_status is None:
                self.result.is_failure(f"Interface: {intf} - Not found")
                continue

            # The utilization logic has been implemented for full-duplex interfaces only
            if (intf_duplex := intf_status["duplex"]) != "duplexFull":
                self.result.is_failure(f"Interface: {intf} - Test not implemented for non-full-duplex interfaces - Expected: duplexFull Actual: {intf_duplex}")
                continue

            if (intf_bandwidth := intf_status["bandwidth"]) == 0:
                if test_has_input_interfaces:
                    # Test fails on user-provided interfaces
                    self.result.is_failure(f"Interface: {intf} - Cannot get interface utilization due to null bandwidth value")
                else:
                    self.logger.debug("Interface %s has been ignored due to null bandwidth value", intf)
                continue

            # If one or more interfaces have a usage above the threshold, test fails
            for bps_rate in ("inBpsRate", "outBpsRate"):
                usage = intf_counters[bps_rate] / intf_bandwidth * 100
                if usage > self.inputs.threshold:
                    self.result.is_failure(
                        f"Interface: {intf} BPS Rate: {bps_rate} - Usage exceeds the threshold - Expected: <{self.inputs.threshold}% Actual: {usage}%"
                    )


class VerifyInterfaceErrors(AntaTest):
    """Verifies that the interfaces error counters are equal to zero.

    Expected Results
    ----------------
    * Success: The test will pass if all interfaces have error counters equal to zero.
    * Failure: The test will fail if one or more interfaces have non-zero error counters.

    Examples
    --------
    ```yaml
    anta.tests.interfaces:
      - VerifyInterfaceErrors:
    ```
    """

    categories: ClassVar[list[str]] = ["interfaces"]
    commands: ClassVar[list[AntaCommand | AntaTemplate]] = [AntaCommand(command="show interfaces counters errors", revision=1)]

    class Input(AntaTest.Input):
        """Input model for the VerifyInterfaceErrors test."""

        interfaces: list[Interface] | None = None
        """A list of interfaces to be tested. If not provided, all interfaces (excluding any in `ignored_interfaces`) are tested."""
        ignored_interfaces: list[InterfaceType | Interface] | None = None
        """A list of interfaces or interface types like Management which will ignore all Management interfaces."""

    @AntaTest.anta_test
    def test(self) -> None:
        """Main test function for VerifyInterfaceErrors."""
        self.result.is_success()
        command_output = self.instance_commands[0].json_output
        interfaces = self.inputs.interfaces if self.inputs.interfaces else command_output["interfaceErrorCounters"].keys()
        for interface in interfaces:
            # Verification is skipped if the interface is in the ignored interfaces list.
            if is_interface_ignored(interface, self.inputs.ignored_interfaces):
                continue

            # If specified interface is not configured, test fails
            if (intf_counters := get_value(command_output, f"interfaceErrorCounters..{interface}", separator="..")) is None:
                self.result.is_failure(f"Interface: {interface} - Not found")
                continue

            counters_data = [f"{counter}: {value}" for counter, value in intf_counters.items() if value > 0]
            if counters_data:
                self.result.is_failure(f"Interface: {interface} - Non-zero error counter(s) - {', '.join(counters_data)}")


class VerifyInterfaceDiscards(AntaTest):
    """Verifies that the interfaces packet discard counters are equal to zero.

    Expected Results
    ----------------
    * Success: The test will pass if all or specified interfaces have discard counters equal to zero.
    * Failure: The test will fail if one or more interfaces have non-zero discard counters.

    Examples
    --------
    ```yaml
    anta.tests.interfaces:
      - VerifyInterfaceDiscards:
          interfaces:
            - Ethernet
            - Port-Channel1
          ignored_interfaces:
            - Vxlan1
            - Loopback0
    ```
    """

    categories: ClassVar[list[str]] = ["interfaces"]
    commands: ClassVar[list[AntaCommand | AntaTemplate]] = [AntaCommand(command="show interfaces counters discards", revision=1)]

    class Input(AntaTest.Input):
        """Input model for the VerifyInterfaceDiscards test."""

        interfaces: list[Interface] | None = None
        """A list of interfaces to be tested. If not provided, all interfaces (excluding any in `ignored_interfaces`) are tested."""
        ignored_interfaces: list[InterfaceType | Interface] | None = None
        """A list of interfaces or interface types like Management which will ignore all Management interfaces."""

    @AntaTest.anta_test
    def test(self) -> None:
        """Main test function for VerifyInterfaceDiscards."""
        self.result.is_success()
        command_output = self.instance_commands[0].json_output
        interfaces = self.inputs.interfaces if self.inputs.interfaces else command_output["interfaces"].keys()

        for interface in interfaces:
            # Verification is skipped if the interface is in the ignored interfaces list.
            if is_interface_ignored(interface, self.inputs.ignored_interfaces):
                continue

            # If specified interface is not configured, test fails
            if (intf_details := get_value(command_output, f"interfaces..{interface}", separator="..")) is None:
                self.result.is_failure(f"Interface: {interface} - Not found")
                continue

            counters_data = [f"{counter}: {value}" for counter, value in intf_details.items() if value > 0]
            if counters_data:
                self.result.is_failure(f"Interface: {interface} - Non-zero discard counter(s): {', '.join(counters_data)}")


class VerifyInterfaceErrDisabled(AntaTest):
    """Verifies there are no interfaces in the errdisabled state.

    Expected Results
    ----------------
    * Success: The test will pass if there are no interfaces in the errdisabled state.
    * Failure: The test will fail if there is at least one interface in the errdisabled state.

    Examples
    --------
    ```yaml
    anta.tests.interfaces:
      - VerifyInterfaceErrDisabled:
    ```
    """

    categories: ClassVar[list[str]] = ["interfaces"]
    commands: ClassVar[list[AntaCommand | AntaTemplate]] = [AntaCommand(command="show interfaces status errdisabled", revision=1)]

    @AntaTest.anta_test
    def test(self) -> None:
        """Main test function for VerifyInterfaceErrDisabled."""
        self.result.is_success()
        command_output = self.instance_commands[0].json_output
        if not (interface_details := get_value(command_output, "interfaceStatuses")):
            return

        for interface, value in interface_details.items():
            if causes := value.get("causes"):
                msg = f"Interface: {interface} - Error disabled - Causes: {', '.join(causes)}"
                self.result.is_failure(msg)
                continue
            self.result.is_failure(f"Interface: {interface} - Error disabled")


class VerifyInterfacesStatus(AntaTest):
    """Verifies the operational states of specified interfaces to ensure they match expected configurations.

    This test performs the following checks for each specified interface:

      1. If `line_protocol_status` is defined, both `status` and `line_protocol_status` are verified for the specified interface.
      2. If `line_protocol_status` is not provided but the `status` is "up", it is assumed that both the status and line protocol should be "up".
      3. If the interface `status` is not "up", only the interface's status is validated, with no line protocol check performed.

    Expected Results
    ----------------
    * Success: If the interface status and line protocol status matches the expected operational state for all specified interfaces.
    * Failure: If any of the following occur:
        - The specified interface is not configured.
        - The specified interface status and line protocol status does not match the expected operational state for any interface.

    Examples
    --------
    ```yaml
    anta.tests.interfaces:
      - VerifyInterfacesStatus:
          interfaces:
            - name: Ethernet1
              status: up
            - name: Port-Channel100
              status: down
              line_protocol_status: lowerLayerDown
            - name: Ethernet49/1
              status: adminDown
              line_protocol_status: notPresent
    ```
    """

    categories: ClassVar[list[str]] = ["interfaces"]
    commands: ClassVar[list[AntaCommand | AntaTemplate]] = [AntaCommand(command="show interfaces description", revision=1)]

    class Input(AntaTest.Input):
        """Input model for the VerifyInterfacesStatus test."""

        interfaces: list[InterfaceState]
        """List of interfaces with their expected state."""
        InterfaceState: ClassVar[type[InterfaceState]] = InterfaceState

        @field_validator("interfaces")
        @classmethod
        def validate_interfaces(cls, interfaces: list[T]) -> list[T]:
            """Validate that 'status' field is provided in each interface."""
            for interface in interfaces:
                if interface.status is None:
                    msg = f"{interface} 'status' field missing in the input"
                    raise ValueError(msg)
            return interfaces

    @AntaTest.anta_test
    def test(self) -> None:
        """Main test function for VerifyInterfacesStatus."""
        self.result.is_success()

        command_output = self.instance_commands[0].json_output
        for interface in self.inputs.interfaces:
            if (intf_status := get_value(command_output["interfaceDescriptions"], interface.name, separator="..")) is None:
                self.result.is_failure(f"{interface.name} - Not configured")
                continue

            status = "up" if intf_status["interfaceStatus"] in {"up", "connected"} else intf_status["interfaceStatus"]
            proto = "up" if intf_status["lineProtocolStatus"] in {"up", "connected"} else intf_status["lineProtocolStatus"]

            # If line protocol status is provided, prioritize checking against both status and line protocol status
            if interface.line_protocol_status:
                if any([interface.status != status, interface.line_protocol_status != proto]):
                    actual_state = f"Expected: {interface.status}/{interface.line_protocol_status}, Actual: {status}/{proto}"
                    self.result.is_failure(f"{interface.name} - Status mismatch - {actual_state}")

            # If line protocol status is not provided and interface status is "up", expect both status and proto to be "up"
            # If interface status is not "up", check only the interface status without considering line protocol status
            elif all([interface.status == "up", status != "up" or proto != "up"]):
                self.result.is_failure(f"{interface.name} - Status mismatch - Expected: up/up, Actual: {status}/{proto}")
            elif interface.status != status:
                self.result.is_failure(f"{interface.name} - Status mismatch - Expected: {interface.status}, Actual: {status}")


class VerifyStormControlDrops(AntaTest):
    """Verifies there are no interface storm-control drop counters.

    Expected Results
    ----------------
    * Success: The test will pass if there are no storm-control drop counters.
    * Failure: The test will fail if there is at least one storm-control drop counter.

    Examples
    --------
    ```yaml
    anta.tests.interfaces:
      - VerifyStormControlDrops:
          interfaces:
            - Ethernet1
            - Ethernet2
          ignored_interfaces:
            - Vxlan1
            - Loopback0
    ```
    """

    categories: ClassVar[list[str]] = ["interfaces"]
    commands: ClassVar[list[AntaCommand | AntaTemplate]] = [AntaCommand(command="show storm-control", revision=1)]

    class Input(AntaTest.Input):
        """Input model for the VerifyStormControlDrops test."""

        interfaces: list[Interface] | None = None
        """A list of interfaces to be tested. If not provided, all interfaces (excluding any in `ignored_interfaces`) are tested."""
        ignored_interfaces: list[InterfaceType | Interface] | None = None
        """A list of interfaces or interface types like Management which will ignore all Management interfaces."""

    @skip_on_platforms(["cEOSLab", "vEOS-lab", "cEOSCloudLab", "vEOS"])
    @AntaTest.anta_test
    def test(self) -> None:
        """Main test function for VerifyStormControlDrops."""
        command_output = self.instance_commands[0].json_output
        self.result.is_success()
        interfaces = self.inputs.interfaces if self.inputs.interfaces else command_output["interfaces"].keys()

        for interface in interfaces:
            # Verification is skipped if the interface is in the ignored interfaces list.
            if is_interface_ignored(interface, self.inputs.ignored_interfaces):
                continue

            # If specified interface is not configured, test fails
            if (intf_details := get_value(command_output, f"interfaces..{interface}", separator="..")) is None:
                self.result.is_failure(f"Interface: {interface} - Not found")
                continue

            for traffic_type, traffic_type_dict in intf_details["trafficTypes"].items():
                if "drop" in traffic_type_dict and traffic_type_dict["drop"] != 0:
                    storm_controlled_interfaces = f"{traffic_type}: {traffic_type_dict['drop']}"
                    self.result.is_failure(f"Interface: {interface} - Non-zero storm-control drop counter(s) - {storm_controlled_interfaces}")


class VerifyPortChannels(AntaTest):
    """Verifies there are no inactive ports in port channels.

    Expected Results
    ----------------
    * Success: The test will pass if there are no inactive ports in all or specified port channels.
    * Failure: The test will fail if there is at least one inactive port in a port channel.

    Examples
    --------
    ```yaml
    anta.tests.interfaces:
      - VerifyPortChannels:
          ignored_interfaces:
            - Port-Channel1
            - Port-Channel2
          interfaces:
            - Port-Channel11
            - Port-Channel22
    ```
    """

    categories: ClassVar[list[str]] = ["interfaces"]
    commands: ClassVar[list[AntaCommand | AntaTemplate]] = [AntaCommand(command="show port-channel", revision=1)]

    class Input(AntaTest.Input):
        """Input model for the VerifyPortChannels test."""

        interfaces: list[PortChannelInterface] | None = None
        """A list of port-channel interfaces to be tested. If not provided, all port-channel interfaces (excluding any in `ignored_interfaces`) are tested."""
        ignored_interfaces: list[PortChannelInterface] | None = None
        """A list of port-channel interfaces to ignore."""

    @AntaTest.anta_test
    def test(self) -> None:
        """Main test function for VerifyPortChannels."""
        self.result.is_success()
        command_output = self.instance_commands[0].json_output
        port_channels = self.inputs.interfaces if self.inputs.interfaces else command_output["portChannels"].keys()

        for port_channel in port_channels:
            # Verification is skipped if the interface is in the ignored interfaces list.
            if is_interface_ignored(port_channel, self.inputs.ignored_interfaces):
                continue

            # If specified interface is not configured, test fails
            if (port_channel_details := get_value(command_output, f"portChannels..{port_channel}", separator="..")) is None:
                self.result.is_failure(f"Interface: {port_channel} - Not found")
                continue

            # Verify that the no inactive ports in all port channels.
            if inactive_ports := port_channel_details["inactivePorts"]:
                self.result.is_failure(f"{port_channel} - Inactive port(s) - {', '.join(inactive_ports.keys())}")


class VerifyIllegalLACP(AntaTest):
    """Verifies there are no illegal LACP packets in port channels.

    Expected Results
    ----------------
    * Success: The test will pass if there are no illegal LACP packets received.
    * Failure: The test will fail if there is at least one illegal LACP packet received.

    Examples
    --------
    ```yaml
    anta.tests.interfaces:
      - VerifyIllegalLACP:
          ignored_interfaces:
            - Port-Channel1
            - Port-Channel2
          interfaces:
            - Port-Channel10
            - Port-Channel12
    ```
    """

    categories: ClassVar[list[str]] = ["interfaces"]
    commands: ClassVar[list[AntaCommand | AntaTemplate]] = [AntaCommand(command="show lacp counters all-ports", revision=1)]

    class Input(AntaTest.Input):
        """Input model for the VerifyIllegalLACP test."""

        interfaces: list[PortChannelInterface] | None = None
        """A list of port-channel interfaces to be tested. If not provided, all port-channel interfaces (excluding any in `ignored_interfaces`) are tested."""
        ignored_interfaces: list[PortChannelInterface] | None = None
        """A list of port-channel interfaces to ignore."""

    @AntaTest.anta_test
    def test(self) -> None:
        """Main test function for VerifyIllegalLACP."""
        self.result.is_success()
        command_output = self.instance_commands[0].json_output
        port_channels = self.inputs.interfaces if self.inputs.interfaces else command_output["portChannels"].keys()

        for port_channel in port_channels:
            # Verification is skipped if the interface is in the ignored interfaces list.
            if is_interface_ignored(port_channel, self.inputs.ignored_interfaces):
                continue

            # If specified port-channel is not configured, test fails
            if (port_channel_details := get_value(command_output, f"portChannels..{port_channel}", separator="..")) is None:
                self.result.is_failure(f"Interface: {port_channel} - Not found")
                continue

            for interface, interface_details in port_channel_details["interfaces"].items():
                # Verify that the no illegal LACP packets in all port channels.
                if interface_details["illegalRxCount"] != 0:
                    self.result.is_failure(f"{port_channel} Interface: {interface} - Illegal LACP packets found")


class VerifyLoopbackCount(AntaTest):
    """Verifies that the device has the expected number of loopback interfaces and all are operational.

    Expected Results
    ----------------
    * Success: The test will pass if the device has the correct number of loopback interfaces and none are down.
    * Failure: The test will fail if the loopback interface count is incorrect or any are non-operational.

    Examples
    --------
    ```yaml
    anta.tests.interfaces:
      - VerifyLoopbackCount:
          number: 3
    ```
    """

    description = "Verifies the number of loopback interfaces and their status."
    categories: ClassVar[list[str]] = ["interfaces"]
    commands: ClassVar[list[AntaCommand | AntaTemplate]] = [AntaCommand(command="show ip interface brief", revision=1)]

    class Input(AntaTest.Input):
        """Input model for the VerifyLoopbackCount test."""

        number: PositiveInteger
        """Number of loopback interfaces expected to be present."""

    @AntaTest.anta_test
    def test(self) -> None:
        """Main test function for VerifyLoopbackCount."""
        self.result.is_success()
        command_output = self.instance_commands[0].json_output
        loopback_count = 0
        for interface, interface_details in command_output["interfaces"].items():
            if "Loopback" in interface:
                loopback_count += 1
                if (status := interface_details["lineProtocolStatus"]) != "up":
                    self.result.is_failure(f"Interface: {interface} - Invalid line protocol status - Expected: up Actual: {status}")

                if (status := interface_details["interfaceStatus"]) != "connected":
                    self.result.is_failure(f"Interface: {interface} - Invalid interface status - Expected: connected Actual: {status}")

        if loopback_count != self.inputs.number:
            self.result.is_failure(f"Loopback interface(s) count mismatch: Expected {self.inputs.number} Actual: {loopback_count}")


class VerifySVI(AntaTest):
    """Verifies the status of all SVIs.

    Expected Results
    ----------------
    * Success: The test will pass if all SVIs are up.
    * Failure: The test will fail if one or many SVIs are not up.

    Examples
    --------
    ```yaml
    anta.tests.interfaces:
      - VerifySVI:
    ```
    """

    categories: ClassVar[list[str]] = ["interfaces"]
    commands: ClassVar[list[AntaCommand | AntaTemplate]] = [AntaCommand(command="show ip interface brief", revision=1)]

    @AntaTest.anta_test
    def test(self) -> None:
        """Main test function for VerifySVI."""
        self.result.is_success()
        command_output = self.instance_commands[0].json_output
        for interface, int_data in command_output["interfaces"].items():
            if "Vlan" in interface and (status := int_data["lineProtocolStatus"]) != "up":
                self.result.is_failure(f"SVI: {interface} - Invalid line protocol status - Expected: up Actual: {status}")
            if "Vlan" in interface and int_data["interfaceStatus"] != "connected":
                self.result.is_failure(f"SVI: {interface} - Invalid interface status - Expected: connected Actual: {int_data['interfaceStatus']}")


class VerifyL3MTU(AntaTest):
    """Verifies the L3 MTU of routed interfaces.

    Test that layer 3 (routed) interfaces are configured with the correct MTU.

    Expected Results
    ----------------
    * Success: The test will pass if all layer 3 interfaces have the proper MTU configured.
    * Failure: The test will fail if one or many layer 3 interfaces have the wrong MTU configured.

    Examples
    --------
    ```yaml
    anta.tests.interfaces:
      - VerifyL3MTU:
          mtu: 1500
          ignored_interfaces:
              - Management  # Ignore all Management interfaces
              - Ethernet2.100
              - Ethernet1/1
          specific_mtu:
              - Ethernet10: 9200
    ```
    """

    description = "Verifies the global L3 MTU of all L3 interfaces."
    categories: ClassVar[list[str]] = ["interfaces"]
    commands: ClassVar[list[AntaCommand | AntaTemplate]] = [AntaCommand(command="show interfaces", revision=1)]

    class Input(AntaTest.Input):
        """Input model for the VerifyL3MTU test."""

        mtu: int = 1500
        """Expected L3 MTU configured on all non-excluded interfaces."""
        ignored_interfaces: list[InterfaceType | Interface] = Field(default=["Dps", "Fabric", "Loopback", "Management", "Recirc-Channel", "Tunnel", "Vxlan"])
        """A list of L3 interfaces or interfaces types like Loopback, Tunnel which will ignore all Loopback and Tunnel interfaces.

        Takes precedence over the `specific_mtu` field."""
        specific_mtu: list[dict[Interface, int]] = Field(default=[])
        """A list of dictionary of L3 interfaces with their expected L3 MTU configured."""

    @AntaTest.anta_test
    def test(self) -> None:
        """Main test function for VerifyL3MTU."""
        self.result.is_success()
        command_output = self.instance_commands[0].json_output
        specific_interfaces = {intf: mtu for intf_mtu in self.inputs.specific_mtu for intf, mtu in intf_mtu.items()}

        for interface, details in command_output["interfaces"].items():
            # Verification is skipped if the interface is in the ignored interfaces list
            if is_interface_ignored(interface, self.inputs.ignored_interfaces) or details["forwardingModel"] != "routed":
                continue

            actual_mtu = details["mtu"]
            expected_mtu = specific_interfaces.get(interface, self.inputs.mtu)

            if (actual_mtu := details["mtu"]) != expected_mtu:
                self.result.is_failure(f"Interface: {interface} - Incorrect MTU - Expected: {expected_mtu} Actual: {actual_mtu}")


class VerifyIPProxyARP(AntaTest):
    """Verifies if Proxy ARP is enabled.

    Expected Results
    ----------------
    * Success: The test will pass if Proxy-ARP is enabled on the specified interface(s).
    * Failure: The test will fail if Proxy-ARP is disabled on the specified interface(s).

    Examples
    --------
    ```yaml
    anta.tests.interfaces:
      - VerifyIPProxyARP:
          interfaces:
            - Ethernet1
            - Ethernet2
    ```
    """

    categories: ClassVar[list[str]] = ["interfaces"]
    commands: ClassVar[list[AntaCommand | AntaTemplate]] = [AntaCommand(command="show ip interface", revision=2)]

    class Input(AntaTest.Input):
        """Input model for the VerifyIPProxyARP test."""

        interfaces: list[Interface]
        """List of interfaces to be tested."""

    @AntaTest.anta_test
    def test(self) -> None:
        """Main test function for VerifyIPProxyARP."""
        self.result.is_success()
        command_output = self.instance_commands[0].json_output

        for interface in self.inputs.interfaces:
            if (interface_detail := get_value(command_output, f"interfaces..{interface}", separator="..")) is None:
                self.result.is_failure(f"Interface: {interface} - Not found")
                continue

            if not interface_detail["proxyArp"]:
                self.result.is_failure(f"Interface: {interface} - Proxy-ARP disabled")


class VerifyL2MTU(AntaTest):
    """Verifies the L2 MTU of bridged interfaces.

    Test that layer 2 (bridged) interfaces are configured with the correct MTU.

    Expected Results
    ----------------
    * Success: The test will pass if all layer 2 interfaces have the proper MTU configured.
    * Failure: The test will fail if one or many layer 2 interfaces have the wrong MTU configured.

    Examples
    --------
    ```yaml
    anta.tests.interfaces:
      - VerifyL2MTU:
          mtu: 9214
          ignored_interfaces:
            - Ethernet2/1
            - Port-Channel  # Ignore all Port-Channel interfaces
          specific_mtu:
            - Ethernet1/1: 1500
    ```
    """

    description = "Verifies the global L2 MTU of all L2 interfaces."
    categories: ClassVar[list[str]] = ["interfaces"]
    commands: ClassVar[list[AntaCommand | AntaTemplate]] = [AntaCommand(command="show interfaces", revision=1)]

    class Input(AntaTest.Input):
        """Input model for the VerifyL2MTU test."""

        mtu: int = 9214
        """Expected L2 MTU configured on all non-excluded interfaces."""
        ignored_interfaces: list[InterfaceType | Interface] = Field(default=["Dps", "Fabric", "Loopback", "Management", "Recirc-Channel", "Tunnel", "Vlan", "Vxlan"])
        """A list of L2 interfaces or interface types like Ethernet, Port-Channel which will ignore all Ethernet and Port-Channel interfaces.

        Takes precedence over the `specific_mtu` field."""
        specific_mtu: list[dict[Interface, int]] = Field(default=[])
        """A list of dictionary of L2 interfaces with their expected L2 MTU configured."""

    @AntaTest.anta_test
    def test(self) -> None:
        """Main test function for VerifyL2MTU."""
        self.result.is_success()
        interface_output = self.instance_commands[0].json_output["interfaces"]
        specific_interfaces = {intf: mtu for intf_mtu in self.inputs.specific_mtu for intf, mtu in intf_mtu.items()}

        for interface, details in interface_output.items():
            # Verification is skipped if the interface is in the ignored interfaces list
            if is_interface_ignored(interface, self.inputs.ignored_interfaces) or details["forwardingModel"] != "bridged":
                continue

            actual_mtu = details["mtu"]
            expected_mtu = specific_interfaces.get(interface, self.inputs.mtu)

            if (actual_mtu := details["mtu"]) != expected_mtu:
                self.result.is_failure(f"Interface: {interface} - Incorrect MTU - Expected: {expected_mtu} Actual: {actual_mtu}")


class VerifyInterfaceIPv4(AntaTest):
    """Verifies the interface IPv4 addresses.

    Expected Results
    ----------------
    * Success: The test will pass if an interface is configured with a correct primary and secondary IPv4 address.
    * Failure: The test will fail if an interface is not found or the primary and secondary IPv4 addresses do not match with the input.

    Examples
    --------
    ```yaml
    anta.tests.interfaces:
      - VerifyInterfaceIPv4:
          interfaces:
            - name: Ethernet2
              primary_ip: 172.30.11.1/31
              secondary_ips:
                - 10.10.10.1/31
                - 10.10.10.10/31
    ```
    """

    categories: ClassVar[list[str]] = ["interfaces"]
    commands: ClassVar[list[AntaCommand | AntaTemplate]] = [AntaCommand(command="show ip interface", revision=2)]

    class Input(AntaTest.Input):
        """Input model for the VerifyInterfaceIPv4 test."""

        interfaces: list[InterfaceState]
        """List of interfaces with their details."""
        InterfaceDetail: ClassVar[type[InterfaceDetail]] = InterfaceDetail

        @field_validator("interfaces")
        @classmethod
        def validate_interfaces(cls, interfaces: list[T]) -> list[T]:
            """Validate that 'primary_ip' field is provided in each interface."""
            for interface in interfaces:
                if interface.primary_ip is None:
                    msg = f"{interface} 'primary_ip' field missing in the input"
                    raise ValueError(msg)
            return interfaces

    @AntaTest.anta_test
    def test(self) -> None:
        """Main test function for VerifyInterfaceIPv4."""
        self.result.is_success()
        command_output = self.instance_commands[0].json_output

        for interface in self.inputs.interfaces:
            if (interface_detail := get_value(command_output, f"interfaces..{interface.name}", separator="..")) is None:
                self.result.is_failure(f"{interface} - Not found")
                continue

            if (ip_address := get_value(interface_detail, "interfaceAddress.primaryIp")) is None:
                self.result.is_failure(f"{interface} - IP address is not configured")
                continue

            # Combine IP address and subnet for primary IP
            actual_primary_ip = f"{ip_address['address']}/{ip_address['maskLen']}"

            # Check if the primary IP address matches the input
            if actual_primary_ip != str(interface.primary_ip):
                self.result.is_failure(f"{interface} - IP address mismatch - Expected: {interface.primary_ip} Actual: {actual_primary_ip}")

            if interface.secondary_ips:
                if not (secondary_ips := get_value(interface_detail, "interfaceAddress.secondaryIpsOrderedList")):
                    self.result.is_failure(f"{interface} - Secondary IP address is not configured")
                    continue

                actual_secondary_ips = sorted([f"{secondary_ip['address']}/{secondary_ip['maskLen']}" for secondary_ip in secondary_ips])
                input_secondary_ips = sorted([str(ip) for ip in interface.secondary_ips])

                if actual_secondary_ips != input_secondary_ips:
                    self.result.is_failure(
                        f"{interface} - Secondary IP address mismatch - Expected: {', '.join(input_secondary_ips)} Actual: {', '.join(actual_secondary_ips)}"
                    )


class VerifyIpVirtualRouterMac(AntaTest):
    """Verifies the IP virtual router MAC address.

    Expected Results
    ----------------
    * Success: The test will pass if the IP virtual router MAC address matches the input.
    * Failure: The test will fail if the IP virtual router MAC address does not match the input.

    Examples
    --------
    ```yaml
    anta.tests.interfaces:
      - VerifyIpVirtualRouterMac:
          mac_address: 00:1c:73:00:dc:01
    ```
    """

    categories: ClassVar[list[str]] = ["interfaces"]
    commands: ClassVar[list[AntaCommand | AntaTemplate]] = [AntaCommand(command="show ip virtual-router", revision=2)]

    class Input(AntaTest.Input):
        """Input model for the VerifyIpVirtualRouterMac test."""

        mac_address: MacAddress
        """IP virtual router MAC address."""

    @AntaTest.anta_test
    def test(self) -> None:
        """Main test function for VerifyIpVirtualRouterMac."""
        self.result.is_success()
        command_output = self.instance_commands[0].json_output["virtualMacs"]
        if get_item(command_output, "macAddress", self.inputs.mac_address) is None:
            self.result.is_failure(f"IP virtual router MAC address: {self.inputs.mac_address} - Not configured")


class VerifyInterfacesSpeed(AntaTest):
    """Verifies the speed, lanes, auto-negotiation status, and mode as full duplex for interfaces.

    - If the auto-negotiation status is set to True, verifies that auto-negotiation is successful, the mode is full duplex and the speed/lanes match the input.
    - If the auto-negotiation status is set to False, verifies that the mode is full duplex and the speed/lanes match the input.

    Expected Results
    ----------------
    * Success: The test will pass if an interface is configured correctly with the specified speed, lanes, auto-negotiation status, and mode as full duplex.
    * Failure: The test will fail if an interface is not found, if the speed, lanes, and auto-negotiation status do not match the input, or mode is not full duplex.

    Examples
    --------
    ```yaml
    anta.tests.interfaces:
      - VerifyInterfacesSpeed:
          interfaces:
            - name: Ethernet2
              auto: False
              speed: 10
            - name: Eth3
              auto: True
              speed: 100
              lanes: 1
            - name: Eth2
              auto: False
              speed: 2.5
    ```
    """

    categories: ClassVar[list[str]] = ["interfaces"]
    commands: ClassVar[list[AntaCommand | AntaTemplate]] = [AntaCommand(command="show interfaces")]

    class Input(AntaTest.Input):
        """Inputs for the VerifyInterfacesSpeed test."""

        interfaces: list[InterfaceState]
        """List of interfaces with their expected state."""
        InterfaceDetail: ClassVar[type[InterfaceDetail]] = InterfaceDetail

        @field_validator("interfaces")
        @classmethod
        def validate_interfaces(cls, interfaces: list[T]) -> list[T]:
            """Validate that 'speed' field is provided in each interface."""
            for interface in interfaces:
                if interface.speed is None:
                    msg = f"{interface} 'speed' field missing in the input"
                    raise ValueError(msg)
            return interfaces

    @AntaTest.anta_test
    def test(self) -> None:
        """Main test function for VerifyInterfacesSpeed."""
        self.result.is_success()
        command_output = self.instance_commands[0].json_output

        # Iterate over all the interfaces
        for interface in self.inputs.interfaces:
            if (interface_detail := get_value(command_output, f"interfaces..{interface.name}", separator="..")) is None:
                self.result.is_failure(f"{interface} - Not found")
                continue

            # Verifies the bandwidth
            if (speed := interface_detail.get("bandwidth")) != interface.speed * BPS_GBPS_CONVERSIONS:
                self.result.is_failure(
                    f"{interface} - Bandwidth mismatch - Expected: {interface.speed}Gbps Actual: {custom_division(speed, BPS_GBPS_CONVERSIONS)}Gbps"
                )

            # Verifies the duplex mode
            if (duplex := interface_detail.get("duplex")) != "duplexFull":
                self.result.is_failure(f"{interface} - Duplex mode mismatch - Expected: duplexFull Actual: {duplex}")

            # Verifies the auto-negotiation as success if specified
            if interface.auto and (auto_negotiation := interface_detail.get("autoNegotiate")) != "success":
                self.result.is_failure(f"{interface} - Auto-negotiation mismatch - Expected: success Actual: {auto_negotiation}")

            # Verifies the communication lanes if specified
            if interface.lanes and (lanes := interface_detail.get("lanes")) != interface.lanes:
                self.result.is_failure(f"{interface} - Data lanes count mismatch - Expected: {interface.lanes} Actual: {lanes}")


class VerifyLACPInterfacesStatus(AntaTest):
    """Verifies the Link Aggregation Control Protocol (LACP) status of the interface.

    This test performs the following checks for each specified interface:

      1. Verifies that the interface is a member of the LACP port channel.
      2. Verifies LACP port states and operational status:
        - Activity: Active LACP mode (initiates)
        - Timeout: Short (Fast Mode), Long (Slow Mode - default)
        - Aggregation: Port aggregable
        - Synchronization: Port in sync with partner
        - Collecting: Incoming frames aggregating
        - Distributing: Outgoing frames aggregating

    Expected Results
    ----------------
    * Success: Interface is bundled and all LACP states match expected values for both actor and partner
    * Failure: If any of the following occur:
        - Interface or port channel is not configured.
        - Interface is not bundled in port channel.
        - Actor or partner port LACP states don't match expected configuration.
        - LACP rate (timeout) mismatch when fast mode is configured.

    Examples
    --------
    ```yaml
    anta.tests.interfaces:
      - VerifyLACPInterfacesStatus:
          interfaces:
            - name: Ethernet1
              portchannel: Port-Channel100
    ```
    """

    categories: ClassVar[list[str]] = ["interfaces"]
    commands: ClassVar[list[AntaCommand | AntaTemplate]] = [AntaCommand(command="show lacp interface detailed", revision=1)]

    class Input(AntaTest.Input):
        """Input model for the VerifyLACPInterfacesStatus test."""

        interfaces: list[InterfaceState]
        """List of interfaces with their expected state."""
        InterfaceState: ClassVar[type[InterfaceState]] = InterfaceState

        @field_validator("interfaces")
        @classmethod
        def validate_interfaces(cls, interfaces: list[T]) -> list[T]:
            """Validate that 'portchannel' field is provided in each interface."""
            for interface in interfaces:
                if interface.portchannel is None:
                    msg = f"{interface} 'portchannel' field missing in the input"
                    raise ValueError(msg)
            return interfaces

    def _verify_interface_churn_state(self, interface_input: InterfaceState, interface_output_data: dict[str, Any]) -> None:
        """Validate the partner and actor churn details for the given interface."""
        partner_churn_state = get_value(interface_output_data, "details.partnerChurnState")
        actor_churn_state = get_value(interface_output_data, "details.actorChurnState")

        # Verify the partner and actor churn state
        if partner_churn_state == "churnDetected" or actor_churn_state == "churnDetected":
            self.result.is_failure(f"{interface_input} - Churn detected (mismatch system ID)")

    def _is_interface_bundled(self, interface_input: InterfaceState, interface_output_data: dict[str, Any]) -> bool:
        """Validate the interface status is bundled."""
        # Verify the interface is bundled in its port-channel
        actor_port_status = interface_output_data.get("actorPortStatus")
        if actor_port_status != "bundled":
            self.result.is_failure(f"{interface_input} - Not bundled - Port Status: {actor_port_status}")
            return False
        return True

    def _verify_interface_actor_partner_states(self, interface_input: InterfaceState, interface_output_data: dict[str, Any]) -> None:
        """Validate the LACP actor, partner port states."""
        # Member port verification parameters
        member_port_details = ["activity", "aggregation", "synchronization", "collecting", "distributing", "timeout"]

        # Collecting actor and partner port details
        actor_port_details = interface_output_data.get("actorPortState", {})
        partner_port_details = interface_output_data.get("partnerPortState", {})

        # Forming expected interface details
        expected_details = {param: param != "timeout" for param in member_port_details}

        # Updating the short LACP timeout, if expected
        if interface_input.lacp_rate_fast:
            expected_details["timeout"] = True

        # Verify the actor port details
        for param, value in expected_details.items():
            if (act_param_value := actor_port_details.get(param)) != value:
                self.result.is_failure(f"{interface_input} - Actor port {param} state mismatch - Expected: {value} Actual: {act_param_value}")

        # Verify the partner port details
        for param, value in expected_details.items():
            if (part_param_value := partner_port_details.get(param)) != value:
                self.result.is_failure(f"{interface_input} - Partner port {param} state mismatch - Expected: {value} Actual: {part_param_value}")

    @AntaTest.anta_test
    def test(self) -> None:
        """Main test function for VerifyLACPInterfacesStatus."""
        self.result.is_success()

        command_output = self.instance_commands[0].json_output

        for interface in self.inputs.interfaces:
            # Verify if a port-channel is configured with the provided interface
            interface_details = get_value(command_output, f"portChannels..{interface.portchannel}..interfaces..{interface.name}", separator="..")

            if interface_details is None:
                self.result.is_failure(f"{interface} - Not configured")
                continue

            if not self._is_interface_bundled(interface, interface_details):
                continue

            # Verify the LACP actor, partner port states
            self._verify_interface_actor_partner_states(interface, interface_details)

            # Verify the actor churn and partner churn states
            if interface.lacp_churn_state:
                self._verify_interface_churn_state(interface, interface_details)


class VerifyInterfacesVoqAndEgressQueueDrops(AntaTest):
    """Verifies interface ingress VOQ and egress queue drop counters.

    Compatible with Arista 7280R, 7500R, and 7800R series platforms supporting Virtual Output Queues (VOQ).

    Expected Results
    ----------------
    * Success: The test will pass if all VOQ and egress queue drops are within the defined threshold.
    * Failure: The test will fail if any VOQ or egress queue drop exceeds the defined threshold.

    Examples
    --------
    ```yaml
    anta.tests.interfaces:
      - VerifyInterfacesVoqAndEgressQueueDrops:
          interfaces:
            - Et1
            - Et2
          traffic_classes:
            - TC0
            - TC3
    ```
    """

    categories: ClassVar[list[str]] = ["interfaces"]
    commands: ClassVar[list[AntaCommand | AntaTemplate]] = [AntaCommand(command="show interfaces counters queue drops", revision=1)]

    class Input(AntaTest.Input):
        """Input model for the VerifyInterfacesVoqAndEgressQueueDrops test."""

        interfaces: list[Interface] | None = None
        """A list of interfaces to be tested. If not provided, all interfaces are tested."""
        traffic_classes: list[str] | None = None
        """List of traffic classes to be verified - TC0, TC1, etc. If None, all available traffic classes will be checked."""
        packet_drop_threshold: PositiveInteger = 0
        """Threshold for the number of dropped packets."""

    def _get_traffic_classes_to_check(self, interface: Interface, output: dict[str, Any]) -> dict[str, Any]:
        """Retrieve the traffic class and details to check based on the provided input traffic classes."""
        # Prepare the dictionary of traffic classes to check
        traffic_classes_to_check: dict[str, Any] = {}
        if self.inputs.traffic_classes:
            for tc_name in self.inputs.traffic_classes:
                if (tc_detail := get_value_by_range_key(output["trafficClasses"], tc_name)) is None:
                    self.result.is_failure(f"Interface: {interface} Traffic Class: {tc_name} - Not found")
                    continue
                traffic_classes_to_check[tc_name] = tc_detail
        else:
            # If no specific traffic classes are given, use all from the current interface
            traffic_classes_to_check = output["trafficClasses"]

        return traffic_classes_to_check

    @skip_on_platforms(["cEOSLab", "vEOS-lab", "cEOSCloudLab", "vEOS"])
    @AntaTest.anta_test
    def test(self) -> None:
        """Main test function for VerifyInterfacesVoqAndEgressQueueDrops."""
        self.result.is_success()
        command_output = self.instance_commands[0].json_output

        # Prepare the dictionary of interfaces to check
        interfaces_to_check: dict[Any, Any] = {}
        if self.inputs.interfaces:
            for intf_name in self.inputs.interfaces:
                if (intf_detail := get_value(command_output["interfaces"], intf_name, separator="..")) is None:
                    self.result.is_failure(f"Interface: {intf_name} - Not found")
                    continue
                interfaces_to_check[intf_name] = intf_detail
        else:
            # If no specific interfaces are given, use all interfaces
            interfaces_to_check = command_output["interfaces"]

        for interface, details in interfaces_to_check.items():
            # Prepare the dictionary of traffic classes to check
            traffic_classes_to_check = self._get_traffic_classes_to_check(interface, details)
            for traffic_class, class_detail in traffic_classes_to_check.items():
                egress_drop = class_detail["egressQueueCounters"]["countersSum"]["droppedPackets"]
                ingress_drop = class_detail["ingressVoqCounters"]["countersSum"]["droppedPackets"]

                if egress_drop > self.inputs.packet_drop_threshold or ingress_drop > self.inputs.packet_drop_threshold:
                    self.result.is_failure(
                        f"Interface: {interface} Traffic Class: {traffic_class} - Queue drops exceeds the threshold - VOQ: {ingress_drop}, Egress: {egress_drop}"
                    )


<<<<<<< HEAD
class VerifyInterfacesEgressQueueDrops(AntaTest):
    """Verifies the queue drop counters of interfaces.

    Expected Results
    ----------------
    * Success: The test will pass if interfaces have queue drop counters less than or equal to the defined threshold.
    * Failure: The test will fail if any interface has a queue drop counter exceeding the threshold.
=======
class VerifyInterfacesTridentCounters(AntaTest):
    """Verifies the Trident debug counters of all interfaces.

    Compatible with Arista 7358X, 7300X, 7050X, 7010TX, 750XP, 720 and 710 series platforms featuring the Trident series chip.

    Expected Results
    ----------------
    * Success: The test will pass if all interfaces have drop and error counter values below the defined threshold.
    * Failure: The test will fail if any interface has drop or error counter values above the defined threshold.
>>>>>>> 38ef07ce

    Examples
    --------
    ```yaml
<<<<<<< HEAD
    anta.tests.interfaces:
      - VerifyInterfacesEgressQueueDrops:
          interfaces:
            - Et1
            - Et2
          traffic_classes:
            - TC0
            - TC3
          drop_precedences:
            - DP0
      - VerifyInterfacesEgressQueueDrops:
    ```
    """

    categories: ClassVar[list[str]] = ["interfaces"]
    commands: ClassVar[list[AntaCommand | AntaTemplate]] = [AntaCommand(command="show interfaces counters queue detail", revision=1)]

    class Input(AntaTest.Input):
        """Input model for the VerifyInterfacesEgressQueueDrops test."""

        interfaces: list[Interface] | None = None
        """A list of interfaces to be tested. If not provided, all interfaces are tested."""
        traffic_classes: list[str] | None = None
        """List of traffic classes to be verified - TC0, TC1, etc. If None, all available traffic classes will be checked."""
        queue_types: list[Literal["unicast", "multicast"]] = Field(default=["unicast", "multicast"])
        """Type of network traffic. If None, both will be checked."""
        drop_precedences: list[DropPrecedence] = Field(default=["DP0"])
        """List of drop precedence to be verified - DP0, DP1, etc. If None, `DP0` will be checked."""
        packet_drop_threshold: PositiveInteger = 0
        """Threshold for the number of dropped packets."""

    def _verify_traffic_class_details(self, interface: Interface, queue_type: str, traffic_classes_to_check: dict[str, Any]) -> None:
        """Verify Egress dropped packets for an input interface, traffic class and drop precedence."""
        for traffic_class, tc_detail in traffic_classes_to_check.items():
            for drop_precedence in self.inputs.drop_precedences:
                if (drop_precedence_details := get_value_by_range_key(tc_detail["dropPrecedences"], drop_precedence)) is None:
                    self.result.is_failure(
                        f"Interface: {interface} Traffic Class: {traffic_class} Queue Type: {queue_type} Drop Precedence: {drop_precedence} - Not found"
                    )
                    continue

                dropped_pkt = get_value(drop_precedence_details, "droppedPackets", default=0)
                if dropped_pkt > self.inputs.packet_drop_threshold:
                    message = f"Queue drops exceeds the threshold - Threshold: {self.inputs.packet_drop_threshold} Actual: {dropped_pkt}"
                    self.result.is_failure(
                        f"Interface: {interface} Traffic Class: {traffic_class} Queue Type: {queue_type} Drop Precedence: {drop_precedence} - {message}"
                    )

    def _get_traffic_classes_to_check(self, interface: Interface, queue_type: str, class_details: dict[str, Any]) -> dict[str, Any]:
        """Retrieve the traffic class and details to check based on the provided input traffic classes."""
        # Prepare the dictionary of traffic classes to check
        traffic_classes_to_check: dict[str, Any] = {}
        if self.inputs.traffic_classes:
            for tc_name in self.inputs.traffic_classes:
                if (tc_detail := get_value_by_range_key(class_details["trafficClasses"], tc_name)) is None:
                    self.result.is_failure(f"Interface: {interface} Queue Type: {queue_type} Traffic Class: {tc_name} - Not found")
                    continue
                traffic_classes_to_check[tc_name] = tc_detail
        else:
            # If no specific traffic classes are given, use all from the current interface
            traffic_classes_to_check = class_details["trafficClasses"]

        return traffic_classes_to_check

    @skip_on_platforms(["cEOSLab", "vEOS-lab", "cEOSCloudLab", "vEOS"])
    @AntaTest.anta_test
    def test(self) -> None:
        """Main test function for VerifyInterfacesEgressQueueDrops."""
        self.result.is_success()
        command_output = self.instance_commands[0].json_output

        # Prepare the dictionary of interfaces to check
        interfaces_to_check: dict[Any, Any] = {}
        if self.inputs.interfaces:
            for intf_name in self.inputs.interfaces:
                if (intf_detail := get_value(command_output["egressQueueCounters"]["interfaces"], intf_name, separator="..")) is None:
=======
    anta.tests.hardware:
      - VerifyInterfacesTridentCounters:
    ```
    """

    categories: ClassVar[list[str]] = ["hardware"]
    commands: ClassVar[list[AntaCommand | AntaTemplate]] = [AntaCommand(command="show platform trident counters", revision=1)]

    class Input(AntaTest.Input):
        """Input model for the VerifyInterfacesTridentCounters test."""

        packet_drop_threshold: PositiveInteger = 0
        """Threshold for the number of dropped packets."""

    @skip_on_platforms(["cEOSLab", "vEOS-lab", "cEOSCloudLab", "vEOS"])
    @AntaTest.anta_test
    def test(self) -> None:
        """Main test function for VerifyInterfacesTridentCounters."""
        self.result.is_success()
        command_output = self.instance_commands[0].json_output
        expected_counter_value = "0" if not self.inputs.packet_drop_threshold else f"< {self.inputs.packet_drop_threshold}"

        for interface, hw_counters in command_output["ethernet"].items():
            for counter_name, drop_counter in hw_counters["count"]["drop"].items():
                # nonCongestionDiscard: Aggregate of several other counters in this same command
                # rxFpDrop: TCAM/ACL/StormControl and packets redirected to CPU i.e., not forward via field processor
                if counter_name in {"nonCongestionDiscard", "rxFpDrop"}:
                    continue

                # Verify actual drop threshold
                if drop_counter > self.inputs.packet_drop_threshold:
                    self.result.is_failure(
                        f"Interface: {interface} Drop Counter: {counter_name} - Threshold exceeded - Expected: {expected_counter_value} Actual: {drop_counter}"
                    )

            for counter_name, error_counter in hw_counters["count"]["error"].items():
                # Verify actual error threshold
                # rxVlanDrop: VLAN tagged packets on an L3 port
                if all([counter_name != "rxVlanDrop", error_counter > self.inputs.packet_drop_threshold]):
                    self.result.is_failure(
                        f"Interface: {interface} Error Counter: {counter_name} - Threshold exceeded - Expected: {expected_counter_value} Actual: {error_counter}"
                    )


class VerifyPhysicalInterfacesCounterDetails(AntaTest):
    """Verifies the physical interfaces counter details.

    Expected Results
    ----------------
    * Success: The test will pass if all tested interfaces have counters and link status changes at or below the defined thresholds.
    * Failure: The test will fail if any tested interface has one or more counters or a link status changes count that exceeds its defined threshold.

    Examples
    --------
    ```yaml
    anta.tests.interfaces:
      - VerifyPhysicalInterfacesCounterDetails:
          interfaces:  # Optionally target specific interfaces
            - Ethernet1/1
            - Ethernet2/1
          ignored_interfaces:  # OR ignore specific interfaces
            - Management0
          counter_threshold: 10
          link_status_changes_threshold: 100
    ```
    """

    categories: ClassVar[list[str]] = ["interfaces"]
    commands: ClassVar[list[AntaCommand | AntaTemplate]] = [AntaCommand(command="show interfaces", revision=1)]

    class Input(AntaTest.Input):
        """Input model for the VerifyPhysicalInterfacesCounterDetails test."""

        interfaces: list[EthernetInterface | ManagementInterface] | None = None
        """A list of Ethernet or Management interfaces to be tested.
        If not provided, all Ethernet or Management interfaces (excluding any in `ignored_interfaces`) are tested."""
        ignored_interfaces: list[EthernetInterface | ManagementInterface] | None = None
        """A list of Ethernet or Management interfaces to ignore."""
        counters_threshold: PositiveInteger = 0
        """The maximum acceptable value for each verified counter."""
        link_status_changes_threshold: PositiveInteger = 100
        """The maximum acceptable number of link status changes."""

        @model_validator(mode="after")
        def validate_duplicate_interfaces(self) -> Self:
            """Validate that no interface exists in both interfaces and ignored_interfaces simultaneously."""
            redundant_interfaces = []
            if self.interfaces and self.ignored_interfaces:
                redundant_interfaces = list(set(self.interfaces) & set(self.ignored_interfaces))
            if redundant_interfaces:
                msg = f"Interface(s) {', '.join(redundant_interfaces)} are present in both 'interfaces' and 'ignored_interfaces' lists"
                raise ValueError(msg)
            return self

    @AntaTest.anta_test
    def test(self) -> None:
        """Main test function for VerifyPhysicalInterfacesCounterDetails."""
        self.result.is_success()
        command_output = self.instance_commands[0].json_output
        interfaces_to_check = self._get_interfaces_to_check(command_output)

        for interface, intf_details in interfaces_to_check.items():
            # Verification is skipped if the interface is in the ignored interfaces list
            if is_interface_ignored(interface, self.inputs.ignored_interfaces):
                continue

            # Verification is skipped if the interface is a subinterface or is not an EthernetX or ManagementX interface
            if re.fullmatch(r"^(Ethernet|Management)\d+(?:/\d+){0,2}$", interface) is None:
                continue

            # Verification is skipped if interface counters are not found
            if not (interface_counters := intf_details.get("interfaceCounters", {})):
                self.logger.debug("Interface: %s has been ignored as interface counters not found", interface)
                continue

            # Retrieve the interface failure message summary
            interface_failure_message_summary = self._generate_interface_failure_message_summary(interface, intf_details)

            # Verify the link status changes
            if (act_link_status_changes := interface_counters["linkStatusChanges"]) > self.inputs.link_status_changes_threshold:
                self.result.is_failure(
                    f"{interface_failure_message_summary} - Link status changes count above threshold -"
                    f" Expected: < {self.inputs.link_status_changes_threshold} Actual: {act_link_status_changes}"
                )

            # Verify interface counters
            self._verify_interface_counters(interface_counters, interface_failure_message_summary)

    def _get_interfaces_to_check(self, intf_details: dict[str, Any]) -> dict[str, Any]:
        """Get the interfaces to check and their corresponding details based on the provided input interfaces."""
        # Prepare the dictionary of interfaces to check
        interfaces_to_check: dict[str, Any] = {}
        if self.inputs.interfaces:
            for intf_name in self.inputs.interfaces:
                if (intf_detail := get_value(intf_details["interfaces"], intf_name, separator="..")) is None:
>>>>>>> 38ef07ce
                    self.result.is_failure(f"Interface: {intf_name} - Not found")
                    continue
                interfaces_to_check[intf_name] = intf_detail
        else:
            # If no specific interfaces are given, use all interfaces
<<<<<<< HEAD
            interfaces_to_check = command_output["egressQueueCounters"]["interfaces"]

        for interface, details in interfaces_to_check.items():
            for queue_type in self.inputs.queue_types:
                type_to_lookup = "ucastQueues" if queue_type == "unicast" else "mcastQueues"
                class_details = get_value(details, type_to_lookup, default={})
                traffic_classes_to_check = self._get_traffic_classes_to_check(interface, queue_type, class_details)
                self._verify_traffic_class_details(interface, queue_type, traffic_classes_to_check)
=======
            interfaces_to_check = intf_details["interfaces"]
        return interfaces_to_check

    def _generate_interface_failure_message_summary(self, interface: str, intf_details: dict[str, Any]) -> str:
        """Generate an interface failure message summary from the provided interface details."""
        interface_summary = f"Interface: {interface}"
        interface_is_up = intf_details["lineProtocolStatus"] == "up" and intf_details["interfaceStatus"] == "connected"
        if intf_description := intf_details.get("description"):
            interface_summary += f" Description: {intf_description}"
        if (intf_timestamp := intf_details.get("lastStatusChangeTimestamp")) is not None:
            last_status_change = time_ago(intf_timestamp)
            uptime_or_downtime = " Uptime" if interface_is_up else " Downtime"
            interface_summary += f"{uptime_or_downtime}: {last_status_change}"
        return interface_summary

    def _verify_interface_counters(self, interface_counters: dict[str, Any], interface_failure_message_summary: str) -> None:
        """Verify counters of an interface."""
        counters_to_verify = [
            {"counter_key": "inDiscards", "counter_name": "Input discards"},
            {"counter_key": "outDiscards", "counter_name": "Output discards"},
            {"counter_key": "totalInErrors", "counter_name": "Input errors"},
            {"counter_key": "totalOutErrors", "counter_name": "Output errors"},
            {"counter_key": "inputErrorsDetail.runtFrames", "counter_name": "Runt frames"},
            {"counter_key": "inputErrorsDetail.giantFrames", "counter_name": "Giant frames"},
            {"counter_key": "inputErrorsDetail.fcsErrors", "counter_name": "CRC errors"},
            {"counter_key": "inputErrorsDetail.alignmentErrors", "counter_name": "Alignment errors"},
            {"counter_key": "inputErrorsDetail.symbolErrors", "counter_name": "Symbol errors"},
            {"counter_key": "outputErrorsDetail.collisions", "counter_name": "Collisions"},
            {"counter_key": "outputErrorsDetail.lateCollisions", "counter_name": "Late collisions"},
            {"counter_key": "outputErrorsDetail.deferredTransmissions", "counter_name": "Deferred transmissions"},
        ]
        for counter in counters_to_verify:
            counter_value = get_value(interface_counters, counter["counter_key"])
            expected_counter_value = "0" if not self.inputs.counters_threshold else f"< {self.inputs.counters_threshold}"
            if counter_value > self.inputs.counters_threshold:
                self.result.is_failure(
                    f"{interface_failure_message_summary} - {counter['counter_name']} above threshold - Expected: {expected_counter_value} Actual: {counter_value}"
                )
>>>>>>> 38ef07ce
<|MERGE_RESOLUTION|>--- conflicted
+++ resolved
@@ -7,21 +7,13 @@
 # mypy: disable-error-code=attr-defined
 from __future__ import annotations
 
-<<<<<<< HEAD
-from typing import Any, ClassVar, Literal, TypeVar
-=======
 import re
-from typing import TYPE_CHECKING, Any, ClassVar, TypeVar
->>>>>>> 38ef07ce
+from typing import TYPE_CHECKING, Any, ClassVar, Literal, TypeVar
 
 from pydantic import Field, field_validator, model_validator
 from pydantic_extra_types.mac_address import MacAddress
 
-<<<<<<< HEAD
-from anta.custom_types import DropPrecedence, Interface, InterfaceType, Percent, PortChannelInterface, PositiveInteger
-=======
-from anta.custom_types import EthernetInterface, Interface, InterfaceType, ManagementInterface, Percent, PortChannelInterface, PositiveInteger
->>>>>>> 38ef07ce
+from anta.custom_types import DropPrecedence, EthernetInterface, Interface, InterfaceType, ManagementInterface, Percent, PortChannelInterface, PositiveInteger
 from anta.decorators import skip_on_platforms
 from anta.input_models.interfaces import InterfaceDetail, InterfaceState
 from anta.models import AntaCommand, AntaTemplate, AntaTest
@@ -1159,15 +1151,6 @@
                     )
 
 
-<<<<<<< HEAD
-class VerifyInterfacesEgressQueueDrops(AntaTest):
-    """Verifies the queue drop counters of interfaces.
-
-    Expected Results
-    ----------------
-    * Success: The test will pass if interfaces have queue drop counters less than or equal to the defined threshold.
-    * Failure: The test will fail if any interface has a queue drop counter exceeding the threshold.
-=======
 class VerifyInterfacesTridentCounters(AntaTest):
     """Verifies the Trident debug counters of all interfaces.
 
@@ -1177,89 +1160,10 @@
     ----------------
     * Success: The test will pass if all interfaces have drop and error counter values below the defined threshold.
     * Failure: The test will fail if any interface has drop or error counter values above the defined threshold.
->>>>>>> 38ef07ce
-
-    Examples
-    --------
-    ```yaml
-<<<<<<< HEAD
-    anta.tests.interfaces:
-      - VerifyInterfacesEgressQueueDrops:
-          interfaces:
-            - Et1
-            - Et2
-          traffic_classes:
-            - TC0
-            - TC3
-          drop_precedences:
-            - DP0
-      - VerifyInterfacesEgressQueueDrops:
-    ```
-    """
-
-    categories: ClassVar[list[str]] = ["interfaces"]
-    commands: ClassVar[list[AntaCommand | AntaTemplate]] = [AntaCommand(command="show interfaces counters queue detail", revision=1)]
-
-    class Input(AntaTest.Input):
-        """Input model for the VerifyInterfacesEgressQueueDrops test."""
-
-        interfaces: list[Interface] | None = None
-        """A list of interfaces to be tested. If not provided, all interfaces are tested."""
-        traffic_classes: list[str] | None = None
-        """List of traffic classes to be verified - TC0, TC1, etc. If None, all available traffic classes will be checked."""
-        queue_types: list[Literal["unicast", "multicast"]] = Field(default=["unicast", "multicast"])
-        """Type of network traffic. If None, both will be checked."""
-        drop_precedences: list[DropPrecedence] = Field(default=["DP0"])
-        """List of drop precedence to be verified - DP0, DP1, etc. If None, `DP0` will be checked."""
-        packet_drop_threshold: PositiveInteger = 0
-        """Threshold for the number of dropped packets."""
-
-    def _verify_traffic_class_details(self, interface: Interface, queue_type: str, traffic_classes_to_check: dict[str, Any]) -> None:
-        """Verify Egress dropped packets for an input interface, traffic class and drop precedence."""
-        for traffic_class, tc_detail in traffic_classes_to_check.items():
-            for drop_precedence in self.inputs.drop_precedences:
-                if (drop_precedence_details := get_value_by_range_key(tc_detail["dropPrecedences"], drop_precedence)) is None:
-                    self.result.is_failure(
-                        f"Interface: {interface} Traffic Class: {traffic_class} Queue Type: {queue_type} Drop Precedence: {drop_precedence} - Not found"
-                    )
-                    continue
-
-                dropped_pkt = get_value(drop_precedence_details, "droppedPackets", default=0)
-                if dropped_pkt > self.inputs.packet_drop_threshold:
-                    message = f"Queue drops exceeds the threshold - Threshold: {self.inputs.packet_drop_threshold} Actual: {dropped_pkt}"
-                    self.result.is_failure(
-                        f"Interface: {interface} Traffic Class: {traffic_class} Queue Type: {queue_type} Drop Precedence: {drop_precedence} - {message}"
-                    )
-
-    def _get_traffic_classes_to_check(self, interface: Interface, queue_type: str, class_details: dict[str, Any]) -> dict[str, Any]:
-        """Retrieve the traffic class and details to check based on the provided input traffic classes."""
-        # Prepare the dictionary of traffic classes to check
-        traffic_classes_to_check: dict[str, Any] = {}
-        if self.inputs.traffic_classes:
-            for tc_name in self.inputs.traffic_classes:
-                if (tc_detail := get_value_by_range_key(class_details["trafficClasses"], tc_name)) is None:
-                    self.result.is_failure(f"Interface: {interface} Queue Type: {queue_type} Traffic Class: {tc_name} - Not found")
-                    continue
-                traffic_classes_to_check[tc_name] = tc_detail
-        else:
-            # If no specific traffic classes are given, use all from the current interface
-            traffic_classes_to_check = class_details["trafficClasses"]
-
-        return traffic_classes_to_check
-
-    @skip_on_platforms(["cEOSLab", "vEOS-lab", "cEOSCloudLab", "vEOS"])
-    @AntaTest.anta_test
-    def test(self) -> None:
-        """Main test function for VerifyInterfacesEgressQueueDrops."""
-        self.result.is_success()
-        command_output = self.instance_commands[0].json_output
-
-        # Prepare the dictionary of interfaces to check
-        interfaces_to_check: dict[Any, Any] = {}
-        if self.inputs.interfaces:
-            for intf_name in self.inputs.interfaces:
-                if (intf_detail := get_value(command_output["egressQueueCounters"]["interfaces"], intf_name, separator="..")) is None:
-=======
+
+    Examples
+    --------
+    ```yaml
     anta.tests.hardware:
       - VerifyInterfacesTridentCounters:
     ```
@@ -1395,22 +1299,11 @@
         if self.inputs.interfaces:
             for intf_name in self.inputs.interfaces:
                 if (intf_detail := get_value(intf_details["interfaces"], intf_name, separator="..")) is None:
->>>>>>> 38ef07ce
                     self.result.is_failure(f"Interface: {intf_name} - Not found")
                     continue
                 interfaces_to_check[intf_name] = intf_detail
         else:
             # If no specific interfaces are given, use all interfaces
-<<<<<<< HEAD
-            interfaces_to_check = command_output["egressQueueCounters"]["interfaces"]
-
-        for interface, details in interfaces_to_check.items():
-            for queue_type in self.inputs.queue_types:
-                type_to_lookup = "ucastQueues" if queue_type == "unicast" else "mcastQueues"
-                class_details = get_value(details, type_to_lookup, default={})
-                traffic_classes_to_check = self._get_traffic_classes_to_check(interface, queue_type, class_details)
-                self._verify_traffic_class_details(interface, queue_type, traffic_classes_to_check)
-=======
             interfaces_to_check = intf_details["interfaces"]
         return interfaces_to_check
 
@@ -1449,4 +1342,105 @@
                 self.result.is_failure(
                     f"{interface_failure_message_summary} - {counter['counter_name']} above threshold - Expected: {expected_counter_value} Actual: {counter_value}"
                 )
->>>>>>> 38ef07ce
+
+
+class VerifyInterfacesEgressQueueDrops(AntaTest):
+    """Verifies the queue drop counters of interfaces.
+
+    Expected Results
+    ----------------
+    * Success: The test will pass if interfaces have queue drop counters less than or equal to the defined threshold.
+    * Failure: The test will fail if any interface has a queue drop counter exceeding the threshold.
+
+    Examples
+    --------
+    ```yaml
+    anta.tests.interfaces:
+      - VerifyInterfacesEgressQueueDrops:
+          interfaces:
+            - Et1
+            - Et2
+          traffic_classes:
+            - TC0
+            - TC3
+          drop_precedences:
+            - DP0
+      - VerifyInterfacesEgressQueueDrops:
+    ```
+    """
+
+    categories: ClassVar[list[str]] = ["interfaces"]
+    commands: ClassVar[list[AntaCommand | AntaTemplate]] = [AntaCommand(command="show interfaces counters queue detail", revision=1)]
+
+    class Input(AntaTest.Input):
+        """Input model for the VerifyInterfacesEgressQueueDrops test."""
+
+        interfaces: list[Interface] | None = None
+        """A list of interfaces to be tested. If not provided, all interfaces are tested."""
+        traffic_classes: list[str] | None = None
+        """List of traffic classes to be verified - TC0, TC1, etc. If None, all available traffic classes will be checked."""
+        queue_types: list[Literal["unicast", "multicast"]] = Field(default=["unicast", "multicast"])
+        """Type of network traffic. If None, both will be checked."""
+        drop_precedences: list[DropPrecedence] = Field(default=["DP0"])
+        """List of drop precedence to be verified - DP0, DP1, etc. If None, `DP0` will be checked."""
+        packet_drop_threshold: PositiveInteger = 0
+        """Threshold for the number of dropped packets."""
+
+    def _verify_traffic_class_details(self, interface: Interface, queue_type: str, traffic_classes_to_check: dict[str, Any]) -> None:
+        """Verify Egress dropped packets for an input interface, traffic class and drop precedence."""
+        for traffic_class, tc_detail in traffic_classes_to_check.items():
+            for drop_precedence in self.inputs.drop_precedences:
+                if (drop_precedence_details := get_value_by_range_key(tc_detail["dropPrecedences"], drop_precedence)) is None:
+                    self.result.is_failure(
+                        f"Interface: {interface} Traffic Class: {traffic_class} Queue Type: {queue_type} Drop Precedence: {drop_precedence} - Not found"
+                    )
+                    continue
+
+                dropped_pkt = get_value(drop_precedence_details, "droppedPackets", default=0)
+                if dropped_pkt > self.inputs.packet_drop_threshold:
+                    message = f"Queue drops exceeds the threshold - Threshold: {self.inputs.packet_drop_threshold} Actual: {dropped_pkt}"
+                    self.result.is_failure(
+                        f"Interface: {interface} Traffic Class: {traffic_class} Queue Type: {queue_type} Drop Precedence: {drop_precedence} - {message}"
+                    )
+
+    def _get_traffic_classes_to_check(self, interface: Interface, queue_type: str, class_details: dict[str, Any]) -> dict[str, Any]:
+        """Retrieve the traffic class and details to check based on the provided input traffic classes."""
+        # Prepare the dictionary of traffic classes to check
+        traffic_classes_to_check: dict[str, Any] = {}
+        if self.inputs.traffic_classes:
+            for tc_name in self.inputs.traffic_classes:
+                if (tc_detail := get_value_by_range_key(class_details["trafficClasses"], tc_name)) is None:
+                    self.result.is_failure(f"Interface: {interface} Queue Type: {queue_type} Traffic Class: {tc_name} - Not found")
+                    continue
+                traffic_classes_to_check[tc_name] = tc_detail
+        else:
+            # If no specific traffic classes are given, use all from the current interface
+            traffic_classes_to_check = class_details["trafficClasses"]
+
+        return traffic_classes_to_check
+
+    @skip_on_platforms(["cEOSLab", "vEOS-lab", "cEOSCloudLab", "vEOS"])
+    @AntaTest.anta_test
+    def test(self) -> None:
+        """Main test function for VerifyInterfacesEgressQueueDrops."""
+        self.result.is_success()
+        command_output = self.instance_commands[0].json_output
+
+        # Prepare the dictionary of interfaces to check
+        interfaces_to_check: dict[Any, Any] = {}
+        if self.inputs.interfaces:
+            for intf_name in self.inputs.interfaces:
+                if (intf_detail := get_value(command_output["egressQueueCounters"]["interfaces"], intf_name, separator="..")) is None:
+                    self.result.is_failure(f"Interface: {intf_name} - Not found")
+                    continue
+                interfaces_to_check[intf_name] = intf_detail
+        else:
+            # If no specific interfaces are given, use all interfaces
+            interfaces_to_check = command_output["egressQueueCounters"]["interfaces"]
+
+        for interface, details in interfaces_to_check.items():
+            for queue_type in self.inputs.queue_types:
+                type_to_lookup = "ucastQueues" if queue_type == "unicast" else "mcastQueues"
+                class_details = get_value(details, type_to_lookup, default={})
+                traffic_classes_to_check = self._get_traffic_classes_to_check(interface, queue_type, class_details)
+                self._verify_traffic_class_details(interface, queue_type, traffic_classes_to_check)