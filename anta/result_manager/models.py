--- conflicted
+++ resolved
@@ -3,12 +3,7 @@
 
 """Models related to anta.result_manager module."""
 
-<<<<<<< HEAD
-from typing import List, Optional, Any
-from rich.style import Style
-=======
 from typing import List
->>>>>>> 8f191aa5
 from pydantic import BaseModel, IPvAnyAddress, validator
 
 RESULT_OPTIONS = ['unset', 'success', 'failure', 'error', 'skipped']
