# Copyright (c) 2023-2025 Arista Networks, Inc.
# Use of this source code is governed by the Apache License 2.0
# that can be found in the LICENSE file.
"""Models related to anta.result_manager module."""

from __future__ import annotations

<<<<<<< HEAD
=======
import sys
>>>>>>> 5b947b7e
from abc import ABC, abstractmethod
from dataclasses import dataclass, field
from enum import Enum
from typing import Any

from pydantic import BaseModel, InstanceOf, SerializeAsAny

if sys.version_info >= (3, 12):
    from typing import override
else:
    from typing_extensions import override


class AntaTestStatus(str, Enum):
    """Test status Enum for the TestResult.

    NOTE: This could be updated to StrEnum when Python 3.11 is the minimum supported version in ANTA.
    """

    UNSET = "unset"
    SUCCESS = "success"
    FAILURE = "failure"
    ERROR = "error"
    SKIPPED = "skipped"

    @override
    def __str__(self) -> str:
        """Override the __str__ method to return the value of the Enum, mimicking the behavior of StrEnum."""
        return self.value


<<<<<<< HEAD
=======
# TODO: this is triggering pyright, Multiple inheritance
>>>>>>> 5b947b7e
class BaseTestResult(BaseModel, ABC):
    """Base model for test results."""

    @abstractmethod
    def _set_status(self, status: AntaTestStatus, message: str | None = None) -> None:
        pass

    def is_success(self, message: str | None = None) -> None:
        """Set status to success.

        Parameters
        ----------
        message
            Optional message related to the test.

        """
        self._set_status(AntaTestStatus.SUCCESS, message)

    def is_failure(self, message: str | None = None) -> None:
        """Set status to failure.

        Parameters
        ----------
        message
            Optional message related to the test.

        """
        self._set_status(AntaTestStatus.FAILURE, message)

    def is_skipped(self, message: str | None = None) -> None:
        """Set status to skipped.

        Parameters
        ----------
        message
            Optional message related to the test.

        """
        self._set_status(AntaTestStatus.SKIPPED, message)

    def is_error(self, message: str | None = None) -> None:
        """Set status to error.

        Parameters
        ----------
        message
            Optional message related to the test.

        """
        self._set_status(AntaTestStatus.ERROR, message)


<<<<<<< HEAD
class AtomicTestResult(BaseTestResult):
    """Describe the result of an atomic test part of a larger test related to a TestResult instance.

    Attributes
    ----------
    parent
    description : str | None
        Description of the AtomicTestResult.
    inputs: BaseModel | None
        If this AtomicTestResult is related to a specific parent test input, this field must be set.
    result : AntaTestStatus
        Result of the atomic test.
    messages : list[str]
        Messages reported by the test.
    """

    _parent: TestResult
    description: str
    inputs: SerializeAsAny[InstanceOf[BaseModel] | None] = None
    result: AntaTestStatus = AntaTestStatus.UNSET
    messages: list[str] = []

    def __init__(self, **data: Any) -> None:  # noqa: ANN401
        """Instantiate the parent TestResult private attribute."""
        if "parent" not in data:
            msg = "An AtomicTestResult instance must have a parent."
            raise RuntimeError(msg)
        parent = data.pop("parent")
        super().__init__(**data)
        self._parent = parent

    @property
    def parent(self) -> TestResult:
        """Get the parent `TestResult` instance."""
        return self._parent

=======
class TestResult(BaseTestResult):
    """Describe the result of a test from a single device.

    Attributes
    ----------
    name : str
        Name of the device on which the test was run.
    test : str
        Name of the AntaTest subclass.
    categories : list[str]
        List of categories the TestResult belongs to. Defaults to the AntaTest subclass categories.
    description : str
        Description of the TestResult. Defaults to the AntaTest subclass description.
    result : AntaTestStatus
        Result of the test.
    messages : list[str]
        Messages reported by the test.
    custom_field : str | None
        Custom field to store a string for flexibility in integrating with ANTA.
    """

    name: str
    test: str
    categories: list[str]
    description: str
    result: AntaTestStatus = AntaTestStatus.UNSET
    messages: list[str] = []
    custom_field: str | None = None

    @override
    def __str__(self) -> str:
        """Return a human readable string of this TestResult."""
        results = str(self.result)
        lines = "\n".join(self.messages)
        messages = f"\nMessages:\n{lines}" if self.messages else ""
        return f"Test {self.test} (on {self.name}): {results}{messages}"

    @override
>>>>>>> 5b947b7e
    def _set_status(self, status: AntaTestStatus, message: str | None = None) -> None:
        """Set status and insert optional message.

        If the parent TestResult status is UNSET and this AtomicTestResult status is SUCCESS, the parent TestResult status will be set as a SUCCESS.
        If this AtomicTestResult status is FAILURE or ERROR, the parent TestResult status will be set with the same status.

        Parameters
        ----------
        status
            Status of the test.
        message
            Optional message.
        """
        self.result = status
        if (self._parent.result == AntaTestStatus.UNSET and status == AntaTestStatus.SUCCESS) or status in [AntaTestStatus.FAILURE, AntaTestStatus.ERROR]:
            self._parent.result = status
        if message is not None:
            self.messages.append(message)
            self._parent.messages.append(f"{self.description} - {message}")


class TestResult(BaseTestResult):
    """Describe the result of a test from a single device.

    Attributes
    ----------
    name : str
        Name of the device on which the test was run.
    test : str
        Name of the AntaTest subclass.
    categories : list[str]
        List of categories the TestResult belongs to. Defaults to the AntaTest subclass categories.
    description : str
        Description of the TestResult. Defaults to the AntaTest subclass description.
    inputs:  BaseModel
        Inputs of the AntaTest instance.
    custom_field : str | None
        Custom field to store a string for flexibility in integrating with ANTA.
    result : AntaTestStatus
        Result of the test.
    messages : list[str]
        Messages reported by the test.
    atomic_results: list[AtomicTestResult]
        A list of AtomicTestResult instances which can be used to store atomic results during the test execution.
        It can then be leveraged in the report to render atomic results over the test global TestResult.
    """

    name: str
    test: str
    categories: list[str]
    description: str
    inputs: SerializeAsAny[InstanceOf[BaseModel]] | None = None  # A TestResult inputs can be None in case of inputs validation error
    custom_field: str | None = None
    result: AntaTestStatus = AntaTestStatus.UNSET
    messages: list[str] = []
    atomic_results: list[AtomicTestResult] = []

<<<<<<< HEAD
    def __str__(self) -> str:
        """Return a human readable string of this TestResult."""
        results = f"{self.result} [{','.join([str(r.result) for r in self.atomic_results])}]" if self.atomic_results else str(self.result)
        lines = "\n".join(self.messages)
        messages = f"\nMessages:\n{lines}" if self.messages else ""
        return f"Test {self.test} (on {self.name}): {results}{messages}"

    def add(self, description: str | None = None, inputs: BaseModel | None = None) -> AtomicTestResult:
        """Create and add a new AtomicTestResult to this TestResult instance.

        Parameters
        ----------
        description : str | None
            Description of the AtomicTestResult.
        inputs: BaseModel | None
            If this AtomicTestResult is related to a specific parent test input, this field must be set.
        """
        res = AtomicTestResult(description=description, inputs=inputs, parent=self)
        self.atomic_results.append(res)
        return res

    def _set_status(self, status: AntaTestStatus, message: str | None = None) -> None:
        """Set status and insert optional message.

        Parameters
        ----------
        status
            Status of the test.
        message
            Optional message.
        """
        self.result = status
        if message is not None:
            self.messages.append(message)

=======
>>>>>>> 5b947b7e

@dataclass
class DeviceStats:
    """Device statistics for a run of tests."""

    tests_success_count: int = 0
    tests_skipped_count: int = 0
    tests_failure_count: int = 0
    tests_error_count: int = 0
    tests_unset_count: int = 0
    tests_failure: set[str] = field(default_factory=set)
    categories_failed: set[str] = field(default_factory=set)
    categories_skipped: set[str] = field(default_factory=set)


@dataclass
class CategoryStats:
    """Category statistics for a run of tests."""

    tests_success_count: int = 0
    tests_skipped_count: int = 0
    tests_failure_count: int = 0
    tests_error_count: int = 0
    tests_unset_count: int = 0


@dataclass
class TestStats:
    """Test statistics for a run of tests."""

    devices_success_count: int = 0
    devices_skipped_count: int = 0
    devices_failure_count: int = 0
    devices_error_count: int = 0
    devices_unset_count: int = 0
    devices_failure: set[str] = field(default_factory=set)<|MERGE_RESOLUTION|>--- conflicted
+++ resolved
@@ -5,10 +5,7 @@
 
 from __future__ import annotations
 
-<<<<<<< HEAD
-=======
 import sys
->>>>>>> 5b947b7e
 from abc import ABC, abstractmethod
 from dataclasses import dataclass, field
 from enum import Enum
@@ -40,10 +37,7 @@
         return self.value
 
 
-<<<<<<< HEAD
-=======
 # TODO: this is triggering pyright, Multiple inheritance
->>>>>>> 5b947b7e
 class BaseTestResult(BaseModel, ABC):
     """Base model for test results."""
 
@@ -96,7 +90,6 @@
         self._set_status(AntaTestStatus.ERROR, message)
 
 
-<<<<<<< HEAD
 class AtomicTestResult(BaseTestResult):
     """Describe the result of an atomic test part of a larger test related to a TestResult instance.
 
@@ -133,46 +126,6 @@
         """Get the parent `TestResult` instance."""
         return self._parent
 
-=======
-class TestResult(BaseTestResult):
-    """Describe the result of a test from a single device.
-
-    Attributes
-    ----------
-    name : str
-        Name of the device on which the test was run.
-    test : str
-        Name of the AntaTest subclass.
-    categories : list[str]
-        List of categories the TestResult belongs to. Defaults to the AntaTest subclass categories.
-    description : str
-        Description of the TestResult. Defaults to the AntaTest subclass description.
-    result : AntaTestStatus
-        Result of the test.
-    messages : list[str]
-        Messages reported by the test.
-    custom_field : str | None
-        Custom field to store a string for flexibility in integrating with ANTA.
-    """
-
-    name: str
-    test: str
-    categories: list[str]
-    description: str
-    result: AntaTestStatus = AntaTestStatus.UNSET
-    messages: list[str] = []
-    custom_field: str | None = None
-
-    @override
-    def __str__(self) -> str:
-        """Return a human readable string of this TestResult."""
-        results = str(self.result)
-        lines = "\n".join(self.messages)
-        messages = f"\nMessages:\n{lines}" if self.messages else ""
-        return f"Test {self.test} (on {self.name}): {results}{messages}"
-
-    @override
->>>>>>> 5b947b7e
     def _set_status(self, status: AntaTestStatus, message: str | None = None) -> None:
         """Set status and insert optional message.
 
@@ -209,8 +162,6 @@
         Description of the TestResult. Defaults to the AntaTest subclass description.
     inputs:  BaseModel
         Inputs of the AntaTest instance.
-    custom_field : str | None
-        Custom field to store a string for flexibility in integrating with ANTA.
     result : AntaTestStatus
         Result of the test.
     messages : list[str]
@@ -218,6 +169,8 @@
     atomic_results: list[AtomicTestResult]
         A list of AtomicTestResult instances which can be used to store atomic results during the test execution.
         It can then be leveraged in the report to render atomic results over the test global TestResult.
+    custom_field : str | None
+        Custom field to store a string for flexibility in integrating with ANTA.
     """
 
     name: str
@@ -225,12 +178,12 @@
     categories: list[str]
     description: str
     inputs: SerializeAsAny[InstanceOf[BaseModel]] | None = None  # A TestResult inputs can be None in case of inputs validation error
-    custom_field: str | None = None
     result: AntaTestStatus = AntaTestStatus.UNSET
     messages: list[str] = []
     atomic_results: list[AtomicTestResult] = []
-
-<<<<<<< HEAD
+    custom_field: str | None = None
+
+    @override
     def __str__(self) -> str:
         """Return a human readable string of this TestResult."""
         results = f"{self.result} [{','.join([str(r.result) for r in self.atomic_results])}]" if self.atomic_results else str(self.result)
@@ -252,6 +205,7 @@
         self.atomic_results.append(res)
         return res
 
+    @override
     def _set_status(self, status: AntaTestStatus, message: str | None = None) -> None:
         """Set status and insert optional message.
 
@@ -266,8 +220,6 @@
         if message is not None:
             self.messages.append(message)
 
-=======
->>>>>>> 5b947b7e
 
 @dataclass
 class DeviceStats:
