# Copyright (c) 2023-2025 Arista Networks, Inc.
# Use of this source code is governed by the Apache License 2.0
# that can be found in the LICENSE file.
"""Result Manager module for ANTA."""

from __future__ import annotations

import logging
from collections import defaultdict
from functools import cached_property
from itertools import chain
from typing import Any

from pydantic import TypeAdapter
from typing_extensions import deprecated

from anta.result_manager.models import AntaTestStatus, TestResult

from .models import CategoryStats, DeviceStats, TestStats

logger = logging.getLogger(__name__)


# The TypeAdapter is used to conveniently be able to dump the ResultManager later.
# https://docs.pydantic.dev/latest/api/type_adapter/
ResultManagerTypeAdapter = TypeAdapter(list[TestResult])


class ResultManager:
    """Manager of ANTA Results.

    The status of the class is initialized to "unset"

    Then when adding a test with a status that is NOT 'error' the following
    table shows the updated status:

    | Current Status |         Added test Status       | Updated Status |
    | -------------- | ------------------------------- | -------------- |
    |      unset     |              Any                |       Any      |
    |     skipped    |         unset, skipped          |     skipped    |
    |     skipped    |            success              |     success    |
    |     skipped    |            failure              |     failure    |
    |     success    |     unset, skipped, success     |     success    |
    |     success    |            failure              |     failure    |
    |     failure    | unset, skipped success, failure |     failure    |

    If the status of the added test is error, the status is untouched and the
    `error_status` attribute is set to True.

    Attributes
    ----------
    results
    dump
    status
        Status rerpesenting all the results.
    error_status
        Will be `True` if a test returned an error.
    results_by_status
    dump
    json
    device_stats
    category_stats
    test_stats
    """

    # TODO: Remove the following pylint disable once deprecated methods are removed.
    # pylint: disable=too-many-public-methods

    _results: list[TestResult]
    status: AntaTestStatus
    error_status: bool

    _device_stats: defaultdict[str, DeviceStats]
    _category_stats: defaultdict[str, CategoryStats]
    _test_stats: defaultdict[str, TestStats]
    _stats_in_sync: bool

    def __init__(self) -> None:
        """Initialize a ResultManager instance."""
        self._ta = TypeAdapter(list[TestResult])
        self.reset()

    def reset(self) -> None:
        """Create or reset the attributes of the ResultManager instance."""
        self._results = []
        self.status = AntaTestStatus.UNSET
        self.error_status = False

        # Initialize the statistics attributes
        self._reset_stats()

    def __len__(self) -> int:
        """Implement __len__ method to count number of results."""
        return len(self._results)

    @property
    def results(self) -> list[TestResult]:
        """Get the list of TestResult."""
        return self._results

    @results.setter
    def results(self, value: list[TestResult]) -> None:
        """Set the list of TestResult."""
        # When setting the results, we need to reset the state of the current instance
        self.reset()

        for result in value:
            self.add(result)

    @property
    def dump(self) -> list[dict[str, Any]]:
        """Get a list of dictionary of the results."""
<<<<<<< HEAD
        return self._ta.dump_python(self._results)
=======
        return ResultManagerTypeAdapter.dump_python(self._results)
>>>>>>> 5b947b7e

    @property
    def json(self) -> str:
        """Get a JSON representation of the results."""
<<<<<<< HEAD
        return self._ta.dump_json(self._results, exclude_none=True, indent=4).decode()
=======
        return ResultManagerTypeAdapter.dump_json(self._results, exclude_none=True, indent=4).decode()
>>>>>>> 5b947b7e

    @property
    def device_stats(self) -> dict[str, DeviceStats]:
        """Get the device statistics."""
        self._ensure_stats_in_sync()
        return dict(sorted(self._device_stats.items()))

    @property
    def category_stats(self) -> dict[str, CategoryStats]:
        """Get the category statistics."""
        self._ensure_stats_in_sync()
        return dict(sorted(self._category_stats.items()))

    @property
    def test_stats(self) -> dict[str, TestStats]:
        """Get the test statistics."""
        self._ensure_stats_in_sync()
        return dict(sorted(self._test_stats.items()))

    @property
    @deprecated("This property is deprecated, use `category_stats` instead. This will be removed in ANTA v2.0.0.", category=DeprecationWarning)
    def sorted_category_stats(self) -> dict[str, CategoryStats]:
        """A property that returns the category_stats dictionary sorted by key name."""
        return self.category_stats

    @cached_property
    def results_by_status(self) -> dict[AntaTestStatus, list[TestResult]]:
        """A cached property that returns the results grouped by status."""
        return {status: [result for result in self._results if result.result == status] for status in AntaTestStatus}

    @cached_property
    def results_by_category(self) -> list[TestResult]:
<<<<<<< HEAD
        """A cached property that returns the results grouped by categories."""
=======
        """A cached property that returns the list of results sorted by categories."""
>>>>>>> 5b947b7e
        return sorted(self._results, key=lambda res: res.categories)

    def _update_status(self, test_status: AntaTestStatus) -> None:
        """Update the status of the ResultManager instance based on the test status.

        Parameters
        ----------
        test_status
            AntaTestStatus to update the ResultManager status.
        """
        if test_status == "error":
            self.error_status = True
            return
        if self.status == "unset" or (self.status == "skipped" and test_status in {"success", "failure"}):
            self.status = test_status
        elif self.status == "success" and test_status == "failure":
            self.status = AntaTestStatus.FAILURE

    def _reset_stats(self) -> None:
        """Create or reset the statistics attributes."""
        self._device_stats = defaultdict(DeviceStats)
        self._category_stats = defaultdict(CategoryStats)
        self._test_stats = defaultdict(TestStats)
        self._stats_in_sync = False

    def _update_stats(self, result: TestResult) -> None:
        """Update the statistics based on the test result.

        Parameters
        ----------
        result
            TestResult to update the statistics.
        """
        count_attr = f"tests_{result.result}_count"

        # Update device stats
        device_stats: DeviceStats = self._device_stats[result.name]
        setattr(device_stats, count_attr, getattr(device_stats, count_attr) + 1)
        if result.result in ("failure", "error"):
            device_stats.tests_failure.add(result.test)
            device_stats.categories_failed.update(result.categories)
        elif result.result == "skipped":
            device_stats.categories_skipped.update(result.categories)

        # Update category stats
        for category in result.categories:
            category_stats: CategoryStats = self._category_stats[category]
            setattr(category_stats, count_attr, getattr(category_stats, count_attr) + 1)

        # Update test stats
        count_attr = f"devices_{result.result}_count"
        test_stats: TestStats = self._test_stats[result.test]
        setattr(test_stats, count_attr, getattr(test_stats, count_attr) + 1)
        if result.result in ("failure", "error"):
            test_stats.devices_failure.add(result.name)

    def _compute_stats(self) -> None:
        """Compute all statistics from the current results."""
        logger.info("Computing statistics for all results.")

        # Reset all stats
        self._reset_stats()

        # Recompute stats for all results
        for result in self._results:
            self._update_stats(result)

        self._stats_in_sync = True

    def _ensure_stats_in_sync(self) -> None:
        """Ensure statistics are in sync with current results."""
        if not self._stats_in_sync:
            self._compute_stats()

    def add(self, result: TestResult) -> None:
        """Add a result to the ResultManager instance.

        The result is added to the internal list of results and the overall status
        of the ResultManager instance is updated based on the added test status.

        Parameters
        ----------
        result
            TestResult to add to the ResultManager instance.
        """
        self._results.append(result)
        self._update_status(result.result)
        self._stats_in_sync = False

        # Every time a new result is added, we need to clear the cached properties
        for name in ["results_by_status", "results_by_category"]:
            self.__dict__.pop(name, None)

    def get_results(self, status: set[AntaTestStatus] | None = None, sort_by: list[str] | None = None) -> list[TestResult]:
        """Get the results, optionally filtered by status and sorted by TestResult fields.

        If no status is provided, all results are returned.

        Parameters
        ----------
        status
            Optional set of AntaTestStatus enum members to filter the results.
        sort_by
            Optional list of TestResult fields to sort the results.

        Returns
        -------
        list[TestResult]
            List of results.
        """
        # Return all results if no status is provided, otherwise return results for multiple statuses
        results = self._results if status is None else list(chain.from_iterable(self.results_by_status.get(status, []) for status in status))

        if sort_by:
            accepted_fields = TestResult.model_fields.keys()
            if not set(sort_by).issubset(set(accepted_fields)):
                msg = f"Invalid sort_by fields: {sort_by}. Accepted fields are: {list(accepted_fields)}"
                raise ValueError(msg)
            results = sorted(results, key=lambda result: [getattr(result, field) or "" for field in sort_by])

        return results

    def get_total_results(self, status: set[AntaTestStatus] | None = None) -> int:
        """Get the total number of results, optionally filtered by status.

        If no status is provided, the total number of results is returned.

        Parameters
        ----------
        status
            Optional set of AntaTestStatus enum members to filter the results.

        Returns
        -------
        int
            Total number of results.
        """
        if status is None:
            # Return the total number of results
            return sum(len(results) for results in self.results_by_status.values())

        # Return the total number of results for multiple statuses
        return sum(len(self.results_by_status.get(status, [])) for status in status)

    def get_status(self, *, ignore_error: bool = False) -> str:
        """Return the current status including error_status if ignore_error is False."""
        return "error" if self.error_status and not ignore_error else self.status

    def sort(self, sort_by: list[str]) -> ResultManager:
        """Sort the ResultManager results based on TestResult fields.

        Parameters
        ----------
        sort_by
            List of TestResult fields to sort the results.
        """
        accepted_fields = TestResult.model_fields.keys()
        if not set(sort_by).issubset(set(accepted_fields)):
            msg = f"Invalid sort_by fields: {sort_by}. Accepted fields are: {list(accepted_fields)}"
            raise ValueError(msg)
        self._results.sort(key=lambda result: [getattr(result, field) or "" for field in sort_by])
        return self

    def filter(self, hide: set[AntaTestStatus]) -> ResultManager:
        """Get a filtered ResultManager based on test status.

        Parameters
        ----------
        hide
            Set of AntaTestStatus enum members to select tests to hide based on their status.

        Returns
        -------
        ResultManager
            A filtered `ResultManager`.
        """
        possible_statuses = set(AntaTestStatus)
        manager = ResultManager()
        manager.results = self.get_results(possible_statuses - hide)
        return manager

    @classmethod
    def merge_results(cls, results_managers: list[ResultManager]) -> ResultManager:
        """Merge multiple ResultManager instances.

        Parameters
        ----------
        results_managers
            A list of ResultManager instances to merge.

        Returns
        -------
        ResultManager
            A new ResultManager instance containing the results of all the input ResultManagers.
        """
        combined_results = list(chain(*(rm.results for rm in results_managers)))
        merged_manager = cls()
        merged_manager.results = combined_results
        return merged_manager

    @deprecated("This method is deprecated. This will be removed in ANTA v2.0.0.", category=DeprecationWarning)
    def filter_by_tests(self, tests: set[str]) -> ResultManager:
        """Get a filtered ResultManager that only contains specific tests.

        Parameters
        ----------
        tests
            Set of test names to filter the results.

        Returns
        -------
        ResultManager
            A filtered `ResultManager`.
        """
        manager = ResultManager()
        manager.results = [result for result in self._results if result.test in tests]
        return manager

    @deprecated("This method is deprecated. This will be removed in ANTA v2.0.0.", category=DeprecationWarning)
    def filter_by_devices(self, devices: set[str]) -> ResultManager:
        """Get a filtered ResultManager that only contains specific devices.

        Parameters
        ----------
        devices
            Set of device names to filter the results.

        Returns
        -------
        ResultManager
            A filtered `ResultManager`.
        """
        manager = ResultManager()
        manager.results = [result for result in self._results if result.name in devices]
        return manager

    @deprecated("This method is deprecated. This will be removed in ANTA v2.0.0.", category=DeprecationWarning)
    def get_tests(self) -> set[str]:
        """Get the set of all the test names.

        Returns
        -------
        set[str]
            Set of test names.
        """
        return {str(result.test) for result in self._results}

    @deprecated("This method is deprecated. This will be removed in ANTA v2.0.0.", category=DeprecationWarning)
    def get_devices(self) -> set[str]:
        """Get the set of all the device names.

        Returns
        -------
        set[str]
            Set of device names.
        """
        return {str(result.name) for result in self._results}<|MERGE_RESOLUTION|>--- conflicted
+++ resolved
@@ -77,7 +77,6 @@
 
     def __init__(self) -> None:
         """Initialize a ResultManager instance."""
-        self._ta = TypeAdapter(list[TestResult])
         self.reset()
 
     def reset(self) -> None:
@@ -110,20 +109,12 @@
     @property
     def dump(self) -> list[dict[str, Any]]:
         """Get a list of dictionary of the results."""
-<<<<<<< HEAD
-        return self._ta.dump_python(self._results)
-=======
         return ResultManagerTypeAdapter.dump_python(self._results)
->>>>>>> 5b947b7e
 
     @property
     def json(self) -> str:
         """Get a JSON representation of the results."""
-<<<<<<< HEAD
-        return self._ta.dump_json(self._results, exclude_none=True, indent=4).decode()
-=======
         return ResultManagerTypeAdapter.dump_json(self._results, exclude_none=True, indent=4).decode()
->>>>>>> 5b947b7e
 
     @property
     def device_stats(self) -> dict[str, DeviceStats]:
@@ -156,11 +147,7 @@
 
     @cached_property
     def results_by_category(self) -> list[TestResult]:
-<<<<<<< HEAD
-        """A cached property that returns the results grouped by categories."""
-=======
         """A cached property that returns the list of results sorted by categories."""
->>>>>>> 5b947b7e
         return sorted(self._results, key=lambda res: res.categories)
 
     def _update_status(self, test_status: AntaTestStatus) -> None:
