--- conflicted
+++ resolved
@@ -26,17 +26,14 @@
     """Configured SR data-plane for the IS-IS instance."""
     segments: list[Segment] | None = None
     """List of IS-IS SR segments associated with the instance. Required field in the `VerifyISISSegmentRoutingAdjacencySegments` test."""
-<<<<<<< HEAD
-    interfaces: list[ISISInterface] | None = None
-    """IS-IS interfaces detail. Required field in the `VerifyISISInterfaceAuthMode` test."""
-
-    # TODO: Need to review this model in ANTA 2.0 as VRF is used in ISISInterface model as well.
-=======
     graceful_restart: bool = False
     """Graceful restart status."""
     graceful_restart_helper: bool = True
     """Graceful restart helper status."""
->>>>>>> 52ce2702
+    interfaces: list[ISISInterface] | None = None
+    """IS-IS interfaces detail. Required field in the `VerifyISISInterfaceAuthMode` test."""
+
+    # TODO: Need to review this model in ANTA 2.0 as VRF is used in ISISInterface model as well.
 
     def __str__(self) -> str:
         """Return a human-readable string representation of the ISISInstance for reporting."""
