# Copyright (c) 2023-2024 Arista Networks, Inc.
# Use of this source code is governed by the Apache License 2.0
# that can be found in the LICENSE file.
"""Report management for ANTA."""

# pylint: disable = too-few-public-methods
from __future__ import annotations

import logging
from dataclasses import dataclass
from typing import TYPE_CHECKING, Any

from jinja2 import Template
from rich.table import Table

from anta import RICH_COLOR_PALETTE, RICH_COLOR_THEME

if TYPE_CHECKING:
    import pathlib

    from anta.result_manager import ResultManager
    from anta.result_manager.models import AntaTestStatus, TestResult

logger = logging.getLogger(__name__)


class ReportTable:
    """TableReport Generate a Table based on TestResult."""

    @dataclass()
    class Headers:  # pylint: disable=too-many-instance-attributes
        """Headers for the table report."""

        device: str = "Device"
        test_case: str = "Test Name"
        number_of_success: str = "# of success"
        number_of_failure: str = "# of failure"
        number_of_skipped: str = "# of skipped"
        number_of_errors: str = "# of errors"
        list_of_error_nodes: str = "List of failed or error nodes"
        list_of_error_tests: str = "List of failed or error test cases"

    def _split_list_to_txt_list(self, usr_list: list[str], delimiter: str | None = None) -> str:
        """Split list to multi-lines string.

        Parameters
        ----------
        usr_list (list[str]): List of string to concatenate
        delimiter (str, optional): A delimiter to use to start string. Defaults to None.

        Returns
        -------
        str: Multi-lines string

        """
        if delimiter is not None:
            return "\n".join(f"{delimiter} {line}" for line in usr_list)
        return "\n".join(f"{line}" for line in usr_list)

    def _build_headers(self, headers: list[str], table: Table) -> Table:
        """Create headers for a table.

        First key is considered as header and is colored using RICH_COLOR_PALETTE.HEADER

        Parameters
        ----------
        headers: List of headers.
        table: A rich Table instance.

        Returns
        -------
        A rich `Table` instance with headers.

        """
        for idx, header in enumerate(headers):
            if idx == 0:
                table.add_column(header, justify="left", style=RICH_COLOR_PALETTE.HEADER, no_wrap=True)
            else:
                table.add_column(header, justify="left")
        return table

    def _color_result(self, status: AntaTestStatus) -> str:
        """Return a colored string based on an AntaTestStatus.

        Parameters
        ----------
<<<<<<< HEAD
        status (TestStatus): status value to color.
=======
            status: AntaTestStatus enum to color.
>>>>>>> 9f433ce5

        Returns
        -------
            The colored string.

        """
        color = RICH_COLOR_THEME.get(str(status), "")
        return f"[{color}]{status}" if color != "" else str(status)

    def report_all(self, manager: ResultManager, title: str = "All tests results") -> Table:
        """Create a table report with all tests for one or all devices.

        Create table with full output: Host / Test / Status / Message

        Parameters
        ----------
        manager: A ResultManager instance.
        title: Title for the report. Defaults to 'All tests results'.

        Returns
        -------
        A fully populated rich `Table`

        """
        table = Table(title=title, show_lines=True)
        headers = ["Device", "Test Name", "Test Status", "Message(s)", "Test description", "Test category"]
        table = self._build_headers(headers=headers, table=table)

        def add_line(result: TestResult) -> None:
            state = self._color_result(result.result)
            message = self._split_list_to_txt_list(result.messages) if len(result.messages) > 0 else ""
            categories = ", ".join(result.categories)
            table.add_row(str(result.name), result.test, state, message, result.description, categories)

        for result in manager.results:
            add_line(result)
        return table

    def report_summary_tests(
        self,
        manager: ResultManager,
        tests: list[str] | None = None,
        title: str = "Summary per test",
    ) -> Table:
        """Create a table report with result aggregated per test.

        Create table with full output: Test | Number of success | Number of failure | Number of error | List of nodes in error or failure

        Parameters
        ----------
        manager: A ResultManager instance.
        tests: List of test names to include. None to select all tests.
        title: Title of the report.

        Returns
        -------
        A fully populated rich `Table`.
        """
        table = Table(title=title, show_lines=True)
        headers = [
            self.Headers.test_case,
            self.Headers.number_of_success,
            self.Headers.number_of_skipped,
            self.Headers.number_of_failure,
            self.Headers.number_of_errors,
            self.Headers.list_of_error_nodes,
        ]
        table = self._build_headers(headers=headers, table=table)
        for test, stats in sorted(manager.test_stats.items()):
            if tests is None or test in tests:
                table.add_row(
                    test,
                    str(stats.devices_success_count),
                    str(stats.devices_skipped_count),
                    str(stats.devices_failure_count),
                    str(stats.devices_error_count),
                    ", ".join(stats.devices_failure),
                )
        return table

    def report_summary_devices(
        self,
        manager: ResultManager,
        devices: list[str] | None = None,
        title: str = "Summary per device",
    ) -> Table:
        """Create a table report with result aggregated per device.

        Create table with full output: Host | Number of success | Number of failure | Number of error | List of nodes in error or failure

        Parameters
        ----------
        manager: A ResultManager instance.
        devices: List of device names to include. None to select all devices.
        title: Title of the report.

        Returns
        -------
        A fully populated rich `Table`.
        """
        table = Table(title=title, show_lines=True)
        headers = [
            self.Headers.device,
            self.Headers.number_of_success,
            self.Headers.number_of_skipped,
            self.Headers.number_of_failure,
            self.Headers.number_of_errors,
            self.Headers.list_of_error_tests,
        ]
        table = self._build_headers(headers=headers, table=table)
        for device, stats in sorted(manager.device_stats.items()):
            if devices is None or device in devices:
                table.add_row(
                    device,
                    str(stats.tests_success_count),
                    str(stats.tests_skipped_count),
                    str(stats.tests_failure_count),
                    str(stats.tests_error_count),
                    ", ".join(stats.tests_failure),
                )
        return table


class ReportJinja:
    """Report builder based on a Jinja2 template."""

    def __init__(self, template_path: pathlib.Path) -> None:
        """Create a ReportJinja instance."""
        if not template_path.is_file():
            msg = f"template file is not found: {template_path}"
            raise FileNotFoundError(msg)

        self.template_path = template_path

    def render(self, data: list[dict[str, Any]], *, trim_blocks: bool = True, lstrip_blocks: bool = True) -> str:
        """Build a report based on a Jinja2 template.

        Report is built based on a J2 template provided by user.
        Data structure sent to template is:

        >>> print(ResultManager.json)
        [
            {
                name: ...,
                test: ...,
                result: ...,
                messages: [...]
                categories: ...,
                description: ...,
            }
        ]

        Parameters
        ----------
        data: List of results from ResultManager.results
        trim_blocks: enable trim_blocks for J2 rendering.
        lstrip_blocks: enable lstrip_blocks for J2 rendering.

        Returns
        -------
        Rendered template

        """
        with self.template_path.open(encoding="utf-8") as file_:
            template = Template(file_.read(), trim_blocks=trim_blocks, lstrip_blocks=lstrip_blocks)

        return template.render({"data": data})<|MERGE_RESOLUTION|>--- conflicted
+++ resolved
@@ -84,15 +84,11 @@
 
         Parameters
         ----------
-<<<<<<< HEAD
-        status (TestStatus): status value to color.
-=======
-            status: AntaTestStatus enum to color.
->>>>>>> 9f433ce5
-
-        Returns
-        -------
-            The colored string.
+        status: AntaTestStatus enum to color.
+
+        Returns
+        -------
+        The colored string.
 
         """
         color = RICH_COLOR_THEME.get(str(status), "")
