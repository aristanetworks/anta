--- conflicted
+++ resolved
@@ -45,7 +45,6 @@
     columns
         Column names used when creating the `rich.Table` instance. See `ReportTable.Columns` for the default values.
     """
-<<<<<<< HEAD
 
     @dataclass
     class Title:
@@ -56,18 +55,6 @@
         device: str = "Summary per device"
 
     @dataclass
-=======
-
-    @dataclass
-    class Title:
-        """Titles for the table report."""
-
-        all: str = "All tests results"
-        tests: str = "Summary per test"
-        device: str = "Summary per device"
-
-    @dataclass
->>>>>>> 5b947b7e
     class Columns:  # pylint: disable=too-many-instance-attributes
         """Column names for the table report."""
 
@@ -77,10 +64,7 @@
         status: str = "Status"
         messages: str = "Message(s)"
         description: str = "Description"
-<<<<<<< HEAD
         inputs: str = "Inputs"
-=======
->>>>>>> 5b947b7e
         number_of_success: str = "# of success"
         number_of_failure: str = "# of failure"
         number_of_skipped: str = "# of skipped"
@@ -113,18 +97,11 @@
             return "\n".join(f"{delimiter} {line}" for line in usr_list)
         return "\n".join(f"{line}" for line in usr_list)
 
-<<<<<<< HEAD
-    def _build_table(self, title: str, columns: list[str]) -> Table:
-        """Create a table from a title and column names.
-
-        All the rows in the First column are colored using RICH_COLOR_PALETTE.HEADER.
-=======
     @staticmethod
     def _build_table(title: str, columns: list[str]) -> Table:
         """Create an empty Rich table from a title and column names.
 
         All the rows in the first column are colored using RICH_COLOR_PALETTE.HEADER.
->>>>>>> 5b947b7e
 
         Parameters
         ----------
@@ -160,7 +137,6 @@
         color = RICH_COLOR_THEME.get(str(status), "")
         return f"[{color}]{status}" if color != "" else str(status)
 
-<<<<<<< HEAD
     def _dump_inputs(self, result: TestResult | AtomicTestResult) -> str | None:
         data = result.inputs.model_dump(mode="json", exclude_none=True, exclude={"filters", "result_overwrite"}) if result.inputs is not None else None
         return dump(data, Dumper=SafeDumper, indent=2) if data else None
@@ -168,11 +144,6 @@
     def generate(self, manager: ResultManager, *, inputs: bool = False) -> Table:
         """Create a table report with all tests.
 
-=======
-    def generate(self, manager: ResultManager) -> Table:
-        """Create a table report with all tests.
-
->>>>>>> 5b947b7e
         Attributes used to build the table are:
 
             Table title: `title.all`
@@ -182,38 +153,31 @@
                 - `columns.test`
                 - `columns.status`
                 - `columns.messages`
-<<<<<<< HEAD
                 - `columns.inputs`
-=======
                 - `columns.description`
->>>>>>> 5b947b7e
-
-        Parameters
-        ----------
-        manager
-            A ResultManager instance.
-<<<<<<< HEAD
+
+        Parameters
+        ----------
+        manager
+            A ResultManager instance.
         inputs
             Show the test inputs.
-=======
->>>>>>> 5b947b7e
-
-        Returns
-        -------
-            A fully populated rich `Table`.
-        """
-<<<<<<< HEAD
-        columns = [self.columns.category, self.columns.device, self.columns.test, self.columns.status, self.columns.messages]
+
+        Returns
+        -------
+            A fully populated rich `Table`.
+        """
+        columns = [self.columns.category, self.columns.device, self.columns.test, self.columns.status, self.columns.messages, self.columns.description]
 
         if inputs:
             columns.append(self.columns.inputs)
-        table = self._build_table(title=self.title.all, columns=columns)
-
-        for result in manager.results_by_category:
+        table = ReportTable._build_table(title=self.title.all, columns=columns)
+
+        for result in manager.results:
             state = self._color_result(result.result)
             message = self._split_list_to_txt_list(result.messages) if len(result.messages) > 0 else ""
             categories = ", ".join(convert_categories(result.categories))
-            renderables: list[str | None] = [categories, str(result.name), result.test, state, message]
+            renderables: list[str | None] = [categories, str(result.name), result.test, state, message, result.description]
             if inputs:
                 renderables.append(self._dump_inputs(result))
             table.add_row(*renderables)
@@ -290,22 +254,7 @@
                 add_line(atomic_res, f"{index + 1}/{len(result.atomic_results)}")
         return table
 
-    def generate_summary_tests(self, manager: ResultManager, *, tests: set[str] | None = None) -> Table:
-=======
-        columns = [self.columns.category, self.columns.device, self.columns.test, self.columns.status, self.columns.messages, self.columns.description]
-
-        table = ReportTable._build_table(title=self.title.all, columns=columns)
-
-        for result in manager.results:
-            state = self._color_result(result.result)
-            message = self._split_list_to_txt_list(result.messages) if len(result.messages) > 0 else ""
-            categories = ", ".join(convert_categories(result.categories))
-            renderables: list[str | None] = [categories, str(result.name), result.test, state, message, result.description]
-            table.add_row(*renderables)
-        return table
-
     def generate_summary_by_test(self, manager: ResultManager, *, tests: set[str] | None = None) -> Table:
->>>>>>> 5b947b7e
         """Create a table report with results aggregated per test.
 
         Attributes used to build the table are:
@@ -317,11 +266,7 @@
                 - `columns.number_of_skipped`
                 - `columns.number_of_failure`
                 - `columns.number_of_errors`
-<<<<<<< HEAD
-                - `columns.failed_tests`
-=======
                 - `columns.failed_devices`
->>>>>>> 5b947b7e
 
         Parameters
         ----------
@@ -340,15 +285,10 @@
             self.columns.number_of_skipped,
             self.columns.number_of_failure,
             self.columns.number_of_errors,
-<<<<<<< HEAD
-            self.columns.failed_tests,
-        ]
-        table = self._build_table(title=self.title.tests, columns=columns)
-=======
             self.columns.failed_devices,
         ]
         table = ReportTable._build_table(title=self.title.tests, columns=columns)
->>>>>>> 5b947b7e
+
         for test, stats in manager.test_stats.items():
             if tests is None or test in tests:
                 table.add_row(
@@ -361,11 +301,7 @@
                 )
         return table
 
-<<<<<<< HEAD
-    def generate_summary_devices(
-=======
     def generate_summary_by_device(
->>>>>>> 5b947b7e
         self,
         manager: ResultManager,
         *,
@@ -382,11 +318,7 @@
                 - `columns.number_of_skipped`
                 - `columns.number_of_failure`
                 - `columns.number_of_errors`
-<<<<<<< HEAD
-                - `columns.failed_devices`
-=======
                 - `columns.failed_tests`
->>>>>>> 5b947b7e
 
         Parameters
         ----------
@@ -405,13 +337,9 @@
             self.columns.number_of_skipped,
             self.columns.number_of_failure,
             self.columns.number_of_errors,
-<<<<<<< HEAD
-            self.columns.failed_devices,
-=======
             self.columns.failed_tests,
->>>>>>> 5b947b7e
         ]
-        table = self._build_table(title=self.title.device, columns=columns)
+        table = ReportTable._build_table(title=self.title.tests, columns=columns)
         for device, stats in manager.device_stats.items():
             if devices is None or device in devices:
                 table.add_row(
@@ -430,13 +358,10 @@
 
         Create table with full output: Device | Test Name | Test Status | Message(s) | Test description | Test category
 
-<<<<<<< HEAD
-=======
         Warnings
         --------
         * This method sets the `report.title.all` value which impacts future calls to generate_* methods.
 
->>>>>>> 5b947b7e
         Parameters
         ----------
         manager
@@ -464,13 +389,10 @@
         Create table with full output:
         Test Name | # of success | # of skipped | # of failure | # of errors | List of failed or error nodes
 
-<<<<<<< HEAD
-=======
         Warnings
         --------
         * This method sets the `report.title.all` value which impacts future calls to generate_* methods.
 
->>>>>>> 5b947b7e
         Parameters
         ----------
         manager
@@ -486,11 +408,7 @@
             A fully populated rich `Table`.
         """
         self.title.tests = title
-<<<<<<< HEAD
-        return self.generate_summary_tests(manager, tests=set(tests) if tests is not None else None)
-=======
         return self.generate_summary_by_test(manager, tests=set(tests) if tests is not None else None)
->>>>>>> 5b947b7e
 
     @deprecated("This method is deprecated, use `generate_summary_devices` instead. This will be removed in ANTA v2.0.0.", category=DeprecationWarning)
     def report_summary_devices(
@@ -503,13 +421,10 @@
 
         Create table with full output: Device | # of success | # of skipped | # of failure | # of errors | List of failed or error test cases
 
-<<<<<<< HEAD
-=======
         Warnings
         --------
         * This method sets the `report.title.all` value which impacts future calls to generate_* methods.
 
->>>>>>> 5b947b7e
         Parameters
         ----------
         manager
@@ -525,11 +440,7 @@
             A fully populated rich `Table`.
         """
         self.title.device = title
-<<<<<<< HEAD
-        return self.generate_summary_devices(manager, devices=set(devices) if devices is not None else None)
-=======
         return self.generate_summary_by_device(manager, devices=set(devices) if devices is not None else None)
->>>>>>> 5b947b7e
 
 
 class ReportJinja:  # pylint: disable=too-few-public-methods
