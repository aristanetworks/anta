# Copyright (c) 2023-2024 Arista Networks, Inc.
# Use of this source code is governed by the Apache License 2.0
# that can be found in the LICENSE file.
"""Models to define a TestStructure."""

from __future__ import annotations

import hashlib
import logging
import re
import time
from abc import ABC, abstractmethod
from copy import deepcopy
from datetime import timedelta
from functools import wraps
from typing import TYPE_CHECKING, Any, Callable, ClassVar, Coroutine, Literal, TypeVar

<<<<<<< HEAD
# Need to keep Dict and List for pydantic in python 3.8
from typing import TYPE_CHECKING, Any, Callable, ClassVar, Coroutine, Dict, List, Literal, Optional, TypeVar, Union

from pydantic import BaseModel, ConfigDict, Field, ValidationError
from rich.progress import Progress, TaskID
=======
from pydantic import BaseModel, ConfigDict, ValidationError
>>>>>>> 735b0435

from anta import GITHUB_SUGGESTION
from anta.custom_types import Revision
from anta.logger import anta_log_exception, exc_to_str
from anta.result_manager.models import TestResult

if TYPE_CHECKING:
    from rich.progress import Progress, TaskID

    from anta.device import AntaDevice

F = TypeVar("F", bound=Callable[..., Any])
# Proper way to type input class - revisit this later if we get any issue @gmuloc
# This would imply overhead to define classes
# https://stackoverflow.com/questions/74103528/type-hinting-an-instance-of-a-nested-class

# TODO: make this configurable - with an env var maybe?
BLACKLIST_REGEX = [r"^reload.*", r"^conf\w*\s*(terminal|session)*", r"^wr\w*\s*\w+"]

logger = logging.getLogger(__name__)


class AntaMissingParamError(Exception):
    """An expected key in an AntaCommand.params dictionary was not found.

    This Exception should in general never be raised in normal usage of ANTA.
    """

    def __init__(self, message: str) -> None:
        """Append Github suggestion to message."""
        self.message = f"{message}\n{GITHUB_SUGGESTION}"
        super().__init__(self.message)


class AntaTemplate(BaseModel):
    """Class to define a command template as Python f-string.

    Can render a command from parameters.

    Attributes
    ----------
        template: Python f-string. Example: 'show vlan {vlan_id}'
        version: eAPI version - valid values are 1 or "latest" - default is "latest"
        revision: Revision of the command. Valid values are 1 to 99. Revision has precedence over version.
        ofmt: eAPI output - json or text - default is json
        use_cache: Enable or disable caching for this AntaTemplate if the AntaDevice supports it - default is True

    """

    template: str
    version: Literal[1, "latest"] = "latest"
<<<<<<< HEAD
    revision: Optional[int] = Field(default=None, ge=1, le=99)
=======
    revision: Revision | None = None
>>>>>>> 735b0435
    ofmt: Literal["json", "text"] = "json"
    use_cache: bool = True

    def render(self, **params: dict[str, Any]) -> AntaCommand:
        """Render an AntaCommand from an AntaTemplate instance.

        Keep the parameters used in the AntaTemplate instance.

        Args:
        ----
            params: dictionary of variables with string values to render the Python f-string

        Returns:
        -------
            command: The rendered AntaCommand.
                     This AntaCommand instance have a template attribute that references this
                     AntaTemplate instance.

        """
        try:
            return AntaCommand(
                command=self.template.format(**params),
                ofmt=self.ofmt,
                version=self.version,
                revision=self.revision,
                template=self,
                params=params,
                use_cache=self.use_cache,
            )
        except KeyError as e:
            raise AntaTemplateRenderError(self, e.args[0]) from e


class AntaCommand(BaseModel):
    """Class to define a command.

    !!! info
        eAPI models are revisioned, this means that if a model is modified in a non-backwards compatible way, then its revision will be bumped up
        (revisions are numbers, default value is 1).

        By default an eAPI request will return revision 1 of the model instance,
        this ensures that older management software will not suddenly stop working when a switch is upgraded.
        A **revision** applies to a particular CLI command whereas a **version** is global and is internally
        translated to a specific **revision** for each CLI command in the RPC.

        __Revision has precedence over version.__

    Attributes
    ----------
        command: Device command
        version: eAPI version - valid values are 1 or "latest" - default is "latest"
        revision: eAPI revision of the command. Valid values are 1 to 99. Revision has precedence over version.
        ofmt: eAPI output - json or text - default is json
        output: Output of the command populated by the collect() function
        template: AntaTemplate object used to render this command
        params: Dictionary of variables with string values to render the template
        errors: If the command execution fails, eAPI returns a list of strings detailing the error
        use_cache: Enable or disable caching for this AntaCommand if the AntaDevice supports it - default is True

    """

    command: str
    version: Literal[1, "latest"] = "latest"
<<<<<<< HEAD
    revision: Optional[int] = Field(default=None, ge=1, le=99)
=======
    revision: Revision | None = None
>>>>>>> 735b0435
    ofmt: Literal["json", "text"] = "json"
    output: dict[str, Any] | str | None = None
    template: AntaTemplate | None = None
    errors: list[str] = []
    params: dict[str, Any] = {}
    use_cache: bool = True

    @property
    def uid(self) -> str:
        """Generate a unique identifier for this command."""
        uid_str = f"{self.command}_{self.version}_{self.revision or 'NA'}_{self.ofmt}"
        # Ignoring S324 probable use of insecure hash function - sha1 is enough for our needs.
        return hashlib.sha1(uid_str.encode()).hexdigest()  # noqa: S324

    @property
    def json_output(self) -> dict[str, Any]:
        """Get the command output as JSON."""
        if self.output is None:
            msg = f"There is no output for command {self.command}"
            raise RuntimeError(msg)
        if self.ofmt != "json" or not isinstance(self.output, dict):
            msg = f"Output of command {self.command} is invalid"
            raise RuntimeError(msg)
        return dict(self.output)

    @property
    def text_output(self) -> str:
        """Get the command output as a string."""
        if self.output is None:
            msg = f"There is no output for command {self.command}"
            raise RuntimeError(msg)
        if self.ofmt != "text" or not isinstance(self.output, str):
            msg = f"Output of command {self.command} is invalid"
            raise RuntimeError(msg)
        return str(self.output)

    @property
    def collected(self) -> bool:
        """Return True if the command has been collected."""
        return self.output is not None and not self.errors


class AntaTemplateRenderError(RuntimeError):
    """Raised when an AntaTemplate object could not be rendered because of missing parameters."""

    def __init__(self, template: AntaTemplate, key: str) -> None:
        """Initialize an AntaTemplateRenderError.

        Args:
        ----
            template: The AntaTemplate instance that failed to render
            key: Key that has not been provided to render the template

        """
        self.template = template
        self.key = key
        super().__init__(f"'{self.key}' was not provided for template '{self.template.template}'")


class AntaTest(ABC):
    """Abstract class defining a test in ANTA.

    The goal of this class is to handle the heavy lifting and make
    writing a test as simple as possible.

    Examples
    --------
    The following is an example of an AntaTest subclass implementation:
        ```python
            class VerifyReachability(AntaTest):
                name = "VerifyReachability"
                description = "Test the network reachability to one or many destination IP(s)."
                categories = ["connectivity"]
                commands = [AntaTemplate(template="ping vrf {vrf} {dst} source {src} repeat 2")]

                class Input(AntaTest.Input):
                    hosts: list[Host]
                    class Host(BaseModel):
                        dst: IPv4Address
                        src: IPv4Address
                        vrf: str = "default"

                def render(self, template: AntaTemplate) -> list[AntaCommand]:
                    return [template.render({"dst": host.dst, "src": host.src, "vrf": host.vrf}) for host in self.inputs.hosts]

                @AntaTest.anta_test
                def test(self) -> None:
                    failures = []
                    for command in self.instance_commands:
                        if command.params and ("src" and "dst") in command.params:
                            src, dst = command.params["src"], command.params["dst"]
                        if "2 received" not in command.json_output["messages"][0]:
                            failures.append((str(src), str(dst)))
                    if not failures:
                        self.result.is_success()
                    else:
                        self.result.is_failure(f"Connectivity test failed for the following source-destination pairs: {failures}")
        ```
    Attributes:
        device: AntaDevice instance on which this test is run
        inputs: AntaTest.Input instance carrying the test inputs
        instance_commands: List of AntaCommand instances of this test
        result: TestResult instance representing the result of this test
        logger: Python logger for this test instance

    """

    # Mandatory class attributes
    # TODO: find a way to tell mypy these are mandatory for child classes - maybe Protocol
    name: ClassVar[str]
    description: ClassVar[str]
    categories: ClassVar[list[str]]
    commands: ClassVar[list[AntaTemplate | AntaCommand]]
    # Class attributes to handle the progress bar of ANTA CLI
    progress: Progress | None = None
    nrfu_task: TaskID | None = None

    class Input(BaseModel):
        """Class defining inputs for a test in ANTA.

        Examples
        --------
        A valid test catalog will look like the following:
            ```yaml
            <Python module>:
            - <AntaTest subclass>:
                result_overwrite:
                    categories:
                    - "Overwritten category 1"
                    description: "Test with overwritten description"
                    custom_field: "Test run by John Doe"
            ```
        Attributes:
            result_overwrite: Define fields to overwrite in the TestResult object

        """

        model_config = ConfigDict(extra="forbid")
        result_overwrite: ResultOverwrite | None = None
        filters: Filters | None = None

        def __hash__(self) -> int:
            """Implement generic hashing for AntaTest.Input.

            This will work in most cases but this does not consider 2 lists with different ordering as equal.
            """
            return hash(self.model_dump_json())

        class ResultOverwrite(BaseModel):
            """Test inputs model to overwrite result fields.

            Attributes
            ----------
                description: overwrite TestResult.description
                categories: overwrite TestResult.categories
                custom_field: a free string that will be included in the TestResult object

            """

            model_config = ConfigDict(extra="forbid")
            description: str | None = None
            categories: list[str] | None = None
            custom_field: str | None = None

        class Filters(BaseModel):
            """Runtime filters to map tests with list of tags or devices.

            Attributes
            ----------
                tags: List of device's tags for the test.

            """

            model_config = ConfigDict(extra="forbid")
            tags: list[str] | None = None

    def __init__(
        self,
        device: AntaDevice,
        inputs: dict[str, Any] | AntaTest.Input | None = None,
        eos_data: list[dict[Any, Any] | str] | None = None,
    ) -> None:
        """AntaTest Constructor.

        Args:
        ----
            device: AntaDevice instance on which the test will be run
            inputs: dictionary of attributes used to instantiate the AntaTest.Input instance
            eos_data: Populate outputs of the test commands instead of collecting from devices.
                      This list must have the same length and order than the `instance_commands` instance attribute.

        """
        self.logger: logging.Logger = logging.getLogger(f"{self.__module__}.{self.__class__.__name__}")
        self.device: AntaDevice = device
        self.inputs: AntaTest.Input
        self.instance_commands: list[AntaCommand] = []
        self.result: TestResult = TestResult(
            name=device.name,
            test=self.name,
            categories=self.categories,
            description=self.description,
        )
        self._init_inputs(inputs)
        if self.result.result == "unset":
            self._init_commands(eos_data)

    def _init_inputs(self, inputs: dict[str, Any] | AntaTest.Input | None) -> None:
        """Instantiate the `inputs` instance attribute with an `AntaTest.Input` instance to validate test inputs using the model.

        Overwrite result fields based on `ResultOverwrite` input definition.

        Any input validation error will set this test result status as 'error'.
        """
        try:
            if inputs is None:
                self.inputs = self.Input()
            elif isinstance(inputs, AntaTest.Input):
                self.inputs = inputs
            elif isinstance(inputs, dict):
                self.inputs = self.Input(**inputs)
        except ValidationError as e:
            message = f"{self.__module__}.{self.__class__.__name__}: Inputs are not valid\n{e}"
            self.logger.error(message)
            self.result.is_error(message=message)
            return
        if res_ow := self.inputs.result_overwrite:
            if res_ow.categories:
                self.result.categories = res_ow.categories
            if res_ow.description:
                self.result.description = res_ow.description
            self.result.custom_field = res_ow.custom_field

    def _init_commands(self, eos_data: list[dict[Any, Any] | str] | None) -> None:
        """Instantiate the `instance_commands` instance attribute from the `commands` class attribute.

        - Copy of the `AntaCommand` instances
        - Render all `AntaTemplate` instances using the `render()` method.

        Any template rendering error will set this test result status as 'error'.
        Any exception in user code in `render()` will set this test result status as 'error'.
        """
        if self.__class__.commands:
            for cmd in self.__class__.commands:
                if isinstance(cmd, AntaCommand):
                    self.instance_commands.append(deepcopy(cmd))
                elif isinstance(cmd, AntaTemplate):
                    try:
                        self.instance_commands.extend(self.render(cmd))
                    except AntaTemplateRenderError as e:
                        self.result.is_error(message=f"Cannot render template {{{e.template}}}")
                        return
                    except NotImplementedError as e:
                        self.result.is_error(message=e.args[0])
                        return
                    except Exception as e:  # pylint: disable=broad-exception-caught
                        # render() is user-defined code.
                        # We need to catch everything if we want the AntaTest object
                        # to live until the reporting
                        message = f"Exception in {self.__module__}.{self.__class__.__name__}.render()"
                        anta_log_exception(e, message, self.logger)
                        self.result.is_error(message=f"{message}: {exc_to_str(e)}")
                        return

        if eos_data is not None:
            self.logger.debug("Test %s initialized with input data", self.name)
            self.save_commands_data(eos_data)

    def save_commands_data(self, eos_data: list[dict[str, Any] | str]) -> None:
        """Populate output of all AntaCommand instances in `instance_commands`."""
        if len(eos_data) > len(self.instance_commands):
            self.result.is_error(message="Test initialization error: Trying to save more data than there are commands for the test")
            return
        if len(eos_data) < len(self.instance_commands):
            self.result.is_error(message="Test initialization error: Trying to save less data than there are commands for the test")
            return
        for index, data in enumerate(eos_data or []):
            self.instance_commands[index].output = data

    def __init_subclass__(cls) -> None:
        """Verify that the mandatory class attributes are defined."""
        mandatory_attributes = ["name", "description", "categories", "commands"]
        for attr in mandatory_attributes:
            if not hasattr(cls, attr):
                msg = f"Class {cls.__module__}.{cls.__name__} is missing required class attribute {attr}"
                raise NotImplementedError(msg)

    @property
    def collected(self) -> bool:
        """Returns True if all commands for this test have been collected."""
        return all(command.collected for command in self.instance_commands)

    @property
    def failed_commands(self) -> list[AntaCommand]:
        """Returns a list of all the commands that have failed."""
        return [command for command in self.instance_commands if command.errors]

    # Disabling unused argument
    def render(self, template: AntaTemplate) -> list[AntaCommand]:  # pylint: disable=W0613  # noqa: ARG002
        """Render an AntaTemplate instance of this AntaTest using the provided AntaTest.Input instance at self.inputs.

        This is not an abstract method because it does not need to be implemented if there is
        no AntaTemplate for this test.
        """
        msg = f"AntaTemplate are provided but render() method has not been implemented for {self.__module__}.{self.name}"
        raise NotImplementedError(msg)

    @property
    def blocked(self) -> bool:
        """Check if CLI commands contain a blocked keyword."""
        state = False
        for command in self.instance_commands:
            for pattern in BLACKLIST_REGEX:
                if re.match(pattern, command.command):
                    self.logger.error(
                        "Command <%s> is blocked for security reason matching %s",
                        command.command,
                        BLACKLIST_REGEX,
                    )
                    self.result.is_error(f"<{command.command}> is blocked for security reason")
                    state = True
        return state

    async def collect(self) -> None:
        """Collect outputs of all commands of this test class from the device of this test instance."""
        try:
            if self.blocked is False:
                await self.device.collect_commands(self.instance_commands)
        except Exception as e:  # pylint: disable=broad-exception-caught
            # device._collect() is user-defined code.
            # We need to catch everything if we want the AntaTest object
            # to live until the reporting
            message = f"Exception raised while collecting commands for test {self.name} (on device {self.device.name})"
            anta_log_exception(e, message, self.logger)
            self.result.is_error(message=exc_to_str(e))

    @staticmethod
    def anta_test(function: F) -> Callable[..., Coroutine[Any, Any, TestResult]]:
        """Decorate the `test()` method in child classes.

        This decorator implements (in this order):

        1. Instantiate the command outputs if `eos_data` is provided to the `test()` method
        2. Collect the commands from the device
        3. Run the `test()` method
        4. Catches any exception in `test()` user code and set the `result` instance attribute
        """

        @wraps(function)
        async def wrapper(
            self: AntaTest,
            eos_data: list[dict[Any, Any] | str] | None = None,
            **kwargs: dict[str, Any],
        ) -> TestResult:
            """Inner function for the anta_test decorator.

            Args:
            ----
                self: The test instance.
                eos_data: Populate outputs of the test commands instead of collecting from devices.
                          This list must have the same length and order than the `instance_commands` instance attribute.
                kwargs: Any keyword argument to pass to the test.

            Returns:
            -------
                result: TestResult instance attribute populated with error status if any

            """

            def format_td(seconds: float, digits: int = 3) -> str:
                isec, fsec = divmod(round(seconds * 10**digits), 10**digits)
                return f"{timedelta(seconds=isec)}.{fsec:0{digits}.0f}"

            start_time = time.time()
            if self.result.result != "unset":
                return self.result

            # Data
            if eos_data is not None:
                self.save_commands_data(eos_data)
                self.logger.debug("Test %s initialized with input data %s", self.name, eos_data)

            # If some data is missing, try to collect
            if not self.collected:
                await self.collect()
                if self.result.result != "unset":
                    return self.result

                if cmds := self.failed_commands:
                    self.logger.debug(self.device.supports)
                    unsupported_commands = [f"Skipped because {c.command} is not supported on {self.device.hw_model}" for c in cmds if not self.device.supports(c)]
                    self.logger.debug(unsupported_commands)
                    if unsupported_commands:
                        msg = f"Test {self.name} has been skipped because it is not supported on {self.device.hw_model}: {GITHUB_SUGGESTION}"
                        self.logger.warning(msg)
                        self.result.is_skipped("\n".join(unsupported_commands))
                        return self.result
                    self.result.is_error(message="\n".join([f"{c.command} has failed: {', '.join(c.errors)}" for c in cmds]))
                    return self.result

            try:
                function(self, **kwargs)
            except Exception as e:  # pylint: disable=broad-exception-caught
                # test() is user-defined code.
                # We need to catch everything if we want the AntaTest object
                # to live until the reporting
                message = f"Exception raised for test {self.name} (on device {self.device.name})"
                anta_log_exception(e, message, self.logger)
                self.result.is_error(message=exc_to_str(e))

            test_duration = time.time() - start_time
            msg = f"Executing test {self.name} on device {self.device.name} took {format_td(test_duration)}"
            self.logger.debug(msg)

            AntaTest.update_progress()
            return self.result

        return wrapper

    @classmethod
    def update_progress(cls: type[AntaTest]) -> None:
        """Update progress bar for all AntaTest objects if it exists."""
        if cls.progress and (cls.nrfu_task is not None):
            cls.progress.update(cls.nrfu_task, advance=1)

    @abstractmethod
    def test(self) -> Coroutine[Any, Any, TestResult]:
        """Core of the test logic.

        This is an abstractmethod that must be implemented by child classes.
        It must set the correct status of the `result` instance attribute with the appropriate outcome of the test.

        Examples
        --------
        It must be implemented using the `AntaTest.anta_test` decorator:
            ```python
            @AntaTest.anta_test
            def test(self) -> None:
                self.result.is_success()
                for command in self.instance_commands:
                    if not self._test_command(command): # _test_command() is an arbitrary test logic
                        self.result.is_failure("Failure reson")
            ```

        """<|MERGE_RESOLUTION|>--- conflicted
+++ resolved
@@ -15,15 +15,7 @@
 from functools import wraps
 from typing import TYPE_CHECKING, Any, Callable, ClassVar, Coroutine, Literal, TypeVar
 
-<<<<<<< HEAD
-# Need to keep Dict and List for pydantic in python 3.8
-from typing import TYPE_CHECKING, Any, Callable, ClassVar, Coroutine, Dict, List, Literal, Optional, TypeVar, Union
-
-from pydantic import BaseModel, ConfigDict, Field, ValidationError
-from rich.progress import Progress, TaskID
-=======
 from pydantic import BaseModel, ConfigDict, ValidationError
->>>>>>> 735b0435
 
 from anta import GITHUB_SUGGESTION
 from anta.custom_types import Revision
@@ -75,11 +67,7 @@
 
     template: str
     version: Literal[1, "latest"] = "latest"
-<<<<<<< HEAD
-    revision: Optional[int] = Field(default=None, ge=1, le=99)
-=======
     revision: Revision | None = None
->>>>>>> 735b0435
     ofmt: Literal["json", "text"] = "json"
     use_cache: bool = True
 
@@ -143,11 +131,7 @@
 
     command: str
     version: Literal[1, "latest"] = "latest"
-<<<<<<< HEAD
-    revision: Optional[int] = Field(default=None, ge=1, le=99)
-=======
     revision: Revision | None = None
->>>>>>> 735b0435
     ofmt: Literal["json", "text"] = "json"
     output: dict[str, Any] | str | None = None
     template: AntaTemplate | None = None
