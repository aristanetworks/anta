# Copyright (c) 2023-2024 Arista Networks, Inc.
# Use of this source code is governed by the Apache License 2.0
# that can be found in the LICENSE file.
<<<<<<< HEAD
"""ANTA CLI."""
=======
"""ANTA CLI."""

from __future__ import annotations

import sys
from typing import Callable

from anta import __DEBUG__

# Note: need to separate this file from _main to be able to fail on the import.
try:
    from ._main import anta, cli

except ImportError as exc:

    def build_cli(exception: Exception) -> Callable[[], None]:
        """Build CLI function using the caught exception."""

        def wrap() -> None:
            """Error message if any CLI dependency is missing."""
            print(
                "The ANTA command line client could not run because the required "
                "dependencies were not installed.\nMake sure you've installed "
                "everything with: pip install 'anta[cli]'"
            )
            if __DEBUG__:
                print(f"The caught exception was: {exception}")

            sys.exit(1)

        return wrap

    cli = build_cli(exc)

__all__ = ["anta", "cli"]

if __name__ == "__main__":
    cli()
>>>>>>> c119777d
<|MERGE_RESOLUTION|>--- conflicted
+++ resolved
@@ -1,10 +1,8 @@
 # Copyright (c) 2023-2024 Arista Networks, Inc.
 # Use of this source code is governed by the Apache License 2.0
 # that can be found in the LICENSE file.
-<<<<<<< HEAD
 """ANTA CLI."""
-=======
-"""ANTA CLI."""
+
 
 from __future__ import annotations
 
@@ -41,5 +39,4 @@
 __all__ = ["anta", "cli"]
 
 if __name__ == "__main__":
-    cli()
->>>>>>> c119777d
+    cli()