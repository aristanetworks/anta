# Copyright (c) 2023-2025 Arista Networks, Inc.
# Use of this source code is governed by the Apache License 2.0
# that can be found in the LICENSE file.
"""Utils functions to use with anta.cli module."""

from __future__ import annotations

import enum
import functools
import logging
from pathlib import Path
from typing import TYPE_CHECKING, Any, Callable

import click
from yaml import YAMLError

from anta.catalog import AntaCatalog
from anta.inventory import AntaInventory
from anta.inventory.exceptions import InventoryIncorrectSchemaError, InventoryRootKeyError
<<<<<<< HEAD
from anta.settings import get_httpx_limits, get_httpx_timeout
=======
from anta.logger import anta_log_exception
>>>>>>> d57b53ea

if TYPE_CHECKING:
    from click import Context, Option, Parameter

logger = logging.getLogger(__name__)


class ExitCode(enum.IntEnum):
    """Encodes the valid exit codes by anta inspired from pytest."""

    # Tests passed.
    OK = 0
    # An internal error got in the way.
    INTERNAL_ERROR = 1
    # CLI was misused
    USAGE_ERROR = 2
    # Test error
    TESTS_ERROR = 3
    # Tests failed
    TESTS_FAILED = 4


class FloatOrNoneParamType(click.ParamType):
    """Click ParamType that accepts float values or 'None'.

    https://click.palletsprojects.com/en/stable/parameters/#how-to-implement-custom-types
    """

    name = "float_or_none"

    # pylint: disable=inconsistent-return-statements
    def convert(self, value: str | float | None, param: Parameter | None, ctx: Context | None) -> float | None:
        """Convert the value to a float or None."""
        if value is None or isinstance(value, float):
            return value

        try:
            if isinstance(value, str) and value.lower() == "none":
                return None
            return float(value)
        except ValueError:
            self.fail(f"{value!r} is not a valid float or 'None'", param, ctx)
            # No return here because `self.fail` raises an exception


FLOAT_OR_NONE = FloatOrNoneParamType()


def parse_tags(ctx: click.Context, param: Option, value: str | None) -> set[str] | None:
    # ruff: noqa: ARG001
    """Click option callback to parse an ANTA inventory tags."""
    if value is not None:
        return set(value.split(",")) if "," in value else {value}
    return None


def exit_with_code(ctx: click.Context) -> None:
    """Exit the Click application with an exit code.

    This function determines the global test status to be either `unset`, `skipped`, `success` or `error`
    from the `ResultManger` instance.
    If flag `ignore_error` is set, the `error` status will be ignored in all the tests.
    If flag `ignore_status` is set, the exit code will always be 0.
    Exit the application with the following exit code:
        * 0 if `ignore_status` is `True` or global test status is `unset`, `skipped` or `success`
        * 1 if status is `failure`
        * 2 if status is `error`.

    Parameters
    ----------
    ctx
        Click Context.

    """
    if ctx.obj.get("ignore_status"):
        ctx.exit(ExitCode.OK)

    # If ignore_error is True then status can never be "error"
    status = ctx.obj["result_manager"].get_status(ignore_error=bool(ctx.obj.get("ignore_error")))

    if status in {"unset", "skipped", "success"}:
        ctx.exit(ExitCode.OK)
    if status == "failure":
        ctx.exit(ExitCode.TESTS_FAILED)
    if status == "error":
        ctx.exit(ExitCode.TESTS_ERROR)

    logger.error("Please gather logs and open an issue on Github.")
    msg = f"Unknown status returned by the ResultManager: {status}. Please gather logs and open an issue on Github."
    raise ValueError(msg)


class AliasedGroup(click.Group):
    """Implements a subclass of Group that accepts a prefix for a command.

    If there were a command called push, it would accept pus as an alias (so long as it was unique)
    From Click documentation.
    """

    def get_command(self, ctx: click.Context, cmd_name: str) -> Any:
        """Todo: document code."""
        rv = click.Group.get_command(self, ctx, cmd_name)
        if rv is not None:
            return rv
        matches = [x for x in self.list_commands(ctx) if x.startswith(cmd_name)]
        if not matches:
            return None
        if len(matches) == 1:
            return click.Group.get_command(self, ctx, matches[0])
        ctx.fail(f"Too many matches: {', '.join(sorted(matches))}")
        return None

    def resolve_command(self, ctx: click.Context, args: Any) -> Any:
        """Todo: document code."""
        # always return the full command name
        _, cmd, args = super().resolve_command(ctx, args)
        if not cmd:
            return None, None, None
        return cmd.name, cmd, args


def core_options(f: Callable[..., Any]) -> Callable[..., Any]:
    """Click common options when requiring an inventory to interact with devices."""

    @click.option(
        "--username",
        "-u",
        help="Username to connect to EOS",
        envvar="ANTA_USERNAME",
        show_envvar=True,
        required=True,
    )
    @click.option(
        "--password",
        "-p",
        help="Password to connect to EOS that must be provided. It can be prompted using '--prompt' option.",
        show_envvar=True,
        envvar="ANTA_PASSWORD",
    )
    @click.option(
        "--enable-password",
        help="Password to access EOS Privileged EXEC mode. It can be prompted using '--prompt' option. Requires '--enable' option.",
        show_envvar=True,
        envvar="ANTA_ENABLE_PASSWORD",
    )
    @click.option(
        "--enable",
        help="Some commands may require EOS Privileged EXEC mode. This option tries to access this mode before sending a command to the device.",
        default=False,
        show_envvar=True,
        envvar="ANTA_ENABLE",
        is_flag=True,
        show_default=True,
    )
    @click.option(
        "--prompt",
        "-P",
        help="Prompt for passwords if they are not provided.",
        default=False,
        show_envvar=True,
        envvar="ANTA_PROMPT",
        is_flag=True,
        show_default=True,
    )
    @click.option(
        "--timeout",
        help="Global API timeout. This value will be used for all devices.",
        default=30.0,
        show_envvar=True,
        envvar="ANTA_TIMEOUT",
        show_default=True,
        type=FLOAT_OR_NONE,
    )
    @click.option(
        "--insecure",
        help="Disable SSH Host Key validation.",
        default=False,
        show_envvar=True,
        envvar="ANTA_INSECURE",
        is_flag=True,
        show_default=True,
    )
    @click.option(
        "--disable-cache",
        help="Disable cache globally.",
        show_envvar=True,
        envvar="ANTA_DISABLE_CACHE",
        show_default=True,
        is_flag=True,
        default=False,
    )
    @click.option(
        "--inventory",
        "-i",
        help="Path to the inventory YAML file.",
        envvar="ANTA_INVENTORY",
        show_envvar=True,
        required=True,
        type=click.Path(file_okay=True, dir_okay=False, exists=True, readable=True, path_type=Path),
    )
    @click.pass_context
    @functools.wraps(f)
    def wrapper(
        ctx: click.Context,
        *args: tuple[Any],
        inventory: Path,
        username: str,
        password: str | None,
        enable_password: str | None,
        enable: bool,
        prompt: bool,
        timeout: float | None,
        insecure: bool,
        disable_cache: bool,
        **kwargs: dict[str, Any],
    ) -> Any:
        # If help is invoke somewhere, do not parse inventory
        if ctx.obj.get("_anta_help"):
            return f(*args, inventory=None, **kwargs)
        if prompt:
            # User asked for a password prompt
            if password is None:
                password = click.prompt(
                    "Please enter a password to connect to EOS",
                    type=str,
                    hide_input=True,
                    confirmation_prompt=True,
                )
            if enable and enable_password is None and click.confirm("Is a password required to enter EOS privileged EXEC mode?"):
                enable_password = click.prompt(
                    "Please enter a password to enter EOS privileged EXEC mode",
                    type=str,
                    hide_input=True,
                    confirmation_prompt=True,
                )
        if password is None:
            msg = "EOS password needs to be provided by using either the '--password' option or the '--prompt' option."
            raise click.BadParameter(msg)
        if not enable and enable_password:
            msg = "Providing a password to access EOS Privileged EXEC mode requires '--enable' option."
            raise click.BadParameter(msg)

        # Get the HTTPX limits and timeout from environment variables
        httpx_timeout = get_httpx_timeout(timeout)
        httpx_limits = get_httpx_limits()

        try:
            i = AntaInventory.parse(
                filename=inventory,
                username=username,
                password=password,
                enable=enable,
                enable_password=enable_password,
                timeout=timeout,
                httpx_timeout=httpx_timeout,
                httpx_limits=httpx_limits,
                insecure=insecure,
                disable_cache=disable_cache,
            )
        except (TypeError, ValueError, YAMLError, OSError, InventoryIncorrectSchemaError, InventoryRootKeyError) as e:
            anta_log_exception(e, f"Failed to parse the inventory: {inventory}", logger)
            ctx.exit(ExitCode.USAGE_ERROR)
        return f(*args, inventory=i, **kwargs)

    return wrapper


def inventory_options(f: Callable[..., Any]) -> Callable[..., Any]:
    """Click common options when requiring an inventory to interact with devices."""

    @core_options
    @click.option(
        "--tags",
        help="List of tags using comma as separator: tag1,tag2,tag3.",
        show_envvar=True,
        envvar="ANTA_TAGS",
        type=str,
        required=False,
        callback=parse_tags,
    )
    @click.pass_context
    @functools.wraps(f)
    def wrapper(
        ctx: click.Context,
        *args: tuple[Any],
        tags: set[str] | None,
        **kwargs: dict[str, Any],
    ) -> Any:
        # If help is invoke somewhere, do not parse inventory
        if ctx.obj.get("_anta_help"):
            return f(*args, tags=tags, **kwargs)
        return f(*args, tags=tags, **kwargs)

    return wrapper


def catalog_options(f: Callable[..., Any]) -> Callable[..., Any]:
    """Click common options when requiring a test catalog to execute ANTA tests."""

    @click.option(
        "--catalog",
        "-c",
        envvar="ANTA_CATALOG",
        show_envvar=True,
        help="Path to the test catalog file",
        type=click.Path(
            file_okay=True,
            dir_okay=False,
            exists=True,
            readable=True,
            path_type=Path,
        ),
        required=True,
    )
    @click.option(
        "--catalog-format",
        envvar="ANTA_CATALOG_FORMAT",
        show_envvar=True,
        help="Format of the catalog file, either 'yaml' or 'json'",
        default="yaml",
        type=click.Choice(["yaml", "json"], case_sensitive=False),
    )
    @click.pass_context
    @functools.wraps(f)
    def wrapper(
        ctx: click.Context,
        *args: tuple[Any],
        catalog: Path,
        catalog_format: str,
        **kwargs: dict[str, Any],
    ) -> Any:
        # If help is invoke somewhere, do not parse catalog
        if ctx.obj.get("_anta_help"):
            return f(*args, catalog=None, **kwargs)
        try:
            file_format = catalog_format.lower()
            c = AntaCatalog.parse(catalog, file_format=file_format)  # type: ignore[arg-type]
        except (TypeError, ValueError, YAMLError, OSError) as e:
            anta_log_exception(e, f"Failed to parse the catalog: {catalog}", logger)
            ctx.exit(ExitCode.USAGE_ERROR)
        return f(*args, catalog=c, **kwargs)

    return wrapper<|MERGE_RESOLUTION|>--- conflicted
+++ resolved
@@ -17,11 +17,8 @@
 from anta.catalog import AntaCatalog
 from anta.inventory import AntaInventory
 from anta.inventory.exceptions import InventoryIncorrectSchemaError, InventoryRootKeyError
-<<<<<<< HEAD
+from anta.logger import anta_log_exception
 from anta.settings import get_httpx_limits, get_httpx_timeout
-=======
-from anta.logger import anta_log_exception
->>>>>>> d57b53ea
 
 if TYPE_CHECKING:
     from click import Context, Option, Parameter
