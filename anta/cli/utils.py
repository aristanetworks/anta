# Copyright (c) 2023-2025 Arista Networks, Inc.
# Use of this source code is governed by the Apache License 2.0
# that can be found in the LICENSE file.
"""Utils functions to use with anta.cli module."""

from __future__ import annotations

import enum
import functools
import logging
import sys
from pathlib import Path
from typing import TYPE_CHECKING, Any, Callable, Literal, TypeVar, cast

import click
from yaml import YAMLError

from anta.catalog import AntaCatalog
from anta.inventory import AntaInventory
from anta.inventory.exceptions import InventoryIncorrectSchemaError, InventoryRootKeyError
from anta.logger import anta_log_exception

if TYPE_CHECKING:
    from click import Option

if sys.version_info >= (3, 12):
    from typing import override
else:
    from typing_extensions import override

logger = logging.getLogger(__name__)

R = TypeVar("R")


class ExitCode(enum.IntEnum):
    """Encodes the valid exit codes by anta inspired from pytest."""

    # Tests passed.
    OK = 0
    # An internal error got in the way.
    INTERNAL_ERROR = 1
    # CLI was misused
    USAGE_ERROR = 2
    # Test error
    TESTS_ERROR = 3
    # Tests failed
    TESTS_FAILED = 4


def parse_tags(_ctx: click.Context, _param: Option, value: str | None) -> set[str] | None:
    """Click option callback to parse an ANTA inventory tags."""
    if value is not None:
        return set(value.split(",")) if "," in value else {value}
    return None


def exit_with_code(ctx: click.Context) -> None:
    """Exit the Click application with an exit code.

    This function determines the global test status to be either `unset`, `skipped`, `success` or `error`
    from the `ResultManger` instance.
    If flag `ignore_error` is set, the `error` status will be ignored in all the tests.
    If flag `ignore_status` is set, the exit code will always be 0.
    Exit the application with the following exit code:
        * 0 if `ignore_status` is `True` or global test status is `unset`, `skipped` or `success`
        * 1 if status is `failure`
        * 2 if status is `error`.

    Parameters
    ----------
    ctx
        Click Context.

    """
    if ctx.obj.get("ignore_status"):
        ctx.exit(ExitCode.OK)

    # If ignore_error is True then status can never be "error"
    status = ctx.obj["result_manager"].get_status(ignore_error=bool(ctx.obj.get("ignore_error")))

    if status in {"unset", "skipped", "success"}:
        ctx.exit(ExitCode.OK)
    if status == "failure":
        ctx.exit(ExitCode.TESTS_FAILED)
    if status == "error":
        ctx.exit(ExitCode.TESTS_ERROR)

    logger.error("Please gather logs and open an issue on Github.")
    msg = f"Unknown status returned by the ResultManager: {status}. Please gather logs and open an issue on Github."
    raise ValueError(msg)


class AliasedGroup(click.Group):
    """Implements a subclass of Group that accepts a prefix for a command.

    If there were a command called push, it would accept pus as an alias (so long as it was unique)
    From Click documentation.
    """

<<<<<<< HEAD
    def get_command(self, ctx: click.Context, cmd_name: str) -> click.Command | None:
        """Try to find a command name based on a prefix."""
=======
    # Adding noqa because https://github.com/astral-sh/ruff/issues/5474, same for pylint
    @override  # noqa: RET503
    def get_command(self, ctx: click.Context, cmd_name: str) -> click.Command | click.Group | None:  # pylint: disable=R1710
        """Todo: document code."""
>>>>>>> 5b2c3197
        rv = click.Group.get_command(self, ctx, cmd_name)
        if rv is not None:
            return rv
        matches = [x for x in self.list_commands(ctx) if x.startswith(cmd_name)]
        if not matches:
            return None
        if len(matches) == 1:
            return click.Group.get_command(self, ctx, matches[0])
        ctx.fail(f"Too many matches: {', '.join(sorted(matches))}")

<<<<<<< HEAD
    def resolve_command(self, ctx: click.Context, args: list[str]) -> tuple[str | None, click.Command | None, list[str]]:
        """Return the full command name as first tuple element."""
        _, cmd, args = super().resolve_command(ctx, args)
        if not cmd:
=======
    @override
    def resolve_command(self, ctx: click.Context, args: list[str]) -> tuple[str | None, click.Command | None, list[str]]:
        """Todo: document code."""
        # always return the full command name
        _, cmd, args = super().resolve_command(ctx, args)
        if not cmd or cmd.name is None:
>>>>>>> 5b2c3197
            return None, None, []
        return cmd.name, cmd, args


def core_options(f: Callable[..., R]) -> Callable[..., R]:
    """Click common options when requiring an inventory to interact with devices."""

    @click.option(
        "--username",
        "-u",
        help="Username to connect to EOS",
        envvar="ANTA_USERNAME",
        show_envvar=True,
        required=True,
    )
    @click.option(
        "--password",
        "-p",
        help="Password to connect to EOS that must be provided. It can be prompted using '--prompt' option.",
        show_envvar=True,
        envvar="ANTA_PASSWORD",
    )
    @click.option(
        "--enable-password",
        help="Password to access EOS Privileged EXEC mode. It can be prompted using '--prompt' option. Requires '--enable' option.",
        show_envvar=True,
        envvar="ANTA_ENABLE_PASSWORD",
    )
    @click.option(
        "--enable",
        help="Some commands may require EOS Privileged EXEC mode. This option tries to access this mode before sending a command to the device.",
        default=False,
        show_envvar=True,
        envvar="ANTA_ENABLE",
        is_flag=True,
        show_default=True,
    )
    @click.option(
        "--prompt",
        "-P",
        help="Prompt for passwords if they are not provided.",
        default=False,
        show_envvar=True,
        envvar="ANTA_PROMPT",
        is_flag=True,
        show_default=True,
    )
    @click.option(
        "--timeout",
        help="Global API timeout. This value will be used for all devices.",
        default=30.0,
        show_envvar=True,
        envvar="ANTA_TIMEOUT",
        show_default=True,
        type=float,
    )
    @click.option(
        "--insecure",
        help="Disable SSH Host Key validation.",
        default=False,
        show_envvar=True,
        envvar="ANTA_INSECURE",
        is_flag=True,
        show_default=True,
    )
    @click.option(
        "--disable-cache",
        help="Disable cache globally.",
        show_envvar=True,
        envvar="ANTA_DISABLE_CACHE",
        show_default=True,
        is_flag=True,
        default=False,
    )
    @click.option(
        "--inventory",
        "-i",
        help="Path to the inventory YAML file.",
        envvar="ANTA_INVENTORY",
        show_envvar=True,
        required=True,
        type=click.Path(file_okay=True, dir_okay=False, exists=True, readable=True, path_type=Path),
    )
    @click.option(
        "--inventory-format",
        envvar="ANTA_INVENTORY_FORMAT",
        show_envvar=True,
        help="Format of the inventory file, either 'yaml' or 'json'",
        default="yaml",
        type=click.Choice(["yaml", "json"], case_sensitive=False),
    )
    @click.pass_context
    @functools.wraps(f)
    def wrapper(
        ctx: click.Context,
<<<<<<< HEAD
        *args: Any,  # noqa: ANN401
=======
        *,
>>>>>>> 5b2c3197
        inventory: Path,
        username: str,
        password: str | None,
        enable_password: str | None,
        enable: bool,
        prompt: bool,
        timeout: float,
        insecure: bool,
        disable_cache: bool,
        inventory_format: Literal["json", "yaml"],
<<<<<<< HEAD
        **kwargs: dict[str, Any],
    ) -> Callable[..., Any]:
=======
        **kwargs: Any,
    ) -> R:
>>>>>>> 5b2c3197
        # If help is invoke somewhere, do not parse inventory
        if ctx.obj.get("_anta_help"):
            return f(inventory=None, **kwargs)
        if prompt:
            # User asked for a password prompt
            if password is None:
                password = click.prompt(
                    "Please enter a password to connect to EOS",
                    type=str,
                    hide_input=True,
                )
            if enable and enable_password is None and click.confirm("Is a password required to enter EOS privileged EXEC mode?"):
                enable_password = click.prompt(
                    "Please enter a password to enter EOS privileged EXEC mode",
                    type=str,
                    hide_input=True,
                )
        if password is None:
            msg = "EOS password needs to be provided by using either the '--password' option or the '--prompt' option."
            raise click.BadParameter(msg)
        if not enable and enable_password:
            msg = "Providing a password to access EOS Privileged EXEC mode requires '--enable' option."
            raise click.BadParameter(msg)
        try:
            i = AntaInventory.parse(
                filename=inventory,
                username=username,
                password=password,
                enable=enable,
                enable_password=enable_password,
                timeout=timeout,
                insecure=insecure,
                disable_cache=disable_cache,
                file_format=inventory_format,
            )
        except (TypeError, ValueError, YAMLError, OSError, InventoryIncorrectSchemaError, InventoryRootKeyError) as e:
            anta_log_exception(e, f"Failed to parse the inventory: {inventory}", logger)
            ctx.exit(ExitCode.USAGE_ERROR)
        return f(inventory=i, **kwargs)

    return wrapper


def inventory_options(f: Callable[..., R]) -> Callable[..., R]:
    """Click common options when requiring an inventory to interact with devices."""

    @core_options
    @click.option(
        "--tags",
        help="List of tags using comma as separator: tag1,tag2,tag3.",
        show_envvar=True,
        envvar="ANTA_TAGS",
        type=str,
        required=False,
        callback=parse_tags,
    )
    @click.pass_context
    @functools.wraps(f)
    def wrapper(
        ctx: click.Context,
<<<<<<< HEAD
        *args: Any,  # noqa: ANN401
        tags: set[str] | None,
        **kwargs: Any,  # noqa: ANN401
    ) -> Callable[..., Any]:
=======
        tags: set[str] | None,
        **kwargs: Any,
    ) -> R:
>>>>>>> 5b2c3197
        # If help is invoke somewhere, do not parse inventory
        if ctx.obj.get("_anta_help"):
            return f(tags=tags, **kwargs)
        return f(tags=tags, **kwargs)

    return wrapper


def catalog_options(*, required: bool = True) -> Callable[..., Callable[..., R]]:
    """Click common options when requiring a test catalog to execute ANTA tests."""

    def wrapper(f: Callable[..., R]) -> Callable[..., R]:
        """Click common options when requiring a test catalog to execute ANTA tests."""

        @click.option(
            "--catalog",
            "-c",
            envvar="ANTA_CATALOG",
            show_envvar=True,
            help="Path to the test catalog file",
            type=click.Path(
                file_okay=True,
                dir_okay=False,
                exists=True,
                readable=True,
                path_type=Path,
            ),
            required=required,
        )
        @click.option(
            "--catalog-format",
            envvar="ANTA_CATALOG_FORMAT",
            show_envvar=True,
            help="Format of the catalog file, either 'yaml' or 'json'",
            default="yaml",
            type=click.Choice(["yaml", "json"], case_sensitive=False),
        )
        @click.pass_context
        @functools.wraps(f)
        def wrapper(
            ctx: click.Context,
            catalog: Path | None,
            catalog_format: Literal["yaml", "json"],
<<<<<<< HEAD
            **kwargs: dict[str, Any],
        ) -> Callable[..., Any]:
=======
            **kwargs: Any,
        ) -> R:
>>>>>>> 5b2c3197
            # If help is invoke somewhere, do not parse catalog
            if ctx.obj.get("_anta_help"):
                return f(catalog=None, **kwargs)
            if not catalog and not required:
                return f(catalog=None, **kwargs)
            if not catalog:
                # This should never happen
                msg = "Missing catalog in inputs"
                raise RuntimeError(msg)
            try:
                # the type checker needs help
                file_format = cast('Literal["json", "yaml"]', catalog_format.lower())
                c = AntaCatalog.parse(catalog, file_format=file_format)
            except (TypeError, ValueError, YAMLError, OSError) as e:
                anta_log_exception(e, f"Failed to parse the catalog: {catalog}", logger)
                ctx.exit(ExitCode.USAGE_ERROR)
            return f(catalog=c, **kwargs)

        return wrapper

    return wrapper<|MERGE_RESOLUTION|>--- conflicted
+++ resolved
@@ -98,15 +98,10 @@
     From Click documentation.
     """
 
-<<<<<<< HEAD
-    def get_command(self, ctx: click.Context, cmd_name: str) -> click.Command | None:
-        """Try to find a command name based on a prefix."""
-=======
     # Adding noqa because https://github.com/astral-sh/ruff/issues/5474, same for pylint
     @override  # noqa: RET503
     def get_command(self, ctx: click.Context, cmd_name: str) -> click.Command | click.Group | None:  # pylint: disable=R1710
-        """Todo: document code."""
->>>>>>> 5b2c3197
+        """Try to find a command name based on a prefix."""
         rv = click.Group.get_command(self, ctx, cmd_name)
         if rv is not None:
             return rv
@@ -117,19 +112,11 @@
             return click.Group.get_command(self, ctx, matches[0])
         ctx.fail(f"Too many matches: {', '.join(sorted(matches))}")
 
-<<<<<<< HEAD
+    @override
     def resolve_command(self, ctx: click.Context, args: list[str]) -> tuple[str | None, click.Command | None, list[str]]:
         """Return the full command name as first tuple element."""
         _, cmd, args = super().resolve_command(ctx, args)
-        if not cmd:
-=======
-    @override
-    def resolve_command(self, ctx: click.Context, args: list[str]) -> tuple[str | None, click.Command | None, list[str]]:
-        """Todo: document code."""
-        # always return the full command name
-        _, cmd, args = super().resolve_command(ctx, args)
         if not cmd or cmd.name is None:
->>>>>>> 5b2c3197
             return None, None, []
         return cmd.name, cmd, args
 
@@ -225,11 +212,7 @@
     @functools.wraps(f)
     def wrapper(
         ctx: click.Context,
-<<<<<<< HEAD
-        *args: Any,  # noqa: ANN401
-=======
         *,
->>>>>>> 5b2c3197
         inventory: Path,
         username: str,
         password: str | None,
@@ -240,13 +223,8 @@
         insecure: bool,
         disable_cache: bool,
         inventory_format: Literal["json", "yaml"],
-<<<<<<< HEAD
-        **kwargs: dict[str, Any],
-    ) -> Callable[..., Any]:
-=======
-        **kwargs: Any,
+        **kwargs: Any,  # noqa: ANN401
     ) -> R:
->>>>>>> 5b2c3197
         # If help is invoke somewhere, do not parse inventory
         if ctx.obj.get("_anta_help"):
             return f(inventory=None, **kwargs)
@@ -307,16 +285,9 @@
     @functools.wraps(f)
     def wrapper(
         ctx: click.Context,
-<<<<<<< HEAD
-        *args: Any,  # noqa: ANN401
         tags: set[str] | None,
         **kwargs: Any,  # noqa: ANN401
-    ) -> Callable[..., Any]:
-=======
-        tags: set[str] | None,
-        **kwargs: Any,
     ) -> R:
->>>>>>> 5b2c3197
         # If help is invoke somewhere, do not parse inventory
         if ctx.obj.get("_anta_help"):
             return f(tags=tags, **kwargs)
@@ -360,13 +331,8 @@
             ctx: click.Context,
             catalog: Path | None,
             catalog_format: Literal["yaml", "json"],
-<<<<<<< HEAD
-            **kwargs: dict[str, Any],
-        ) -> Callable[..., Any]:
-=======
-            **kwargs: Any,
+            **kwargs: Any,  # noqa: ANN401
         ) -> R:
->>>>>>> 5b2c3197
             # If help is invoke somewhere, do not parse catalog
             if ctx.obj.get("_anta_help"):
                 return f(catalog=None, **kwargs)
