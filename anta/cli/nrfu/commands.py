# Copyright (c) 2023-2025 Arista Networks, Inc.
# Use of this source code is governed by the Apache License 2.0
# that can be found in the LICENSE file.
"""Click commands that render ANTA tests results."""

from __future__ import annotations

import logging
import pathlib
from typing import Literal

import click

from anta.cli.utils import exit_with_code
from anta.result_manager.models import TestResult

from .utils import print_jinja, print_json, print_table, print_text, run_tests, save_markdown_report, save_to_csv

logger = logging.getLogger(__name__)


@click.command()
@click.pass_context
@click.option(
    "--group-by",
    default=None,
    type=click.Choice(["device", "test"], case_sensitive=False),
    help="Group result by test or device.",
    required=False,
)
@click.option(
    "--sort-by",
    default=None,
    type=click.Choice(list(TestResult.model_fields.keys()), case_sensitive=False),
    multiple=True,
    help=f"Sort result by TestResult fields({tuple(TestResult.model_fields.keys())}).",
    required=False,
)
def table(ctx: click.Context, group_by: Literal["device", "test"] | None, sort_by: tuple[str] | None) -> None:
    """ANTA command to check network state with table results."""
<<<<<<< HEAD
    run_tests(ctx)
    print_table(ctx, group_by=group_by, sort_by=sort_by)
=======
    _ = run_tests(ctx)
    print_table(ctx, group_by=group_by)
>>>>>>> 87c89a30
    exit_with_code(ctx)


@click.command()
@click.pass_context
@click.option(
    "--output",
    "-o",
    type=click.Path(file_okay=True, dir_okay=False, exists=False, writable=True, path_type=pathlib.Path),
    show_envvar=True,
    required=False,
    help="Path to save report as a JSON file",
)
def json(ctx: click.Context, output: pathlib.Path | None) -> None:
    """ANTA command to check network state with JSON results.

    If no `--output` is specified, the output is printed to stdout.
    """
    _ = run_tests(ctx)
    print_json(ctx, output=output)
    exit_with_code(ctx)


@click.command()
@click.pass_context
def text(ctx: click.Context) -> None:
    """ANTA command to check network state with text results."""
    _ = run_tests(ctx)
    print_text(ctx)
    exit_with_code(ctx)


@click.command()
@click.pass_context
@click.option(
    "--csv-output",
    type=click.Path(
        file_okay=True,
        dir_okay=False,
        exists=False,
        writable=True,
        path_type=pathlib.Path,
    ),
    show_envvar=True,
    required=True,
    help="Path to save report as a CSV file",
)
def csv(ctx: click.Context, csv_output: pathlib.Path) -> None:
    """ANTA command to check network state with CSV report."""
    _ = run_tests(ctx)
    save_to_csv(ctx, csv_file=csv_output)
    exit_with_code(ctx)


@click.command()
@click.pass_context
@click.option(
    "--template",
    "-tpl",
    type=click.Path(file_okay=True, dir_okay=False, exists=True, readable=True, path_type=pathlib.Path),
    show_envvar=True,
    required=True,
    help="Path to the template to use for the report",
)
@click.option(
    "--output",
    "-o",
    type=click.Path(file_okay=True, dir_okay=False, exists=False, writable=True, path_type=pathlib.Path),
    show_envvar=True,
    required=False,
    help="Path to save report as a file",
)
def tpl_report(ctx: click.Context, template: pathlib.Path, output: pathlib.Path | None) -> None:
    """ANTA command to check network state with templated report."""
    _ = run_tests(ctx)
    print_jinja(results=ctx.obj["result_manager"], template=template, output=output)
    exit_with_code(ctx)


@click.command()
@click.pass_context
@click.option(
    "--md-output",
    type=click.Path(file_okay=True, dir_okay=False, exists=False, writable=True, path_type=pathlib.Path),
    show_envvar=True,
    required=True,
    help="Path to save the report as a Markdown file",
)
def md_report(ctx: click.Context, md_output: pathlib.Path) -> None:
    """ANTA command to check network state with Markdown report."""
    run_context = run_tests(ctx)
    save_markdown_report(ctx, md_output=md_output, run_context=run_context)
    exit_with_code(ctx)<|MERGE_RESOLUTION|>--- conflicted
+++ resolved
@@ -38,13 +38,8 @@
 )
 def table(ctx: click.Context, group_by: Literal["device", "test"] | None, sort_by: tuple[str] | None) -> None:
     """ANTA command to check network state with table results."""
-<<<<<<< HEAD
-    run_tests(ctx)
+    _ = run_tests(ctx)
     print_table(ctx, group_by=group_by, sort_by=sort_by)
-=======
-    _ = run_tests(ctx)
-    print_table(ctx, group_by=group_by)
->>>>>>> 87c89a30
     exit_with_code(ctx)
 
 
