--- conflicted
+++ resolved
@@ -13,11 +13,7 @@
 
 from anta.cli.utils import exit_with_code
 
-<<<<<<< HEAD
-from .utils import print_jinja, print_json, print_table, print_text, run_tests, save_markdown_report
-=======
-from .utils import print_jinja, print_json, print_table, print_text, run_tests, save_to_csv
->>>>>>> bb0b2ba6
+from .utils import print_jinja, print_json, print_table, print_text, run_tests, save_markdown_report, save_to_csv
 
 logger = logging.getLogger(__name__)
 
@@ -31,16 +27,8 @@
     help="Group result by test or device.",
     required=False,
 )
-<<<<<<< HEAD
-def table(
-    ctx: click.Context,
-    group_by: Literal["device", "test"] | None,
-) -> None:
+def table(ctx: click.Context, group_by: Literal["device", "test"] | None) -> None:
     """ANTA command to check network state with table results."""
-=======
-def table(ctx: click.Context, group_by: Literal["device", "test"] | None) -> None:
-    """ANTA command to check network states with table result."""
->>>>>>> bb0b2ba6
     run_tests(ctx)
     print_table(ctx, group_by=group_by)
     exit_with_code(ctx)
