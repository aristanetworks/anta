# Copyright (c) 2023-2025 Arista Networks, Inc.
# Use of this source code is governed by the Apache License 2.0
# that can be found in the LICENSE file.
"""Click commands that render ANTA tests results."""

from __future__ import annotations

import logging
import pathlib
from typing import Literal

import click

from anta.cli.utils import exit_with_code

from .utils import print_jinja, print_json, print_table, print_text, run_tests, save_html_report, save_markdown_report, save_to_csv

logger = logging.getLogger(__name__)


@click.command()
@click.pass_context
@click.option(
    "--group-by",
    default=None,
    type=click.Choice(["device", "test"], case_sensitive=False),
    help="Group result by test or device.",
    required=False,
)
def table(ctx: click.Context, group_by: Literal["device", "test"] | None) -> None:
    """ANTA command to check network state with table results."""
    run_tests(ctx)
    print_table(ctx, group_by=group_by)
    exit_with_code(ctx)


@click.command()
@click.pass_context
@click.option(
    "--output",
    "-o",
    type=click.Path(file_okay=True, dir_okay=False, exists=False, writable=True, path_type=pathlib.Path),
    show_envvar=True,
    required=False,
    help="Path to save report as a JSON file",
)
def json(ctx: click.Context, output: pathlib.Path | None) -> None:
    """ANTA command to check network state with JSON results.

    If no `--output` is specified, the output is printed to stdout.
    """
    run_tests(ctx)
    print_json(ctx, output=output)
    exit_with_code(ctx)


@click.command()
@click.pass_context
def text(ctx: click.Context) -> None:
    """ANTA command to check network state with text results."""
    run_tests(ctx)
    print_text(ctx)
    exit_with_code(ctx)


@click.command()
@click.pass_context
@click.option(
    "--csv-output",
    type=click.Path(
        file_okay=True,
        dir_okay=False,
        exists=False,
        writable=True,
        path_type=pathlib.Path,
    ),
    show_envvar=True,
    required=True,
    help="Path to save report as a CSV file",
)
def csv(ctx: click.Context, csv_output: pathlib.Path) -> None:
    """ANTA command to check network state with CSV report."""
    run_tests(ctx)
    save_to_csv(ctx, csv_file=csv_output)
    exit_with_code(ctx)


@click.command()
@click.pass_context
@click.option(
    "--template",
    "-tpl",
    type=click.Path(file_okay=True, dir_okay=False, exists=True, readable=True, path_type=pathlib.Path),
    show_envvar=True,
    required=True,
    help="Path to the template to use for the report",
)
@click.option(
    "--output",
    "-o",
    type=click.Path(file_okay=True, dir_okay=False, exists=False, writable=True, path_type=pathlib.Path),
    show_envvar=True,
    required=False,
    help="Path to save report as a file",
)
def tpl_report(ctx: click.Context, template: pathlib.Path, output: pathlib.Path | None) -> None:
    """ANTA command to check network state with templated report."""
    run_tests(ctx)
    print_jinja(results=ctx.obj["result_manager"], template=template, output=output)
    exit_with_code(ctx)


@click.command()
@click.pass_context
@click.option(
    "--md-output",
    type=click.Path(file_okay=True, dir_okay=False, exists=False, writable=True, path_type=pathlib.Path),
    show_envvar=True,
    required=True,
    help="Path to save the report as a Markdown file",
)
def md_report(ctx: click.Context, md_output: pathlib.Path) -> None:
    """ANTA command to check network state with Markdown report."""
<<<<<<< HEAD
    run_context = run_tests(ctx)
    save_markdown_report(ctx, md_output=md_output, run_context=run_context)
=======
    run_tests(ctx)
    save_markdown_report(ctx, md_output=md_output)
    exit_with_code(ctx)


@click.command()
@click.pass_context
@click.option(
    "--html-output",
    type=click.Path(file_okay=True, dir_okay=False, exists=False, writable=True, path_type=pathlib.Path),
    show_envvar=True,
    required=True,
    help="Path to save the report as an HTML file",
)
def html_report(ctx: click.Context, html_output: pathlib.Path) -> None:
    """ANTA command to check network state with HTML report."""
    run_tests(ctx)
    save_html_report(ctx, html_output=html_output)
>>>>>>> 32a8d8c7
    exit_with_code(ctx)<|MERGE_RESOLUTION|>--- conflicted
+++ resolved
@@ -121,12 +121,8 @@
 )
 def md_report(ctx: click.Context, md_output: pathlib.Path) -> None:
     """ANTA command to check network state with Markdown report."""
-<<<<<<< HEAD
     run_context = run_tests(ctx)
     save_markdown_report(ctx, md_output=md_output, run_context=run_context)
-=======
-    run_tests(ctx)
-    save_markdown_report(ctx, md_output=md_output)
     exit_with_code(ctx)
 
 
@@ -143,5 +139,4 @@
     """ANTA command to check network state with HTML report."""
     run_tests(ctx)
     save_html_report(ctx, html_output=html_output)
->>>>>>> 32a8d8c7
     exit_with_code(ctx)