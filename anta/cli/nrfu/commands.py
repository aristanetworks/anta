# Copyright (c) 2023-2025 Arista Networks, Inc.
# Use of this source code is governed by the Apache License 2.0
# that can be found in the LICENSE file.
"""Click commands that render ANTA tests results."""

from __future__ import annotations

import logging
import pathlib
from typing import Literal

import click

from anta.cli.utils import exit_with_code

from .utils import print_jinja, print_json, print_table, print_text, run_tests, save_markdown_report, save_to_csv

logger = logging.getLogger(__name__)


@click.command()
@click.pass_context
@click.option(
    "--group-by",
    default=None,
    type=click.Choice(["device", "test"], case_sensitive=False),
    help="Group result by test or device.",
    required=False,
)
@click.option(
<<<<<<< HEAD
    "--expand",
    "-x",
    default=False,
    show_envvar=True,
    is_flag=True,
    show_default=True,
    help="Flag to indicate if test descriptions and atomic results should be shown.",
)
@click.option(
    "--inputs",
    default=None,
    show_envvar=True,
    type=click.Choice(["all", "parent", "atomic"], case_sensitive=False),
    show_default=True,
    help="Option to indicate if inputs related to each tests or their atomic results should be shown. All show inputs from parent and atomic results.",
)
def table(ctx: click.Context, *, group_by: Literal["device", "test"] | None, expand: bool, inputs: Literal["all", "parent", "atomic"] | None) -> None:
    """ANTA command to check network state with table results."""
    _ = run_tests(ctx)
    print_table(ctx, expand=expand, group_by=group_by, inputs=inputs)
=======
    "--sort-by",
    default=None,
    type=click.Choice(["name", "test", "categories", "description", "result", "messages"], case_sensitive=False),
    multiple=True,
    help="Sort test results.",
    required=False,
)
def table(ctx: click.Context, group_by: Literal["device", "test"] | None, sort_by: tuple[str] | None) -> None:
    """ANTA command to check network state with table results."""
    _ = run_tests(ctx)
    print_table(ctx, group_by=group_by, sort_by=sort_by)
>>>>>>> 5b947b7e
    exit_with_code(ctx)


@click.command()
@click.pass_context
@click.option(
    "--output",
    "-o",
    type=click.Path(file_okay=True, dir_okay=False, exists=False, writable=True, path_type=pathlib.Path),
    show_envvar=True,
    required=False,
    help="Path to save report as a JSON file",
)
def json(ctx: click.Context, output: pathlib.Path | None) -> None:
    """ANTA command to check network state with JSON results.

    If no `--output` is specified, the output is printed to stdout.
    """
    _ = run_tests(ctx)
    print_json(ctx, output=output)
    exit_with_code(ctx)


@click.command()
@click.pass_context
@click.option(
    "--expand-atomic",
    "-x",
    default=False,
    show_envvar=True,
    is_flag=True,
    show_default=True,
    help="Flag to indicate if atomic results should be rendered",
)
def text(ctx: click.Context, *, expand_atomic: bool) -> None:
    """ANTA command to check network state with text results."""
    _ = run_tests(ctx)
    print_text(ctx, expand_atomic=expand_atomic)
    exit_with_code(ctx)


@click.command()
@click.pass_context
@click.option(
    "--csv-output",
    type=click.Path(
        file_okay=True,
        dir_okay=False,
        exists=False,
        writable=True,
        path_type=pathlib.Path,
    ),
    show_envvar=True,
    required=True,
    help="Path to save report as a CSV file",
)
def csv(ctx: click.Context, csv_output: pathlib.Path) -> None:
    """ANTA command to check network state with CSV report."""
    _ = run_tests(ctx)
    save_to_csv(ctx, csv_file=csv_output)
    exit_with_code(ctx)


@click.command()
@click.pass_context
@click.option(
    "--template",
    "-tpl",
    type=click.Path(file_okay=True, dir_okay=False, exists=True, readable=True, path_type=pathlib.Path),
    show_envvar=True,
    required=True,
    help="Path to the template to use for the report",
)
@click.option(
    "--output",
    "-o",
    type=click.Path(file_okay=True, dir_okay=False, exists=False, writable=True, path_type=pathlib.Path),
    show_envvar=True,
    required=False,
    help="Path to save report as a file",
)
def tpl_report(ctx: click.Context, template: pathlib.Path, output: pathlib.Path | None) -> None:
    """ANTA command to check network state with templated report."""
    _ = run_tests(ctx)
    print_jinja(results=ctx.obj["result_manager"], template=template, output=output)
    exit_with_code(ctx)


@click.command()
@click.pass_context
@click.option(
    "--md-output",
    type=click.Path(file_okay=True, dir_okay=False, exists=False, writable=True, path_type=pathlib.Path),
    show_envvar=True,
    required=True,
    help="Path to save the report as a Markdown file",
)
def md_report(ctx: click.Context, md_output: pathlib.Path) -> None:
    """ANTA command to check network state with Markdown report."""
    run_context = run_tests(ctx)
    save_markdown_report(ctx, md_output=md_output, run_context=run_context)
    exit_with_code(ctx)<|MERGE_RESOLUTION|>--- conflicted
+++ resolved
@@ -28,7 +28,14 @@
     required=False,
 )
 @click.option(
-<<<<<<< HEAD
+    "--sort-by",
+    default=None,
+    type=click.Choice(["name", "test", "categories", "description", "result", "messages"], case_sensitive=False),
+    multiple=True,
+    help="Sort test results.",
+    required=False,
+)
+@click.option(
     "--expand",
     "-x",
     default=False,
@@ -45,23 +52,12 @@
     show_default=True,
     help="Option to indicate if inputs related to each tests or their atomic results should be shown. All show inputs from parent and atomic results.",
 )
-def table(ctx: click.Context, *, group_by: Literal["device", "test"] | None, expand: bool, inputs: Literal["all", "parent", "atomic"] | None) -> None:
+def table(
+    ctx: click.Context, *, group_by: Literal["device", "test"] | None, sort_by: tuple[str] | None, expand: bool, inputs: Literal["all", "parent", "atomic"] | None
+) -> None:
     """ANTA command to check network state with table results."""
     _ = run_tests(ctx)
-    print_table(ctx, expand=expand, group_by=group_by, inputs=inputs)
-=======
-    "--sort-by",
-    default=None,
-    type=click.Choice(["name", "test", "categories", "description", "result", "messages"], case_sensitive=False),
-    multiple=True,
-    help="Sort test results.",
-    required=False,
-)
-def table(ctx: click.Context, group_by: Literal["device", "test"] | None, sort_by: tuple[str] | None) -> None:
-    """ANTA command to check network state with table results."""
-    _ = run_tests(ctx)
-    print_table(ctx, group_by=group_by, sort_by=sort_by)
->>>>>>> 5b947b7e
+    print_table(ctx, group_by=group_by, sort_by=sort_by, expand=expand, inputs=inputs)
     exit_with_code(ctx)
 
 
