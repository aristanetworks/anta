--- conflicted
+++ resolved
@@ -67,19 +67,11 @@
     @functools.wraps(f)
     def wrapper(
         ctx: click.Context,
-<<<<<<< HEAD
-        *args: Any,  # noqa: ANN401
+        *,
         output: Path,
         overwrite: bool,
         **kwargs: Any,  # noqa: ANN401
-    ) -> Callable[..., Any]:
-=======
-        *,
-        output: Path,
-        overwrite: bool,
-        **kwargs: Any,
     ) -> R:
->>>>>>> 5b2c3197
         # Boolean to check if the file is empty
         output_is_not_empty = output.exists() and output.stat().st_size != 0
         # Check overwrite when file is not empty
