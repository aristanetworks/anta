--- conflicted
+++ resolved
@@ -138,17 +138,11 @@
 @inventory_options
 def tags(inventory: AntaInventory, **_kwargs: Any) -> None:
     """Get list of configured tags in user inventory."""
-    t: set[str] = set()
+    tags: set[str] = set()
     for device in inventory.values():
-<<<<<<< HEAD
-        t.update(device.tags)
-    console.print("Tags defined in inventory:")
-    console.print_json(data=sorted(t), indent=2)
-=======
         tags.update(device.tags)
     console.print("Tags defined in inventory:")
     console.print_json(data=sorted(tags), indent=2)
->>>>>>> eed96627
 
 
 @click.command
