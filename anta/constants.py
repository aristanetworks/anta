# Copyright (c) 2023-2025 Arista Networks, Inc.
# Use of this source code is governed by the Apache License 2.0
# that can be found in the LICENSE file.
"""Constants used in ANTA."""

from __future__ import annotations

ACRONYM_CATEGORIES: set[str] = {
    "aaa",
    "anta",
    "avt",
    "bfd",
    "bgp",
    "igmp",
    "ip",
    "isis",
    "lanz",
    "lldp",
    "mlag",
    "ntp",
    "ospf",
    "ptp",
    "snmp",
    "stp",
    "stun",
    "vlan",
    "vxlan",
}
"""A set of network protocol or feature acronyms that should be represented in uppercase."""

MD_REPORT_TOC = """**Table of Contents:**

- [ANTA Report](#anta-report)
  - [Test Results Summary](#test-results-summary)
    - [Summary Totals](#summary-totals)
    - [Summary Totals Device Under Test](#summary-totals-device-under-test)
    - [Summary Totals Per Category](#summary-totals-per-category)
  - [Test Results](#test-results)"""
"""Table of Contents for the Markdown report."""

MD_REPORT_TOC_WITH_RUN_OVERVIEW = """**Table of Contents:**

- [ANTA Report](#anta-report)
  - [Run Overview](#run-overview)
  - [Test Results Summary](#test-results-summary)
    - [Summary Totals](#summary-totals)
    - [Summary Totals Device Under Test](#summary-totals-device-under-test)
    - [Summary Totals Per Category](#summary-totals-per-category)
  - [Test Results](#test-results)"""
"""Table of Contents for the Markdown report, including Run Overview."""

KNOWN_EOS_ERRORS = [
    r"BGP inactive",
    r"VRF '.*' is not active",
    r".* does not support IP",
    r"IS-IS (.*) is disabled because: .*",
    r"No source interface .*",
    r".*controller\snot\sready.*",
    r"could not run command",
]
"""List of known EOS errors.

!!! failure "Generic EOS Error Handling"
    When catching these errors, **ANTA will fail the affected test** and report the error message.
"""

EOS_BLACKLIST_CMDS = [
    r"^reload.*",
    r"^conf.*",
    r"^wr.*",
]
"""List of blacklisted EOS commands.

!!! success "Disruptive commands safeguard"
    ANTA implements a mechanism to **prevent the execution of disruptive commands** such as `reload`, `write erase` or `configure terminal`.
"""

UNSUPPORTED_PLATFORM_ERRORS = [
    "not supported on this hardware platform",
    "Invalid input (at token 2: 'trident')",
    "Incomplete command (at token 4: 'drops')",
    "Invalid input (at token 2: 'fap')",
    "Invalid input (at token 2: 'sand')",
<<<<<<< HEAD
    "Incomplete command (at token 1: 'module')",
=======
    "Invalid input (at token 1: 'supervisor-peer:/mnt/flash')",
>>>>>>> 4226ee65
]
"""Error messages indicating platform or hardware unsupported commands. Includes both general hardware
platform errors and specific ASIC family limitations.

!!! tip "Running EOS commands unsupported by hardware"
    When catching these errors, ANTA will skip the affected test and raise a warning. The **test catalog must be updated** to remove execution of the affected test
    on unsupported devices.
"""<|MERGE_RESOLUTION|>--- conflicted
+++ resolved
@@ -81,11 +81,8 @@
     "Incomplete command (at token 4: 'drops')",
     "Invalid input (at token 2: 'fap')",
     "Invalid input (at token 2: 'sand')",
-<<<<<<< HEAD
+    "Invalid input (at token 1: 'supervisor-peer:/mnt/flash')",
     "Incomplete command (at token 1: 'module')",
-=======
-    "Invalid input (at token 1: 'supervisor-peer:/mnt/flash')",
->>>>>>> 4226ee65
 ]
 """Error messages indicating platform or hardware unsupported commands. Includes both general hardware
 platform errors and specific ASIC family limitations.
