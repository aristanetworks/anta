# Copyright (c) 2023-2024 Arista Networks, Inc.
# Use of this source code is governed by the Apache License 2.0
# that can be found in the LICENSE file.
"""ANTA runner function."""

from __future__ import annotations

import asyncio
import logging
import os
import sys
from collections import defaultdict
from typing import TYPE_CHECKING, Any
from warnings import warn

from anta import GITHUB_SUGGESTION
from anta.cli.console import console
from anta.logger import anta_log_exception, exc_to_str
from anta.models import AntaTest
from anta.settings import get_httpx_limits, get_max_concurrency
from anta.tools import Catchtime, cprofile

if TYPE_CHECKING:
    from asyncio import Task
    from collections.abc import AsyncGenerator, Coroutine, Iterator

    from anta.catalog import AntaCatalog, AntaTestDefinition
    from anta.device import AntaDevice
    from anta.inventory import AntaInventory
    from anta.result_manager import ResultManager
    from anta.result_manager.models import TestResult

if os.name == "posix":
    import resource

<<<<<<< HEAD
DEFAULT_NOFILE = 16384
"""Default number of open file descriptors for the ANTA process."""


def log_run_information(
    device_count: tuple[int, int],
    test_count: int,
    max_concurrency: int,
    max_connections: int | None,
    file_descriptor_limit: int,
) -> None:
    """Log ANTA run information and potential resource limit warnings.

    Parameters
    ----------
    device_count : tuple[int, int]
        Total number of devices in inventory and number of established devices.
    test_count : int
        Total number of tests to run.
    max_concurrency : int
        Maximum number of concurrent tests.
    max_connections : int | None
        Maximum connections per device. None means unlimited.
    file_descriptor_limit : int
        System file descriptor limit.
    """
    # TODO: 34 is a magic numbers from RichHandler formatting catering for date, level and path
    width = min(int(console.width) - 34, len("Devices: 000 total, 000 established\n"))

    devices_total, devices_established = device_count

    run_info = (
        f"{' ANTA NRFU Run Information ':-^{width}}\n"
        f"Devices: {devices_total} total, {devices_established} established\n"
        f"Tests: {test_count} total\n"
        f"Limits:\n"
        f"  Max concurrent tests: {max_concurrency}\n"
        f"  Max connections per device: {'Unlimited' if max_connections is None else max_connections}\n"
        f"  Max file descriptors: {file_descriptor_limit}\n"
        f"{'':-^{width}}"
    )

    logger.info(run_info)

    # Log warnings for potential resource limits
    if test_count > max_concurrency:
        logger.warning("Tests count (%s) exceeds concurrent limit (%s). Tests will be throttled. See Scaling ANTA documentation.", test_count, max_concurrency)

    if max_connections is None:
        logger.warning(
            "Running with unlimited HTTP connections. Connection errors may occur due to file descriptor limit (%s). See Scaling ANTA documentation.",
            file_descriptor_limit,
        )
    elif devices_established * max_connections > file_descriptor_limit:
        logger.warning(
            "Potential connections (%s) exceeds file descriptor limit (%s). Connection errors may occur. See Scaling ANTA documentation.",
            devices_established * max_connections,
            file_descriptor_limit,
        )
=======
    DEFAULT_NOFILE = 16384
>>>>>>> f440b30c

    def adjust_rlimit_nofile() -> tuple[int, int]:
        """Adjust the maximum number of open file descriptors for the ANTA process.

        The limit is set to the lower of the current hard limit and the value of the ANTA_NOFILE environment variable.

        If the `ANTA_NOFILE` environment variable is not set or is invalid, `DEFAULT_NOFILE` is used.

        Returns
        -------
        tuple[int, int]
            The new soft and hard limits for open file descriptors.
        """
        try:
            nofile = int(os.environ.get("ANTA_NOFILE", DEFAULT_NOFILE))
        except ValueError as exception:
            logger.warning("The ANTA_NOFILE environment variable value is invalid: %s\nDefault to %s.", exc_to_str(exception), DEFAULT_NOFILE)
            nofile = DEFAULT_NOFILE

        limits = resource.getrlimit(resource.RLIMIT_NOFILE)
        logger.debug("Initial limit numbers for open file descriptors for the current ANTA process: Soft Limit: %s | Hard Limit: %s", limits[0], limits[1])
        nofile = min(limits[1], nofile)
        logger.debug("Setting soft limit for open file descriptors for the current ANTA process to %s", nofile)
        resource.setrlimit(resource.RLIMIT_NOFILE, (nofile, limits[1]))
        return resource.getrlimit(resource.RLIMIT_NOFILE)


logger = logging.getLogger(__name__)


def log_cache_statistics(devices: list[AntaDevice]) -> None:
    """Log cache statistics for each device in the inventory.

    Parameters
    ----------
    devices
        List of devices in the inventory.
    """
    for device in devices:
        if device.cache_statistics is not None:
            msg = (
                f"Cache statistics for '{device.name}': "
                f"{device.cache_statistics['cache_hits']} hits / {device.cache_statistics['total_commands_sent']} "
                f"command(s) ({device.cache_statistics['cache_hit_ratio']})"
            )
            logger.info(msg)
        else:
            logger.info("Caching is not enabled on %s", device.name)


async def run(tests_generator: AsyncGenerator[Coroutine[Any, Any, TestResult], None], limit: int) -> AsyncGenerator[TestResult, None]:
    """Run tests with a concurrency limit.

    This function takes an asynchronous generator of test coroutines and runs them
    with a limit on the number of concurrent tests. It yields test results as each
    test completes.

    Inspired by: https://death.andgravity.com/limit-concurrency

    Parameters
    ----------
    tests_generator
        An asynchronous generator that yields test coroutines.
    limit
        The maximum number of concurrent tests to run.

    Yields
    ------
        The result of each completed test.
    """
    if limit <= 0:
        msg = "Concurrency limit must be greater than 0."
        raise RuntimeError(msg)

    # NOTE: The `aiter` built-in function is not available in Python 3.9
    aws = tests_generator.__aiter__()  # pylint: disable=unnecessary-dunder-call
    aws_ended = False
    pending: set[Task[TestResult]] = set()

    while pending or not aws_ended:
        # Add tests to the pending set until the limit is reached or no more tests are available
        while len(pending) < limit and not aws_ended:
            try:
                # NOTE: The `anext` built-in function is not available in Python 3.9
                aw = await aws.__anext__()  # pylint: disable=unnecessary-dunder-call
            except StopAsyncIteration:  # noqa: PERF203
                aws_ended = True
                logger.debug("All tests have been added to the pending set.")
            else:
                # Ensure the coroutine is scheduled to run and add it to the pending set
                pending.add(asyncio.create_task(aw))
                logger.debug("Added a test to the pending set: %s", aw)

        if len(pending) >= limit:
            logger.debug("Concurrency limit reached: %s tests running. Waiting for tests to complete.", limit)

        if not pending:
            logger.debug("No pending tests and all tests have been processed. Exiting.")
            return

        # Wait for at least one of the pending tests to complete
        done, pending = await asyncio.wait(pending, return_when=asyncio.FIRST_COMPLETED)
        logger.debug("Completed %s test(s). Pending count: %s", len(done), len(pending))

        # Yield results of completed tests
        while done:
            yield await done.pop()


async def setup_inventory(inventory: AntaInventory, tags: set[str] | None, devices: set[str] | None, *, established_only: bool) -> AntaInventory | None:
    """Set up the inventory for the ANTA run.

    Parameters
    ----------
    inventory
        AntaInventory object that includes the device(s).
    tags
        Tags to filter devices from the inventory.
    devices
        Devices on which to run tests. None means all devices.
    established_only
        If True use return only devices where a connection is established.

    Returns
    -------
    AntaInventory | None
        The filtered inventory or None if there are no devices to run tests on.
    """
    if len(inventory) == 0:
        logger.info("The inventory is empty, exiting")
        return None

    # Filter the inventory based on the CLI provided tags and devices if any
    selected_inventory = inventory.get_inventory(tags=tags, devices=devices) if tags or devices else inventory

    with Catchtime(logger=logger, message="Connecting to devices"):
        # Connect to the devices
        await selected_inventory.connect_inventory()

    # Remove devices that are unreachable
    selected_inventory = selected_inventory.get_inventory(established_only=established_only)

    # If there are no devices in the inventory after filtering, exit
    if not selected_inventory.devices:
        msg = f'No reachable device {f"matching the tags {tags} " if tags else ""}was found.{f" Selected devices: {devices} " if devices is not None else ""}'
        logger.warning(msg)
        return None

    return selected_inventory


def prepare_tests(
    inventory: AntaInventory, catalog: AntaCatalog, tests: set[str] | None, tags: set[str] | None
) -> defaultdict[AntaDevice, set[AntaTestDefinition]] | None:
    """Prepare the tests to run.

    Parameters
    ----------
    inventory
        AntaInventory object that includes the device(s).
    catalog
        AntaCatalog object that includes the list of tests.
    tests
        Tests to run against devices. None means all tests.
    tags
        Tags to filter devices from the inventory.

    Returns
    -------
    defaultdict[AntaDevice, set[AntaTestDefinition]] | None
        A mapping of devices to the tests to run or None if there are no tests to run.
    """
    # Build indexes for the catalog. If `tests` is set, filter the indexes based on these tests
    catalog.build_indexes(filtered_tests=tests)

    # Using a set to avoid inserting duplicate tests
    device_to_tests: defaultdict[AntaDevice, set[AntaTestDefinition]] = defaultdict(set)

    total_test_count = 0

    # Create the device to tests mapping from the tags
    for device in inventory.devices:
        if tags:
            # If there are CLI tags, execute tests with matching tags for this device
            if not (matching_tags := tags.intersection(device.tags)):
                # The device does not have any selected tag, skipping
                continue
            device_to_tests[device].update(catalog.get_tests_by_tags(matching_tags))
        else:
            # If there is no CLI tags, execute all tests that do not have any tags
            device_to_tests[device].update(catalog.tag_to_tests[None])

            # Then add the tests with matching tags from device tags
            device_to_tests[device].update(catalog.get_tests_by_tags(device.tags))

        total_test_count += len(device_to_tests[device])

    if total_test_count == 0:
        msg = (
            f"There are no tests{f' matching the tags {tags} ' if tags else ' '}to run in the current "
            "test catalog and device inventory, please verify your inputs."
        )
        logger.warning(msg)
        return None

    return device_to_tests


<<<<<<< HEAD
def _generate_test_coroutines(selected_tests: defaultdict[AntaDevice, set[AntaTestDefinition]], manager: ResultManager) -> Iterator[Coroutine[Any, Any, TestResult]]:
    """Generate test coroutines from selected tests for the ANTA run.

    Internal function that creates the test coroutines. Used by both
    `generate_test_coroutines` and `get_coroutines` functions.
=======
def get_coroutines(selected_tests: defaultdict[AntaDevice, set[AntaTestDefinition]], manager: ResultManager | None = None) -> list[Coroutine[Any, Any, TestResult]]:
    """Get the coroutines for the ANTA run.
>>>>>>> f440b30c

    Parameters
    ----------
    selected_tests
        A mapping of devices to the tests to run. The selected tests are generated by the `prepare_tests` function.
    manager
        An optional ResultManager object to pre-populate with the test results. Used in dry-run mode.

    Yields
    ------
        The coroutine (test) to run.
    """
    for device, test_definitions in selected_tests.items():
        for test in test_definitions:
            try:
                test_instance = test.test(device=device, inputs=test.inputs)
<<<<<<< HEAD
                manager.add(test_instance.result)
                coroutine = test_instance.test()
            except Exception as e:  # noqa: BLE001, PERF203
=======
                if manager is not None:
                    manager.add(test_instance.result)
                coros.append(test_instance.test())
            except Exception as e:  # noqa: PERF203, BLE001
>>>>>>> f440b30c
                # An AntaTest instance is potentially user-defined code.
                # We need to catch everything and exit gracefully with an error message.
                message = "\n".join(
                    [
                        f"There is an error when creating test {test.test.__module__}.{test.test.__name__}.",
                        f"If this is not a custom test implementation: {GITHUB_SUGGESTION}",
                    ],
                )
                anta_log_exception(e, message, logger)
            else:
                yield coroutine


async def generate_test_coroutines(
    selected_tests: defaultdict[AntaDevice, set[AntaTestDefinition]], manager: ResultManager
) -> AsyncGenerator[Coroutine[Any, Any, TestResult], None]:
    """Generate test coroutines from selected tests for the ANTA run.

    It creates an async generator of coroutines which are created by the `test` method of the AntaTest instances. Each coroutine is a test to run.

    Parameters
    ----------
    selected_tests
        A mapping of devices to the tests to run. The selected tests are generated by the `prepare_tests` function.
    manager
        A ResultManager

    Yields
    ------
        The coroutine (test) to run.
    """
    for coroutine in _generate_test_coroutines(selected_tests, manager):
        yield coroutine


def get_coroutines(selected_tests: defaultdict[AntaDevice, set[AntaTestDefinition]], manager: ResultManager) -> list[Coroutine[Any, Any, TestResult]]:
    """Get the coroutines for the ANTA run.

    Warning
    -------
        This function is deprecated and no longer used by the runner as it now uses a generator created by the `generate_test_coroutines` function of this module.
        Will be removed in ANTA v2.0

    Parameters
    ----------
    selected_tests
        A mapping of devices to the tests to run. The selected tests are generated by the `prepare_tests` function.
    manager
        A ResultManager

    Returns
    -------
    list[Coroutine[Any, Any, TestResult]]
        The list of coroutines to run.
    """
    # TODO: Remove this function in ANTA v2.0
    warn(
        message="`get_coroutines` is deprecated and no longer used by the runner. Use `generate_test_coroutines` instead. Will be removed in ANTA v2.0.",
        category=DeprecationWarning,
        stacklevel=2,
    )
    return list(_generate_test_coroutines(selected_tests, manager))


@cprofile()
async def main(
    manager: ResultManager,
    inventory: AntaInventory,
    catalog: AntaCatalog,
    devices: set[str] | None = None,
    tests: set[str] | None = None,
    tags: set[str] | None = None,
    *,
    established_only: bool = True,
    dry_run: bool = False,
) -> None:
    """Run ANTA.

    Use this as an entrypoint to the test framework in your script.
    ResultManager object gets updated with the test results.

    Parameters
    ----------
    manager
        ResultManager object to populate with the test results.
    inventory
        AntaInventory object that includes the device(s).
    catalog
        AntaCatalog object that includes the list of tests.
    devices
        Devices on which to run tests. None means all devices. These may come from the `--device / -d` CLI option in NRFU.
    tests
        Tests to run against devices. None means all tests. These may come from the `--test / -t` CLI option in NRFU.
    tags
        Tags to filter devices from the inventory. These may come from the `--tags` CLI option in NRFU.
    established_only
        Include only established device(s).
    dry_run
        Build the list of coroutine to run and stop before test execution.
    """
<<<<<<< HEAD
    # Adjust the maximum number of open file descriptors for the ANTA process
    limits = adjust_rlimit_nofile()

    # Get the maximum number of tests to run concurrently
    max_concurrency = get_max_concurrency()

    # Get the maximum number of connections per device
    max_connections = get_httpx_limits().max_connections

=======
>>>>>>> f440b30c
    if not catalog.tests:
        logger.info("The list of tests is empty, exiting")
        return

    with Catchtime(logger=logger, message="Preparing ANTA NRFU Run"):
        # Setup the inventory
        selected_inventory = inventory if dry_run else await setup_inventory(inventory, tags, devices, established_only=established_only)
        if selected_inventory is None:
            return

        with Catchtime(logger=logger, message="Preparing Tests"):
            selected_tests = prepare_tests(selected_inventory, catalog, tests, tags)
            if selected_tests is None:
                return
            final_tests_count = sum(len(tests) for tests in selected_tests.values())
            del catalog  # No longer needed

<<<<<<< HEAD
        generator = generate_test_coroutines(selected_tests, manager)

        log_run_information(
            device_count=(len(inventory), len(selected_inventory)),
            test_count=final_tests_count,
            max_concurrency=max_concurrency,
            max_connections=max_connections,
            file_descriptor_limit=limits[0],
        )
=======
        run_info = (
            "--- ANTA NRFU Run Information ---\n"
            f"Number of devices: {len(inventory)} ({len(selected_inventory)} established)\n"
            f"Total number of selected tests: {final_tests_count}\n"
        )

        if os.name == "posix":
            # Adjust the maximum number of open file descriptors for the ANTA process
            limits = adjust_rlimit_nofile()
            run_info += f"Maximum number of open file descriptors for the current ANTA process: {limits[0]}\n"
        else:
            # Running on non-Posix system, cannot manage the resource.
            limits = (sys.maxsize, sys.maxsize)
            run_info += "Running on a non-POSIX system, cannot adjust the maximum number of file descriptors.\n"

        run_info += "---------------------------------"

        logger.info(run_info)

        if final_tests_count > limits[0]:
            logger.warning(
                "The number of concurrent tests is higher than the open file descriptors limit for this ANTA process.\n"
                "Errors may occur while running the tests.\n"
                "Please consult the ANTA FAQ."
            )

        coroutines = get_coroutines(selected_tests, manager if dry_run else None)
>>>>>>> f440b30c

    if dry_run:
        logger.info("Dry-run mode, exiting before running the tests.")
        async for test in generator:
            test.close()
        return

    if AntaTest.progress is not None:
        AntaTest.nrfu_task = AntaTest.progress.add_task("Running NRFU Tests...", total=final_tests_count)

<<<<<<< HEAD
    with Catchtime(logger=logger, message="Running Tests"):
        async for result in run(generator, limit=max_concurrency):
            logger.debug(result)
=======
    with Catchtime(logger=logger, message="Running ANTA tests"):
        results = await asyncio.gather(*coroutines)
        for result in results:
            manager.add(result)
>>>>>>> f440b30c

    log_cache_statistics(selected_inventory.devices)<|MERGE_RESOLUTION|>--- conflicted
+++ resolved
@@ -30,12 +30,38 @@
     from anta.result_manager import ResultManager
     from anta.result_manager.models import TestResult
 
+logger = logging.getLogger(__name__)
+
 if os.name == "posix":
     import resource
 
-<<<<<<< HEAD
-DEFAULT_NOFILE = 16384
-"""Default number of open file descriptors for the ANTA process."""
+    DEFAULT_NOFILE = 16384
+    """Default number of open file descriptors for the ANTA process."""
+
+    def adjust_rlimit_nofile() -> tuple[int, int]:
+        """Adjust the maximum number of open file descriptors for the ANTA process.
+
+        The limit is set to the lower of the current hard limit and the value of the ANTA_NOFILE environment variable.
+
+        If the `ANTA_NOFILE` environment variable is not set or is invalid, `DEFAULT_NOFILE` is used.
+
+        Returns
+        -------
+        tuple[int, int]
+            The new soft and hard limits for open file descriptors.
+        """
+        try:
+            nofile = int(os.environ.get("ANTA_NOFILE", DEFAULT_NOFILE))
+        except ValueError as exception:
+            logger.warning("The ANTA_NOFILE environment variable value is invalid: %s\nDefault to %s.", exc_to_str(exception), DEFAULT_NOFILE)
+            nofile = DEFAULT_NOFILE
+
+        limits = resource.getrlimit(resource.RLIMIT_NOFILE)
+        logger.debug("Initial limit numbers for open file descriptors for the current ANTA process: Soft Limit: %s | Hard Limit: %s", limits[0], limits[1])
+        nofile = min(limits[1], nofile)
+        logger.debug("Setting soft limit for open file descriptors for the current ANTA process to %s", nofile)
+        resource.setrlimit(resource.RLIMIT_NOFILE, (nofile, limits[1]))
+        return resource.getrlimit(resource.RLIMIT_NOFILE)
 
 
 def log_run_information(
@@ -49,15 +75,15 @@
 
     Parameters
     ----------
-    device_count : tuple[int, int]
+    device_count
         Total number of devices in inventory and number of established devices.
-    test_count : int
+    test_count
         Total number of tests to run.
-    max_concurrency : int
+    max_concurrency
         Maximum number of concurrent tests.
-    max_connections : int | None
+    max_connections
         Maximum connections per device. None means unlimited.
-    file_descriptor_limit : int
+    file_descriptor_limit
         System file descriptor limit.
     """
     # TODO: 34 is a magic numbers from RichHandler formatting catering for date, level and path
@@ -93,37 +119,6 @@
             devices_established * max_connections,
             file_descriptor_limit,
         )
-=======
-    DEFAULT_NOFILE = 16384
->>>>>>> f440b30c
-
-    def adjust_rlimit_nofile() -> tuple[int, int]:
-        """Adjust the maximum number of open file descriptors for the ANTA process.
-
-        The limit is set to the lower of the current hard limit and the value of the ANTA_NOFILE environment variable.
-
-        If the `ANTA_NOFILE` environment variable is not set or is invalid, `DEFAULT_NOFILE` is used.
-
-        Returns
-        -------
-        tuple[int, int]
-            The new soft and hard limits for open file descriptors.
-        """
-        try:
-            nofile = int(os.environ.get("ANTA_NOFILE", DEFAULT_NOFILE))
-        except ValueError as exception:
-            logger.warning("The ANTA_NOFILE environment variable value is invalid: %s\nDefault to %s.", exc_to_str(exception), DEFAULT_NOFILE)
-            nofile = DEFAULT_NOFILE
-
-        limits = resource.getrlimit(resource.RLIMIT_NOFILE)
-        logger.debug("Initial limit numbers for open file descriptors for the current ANTA process: Soft Limit: %s | Hard Limit: %s", limits[0], limits[1])
-        nofile = min(limits[1], nofile)
-        logger.debug("Setting soft limit for open file descriptors for the current ANTA process to %s", nofile)
-        resource.setrlimit(resource.RLIMIT_NOFILE, (nofile, limits[1]))
-        return resource.getrlimit(resource.RLIMIT_NOFILE)
-
-
-logger = logging.getLogger(__name__)
 
 
 def log_cache_statistics(devices: list[AntaDevice]) -> None:
@@ -304,16 +299,13 @@
     return device_to_tests
 
 
-<<<<<<< HEAD
-def _generate_test_coroutines(selected_tests: defaultdict[AntaDevice, set[AntaTestDefinition]], manager: ResultManager) -> Iterator[Coroutine[Any, Any, TestResult]]:
+def _generate_test_coroutines(
+    selected_tests: defaultdict[AntaDevice, set[AntaTestDefinition]], manager: ResultManager | None = None
+) -> Iterator[Coroutine[Any, Any, TestResult]]:
     """Generate test coroutines from selected tests for the ANTA run.
 
     Internal function that creates the test coroutines. Used by both
     `generate_test_coroutines` and `get_coroutines` functions.
-=======
-def get_coroutines(selected_tests: defaultdict[AntaDevice, set[AntaTestDefinition]], manager: ResultManager | None = None) -> list[Coroutine[Any, Any, TestResult]]:
-    """Get the coroutines for the ANTA run.
->>>>>>> f440b30c
 
     Parameters
     ----------
@@ -330,16 +322,10 @@
         for test in test_definitions:
             try:
                 test_instance = test.test(device=device, inputs=test.inputs)
-<<<<<<< HEAD
-                manager.add(test_instance.result)
-                coroutine = test_instance.test()
-            except Exception as e:  # noqa: BLE001, PERF203
-=======
                 if manager is not None:
                     manager.add(test_instance.result)
-                coros.append(test_instance.test())
+                coroutine = test_instance.test()
             except Exception as e:  # noqa: PERF203, BLE001
->>>>>>> f440b30c
                 # An AntaTest instance is potentially user-defined code.
                 # We need to catch everything and exit gracefully with an error message.
                 message = "\n".join(
@@ -354,7 +340,7 @@
 
 
 async def generate_test_coroutines(
-    selected_tests: defaultdict[AntaDevice, set[AntaTestDefinition]], manager: ResultManager
+    selected_tests: defaultdict[AntaDevice, set[AntaTestDefinition]], manager: ResultManager | None = None
 ) -> AsyncGenerator[Coroutine[Any, Any, TestResult], None]:
     """Generate test coroutines from selected tests for the ANTA run.
 
@@ -365,7 +351,7 @@
     selected_tests
         A mapping of devices to the tests to run. The selected tests are generated by the `prepare_tests` function.
     manager
-        A ResultManager
+        An optional ResultManager object to pre-populate with the test results. Used in dry-run mode.
 
     Yields
     ------
@@ -375,7 +361,7 @@
         yield coroutine
 
 
-def get_coroutines(selected_tests: defaultdict[AntaDevice, set[AntaTestDefinition]], manager: ResultManager) -> list[Coroutine[Any, Any, TestResult]]:
+def get_coroutines(selected_tests: defaultdict[AntaDevice, set[AntaTestDefinition]], manager: ResultManager | None = None) -> list[Coroutine[Any, Any, TestResult]]:
     """Get the coroutines for the ANTA run.
 
     Warning
@@ -388,7 +374,7 @@
     selected_tests
         A mapping of devices to the tests to run. The selected tests are generated by the `prepare_tests` function.
     manager
-        A ResultManager
+        An optional ResultManager object to pre-populate with the test results. Used in dry-run mode.
 
     Returns
     -------
@@ -440,18 +426,20 @@
     dry_run
         Build the list of coroutine to run and stop before test execution.
     """
-<<<<<<< HEAD
-    # Adjust the maximum number of open file descriptors for the ANTA process
-    limits = adjust_rlimit_nofile()
-
     # Get the maximum number of tests to run concurrently
     max_concurrency = get_max_concurrency()
 
     # Get the maximum number of connections per device
     max_connections = get_httpx_limits().max_connections
 
-=======
->>>>>>> f440b30c
+    # Adjust the file descriptor limit
+    if os.name == "posix":
+        logger.debug("Adjusting the file descriptor limit for the ANTA process.")
+        limits = adjust_rlimit_nofile()
+    else:
+        logger.info("Running on a non-POSIX system, cannot adjust the maximum number of file descriptors.")
+        limits = (sys.maxsize, sys.maxsize)
+
     if not catalog.tests:
         logger.info("The list of tests is empty, exiting")
         return
@@ -469,8 +457,7 @@
             final_tests_count = sum(len(tests) for tests in selected_tests.values())
             del catalog  # No longer needed
 
-<<<<<<< HEAD
-        generator = generate_test_coroutines(selected_tests, manager)
+        generator = generate_test_coroutines(selected_tests, manager if dry_run else None)
 
         log_run_information(
             device_count=(len(inventory), len(selected_inventory)),
@@ -479,35 +466,6 @@
             max_connections=max_connections,
             file_descriptor_limit=limits[0],
         )
-=======
-        run_info = (
-            "--- ANTA NRFU Run Information ---\n"
-            f"Number of devices: {len(inventory)} ({len(selected_inventory)} established)\n"
-            f"Total number of selected tests: {final_tests_count}\n"
-        )
-
-        if os.name == "posix":
-            # Adjust the maximum number of open file descriptors for the ANTA process
-            limits = adjust_rlimit_nofile()
-            run_info += f"Maximum number of open file descriptors for the current ANTA process: {limits[0]}\n"
-        else:
-            # Running on non-Posix system, cannot manage the resource.
-            limits = (sys.maxsize, sys.maxsize)
-            run_info += "Running on a non-POSIX system, cannot adjust the maximum number of file descriptors.\n"
-
-        run_info += "---------------------------------"
-
-        logger.info(run_info)
-
-        if final_tests_count > limits[0]:
-            logger.warning(
-                "The number of concurrent tests is higher than the open file descriptors limit for this ANTA process.\n"
-                "Errors may occur while running the tests.\n"
-                "Please consult the ANTA FAQ."
-            )
-
-        coroutines = get_coroutines(selected_tests, manager if dry_run else None)
->>>>>>> f440b30c
 
     if dry_run:
         logger.info("Dry-run mode, exiting before running the tests.")
@@ -518,15 +476,8 @@
     if AntaTest.progress is not None:
         AntaTest.nrfu_task = AntaTest.progress.add_task("Running NRFU Tests...", total=final_tests_count)
 
-<<<<<<< HEAD
     with Catchtime(logger=logger, message="Running Tests"):
         async for result in run(generator, limit=max_concurrency):
-            logger.debug(result)
-=======
-    with Catchtime(logger=logger, message="Running ANTA tests"):
-        results = await asyncio.gather(*coroutines)
-        for result in results:
             manager.add(result)
->>>>>>> f440b30c
 
     log_cache_statistics(selected_inventory.devices)