---
anta.tests.aaa:
  - VerifyAcctConsoleMethods:
      # Verifies the AAA accounting console method lists for different accounting types (system, exec, commands, dot1x).
      methods:
        - local
        - none
        - logging
      types:
        - system
        - exec
        - commands
        - dot1x
  - VerifyAcctDefaultMethods:
      # Verifies the AAA accounting default method lists for different accounting types (system, exec, commands, dot1x).
      methods:
        - local
        - none
        - logging
      types:
        - system
        - exec
        - commands
        - dot1x
  - VerifyAuthenMethods:
      # Verifies the AAA authentication method lists for different authentication types (login, enable, dot1x).
      methods:
        - local
        - none
        - logging
      types:
        - login
        - enable
        - dot1x
  - VerifyAuthzMethods:
      # Verifies the AAA authorization method lists for different authorization types (commands, exec).
      methods:
        - local
        - none
        - logging
      types:
        - commands
        - exec
  - VerifyTacacsServerGroups:
      # Verifies if the provided TACACS server group(s) are configured.
      groups:
        - TACACS-GROUP1
        - TACACS-GROUP2
  - VerifyTacacsServers:
      # Verifies TACACS servers are configured for a specified VRF.
      servers:
        - 10.10.10.21
        - 10.10.10.22
      vrf: MGMT
  - VerifyTacacsSourceIntf:
      # Verifies TACACS source-interface for a specified VRF.
      intf: Management0
      vrf: MGMT
anta.tests.avt:
  - VerifyAVTPathHealth:
      # Verifies the status of all AVT paths for all VRFs.
  - VerifyAVTRole:
      # Verifies the AVT role of a device.
      role: edge
  - VerifyAVTSpecificPath:
      # Verifies the Adaptive Virtual Topology (AVT) path.
      avt_paths:
        - avt_name: CONTROL-PLANE-PROFILE
          vrf: default
          destination: 10.101.255.2
          next_hop: 10.101.255.1
          path_type: direct
anta.tests.bfd:
  - VerifyBFDPeersHealth:
      # Verifies the health of BFD peers across all VRFs.
      down_threshold: 2
  - VerifyBFDPeersIntervals:
      # Verifies the operational timers of BFD peer sessions.
      bfd_peers:
        # Multi-hop session in VRF default
        - peer_address: 192.0.255.8
          tx_interval: 3600
          rx_interval: 3600
          multiplier: 3
        # Multi-hop session in VRF DEV
        - peer_address: 192.0.255.7
          vrf: DEV
          tx_interval: 3600
          rx_interval: 3600
          multiplier: 3
        # Single-hop session on local transport interface Ethernet3 in VRF PROD
        - peer_address: 192.168.10.2
          vrf: PROD
          interface: Ethernet3
          tx_interval: 1200
          rx_interval: 1200
          multiplier: 3
          detection_time: 3600  # Optional
        # IPv6 peers also supported
        - peer_address: fd00:dc:1::1
          tx_interval: 1200
          rx_interval: 1200
          multiplier: 3
          detection_time: 3600  # Optional
  - VerifyBFDPeersRegProtocols:
      # Verifies the registered protocols of BFD peer sessions.
      bfd_peers:
        # Multi-hop session in VRF default
        - peer_address: 192.0.255.8
          protocols: [ bgp ]
        # Multi-hop session in VRF DEV
        - peer_address: 192.0.255.7
          vrf: DEV
          protocols: [ bgp, vxlan ]
        # Single-hop session on local transport interface Ethernet3 in VRF PROD
        - peer_address: 192.168.10.2
          vrf: PROD
          interface: Ethernet3
          protocols: [ ospf ]
          detection_time: 3600  # Optional
        # IPv6 peers also supported
        - peer_address: fd00:dc:1::1
          protocols: [ isis ]
  - VerifyBFDSpecificPeers:
      # Verifies the state of BFD peer sessions.
      bfd_peers:
        # Multi-hop session in VRF default
        - peer_address: 192.0.255.8
        # Multi-hop session in VRF DEV
        - peer_address: 192.0.255.7
          vrf: DEV
        # Single-hop session on local transport interface Ethernet3 in VRF PROD
        - peer_address: 192.168.10.2
          vrf: PROD
          interface: Ethernet3
        # IPv6 peers also supported
        - peer_address: fd00:dc:1::1
anta.tests.configuration:
  - VerifyRunningConfigDiffs:
      # Verifies there is no difference between the running-config and the startup-config.
  - VerifyRunningConfigLines:
      # Search the Running-Config for the given RegEx patterns.
      regex_patterns:
        - "^enable password.*$"
        - "bla bla"
  - VerifyZeroTouch:
      # Verifies ZeroTouch is disabled.
anta.tests.connectivity:
  - VerifyLLDPNeighbors:
      # Verifies the connection status of the specified LLDP (Link Layer Discovery Protocol) neighbors.
      neighbors:
        - port: Ethernet1
          neighbor_device: DC1-SPINE1
          neighbor_port: Ethernet1
        - port: Ethernet2
          neighbor_device: DC1-SPINE2
          neighbor_port: Ethernet1
  - VerifyReachability:
      # Test network reachability to one or many destination IP(s).
      hosts:
        - source: Management0
          destination: 1.1.1.1
          vrf: MGMT
          df_bit: True
          size: 100
          reachable: true
        - destination: 8.8.8.8
          vrf: MGMT
          df_bit: True
          size: 100
        - source: fd12:3456:789a:1::1
          destination: fd12:3456:789a:1::2
          vrf: default
          df_bit: True
          size: 100
          reachable: false
anta.tests.cvx:
  - VerifyActiveCVXConnections:
      # Verifies the number of active CVX Connections.
      connections_count: 100
  - VerifyCVXClusterStatus:
      # Verifies the CVX Server Cluster status.
      role: Master
      peer_status:
        - peer_name : cvx-red-2
          registration_state: Registration complete
        - peer_name: cvx-red-3
          registration_state: Registration error
  - VerifyManagementCVX:
      # Verifies the management CVX global status.
      enabled: true
  - VerifyMcsClientMounts:
      # Verify if all MCS client mounts are in mountStateMountComplete.
  - VerifyMcsServerMounts:
      # Verify if all MCS server mounts are in a MountComplete state.
      connections_count: 100
anta.tests.evpn:
  - VerifyEVPNType5Routes:
      # Verifies EVPN Type-5 routes for given IP prefixes and VNIs.
      prefixes:
        # At least one active/valid path across all RDs
        - address: 192.168.10.0/24
          vni: 10
        # Specific routes each has at least one active/valid path
        - address: 192.168.20.0/24
          vni: 20
          routes:
            - rd: "10.0.0.1:20"
              domain: local
            - rd: "10.0.0.2:20"
              domain: remote
        # At least one active/valid path matching the nexthop
        - address: 192.168.30.0/24
          vni: 30
          routes:
            - rd: "10.0.0.1:30"
              domain: local
              paths:
                - nexthop: 10.1.1.1
        # At least one active/valid path matching nexthop and specific RTs
        - address: 192.168.40.0/24
          vni: 40
          routes:
            - rd: "10.0.0.1:40"
              domain: local
              paths:
                - nexthop: 10.1.1.1
                  route_targets:
                    - "40:40"
anta.tests.field_notices:
  - VerifyFieldNotice44Resolution:
      # Verifies that the device is using the correct Aboot version per FN0044.
  - VerifyFieldNotice72Resolution:
      # Verifies if the device is exposed to FN0072, and if the issue has been mitigated.
anta.tests.flow_tracking:
  - VerifyHardwareFlowTrackerStatus:
      # Verifies the hardware flow tracking state.
      trackers:
        - name: FLOW-TRACKER
          record_export:
            on_inactive_timeout: 70000
            on_interval: 300000
          exporters:
            - name: CV-TELEMETRY
              local_interface: Loopback0
              template_interval: 3600000
anta.tests.greent:
  - VerifyGreenT:
      # Verifies if a GreenT policy other than the default is created.
  - VerifyGreenTCounters:
      # Verifies if the GreenT counters are incremented.
anta.tests.hardware:
  - VerifyAbsenceOfLinecards:
      # Verifies that specific linecards are not present in the device inventory.
      serial_numbers:
        - VJM24220VJ1
        - VJM24230VJ2
  - VerifyAdverseDrops:
      # Verifies there are no adverse drops exceeding defined thresholds.
      thresholds:  # Optional
        minute: 3
        ten_minute: 20
        hour: 100
        day: 500
        week: 1000
      always_fail_on_reassembly_errors: false
  - VerifyChassisHealth:
      # Verifies the health of the hardware chassis components.
  - VerifyEnvironmentCooling:
      # Verifies the status of power supply fans and all fan trays.
      states:
        - ok
  - VerifyEnvironmentPower:
      # Verifies the power supplies state and input voltage.
      states:
        - ok
  - VerifyEnvironmentSystemCooling:
      # Verifies the device's system cooling status.
<<<<<<< HEAD
  - VerifyModuleStatus:
      # Verifies the operational status and power stability of all modules in a modular chassis.
=======
  - VerifyInventory:
      # Verifies the physical hardware inventory of the device.
      # Verify at least 2 power supplies are installed
      # Strictly check that all fabric card slots are filled
      # Other components types (fan trays, line cards, supervisors) are ignored
      requirements:
        power_supplies: 2
        fabric_cards: all
>>>>>>> cca76c41
  - VerifyPCIeErrors:
      # Verifies PCIe device error counters.
      thresholds:  # Optional
        correctable_errors: 10000
        non_fatal_errors: 30
        fatal_errors: 30
  - VerifySupervisorRedundancy:
      # Verifies the redundancy protocol configured on the active supervisor.
  - VerifyTemperature:
      # Verifies if the device temperature is within acceptable limits.
  - VerifyTransceiversManufacturers:
      # Verifies if all the transceivers come from approved manufacturers.
      manufacturers:
        - Not Present
        - Arista Networks
        - Arastra, Inc.
  - VerifyTransceiversTemperature:
      # Verifies if all the transceivers are operating at an acceptable temperature.
anta.tests.interfaces:
  - VerifyIPProxyARP:
      # Verifies if Proxy ARP is enabled.
      interfaces:
        - Ethernet1
        - Ethernet2
  - VerifyIllegalLACP:
      # Verifies there are no illegal LACP packets in port channels.
      ignored_interfaces:
        - Port-Channel1
        - Port-Channel2
      interfaces:
        - Port-Channel10
        - Port-Channel12
  - VerifyInterfaceDiscards:
      # Verifies that the interfaces packet discard counters are equal to zero.
      interfaces:
        - Ethernet1
        - Port-Channel1
      ignored_interfaces:
        - Vxlan1
        - Loopback0
  - VerifyInterfaceErrDisabled:
      # Verifies there are no interfaces in the errdisabled state.
  - VerifyInterfaceErrors:
      # Verifies that the interfaces error counters are equal to zero.
  - VerifyInterfaceIPv4:
      # Verifies the interface IPv4 addresses.
      interfaces:
        - name: Ethernet2
          primary_ip: 172.30.11.1/31
          secondary_ips:
            - 10.10.10.1/31
            - 10.10.10.10/31
  - VerifyInterfaceUtilization:
      # Verifies that the utilization of interfaces is below a certain threshold.
      threshold: 70.0
      ignored_interfaces:
        - Ethernet1
        - Port-Channel1
      interfaces:
        - Ethernet10
        - Loopback0
  - VerifyInterfacesBER:
      # Verifies interfaces pre-FEC bit error rate (BER) and FEC uncorrected codewords.
      interfaces:
        - Ethernet1/1
        - Ethernet2/1
      max_ber_threshold: 1e-6
  - VerifyInterfacesCounterDetails:
      # Verifies the interfaces counter details.
      interfaces:  # Optionally target specific interfaces
        - Ethernet1/1
        - Ethernet2/1
      ignored_interfaces:  # OR ignore specific interfaces
        - Management0
      counters_threshold: 10
      link_status_changes_threshold: 100
  - VerifyInterfacesEgressQueueDrops:
      # Verifies interface egress queue drop counters.
      interfaces:
        - Et1
        - Et2
      traffic_classes:
        - TC0
        - TC3
      drop_precedences:
        - DP0
  - VerifyInterfacesOpticsReceivePower:
      # Verifies that the receive power levels of optical interface transceivers are within acceptable limits.
      interfaces:  # Optionally target specific interfaces
        - Ethernet1/1
        - Ethernet2/1
      ignored_interfaces:  # OR ignore specific interfaces
        - Ethernet3/1
      failure_margin: 2
  - VerifyInterfacesOpticsTemperature:
      # Verifies that the temperature of optical interface transceivers is within acceptable limits.
      interfaces:  # Optionally target specific interfaces
        - Ethernet1/1
        - Ethernet2/1
      ignored_interfaces:  # OR ignore specific interfaces
        - Ethernet3/1
      max_transceiver_temperature: 68
  - VerifyInterfacesSpeed:
      # Verifies the speed, lanes, auto-negotiation status, and mode as full duplex for interfaces.
      interfaces:
        - name: Ethernet2
          auto: False
          speed: 10
        - name: Eth3
          auto: True
          speed: 100
          lanes: 1
        - name: Eth2
          auto: False
          speed: 2.5
  - VerifyInterfacesStatus:
      # Verifies the operational states of specified interfaces to ensure they match expected configurations.
      interfaces:
        - name: Ethernet1
          status: up
        - name: Port-Channel100
          status: down
          line_protocol_status: lowerLayerDown
        - name: Ethernet49/1
          status: adminDown
          line_protocol_status: notPresent
  - VerifyInterfacesTridentCounters:
      # Verifies the Trident debug counters of all interfaces.
      ignored_counters:
        - nonCongestionDiscard
        - rxFpDrop
        - rxVlanDrop
      packet_drop_threshold: 0
  - VerifyInterfacesVoqAndEgressQueueDrops:
      # Verifies interface ingress VOQ and egress queue drop counters.
      interfaces:
        - Et1
        - Et2
      traffic_classes:
        - TC0
        - TC3
  - VerifyIpVirtualRouterMac:
      # Verifies the IP virtual router MAC address.
      mac_address: 00:1c:73:00:dc:01
  - VerifyL2MTU:
      # Verifies the L2 MTU of bridged interfaces.
      mtu: 9214
      ignored_interfaces:
        - Ethernet2/1
        - Port-Channel  # Ignore all Port-Channel interfaces
      specific_mtu:
        - Ethernet1/1: 1500
  - VerifyL3MTU:
      # Verifies the L3 MTU of routed interfaces.
      mtu: 1500
      ignored_interfaces:
          - Management  # Ignore all Management interfaces
          - Ethernet2.100
          - Ethernet1/1
      specific_mtu:
          - Ethernet10: 9200
  - VerifyLACPInterfacesStatus:
      # Verifies the Link Aggregation Control Protocol (LACP) status of the interface.
      interfaces:
        - name: Ethernet1
          portchannel: Port-Channel100
  - VerifyLoopbackCount:
      # Verifies the number of loopback interfaces and their status.
      number: 3
  - VerifyPortChannels:
      # Verifies there are no inactive ports in port channels.
      ignored_interfaces:
        - Port-Channel1
        - Port-Channel2
      interfaces:
        - Port-Channel11
        - Port-Channel22
  - VerifySVI:
      # Verifies the status of all SVIs.
  - VerifyStormControlDrops:
      # Verifies there are no interface storm-control drop counters.
      interfaces:
        - Ethernet1
        - Ethernet2
      ignored_interfaces:
        - Vxlan1
        - Loopback0
anta.tests.lanz:
  - VerifyLANZ:
      # Verifies if LANZ is enabled.
anta.tests.logging:
  - VerifyLoggingAccounting:
      # Verifies if AAA accounting logs are generated.
  - VerifyLoggingEntries:
      # Verifies that log strings are present or absent in the logging buffer.
      logging_entries:
        - regex_match: ".*ACCOUNTING-5-EXEC: cvpadmin ssh.*"
          last_number_messages: 30
          severity_level: alerts
        - regex_match:
            - ".*SPANTREE-6-INTERFACE_ADD:.*"
            - ".*ACCOUNTING-5-EXEC: cvpadmin ssh.*"
          last_number_time_units: 3
          time_unit: hours
          severity_level: critical
          fail_on_match: True
  - VerifyLoggingErrors:
      # Verifies there are no syslog messages with a severity of ERRORS or higher.
  - VerifyLoggingHostname:
      # Verifies if logs are generated with the device FQDN.
      severity_level: informational
  - VerifyLoggingHosts:
      # Verifies logging hosts (syslog servers) for a specified VRF.
      hosts:
        - 1.1.1.1
        - 2.2.2.2
      vrf: default
  - VerifyLoggingLogsGeneration:
      # Verifies if logs are generated.
      severity_level: informational
  - VerifyLoggingPersistent:
      # Verifies if logging persistent is enabled and logs are saved in flash.
  - VerifyLoggingSourceIntf:
      # Verifies logging source-interface for a specified VRF.
      interface: Management0
      vrf: default
  - VerifyLoggingTimestamp:
      # Verifies if logs are generated with the appropriate timestamp.
      severity_level: informational
  - VerifySyslogLogging:
      # Verifies if syslog logging is enabled.
anta.tests.mlag:
  - VerifyMlagConfigSanity:
      # Verifies there are no MLAG config-sanity inconsistencies.
  - VerifyMlagDualPrimary:
      # Verifies the MLAG dual-primary detection parameters.
      detection_delay: 200
      errdisabled: True
      recovery_delay: 60
      recovery_delay_non_mlag: 0
  - VerifyMlagInterfaces:
      # Verifies there are no inactive or active-partial MLAG ports.
  - VerifyMlagPrimaryPriority:
      # Verifies the configuration of the MLAG primary priority.
      primary_priority: 3276
  - VerifyMlagReloadDelay:
      # Verifies the reload-delay parameters of the MLAG configuration.
      reload_delay: 300
      reload_delay_non_mlag: 330
  - VerifyMlagStatus:
      # Verifies the health status of the MLAG configuration.
anta.tests.multicast:
  - VerifyIGMPSnoopingGlobal:
      # Verifies the IGMP snooping global status.
      enabled: True
  - VerifyIGMPSnoopingVlans:
      # Verifies the IGMP snooping status for the provided VLANs.
      vlans:
        10: False
        12: False
anta.tests.path_selection:
  - VerifyPathsHealth:
      # Verifies the path and telemetry state of all paths under router path-selection.
  - VerifySpecificPath:
      # Verifies the DPS path and telemetry state of an IPv4 peer.
      paths:
        - peer: 10.255.0.1
          path_group: internet
          source_address: 100.64.3.2
          destination_address: 100.64.1.2
anta.tests.profiles:
  - VerifyTcamProfile:
      # Verifies the device TCAM profile.
      profile: vxlan-routing
  - VerifyUnifiedForwardingTableMode:
      # Verifies the device is using the expected UFT mode.
      mode: 3
anta.tests.ptp:
  - VerifyPtpGMStatus:
      # Verifies that the device is locked to a valid PTP Grandmaster.
      gmid: 0xec:46:70:ff:fe:00:ff:a9
  - VerifyPtpLockStatus:
      # Verifies that the device was locked to the upstream PTP GM in the last minute.
  - VerifyPtpModeStatus:
      # Verifies that the device is configured as a PTP Boundary Clock.
  - VerifyPtpOffset:
      # Verifies that the PTP timing offset is within +/- 1000ns from the master clock.
  - VerifyPtpPortModeStatus:
      # Verifies the PTP interfaces state.
anta.tests.routing.bgp:
  - VerifyBGPAdvCommunities:
      # Verifies the advertised communities of BGP peers.
      bgp_peers:
        - peer_address: 172.30.11.17
          vrf: default
        - peer_address: 172.30.11.21
          vrf: MGMT
          advertised_communities: ["standard", "extended"]
        - peer_address: fd00:dc:1::1
          vrf: default
        # RFC5549
        - interface: Ethernet1
          vrf: default
          advertised_communities: ["standard", "extended"]
  - VerifyBGPExchangedRoutes:
      # Verifies the advertised and received routes of BGP IPv4 peer(s).
      check_active: True
      bgp_peers:
        - peer_address: 172.30.255.5
          vrf: default
          advertised_routes:
            - 192.0.254.5/32
          received_routes:
            - 192.0.255.4/32
        - peer_address: 172.30.255.1
          vrf: default
          advertised_routes:
            - 192.0.255.1/32
            - 192.0.254.5/32
  - VerifyBGPNlriAcceptance:
      # Verifies that all received NLRI are accepted for all AFI/SAFI configured for BGP peers.
      bgp_peers:
        - peer_address: 10.100.0.128
          vrf: default
          capabilities:
            - ipv4Unicast
        - peer_address: 2001:db8:1::2
          vrf: default
          capabilities:
            - ipv6Unicast
        - peer_address: fe80::2%Et1
          vrf: default
          capabilities:
            - ipv6Unicast
        # RFC 5549
        - peer_address: fe80::2%Et1
          vrf: default
          capabilities:
            - ipv6Unicast
  - VerifyBGPPeerASNCap:
      # Verifies the four octet ASN capability of BGP peers.
      bgp_peers:
        - peer_address: 172.30.11.1
          vrf: default
        - peer_address: fd00:dc:1::1
          vrf: default
        # RFC5549
        - interface: Ethernet1
          vrf: MGMT
  - VerifyBGPPeerCount:
      # Verifies the count of BGP peers for given address families.
      address_families:
        - afi: "evpn"
          num_peers: 2
        - afi: "ipv4"
          safi: "unicast"
          vrf: "PROD"
          num_peers: 2
        - afi: "ipv4"
          safi: "unicast"
          vrf: "default"
          num_peers: 3
        - afi: "ipv4"
          safi: "multicast"
          vrf: "DEV"
          num_peers: 3
  - VerifyBGPPeerDropStats:
      # Verifies BGP NLRI drop statistics of BGP peers.
      bgp_peers:
        - peer_address: 172.30.11.1
          vrf: default
          drop_stats:
            - inDropAsloop
            - prefixEvpnDroppedUnsupportedRouteType
        - peer_address: fd00:dc:1::1
          vrf: default
          drop_stats:
            - inDropAsloop
            - prefixEvpnDroppedUnsupportedRouteType
        # RFC5549
        - interface: Ethernet1
          vrf: MGMT
          drop_stats:
            - inDropAsloop
            - prefixEvpnDroppedUnsupportedRouteType
  - VerifyBGPPeerGroup:
      # Verifies BGP peer group of BGP peers.
      bgp_peers:
        - peer_address: 172.30.11.1
          vrf: default
          peer_group: IPv4-UNDERLAY-PEERS
        - peer_address: fd00:dc:1::1
          vrf: default
          peer_group: IPv4-UNDERLAY-PEERS
        # RFC5549
        - interface: Ethernet1
          vrf: MGMT
          peer_group: IPv4-UNDERLAY-PEERS
  - VerifyBGPPeerMD5Auth:
      # Verifies the MD5 authentication and state of BGP peers.
      bgp_peers:
        - peer_address: 172.30.11.1
          vrf: default
        - peer_address: 172.30.11.5
          vrf: default
        - peer_address: fd00:dc:1::1
          vrf: default
        # RFC5549
        - interface: Ethernet1
          vrf: default
  - VerifyBGPPeerMPCaps:
      # Verifies the multiprotocol capabilities of BGP peers.
      bgp_peers:
        - peer_address: 172.30.11.1
          vrf: default
          strict: False
          capabilities:
            - ipv4 labeled-Unicast
            - ipv4MplsVpn
        - peer_address: fd00:dc:1::1
          vrf: default
          strict: False
          capabilities:
            - ipv4 labeled-Unicast
            - ipv4MplsVpn
        # RFC5549
        - interface: Ethernet1
          vrf: default
          strict: False
          capabilities:
            - ipv4 labeled-Unicast
            - ipv4MplsVpn
  - VerifyBGPPeerRouteLimit:
      # Verifies maximum routes and warning limit for BGP peers.
      bgp_peers:
        - peer_address: 172.30.11.1
          vrf: default
          maximum_routes: 12000
          warning_limit: 10000
        - peer_address: fd00:dc:1::1
          vrf: default
          maximum_routes: 12000
          warning_limit: 10000
        # RFC5549
        - interface: Ethernet1
          vrf: MGMT
          maximum_routes: 12000
          warning_limit: 10000
  - VerifyBGPPeerRouteRefreshCap:
      # Verifies the route refresh capabilities of BGP peers.
      bgp_peers:
        - peer_address: 172.30.11.1
          vrf: default
        - peer_address: fd00:dc:1::1
          vrf: default
        # RFC5549
        - interface: Ethernet1
          vrf: MGMT
  - VerifyBGPPeerSession:
      # Verifies the session state of BGP peers.
      minimum_established_time: 10000
      check_tcp_queues: false
      bgp_peers:
        - peer_address: 10.1.0.1
          vrf: default
        - peer_address: 10.1.0.2
          vrf: default
        - peer_address: 10.1.255.2
          vrf: DEV
        - peer_address: 10.1.255.4
          vrf: DEV
        - peer_address: fd00:dc:1::1
          vrf: default
        # RFC5549
        - interface: Ethernet1
          vrf: default
        - interface: Vlan3499
          vrf: PROD
  - VerifyBGPPeerSessionRibd:
      # Verifies the session state of BGP peers.
      minimum_established_time: 10000
      check_tcp_queues: false
      bgp_peers:
        - peer_address: 10.1.0.1
          vrf: default
        - peer_address: 10.1.255.4
          vrf: DEV
        - peer_address: fd00:dc:1::1
          vrf: default
        # RFC5549
        - interface: Ethernet1
          vrf: MGMT
  - VerifyBGPPeerTtlMultiHops:
      # Verifies BGP TTL and max-ttl-hops count for BGP peers.
      bgp_peers:
          - peer_address: 172.30.11.1
            vrf: default
            ttl: 3
            max_ttl_hops: 3
          - peer_address: 172.30.11.2
            vrf: test
            ttl: 30
            max_ttl_hops: 30
          - peer_address: fd00:dc:1::1
            vrf: default
            ttl: 30
            max_ttl_hops: 30
          # RFC5549
          - interface: Ethernet1
            vrf: MGMT
            ttl: 30
            max_ttl_hops: 30
  - VerifyBGPPeerUpdateErrors:
      # Verifies BGP update error counters of BGP peers.
      bgp_peers:
        - peer_address: 172.30.11.1
          vrf: default
          update_errors:
            - inUpdErrWithdraw
        - peer_address: fd00:dc:1::1
          vrf: default
          update_errors:
            - inUpdErrWithdraw
        # RFC5549
        - interface: Ethernet1
          vrf: MGMT
          update_errors:
            - inUpdErrWithdraw
  - VerifyBGPPeersHealth:
      # Verifies the health of BGP peers for given address families.
      minimum_established_time: 10000
      address_families:
        - afi: "evpn"
        - afi: "ipv4"
          safi: "unicast"
          vrf: "default"
        - afi: "ipv6"
          safi: "unicast"
          vrf: "DEV"
          check_tcp_queues: false
  - VerifyBGPPeersHealthRibd:
      # Verifies the health of all the BGP peers.
      check_tcp_queues: True
  - VerifyBGPRedistribution:
      # Verifies BGP redistribution.
      vrfs:
        - vrf: default
          address_families:
            - afi_safi: ipv4multicast
              redistributed_routes:
                - proto: Connected
                  include_leaked: True
                  route_map: RM-CONN-2-BGP
                - proto: IS-IS
                  include_leaked: True
                  route_map: RM-CONN-2-BGP
            - afi_safi: IPv6 Unicast
              redistributed_routes:
                - proto: User # Converted to EOS SDK
                  route_map: RM-CONN-2-BGP
                - proto: Static
                  include_leaked: True
                  route_map: RM-CONN-2-BGP
  - VerifyBGPRouteECMP:
      # Verifies BGP IPv4 route ECMP paths.
      route_entries:
          - prefix: 10.100.0.128/31
            vrf: default
            ecmp_count: 2
  - VerifyBGPRoutePaths:
      # Verifies BGP IPv4 route paths.
      route_entries:
          - prefix: 10.100.0.128/31
            vrf: default
            paths:
              - nexthop: 10.100.0.10
                origin: Igp
              - nexthop: 10.100.4.5
                origin: Incomplete
  - VerifyBGPSpecificPeers:
      # Verifies the health of specific BGP peer(s) for given address families.
      minimum_established_time: 10000
      address_families:
        - afi: "evpn"
          peers:
            - 10.1.0.1
            - 10.1.0.2
        - afi: "ipv4"
          safi: "unicast"
          peers:
            - 10.1.254.1
            - 10.1.255.0
            - 10.1.255.2
            - 10.1.255.4
  - VerifyBGPTimers:
      # Verifies the timers of BGP peers.
      bgp_peers:
        - peer_address: 172.30.11.1
          vrf: default
          hold_time: 180
          keep_alive_time: 60
        - peer_address: 172.30.11.5
          vrf: default
          hold_time: 180
          keep_alive_time: 60
        - peer_address: fd00:dc:1::1
          vrf: default
          hold_time: 180
          keep_alive_time: 60
        # RFC5549
        - interface: Ethernet1
          vrf: MGMT
          hold_time: 180
          keep_alive_time: 60
  - VerifyBgpRouteMaps:
      # Verifies BGP inbound and outbound route-maps of BGP peers.
      bgp_peers:
        - peer_address: 172.30.11.1
          vrf: default
          inbound_route_map: RM-MLAG-PEER-IN
          outbound_route_map: RM-MLAG-PEER-OUT
        - peer_address: fd00:dc:1::1
          vrf: default
          inbound_route_map: RM-MLAG-PEER-IN
          outbound_route_map: RM-MLAG-PEER-OUT
        # RFC5549
        - interface: Ethernet1
          vrf: MGMT
          inbound_route_map: RM-MLAG-PEER-IN
          outbound_route_map: RM-MLAG-PEER-OUT
  - VerifyEVPNType2Route:
      # Verifies the EVPN Type-2 routes for a given IPv4 or MAC address and VNI.
      vxlan_endpoints:
        - address: 192.168.20.102
          vni: 10020
        - address: aac1.ab5d.b41e
          vni: 10010
anta.tests.routing.generic:
  - VerifyIPv4RouteNextHops:
      # Verifies the next-hops of the IPv4 prefixes.
      route_entries:
          - prefix: 10.10.0.1/32
            vrf: default
            strict: false
            nexthops:
              - 10.100.0.8
              - 10.100.0.10
  - VerifyIPv4RouteType:
      # Verifies the route-type of the IPv4 prefixes.
      routes_entries:
        - prefix: 10.10.0.1/32
          vrf: default
          route_type: eBGP
        - prefix: 10.100.0.12/31
          vrf: default
          route_type: connected
        - prefix: 10.100.1.5/32
          vrf: default
          route_type: iBGP
  - VerifyRoutingProtocolModel:
      # Verifies the configured routing protocol model.
      model: multi-agent
  - VerifyRoutingStatus:
      # Verifies the routing status for IPv4/IPv6 unicast, multicast, and IPv6 interfaces (RFC5549).
      ipv4_unicast: True
      ipv6_unicast: True
  - VerifyRoutingTableEntry:
      # Verifies that the provided routes are present in the routing table of a specified VRF.
      vrf: default
      routes:
        - 10.1.0.1
        - 10.1.0.2
  - VerifyRoutingTableSize:
      # Verifies the size of the IP routing table of the default VRF.
      minimum: 2
      maximum: 20
anta.tests.routing.isis:
  - VerifyISISGracefulRestart:
      # Verifies the IS-IS graceful restart feature.
      instances:
        - name: '1'
          vrf: default
          graceful_restart: True
          graceful_restart_helper: False
        - name: '2'
          vrf: default
        - name: '11'
          vrf: test
          graceful_restart: True
        - name: '12'
          vrf: test
          graceful_restart_helper: False
  - VerifyISISInterfaceMode:
      # Verifies IS-IS interfaces are running in the correct mode.
      interfaces:
        - name: Loopback0
          mode: passive
        - name: Ethernet2
          mode: passive
          level: 2
        - name: Ethernet1
          mode: point-to-point
          vrf: PROD
  - VerifyISISNeighborCount:
      # Verifies the number of IS-IS neighbors per interface and level.
      interfaces:
        - name: Ethernet1
          level: 1
          count: 2
        - name: Ethernet2
          level: 2
          count: 1
        - name: Ethernet3
          count: 2
  - VerifyISISNeighborState:
      # Verifies the health of IS-IS neighbors.
      check_all_vrfs: true
  - VerifyISISSegmentRoutingAdjacencySegments:
      # Verifies IS-IS segment routing adjacency segments.
      instances:
        - name: CORE-ISIS
          vrf: default
          segments:
            - interface: Ethernet2
              address: 10.0.1.3
              sid_origin: dynamic
  - VerifyISISSegmentRoutingDataplane:
      # Verifies IS-IS segment routing data-plane configuration.
      instances:
        - name: CORE-ISIS
          vrf: default
          dataplane: MPLS
  - VerifyISISSegmentRoutingTunnels:
      # Verify ISIS-SR tunnels computed by device.
      entries:
        # Check only endpoint
        - endpoint: 1.0.0.122/32
        # Check endpoint and via TI-LFA
        - endpoint: 1.0.0.13/32
          vias:
            - type: tunnel
              tunnel_id: ti-lfa
        # Check endpoint and via IP routers
        - endpoint: 1.0.0.14/32
          vias:
            - type: ip
              nexthop: 1.1.1.1
anta.tests.routing.ospf:
  - VerifyOSPFMaxLSA:
      # Verifies all OSPF instances did not cross the maximum LSA threshold.
  - VerifyOSPFNeighborCount:
      # Verifies the number of OSPF neighbors in FULL state is the one we expect.
      number: 3
  - VerifyOSPFNeighborState:
      # Verifies all OSPF neighbors are in FULL state.
  - VerifyOSPFSpecificNeighbors:
      # Verifies OSPF specific neighbors.
      neighbors:
        - instance: 100
          vrf: default
          ip_address: 10.1.255.46
          local_interface: Ethernet2
          area_id: 0  # Support for decimal format
          state: full
        - instance: 200
          vrf: DEV
          ip_address: 10.9.1.1
          local_interface: Vlan911
          area_id: 0.0.0.1  # Support for IP address format
          state: 2Ways
anta.tests.security:
  - VerifyAPIHttpStatus:
      # Verifies if eAPI HTTP server is disabled globally.
  - VerifyAPIHttpsSSL:
      # Verifies if the eAPI has a valid SSL profile.
      profile: default
  - VerifyAPIIPv4Acl:
      # Verifies if eAPI has the right number IPv4 ACL(s) configured for a specified VRF.
      number: 3
      vrf: default
  - VerifyAPIIPv6Acl:
      # Verifies if eAPI has the right number IPv6 ACL(s) configured for a specified VRF.
      number: 3
      vrf: default
  - VerifyAPISSLCertificate:
      # Verifies the eAPI SSL certificate expiry, common subject name, encryption algorithm and key size.
      certificates:
        - certificate_name: ARISTA_SIGNING_CA.crt
          expiry_threshold: 30
          common_name: AristaIT-ICA ECDSA Issuing Cert Authority
          encryption_algorithm: ECDSA
          key_size: 256
        - certificate_name: ARISTA_ROOT_CA.crt
          expiry_threshold: 30
          common_name: Arista Networks Internal IT Root Cert Authority
          encryption_algorithm: RSA
          key_size: 4096
  - VerifyBannerLogin:
      # Verifies the login banner of a device.
      login_banner: |
        # Copyright (c) 2023-2024 Arista Networks, Inc.
        # Use of this source code is governed by the Apache License 2.0
        # that can be found in the LICENSE file.
  - VerifyBannerMotd:
      # Verifies the motd banner of a device.
      motd_banner: |
        # Copyright (c) 2023-2024 Arista Networks, Inc.
        # Use of this source code is governed by the Apache License 2.0
        # that can be found in the LICENSE file.
  - VerifyHardwareEntropy:
      # Verifies hardware entropy generation is enabled on device.
  - VerifyIPSecConnHealth:
      # Verifies all IPv4 security connections.
  - VerifyIPv4ACL:
      # Verifies the configuration of IPv4 ACLs.
      ipv4_access_lists:
        - name: default-control-plane-acl
          entries:
            - sequence: 10
              action: permit icmp any any
            - sequence: 20
              action: permit ip any any tracked
            - sequence: 30
              action: permit udp any any eq bfd ttl eq 255
        - name: LabTest
          entries:
            - sequence: 10
              action: permit icmp any any
            - sequence: 20
              action: permit tcp any any range 5900 5910
  - VerifySSHIPv4Acl:
      # Verifies if the SSHD agent has IPv4 ACL(s) configured.
      number: 3
      vrf: default
  - VerifySSHIPv6Acl:
      # Verifies if the SSHD agent has IPv6 ACL(s) configured.
      number: 3
      vrf: default
  - VerifySSHStatus:
      # Verifies if the SSHD agent is disabled in the default VRF.
  - VerifySpecificIPSecConn:
      # Verifies the IPv4 security connections.
      ip_security_connections:
        - peer: 10.255.0.1
        - peer: 10.255.0.2
          vrf: default
          connections:
            - source_address: 100.64.3.2
              destination_address: 100.64.2.2
            - source_address: 172.18.3.2
              destination_address: 172.18.2.2
  - VerifyTelnetStatus:
      # Verifies if Telnet is disabled in the default VRF.
anta.tests.services:
  - VerifyDNSLookup:
      # Verifies the DNS name to IP address resolution.
      domain_names:
        - arista.com
        - www.google.com
        - arista.ca
  - VerifyDNSServers:
      # Verifies if the DNS (Domain Name Service) servers are correctly configured.
      dns_servers:
        - server_address: 10.14.0.1
          vrf: default
          priority: 1
        - server_address: 10.14.0.11
          vrf: MGMT
          priority: 0
  - VerifyErrdisableRecovery:
      # Verifies the error disable recovery functionality.
      reasons:
        - reason: acl
          interval: 30
          status: Enabled
        - reason: bpduguard
          interval: 30
          status: Enabled
  - VerifyHostname:
      # Verifies the hostname of a device.
      hostname: s1-spine1
anta.tests.snmp:
  - VerifySnmpContact:
      # Verifies the SNMP contact of a device.
      contact: Jon@example.com
  - VerifySnmpErrorCounters:
      # Verifies the SNMP error counters.
      error_counters:
        - inVersionErrs
        - inBadCommunityNames
  - VerifySnmpGroup:
      # Verifies the SNMP group configurations for specified version(s).
      snmp_groups:
        - group_name: Group1
          version: v1
          read_view: group_read_1
          write_view: group_write_1
          notify_view: group_notify_1
        - group_name: Group2
          version: v3
          read_view: group_read_2
          write_view: group_write_2
          notify_view: group_notify_2
          authentication: priv
  - VerifySnmpHostLogging:
      # Verifies SNMP logging configurations.
      hosts:
        - hostname: 192.168.1.100
          vrf: default
        - hostname: 192.168.1.103
          vrf: MGMT
  - VerifySnmpIPv4Acl:
      # Verifies if the SNMP agent has IPv4 ACL(s) configured.
      number: 3
      vrf: default
  - VerifySnmpIPv6Acl:
      # Verifies if the SNMP agent has IPv6 ACL(s) configured.
      number: 3
      vrf: default
  - VerifySnmpLocation:
      # Verifies the SNMP location of a device.
      location: New York
  - VerifySnmpNotificationHost:
      # Verifies the SNMP notification host(s) (SNMP manager) configurations.
      notification_hosts:
        - hostname: spine
          vrf: default
          notification_type: trap
          version: v1
          udp_port: 162
          community_string: public
        - hostname: 192.168.1.100
          vrf: default
          notification_type: trap
          version: v3
          udp_port: 162
          user: public
  - VerifySnmpPDUCounters:
      # Verifies the SNMP PDU counters.
      pdus:
        - outTrapPdus
        - inGetNextPdus
  - VerifySnmpSourceInterface:
      # Verifies SNMP source interfaces.
      interfaces:
        - interface: Ethernet1
          vrf: default
        - interface: Management0
          vrf: MGMT
  - VerifySnmpStatus:
      # Verifies if the SNMP agent is enabled.
      vrf: default
  - VerifySnmpUser:
      # Verifies the SNMP user configurations.
      snmp_users:
        - username: test
          group_name: test_group
          version: v3
          auth_type: MD5
          priv_type: AES-128
anta.tests.software:
  - VerifyEOSExtensions:
      # Verifies that all EOS extensions installed on the device are enabled for boot persistence.
  - VerifyEOSVersion:
      # Verifies the EOS version of the device.
      versions:
        - 4.25.4M
        - 4.26.1F
  - VerifyTerminAttrVersion:
      # Verifies the TerminAttr version of the device.
      versions:
        - v1.13.6
        - v1.8.0
anta.tests.stp:
  - VerifySTPBlockedPorts:
      # Verifies there is no STP blocked ports.
  - VerifySTPCounters:
      # Verifies there is no errors in STP BPDU packets.
      interfaces:
        - Ethernet10
        - Ethernet12
      ignored_interfaces:
         - Vxlan1
         - Loopback0
  - VerifySTPDisabledVlans:
      # Verifies the STP disabled VLAN(s).
      vlans:
        - 6
        - 4094
  - VerifySTPForwardingPorts:
      # Verifies that all interfaces are forwarding for a provided list of VLAN(s).
      vlans:
        - 10
        - 20
  - VerifySTPMode:
      # Verifies the configured STP mode for a provided list of VLAN(s).
      mode: rapidPvst
      vlans:
        - 10
        - 20
  - VerifySTPRootPriority:
      # Verifies the STP root priority for a provided list of VLAN or MST instance ID(s).
      priority: 32768
      instances:
        - 10
        - 20
  - VerifyStpTopologyChanges:
      # Verifies the number of changes across all interfaces in the Spanning Tree Protocol (STP) topology is below a threshold.
      threshold: 10
anta.tests.stun:
  - VerifyStunClient:
      # (Deprecated) Verifies the translation for a source address on a STUN client.
      stun_clients:
        - source_address: 172.18.3.2
          public_address: 172.18.3.21
          source_port: 4500
          public_port: 6006
  - VerifyStunClientTranslation:
      # Verifies the translation for a source address on a STUN client.
      stun_clients:
        - source_address: 172.18.3.2
          public_address: 172.18.3.21
          source_port: 4500
          public_port: 6006
        - source_address: 100.64.3.2
          public_address: 100.64.3.21
          source_port: 4500
          public_port: 6006
  - VerifyStunServer:
      # Verifies the STUN server status is enabled and running.
anta.tests.system:
  - VerifyAgentLogs:
      # Verifies there are no agent crash reports.
  - VerifyCPUUtilization:
      # Verifies whether the CPU utilization is below 75%.
  - VerifyCoredump:
      # Verifies there are no core dump files.
  - VerifyFileSystemUtilization:
      # Verifies that no partition is utilizing more than 75% of its disk space.
  - VerifyFlashUtilization:
      # Verifies the free space on the flash drive is sufficient.
      max_utilization: 70
      check_peer_supervisor: True
  - VerifyMaintenance:
      # Verifies that the device is not currently under or entering maintenance.
  - VerifyMemoryUtilization:
      # Verifies whether the memory utilization is below 75%.
  - VerifyNTP:
      # Verifies if NTP is synchronised.
  - VerifyNTPAssociations:
      # Verifies the Network Time Protocol (NTP) associations.
      ntp_servers:
        - server_address: 1.1.1.1
          preferred: True
          stratum: 1
        - server_address: 2.2.2.2
          stratum: 2
        - server_address: 3.3.3.3
          stratum: 2
  - VerifyNTPAssociations:
      ntp_pool:
        server_addresses: [1.1.1.1, 2.2.2.2]
        preferred_stratum_range: [1,3]
  - VerifyReloadCause:
      # Verifies the last reload cause of the device.
      allowed_causes:
        - USER
        - FPGA
        - ZTP
  - VerifyUptime:
      # Verifies the device uptime.
      minimum: 86400
anta.tests.vlan:
  - VerifyDynamicVlanSource:
      # Verifies dynamic VLAN allocation for specified VLAN sources.
      sources:
        - evpn
        - mlagsync
      strict: False
  - VerifyVlanInternalPolicy:
      # Verifies the VLAN internal allocation policy and the range of VLANs.
      policy: ascending
      start_vlan_id: 1006
      end_vlan_id: 4094
  - VerifyVlanStatus:
      # Verifies the administrative status of specified VLANs.
      vlans:
        - vlan_id: 10
          status: suspended
        - vlan_id: 4094
          status: active
anta.tests.vxlan:
  - VerifyVxlan1ConnSettings:
      # Verifies Vxlan1 source interface and UDP port.
      source_interface: Loopback1
      udp_port: 4789
  - VerifyVxlan1Interface:
      # Verifies the Vxlan1 interface status.
  - VerifyVxlanConfigSanity:
      # Verifies there are no VXLAN config-sanity inconsistencies.
  - VerifyVxlanVniBinding:
      # Verifies the VNI-VLAN, VNI-VRF bindings of the Vxlan1 interface.
      bindings:
        10010: 10
        10020: 20
        500: PROD
  - VerifyVxlanVtep:
      # Verifies Vxlan1 VTEP peers.
      vteps:
        - 10.1.1.5
        - 10.1.1.6<|MERGE_RESOLUTION|>--- conflicted
+++ resolved
@@ -276,10 +276,6 @@
         - ok
   - VerifyEnvironmentSystemCooling:
       # Verifies the device's system cooling status.
-<<<<<<< HEAD
-  - VerifyModuleStatus:
-      # Verifies the operational status and power stability of all modules in a modular chassis.
-=======
   - VerifyInventory:
       # Verifies the physical hardware inventory of the device.
       # Verify at least 2 power supplies are installed
@@ -288,7 +284,8 @@
       requirements:
         power_supplies: 2
         fabric_cards: all
->>>>>>> cca76c41
+  - VerifyModuleStatus:
+      # Verifies the operational status and power stability of all modules in a modular chassis.
   - VerifyPCIeErrors:
       # Verifies PCIe device error counters.
       thresholds:  # Optional
