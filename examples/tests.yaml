---
anta.tests.aaa:
  - VerifyTacacsSourceIntf:
      intf: Management0
      vrf: default
  - VerifyTacacsServers:
      servers:
        - 1.1.1.1
        - 2.2.2.2
      vrf: default
  - VerifyTacacsServerGroups:
      groups:
        - admin
        - user
  - VerifyAuthenMethods:
      methods:
        - local
        - none
        - logging
      types:
        - login
        - enable
        - dot1x
  - VerifyAuthzMethods:
      methods:
        - local
        - none
        - logging
      types:
        - commands
        - exec
  - VerifyAcctDefaultMethods:
      methods:
        - local
        - none
        - logging
      types:
        - system
        - exec
        - commands
        - dot1x
  - VerifyAcctConsoleMethods:
      methods:
        - local
        - none
        - logging
      types:
        - system
        - exec
        - commands
        - dot1x

anta.tests.bfd:
  - VerifyBFDSpecificPeers:
      bfd_peers:
        - peer_address: 192.0.255.8
          vrf: default
        - peer_address: 192.0.255.7
          vrf: default
  - VerifyBFDPeersIntervals:
      bfd_peers:
        - peer_address: 192.0.255.8
          vrf: default
          tx_interval: 1200
          rx_interval: 1200
          multiplier: 3
        - peer_address: 192.0.255.7
          vrf: default
          tx_interval: 1200
          rx_interval: 1200
          multiplier: 3

anta.tests.configuration:
  - VerifyZeroTouch:
  - VerifyRunningConfigDiffs:

anta.tests.connectivity:
  - VerifyReachability:
      hosts:
        - source: Management0
          destination: 1.1.1.1
          vrf: MGMT
        - source: Management0
          destination: 8.8.8.8
          vrf: MGMT
  - VerifyLLDPNeighbors:
      neighbors:
        - port: Ethernet1
          neighbor_device: DC1-SPINE1
          neighbor_port: Ethernet1
        - port: Ethernet2
          neighbor_device: DC1-SPINE2
          neighbor_port: Ethernet1

anta.tests.field_notices:
  - VerifyFieldNotice44Resolution:
  - VerifyFieldNotice72Resolution:

anta.tests.hardware:
  - VerifyTransceiversManufacturers:
      manufacturers:
        - Not Present
        - Arista Networks
        - Arastra, Inc.
  - VerifyTemperature:
  - VerifyTransceiversTemperature:
  - VerifyEnvironmentSystemCooling:
  - VerifyEnvironmentCooling:
      states:
        - ok
  - VerifyEnvironmentPower:
      states:
        - ok
  - VerifyAdverseDrops:

anta.tests.interfaces:
  - VerifyInterfaceUtilization:
  - VerifyInterfaceErrors:
  - VerifyInterfaceDiscards:
  - VerifyInterfaceErrDisabled:
  - VerifyInterfacesStatus:
      interfaces:
        - interface: Ethernet1
          state: up
        - interface: Ethernet2
          state: up
          protocol_status: up
        - interface: Vlan10
          state: adminDown
          protocol_status: down
  - VerifyStormControlDrops:
  - VerifyPortChannels:
  - VerifyIllegalLACP:
  - VerifyLoopbackCount:
      number: 3
  - VerifySVI:
  - VerifyL3MTU:
      mtu: 1500
      ignored_interfaces:
          - Vxlan1
      specific_mtu:
          - Ethernet1: 2500
  - VerifyIPProxyARP:
      interfaces:
        - Ethernet1
        - Ethernet2
  - VerifyL2MTU:
      mtu: 1500
      ignored_interfaces:
        - Management1
        - Vxlan1
      specific_mtu:
        - Ethernet1/1: 1500

anta.tests.logging:
  - VerifyLoggingPersistent:
  - VerifyLoggingSourceIntf:
      interface: Management0
      vrf: default
  - VerifyLoggingHosts:
      hosts:
        - 1.1.1.1
        - 2.2.2.2
      vrf: default
  - VerifyLoggingLogsGeneration:
  - VerifyLoggingHostname:
  - VerifyLoggingTimestamp:
  - VerifyLoggingAccounting:
  - VerifyLoggingErrors:

anta.tests.mlag:
  - VerifyMlagStatus:
  - VerifyMlagInterfaces:
  - VerifyMlagConfigSanity:
  - VerifyMlagReloadDelay:
      reload_delay: 300
      reload_delay_non_mlag: 330
  - VerifyMlagDualPrimary:
      detection_delay: 200
      errdisabled: True
      recovery_delay: 60
      recovery_delay_non_mlag: 0
  - VerifyMlagPrimaryPriority:
      primary_priority: 3276

anta.tests.multicast:
  - VerifyIGMPSnoopingVlans:
      vlans:
        10: False
        12: False
  - VerifyIGMPSnoopingGlobal:
      enabled: True

anta.tests.profiles:
  - VerifyUnifiedForwardingTableMode:
      mode: 3
  - VerifyTcamProfile:
      profile: vxlan-routing

anta.tests.security:
  - VerifySSHStatus:
  - VerifySSHIPv4Acl:
      number: 3
      vrf: default
  - VerifySSHIPv6Acl:
      number: 3
      vrf: default
  - VerifyTelnetStatus:
  - VerifyAPIHttpStatus:
  - VerifyAPIHttpsSSL:
      profile: default
  - VerifyAPIIPv4Acl:
      number: 3
      vrf: default
  - VerifyAPIIPv6Acl:
      number: 3
      vrf: default
  - VerifyAPISSLCertificate:
      certificates:
        - certificate_name: ARISTA_SIGNING_CA.crt
          expiry_threshold: 30
          common_name: AristaIT-ICA ECDSA Issuing Cert Authority
          encryption_algorithm: ECDSA
          key_size: 256
        - certificate_name: ARISTA_ROOT_CA.crt
          expiry_threshold: 30
          common_name: Arista Networks Internal IT Root Cert Authority
          encryption_algorithm: RSA
          key_size: 4096

anta.tests.services:
  - VerifyBannerLogin:
        login_banner: |
            # Copyright (c) 2023-2024 Arista Networks, Inc.
            # Use of this source code is governed by the Apache License 2.0
            # that can be found in the LICENSE file.
  - VerifyBannerMotd:
        motd_banner: |
            # Copyright (c) 2023-2024 Arista Networks, Inc.
            # Use of this source code is governed by the Apache License 2.0
            # that can be found in the LICENSE file.
  - VerifyHostname:
      hostname: s1-spine1

anta.tests.snmp:
  - VerifySnmpStatus:
      vrf: default
  - VerifySnmpIPv4Acl:
      number: 3
      vrf: default
  - VerifySnmpIPv6Acl:
      number: 3
      vrf: default
  - VerifySnmpLocation:
      location: New York
  - VerifySnmpContact:
      contact: Jon@example.com

anta.tests.software:
  - VerifyEOSVersion:
      versions:
        - 4.25.4M
        - 4.26.1F
  - VerifyTerminAttrVersion:
      versions:
        - v1.13.6
        - v1.8.0
  - VerifyEOSExtensions:

anta.tests.stp:
  - VerifySTPMode:
      mode: rapidPvst
      vlans:
        - 10
        - 20
  - VerifySTPBlockedPorts:
  - VerifySTPCounters:
  - VerifySTPForwardingPorts:
      vlans:
        - 10
        - 20
  - VerifySTPRootPriority:
      priority: 32768
      instances:
        - 10
        - 20

anta.tests.system:
  - VerifyUptime:
      minimum: 86400
  - VerifyReloadCause:
  - VerifyCoredump:
  - VerifyAgentLogs:
  - VerifyCPUUtilization:
  - VerifyMemoryUtilization:
  - VerifyFileSystemUtilization:
  - VerifyNTP:

anta.tests.vxlan:
  - VerifyVxlan1Interface:
  - VerifyVxlanConfigSanity:
  - VerifyVxlanVniBinding:
      bindings:
        10010: 10
        10020: 20
  - VerifyVxlanVtep:
      vteps:
        - 10.1.1.5
        - 10.1.1.6

anta.tests.routing:
  generic:
    - VerifyRoutingProtocolModel:
        model: multi-agent
    - VerifyRoutingTableSize:
        minimum: 2
        maximum: 20
    - VerifyBFD:
    - VerifyRoutingTableEntry:
        vrf: default
        routes:
          - 10.1.0.1
          - 10.1.0.2
  bgp:
    - VerifyBGPPeerCount:
        address_families:
          - afi: "evpn"
            num_peers: 2
          - afi: "ipv4"
            safi: "unicast"
            vrf: "PROD"
            num_peers: 2
          - afi: "ipv4"
            safi: "unicast"
            vrf: "default"
            num_peers: 3
          - afi: "ipv4"
            safi: "multicast"
            vrf: "DEV"
            num_peers: 3
    - VerifyBGPPeersHealth:
        address_families:
          - afi: "evpn"
          - afi: "ipv4"
            safi: "unicast"
            vrf: "default"
          - afi: "ipv6"
            safi: "unicast"
            vrf: "DEV"
    - VerifyBGPSpecificPeers:
        address_families:
          - afi: "evpn"
            peers:
              - 10.1.0.1
              - 10.1.0.2
          - afi: "ipv4"
            safi: "unicast"
            peers:
              - 10.1.254.1
              - 10.1.255.0
              - 10.1.255.2
              - 10.1.255.4
    - VerifyBGPExchangedRoutes:
        bgp_peers:
          - peer_address: 172.30.255.5
            vrf: default
            advertised_routes:
              - 192.0.254.5/32
            received_routes:
              - 192.0.255.4/32
          - peer_address: 172.30.255.1
            vrf: default
            advertised_routes:
              - 192.0.255.1/32
              - 192.0.254.5/32
            received_routes:
              - 192.0.254.3/32
    - VerifyBGPPeerMPCaps:
        bgp_peers:
          - peer_address: 172.30.11.1
            vrf: default
            capabilities:
              - ipv4Unicast
    - VerifyBGPPeerASNCap:
        bgp_peers:
          - peer_address: 172.30.11.1
            vrf: default
    - VerifyBGPPeerRouteRefreshCap:
        bgp_peers:
          - peer_address: 172.30.11.1
            vrf: default
    - VerifyBGPPeerMD5Auth:
        bgp_peers:
          - peer_address: 172.30.11.1
            vrf: default
          - peer_address: 172.30.11.5
            vrf: default
<<<<<<< HEAD
    - VerifyBGPAdvCommunities:
        bgp_peers:
          - peer_address: 172.30.11.17
            vrf: default
          - peer_address: 172.30.11.21
            vrf: default
=======
    - VerifyEVPNType2Route:
        vxlan_endpoints:
          - address: 192.168.20.102
            vni: 10020
          - address: aac1.ab5d.b41e
            vni: 10010
>>>>>>> ef2b4aee
  ospf:
    - VerifyOSPFNeighborState:
    - VerifyOSPFNeighborCount:
        number: 3<|MERGE_RESOLUTION|>--- conflicted
+++ resolved
@@ -395,21 +395,18 @@
             vrf: default
           - peer_address: 172.30.11.5
             vrf: default
-<<<<<<< HEAD
-    - VerifyBGPAdvCommunities:
-        bgp_peers:
-          - peer_address: 172.30.11.17
-            vrf: default
-          - peer_address: 172.30.11.21
-            vrf: default
-=======
     - VerifyEVPNType2Route:
         vxlan_endpoints:
           - address: 192.168.20.102
             vni: 10020
           - address: aac1.ab5d.b41e
             vni: 10010
->>>>>>> ef2b4aee
+    - VerifyBGPAdvCommunities:
+        bgp_peers:
+          - peer_address: 172.30.11.17
+            vrf: default
+          - peer_address: 172.30.11.21
+            vrf: default
   ospf:
     - VerifyOSPFNeighborState:
     - VerifyOSPFNeighborCount:
