---
anta.tests.aaa:
  - VerifyAcctConsoleMethods:
      # Verifies the AAA accounting console method lists for different accounting types (system, exec, commands, dot1x).
      methods:
        - local
        - none
        - logging
      types:
        - system
        - exec
        - commands
        - dot1x
  - VerifyAcctDefaultMethods:
      # Verifies the AAA accounting default method lists for different accounting types (system, exec, commands, dot1x).
      methods:
        - local
        - none
        - logging
      types:
        - system
        - exec
        - commands
        - dot1x
  - VerifyAuthenMethods:
      # Verifies the AAA authentication method lists for different authentication types (login, enable, dot1x).
      methods:
        - local
        - none
        - logging
      types:
        - login
        - enable
        - dot1x
  - VerifyAuthzMethods:
      # Verifies the AAA authorization method lists for different authorization types (commands, exec).
      methods:
        - local
        - none
        - logging
      types:
        - commands
        - exec
  - VerifyTacacsServerGroups:
      # Verifies if the provided TACACS server group(s) are configured.
      groups:
        - TACACS-GROUP1
        - TACACS-GROUP2
  - VerifyTacacsServers:
      # Verifies TACACS servers are configured for a specified VRF.
      servers:
        - 10.10.10.21
        - 10.10.10.22
      vrf: MGMT
  - VerifyTacacsSourceIntf:
      # Verifies TACACS source-interface for a specified VRF.
      intf: Management0
      vrf: MGMT
anta.tests.avt:
  - VerifyAVTPathHealth:
      # Verifies the status of all AVT paths for all VRFs.
  - VerifyAVTRole:
      # Verifies the AVT role of a device.
      role: edge
  - VerifyAVTSpecificPath:
      # Verifies the Adaptive Virtual Topology (AVT) path.
      avt_paths:
        - avt_name: CONTROL-PLANE-PROFILE
          vrf: default
          destination: 10.101.255.2
          next_hop: 10.101.255.1
          path_type: direct
anta.tests.bfd:
  - VerifyBFDPeersHealth:
      # Verifies the health of BFD peers across all VRFs.
      down_threshold: 2
  - VerifyBFDPeersIntervals:
      # Verifies the operational timers of BFD peer sessions.
      bfd_peers:
        # Multi-hop session in VRF default
        - peer_address: 192.0.255.8
          tx_interval: 3600
          rx_interval: 3600
          multiplier: 3
        # Multi-hop session in VRF DEV
        - peer_address: 192.0.255.7
          vrf: DEV
          tx_interval: 3600
          rx_interval: 3600
          multiplier: 3
        # Single-hop session on local transport interface Ethernet3 in VRF PROD
        - peer_address: 192.168.10.2
          vrf: PROD
          interface: Ethernet3
          tx_interval: 1200
          rx_interval: 1200
          multiplier: 3
          detection_time: 3600  # Optional
        # IPv6 peers also supported
        - peer_address: fd00:dc:1::1
          tx_interval: 1200
          rx_interval: 1200
          multiplier: 3
          detection_time: 3600  # Optional
  - VerifyBFDPeersRegProtocols:
      # Verifies the registered protocols of BFD peer sessions.
      bfd_peers:
        # Multi-hop session in VRF default
        - peer_address: 192.0.255.8
          protocols: [ bgp ]
        # Multi-hop session in VRF DEV
        - peer_address: 192.0.255.7
          vrf: DEV
          protocols: [ bgp, vxlan ]
        # Single-hop session on local transport interface Ethernet3 in VRF PROD
        - peer_address: 192.168.10.2
          vrf: PROD
          interface: Ethernet3
          protocols: [ ospf ]
          detection_time: 3600  # Optional
        # IPv6 peers also supported
        - peer_address: fd00:dc:1::1
          protocols: [ isis ]
  - VerifyBFDSpecificPeers:
      # Verifies the state of BFD peer sessions.
      bfd_peers:
        # Multi-hop session in VRF default
        - peer_address: 192.0.255.8
        # Multi-hop session in VRF DEV
        - peer_address: 192.0.255.7
          vrf: DEV
        # Single-hop session on local transport interface Ethernet3 in VRF PROD
        - peer_address: 192.168.10.2
          vrf: PROD
          interface: Ethernet3
        # IPv6 peers also supported
        - peer_address: fd00:dc:1::1
anta.tests.configuration:
  - VerifyRunningConfigDiffs:
      # Verifies there is no difference between the running-config and the startup-config.
  - VerifyRunningConfigLines:
      # Search the Running-Config for the given RegEx patterns.
      regex_patterns:
        - "^enable password.*$"
        - "bla bla"
  - VerifyZeroTouch:
      # Verifies ZeroTouch is disabled.
anta.tests.connectivity:
  - VerifyLLDPNeighbors:
      # Verifies the connection status of the specified LLDP (Link Layer Discovery Protocol) neighbors.
      neighbors:
        - port: Ethernet1
          neighbor_device: DC1-SPINE1
          neighbor_port: Ethernet1
        - port: Ethernet2
          neighbor_device: DC1-SPINE2
          neighbor_port: Ethernet1
  - VerifyReachability:
      # Test network reachability to one or many destination IP(s).
      hosts:
        - source: Management0
          destination: 1.1.1.1
          vrf: MGMT
          df_bit: True
          size: 100
          reachable: true
        - destination: 8.8.8.8
          vrf: MGMT
          df_bit: True
          size: 100
        - source: fd12:3456:789a:1::1
          destination: fd12:3456:789a:1::2
          vrf: default
          df_bit: True
          size: 100
          reachable: false
anta.tests.cvx:
  - VerifyActiveCVXConnections:
      # Verifies the number of active CVX Connections.
      connections_count: 100
  - VerifyCVXClusterStatus:
      # Verifies the CVX Server Cluster status.
      role: Master
      peer_status:
        - peer_name : cvx-red-2
          registration_state: Registration complete
        - peer_name: cvx-red-3
          registration_state: Registration error
  - VerifyManagementCVX:
      # Verifies the management CVX global status.
      enabled: true
  - VerifyMcsClientMounts:
      # Verify if all MCS client mounts are in mountStateMountComplete.
  - VerifyMcsServerMounts:
      # Verify if all MCS server mounts are in a MountComplete state.
      connections_count: 100
anta.tests.evpn:
  - VerifyEVPNType5Routes:
      # Verifies EVPN Type-5 routes for given IP prefixes and VNIs.
      prefixes:
        # At least one active/valid path across all RDs
        - address: 192.168.10.0/24
          vni: 10
        # Specific routes each has at least one active/valid path
        - address: 192.168.20.0/24
          vni: 20
          routes:
            - rd: "10.0.0.1:20"
              domain: local
            - rd: "10.0.0.2:20"
              domain: remote
        # At least one active/valid path matching the nexthop
        - address: 192.168.30.0/24
          vni: 30
          routes:
            - rd: "10.0.0.1:30"
              domain: local
              paths:
                - nexthop: 10.1.1.1
        # At least one active/valid path matching nexthop and specific RTs
        - address: 192.168.40.0/24
          vni: 40
          routes:
            - rd: "10.0.0.1:40"
              domain: local
              paths:
                - nexthop: 10.1.1.1
                  route_targets:
                    - "40:40"
anta.tests.field_notices:
  - VerifyFieldNotice44Resolution:
      # Verifies that the device is using the correct Aboot version per FN0044.
  - VerifyFieldNotice72Resolution:
      # Verifies if the device is exposed to FN0072, and if the issue has been mitigated.
anta.tests.flow_tracking:
  - VerifyHardwareFlowTrackerStatus:
      # Verifies the hardware flow tracking state.
      trackers:
        - name: FLOW-TRACKER
          record_export:
            on_inactive_timeout: 70000
            on_interval: 300000
          exporters:
            - name: CV-TELEMETRY
              local_interface: Loopback0
              template_interval: 3600000
anta.tests.greent:
  - VerifyGreenT:
      # Verifies if a GreenT policy other than the default is created.
  - VerifyGreenTCounters:
      # Verifies if the GreenT counters are incremented.
anta.tests.hardware:
  - VerifyAdverseDrops:
      # Verifies there are no adverse drops exceeding defined thresholds.
      thresholds:  # Optional
        minute = 3
        ten_minute = 20
        hour = 100
        day = 500
        week = 1000
      always_fail_on_reassembly_errors: false
  - VerifyEnvironmentCooling:
      # Verifies the status of power supply fans and all fan trays.
      states:
        - ok
  - VerifyEnvironmentPower:
      # Verifies the power supplies state and input voltage.
      states:
        - ok
  - VerifyEnvironmentSystemCooling:
      # Verifies the device's system cooling status.
<<<<<<< HEAD
  - VerifyFlashUtilization:
      # Verifies the free space percentage on the flash drive.
      flash_utilization_threshold: 70
      check_peer_supervisor: True # Optional
=======
  - VerifyPCIeErrors:
      # Verifies PCIe device error counters.
      thresholds:  # Optional
        correctable_errors: 10000
        non_fatal_errors: 30
        fatal_errors: 30
>>>>>>> d63408c0
  - VerifySupervisorRedundancy:
      # Verifies the redundancy protocol configured on the active supervisor.
  - VerifyTemperature:
      # Verifies if the device temperature is within acceptable limits.
  - VerifyTransceiversManufacturers:
      # Verifies if all the transceivers come from approved manufacturers.
      manufacturers:
        - Not Present
        - Arista Networks
        - Arastra, Inc.
  - VerifyTransceiversTemperature:
      # Verifies if all the transceivers are operating at an acceptable temperature.
anta.tests.interfaces:
  - VerifyIPProxyARP:
      # Verifies if Proxy ARP is enabled.
      interfaces:
        - Ethernet1
        - Ethernet2
  - VerifyIllegalLACP:
      # Verifies there are no illegal LACP packets in port channels.
      ignored_interfaces:
        - Port-Channel1
        - Port-Channel2
      interfaces:
        - Port-Channel10
        - Port-Channel12
  - VerifyInterfaceDiscards:
      # Verifies that the interfaces packet discard counters are equal to zero.
      interfaces:
        - Ethernet
        - Port-Channel1
      ignored_interfaces:
        - Vxlan1
        - Loopback0
  - VerifyInterfaceErrDisabled:
      # Verifies there are no interfaces in the errdisabled state.
  - VerifyInterfaceErrors:
      # Verifies that the interfaces error counters are equal to zero.
  - VerifyInterfaceIPv4:
      # Verifies the interface IPv4 addresses.
      interfaces:
        - name: Ethernet2
          primary_ip: 172.30.11.1/31
          secondary_ips:
            - 10.10.10.1/31
            - 10.10.10.10/31
  - VerifyInterfaceUtilization:
      # Verifies that the utilization of interfaces is below a certain threshold.
      threshold: 70.0
      ignored_interfaces:
        - Ethernet1
        - Port-Channel1
      interfaces:
        - Ethernet10
        - Loopback0
  - VerifyInterfacesBER:
      # Verifies interfaces pre-FEC bit error rate (BER) and FEC uncorrected codewords.
      interfaces:
        - Ethernet1/1
        - Ethernet2/1
      max_ber_threshold: 1e-6
  - VerifyInterfacesCounterDetails:
      # Verifies the interfaces counter details.
      interfaces:  # Optionally target specific interfaces
        - Ethernet1/1
        - Ethernet2/1
      ignored_interfaces:  # OR ignore specific interfaces
        - Management0
      counter_threshold: 10
      link_status_changes_threshold: 100
  - VerifyInterfacesEgressQueueDrops:
      # Verifies interface egress queue drop counters.
      interfaces:
        - Et1
        - Et2
      traffic_classes:
        - TC0
        - TC3
      drop_precedences:
        - DP0
  - VerifyInterfacesOpticsReceivePower:
      # Verifies that the receive power levels of optical interface transceivers are within acceptable limits.
      interfaces:  # Optionally target specific interfaces
        - Ethernet1/1
        - Ethernet2/1
      ignored_interfaces:  # OR ignore specific interfaces
        - Ethernet3/1
      failure_margin: 2
  - VerifyInterfacesOpticsTemperature:
      # Verifies that the temperature of optical interface transceivers is within acceptable limits.
      interfaces:  # Optionally target specific interfaces
        - Ethernet1/1
        - Ethernet2/1
      ignored_interfaces:  # OR ignore specific interfaces
        - Ethernet3/1
      max_transceiver_temperature: 68
  - VerifyInterfacesSpeed:
      # Verifies the speed, lanes, auto-negotiation status, and mode as full duplex for interfaces.
      interfaces:
        - name: Ethernet2
          auto: False
          speed: 10
        - name: Eth3
          auto: True
          speed: 100
          lanes: 1
        - name: Eth2
          auto: False
          speed: 2.5
  - VerifyInterfacesStatus:
      # Verifies the operational states of specified interfaces to ensure they match expected configurations.
      interfaces:
        - name: Ethernet1
          status: up
        - name: Port-Channel100
          status: down
          line_protocol_status: lowerLayerDown
        - name: Ethernet49/1
          status: adminDown
          line_protocol_status: notPresent
  - VerifyInterfacesTridentCounters:
      # Verifies the Trident debug counters of all interfaces.
      ignored_counters:
        - nonCongestionDiscard
        - rxFpDrop
        - rxVlanDrop
      packet_drop_threshold: 0
  - VerifyInterfacesVoqAndEgressQueueDrops:
      # Verifies interface ingress VOQ and egress queue drop counters.
      interfaces:
        - Et1
        - Et2
      traffic_classes:
        - TC0
        - TC3
  - VerifyIpVirtualRouterMac:
      # Verifies the IP virtual router MAC address.
      mac_address: 00:1c:73:00:dc:01
  - VerifyL2MTU:
      # Verifies the L2 MTU of bridged interfaces.
      mtu: 9214
      ignored_interfaces:
        - Ethernet2/1
        - Port-Channel  # Ignore all Port-Channel interfaces
      specific_mtu:
        - Ethernet1/1: 1500
  - VerifyL3MTU:
      # Verifies the L3 MTU of routed interfaces.
      mtu: 1500
      ignored_interfaces:
          - Management  # Ignore all Management interfaces
          - Ethernet2.100
          - Ethernet1/1
      specific_mtu:
          - Ethernet10: 9200
  - VerifyLACPInterfacesStatus:
      # Verifies the Link Aggregation Control Protocol (LACP) status of the interface.
      interfaces:
        - name: Ethernet1
          portchannel: Port-Channel100
  - VerifyLoopbackCount:
      # Verifies the number of loopback interfaces and their status.
      number: 3
  - VerifyPortChannels:
      # Verifies there are no inactive ports in port channels.
      ignored_interfaces:
        - Port-Channel1
        - Port-Channel2
      interfaces:
        - Port-Channel11
        - Port-Channel22
  - VerifySVI:
      # Verifies the status of all SVIs.
  - VerifyStormControlDrops:
      # Verifies there are no interface storm-control drop counters.
      interfaces:
        - Ethernet1
        - Ethernet2
      ignored_interfaces:
        - Vxlan1
        - Loopback0
anta.tests.lanz:
  - VerifyLANZ:
      # Verifies if LANZ is enabled.
anta.tests.logging:
  - VerifyLoggingAccounting:
      # Verifies if AAA accounting logs are generated.
  - VerifyLoggingEntries:
      # Verifies that log strings are present or absent in the logging buffer.
      logging_entries:
        - regex_match: ".*ACCOUNTING-5-EXEC: cvpadmin ssh.*"
          last_number_messages: 30
          severity_level: alerts
        - regex_match:
            - ".*SPANTREE-6-INTERFACE_ADD:.*"
            - ".*ACCOUNTING-5-EXEC: cvpadmin ssh.*"
          last_number_time_units: 3
          time_unit: hours
          severity_level: critical
          fail_on_match: True
  - VerifyLoggingErrors:
      # Verifies there are no syslog messages with a severity of ERRORS or higher.
  - VerifyLoggingHostname:
      # Verifies if logs are generated with the device FQDN.
      severity_level: informational
  - VerifyLoggingHosts:
      # Verifies logging hosts (syslog servers) for a specified VRF.
      hosts:
        - 1.1.1.1
        - 2.2.2.2
      vrf: default
  - VerifyLoggingLogsGeneration:
      # Verifies if logs are generated.
      severity_level: informational
  - VerifyLoggingPersistent:
      # Verifies if logging persistent is enabled and logs are saved in flash.
  - VerifyLoggingSourceIntf:
      # Verifies logging source-interface for a specified VRF.
      interface: Management0
      vrf: default
  - VerifyLoggingTimestamp:
      # Verifies if logs are generated with the appropriate timestamp.
      severity_level: informational
  - VerifySyslogLogging:
      # Verifies if syslog logging is enabled.
anta.tests.mlag:
  - VerifyMlagConfigSanity:
      # Verifies there are no MLAG config-sanity inconsistencies.
  - VerifyMlagDualPrimary:
      # Verifies the MLAG dual-primary detection parameters.
      detection_delay: 200
      errdisabled: True
      recovery_delay: 60
      recovery_delay_non_mlag: 0
  - VerifyMlagInterfaces:
      # Verifies there are no inactive or active-partial MLAG ports.
  - VerifyMlagPrimaryPriority:
      # Verifies the configuration of the MLAG primary priority.
      primary_priority: 3276
  - VerifyMlagReloadDelay:
      # Verifies the reload-delay parameters of the MLAG configuration.
      reload_delay: 300
      reload_delay_non_mlag: 330
  - VerifyMlagStatus:
      # Verifies the health status of the MLAG configuration.
anta.tests.multicast:
  - VerifyIGMPSnoopingGlobal:
      # Verifies the IGMP snooping global status.
      enabled: True
  - VerifyIGMPSnoopingVlans:
      # Verifies the IGMP snooping status for the provided VLANs.
      vlans:
        10: False
        12: False
anta.tests.path_selection:
  - VerifyPathsHealth:
      # Verifies the path and telemetry state of all paths under router path-selection.
  - VerifySpecificPath:
      # Verifies the DPS path and telemetry state of an IPv4 peer.
      paths:
        - peer: 10.255.0.1
          path_group: internet
          source_address: 100.64.3.2
          destination_address: 100.64.1.2
anta.tests.profiles:
  - VerifyTcamProfile:
      # Verifies the device TCAM profile.
      profile: vxlan-routing
  - VerifyUnifiedForwardingTableMode:
      # Verifies the device is using the expected UFT mode.
      mode: 3
anta.tests.ptp:
  - VerifyPtpGMStatus:
      # Verifies that the device is locked to a valid PTP Grandmaster.
      gmid: 0xec:46:70:ff:fe:00:ff:a9
  - VerifyPtpLockStatus:
      # Verifies that the device was locked to the upstream PTP GM in the last minute.
  - VerifyPtpModeStatus:
      # Verifies that the device is configured as a PTP Boundary Clock.
  - VerifyPtpOffset:
      # Verifies that the PTP timing offset is within +/- 1000ns from the master clock.
  - VerifyPtpPortModeStatus:
      # Verifies the PTP interfaces state.
anta.tests.routing.bgp:
  - VerifyBGPAdvCommunities:
      # Verifies the advertised communities of BGP peers.
      bgp_peers:
        - peer_address: 172.30.11.17
          vrf: default
        - peer_address: 172.30.11.21
          vrf: MGMT
          advertised_communities: ["standard", "extended"]
        - peer_address: fd00:dc:1::1
          vrf: default
        # RFC5549
        - interface: Ethernet1
          vrf: default
          advertised_communities: ["standard", "extended"]
  - VerifyBGPExchangedRoutes:
      # Verifies the advertised and received routes of BGP IPv4 peer(s).
      check_active: True
      bgp_peers:
        - peer_address: 172.30.255.5
          vrf: default
          advertised_routes:
            - 192.0.254.5/32
          received_routes:
            - 192.0.255.4/32
        - peer_address: 172.30.255.1
          vrf: default
          advertised_routes:
            - 192.0.255.1/32
            - 192.0.254.5/32
  - VerifyBGPNlriAcceptance:
      # Verifies that all received NLRI are accepted for all AFI/SAFI configured for BGP peers.
      bgp_peers:
        - peer_address: 10.100.0.128
          vrf: default
          capabilities:
            - ipv4Unicast
        - peer_address: 2001:db8:1::2
          vrf: default
          capabilities:
            - ipv6Unicast
        - peer_address: fe80::2%Et1
          vrf: default
          capabilities:
            - ipv6Unicast
        # RFC 5549
        - peer_address: fe80::2%Et1
          vrf: default
          capabilities:
            - ipv6Unicast
  - VerifyBGPPeerASNCap:
      # Verifies the four octet ASN capability of BGP peers.
      bgp_peers:
        - peer_address: 172.30.11.1
          vrf: default
        - peer_address: fd00:dc:1::1
          vrf: default
        # RFC5549
        - interface: Ethernet1
          vrf: MGMT
  - VerifyBGPPeerCount:
      # Verifies the count of BGP peers for given address families.
      address_families:
        - afi: "evpn"
          num_peers: 2
        - afi: "ipv4"
          safi: "unicast"
          vrf: "PROD"
          num_peers: 2
        - afi: "ipv4"
          safi: "unicast"
          vrf: "default"
          num_peers: 3
        - afi: "ipv4"
          safi: "multicast"
          vrf: "DEV"
          num_peers: 3
  - VerifyBGPPeerDropStats:
      # Verifies BGP NLRI drop statistics of BGP peers.
      bgp_peers:
        - peer_address: 172.30.11.1
          vrf: default
          drop_stats:
            - inDropAsloop
            - prefixEvpnDroppedUnsupportedRouteType
        - peer_address: fd00:dc:1::1
          vrf: default
          drop_stats:
            - inDropAsloop
            - prefixEvpnDroppedUnsupportedRouteType
        # RFC5549
        - interface: Ethernet1
          vrf: MGMT
          drop_stats:
            - inDropAsloop
            - prefixEvpnDroppedUnsupportedRouteType
  - VerifyBGPPeerGroup:
      # Verifies BGP peer group of BGP peers.
      bgp_peers:
        - peer_address: 172.30.11.1
          vrf: default
          peer_group: IPv4-UNDERLAY-PEERS
        - peer_address: fd00:dc:1::1
          vrf: default
          peer_group: IPv4-UNDERLAY-PEERS
        # RFC5549
        - interface: Ethernet1
          vrf: MGMT
          peer_group: IPv4-UNDERLAY-PEERS
  - VerifyBGPPeerMD5Auth:
      # Verifies the MD5 authentication and state of BGP peers.
      bgp_peers:
        - peer_address: 172.30.11.1
          vrf: default
        - peer_address: 172.30.11.5
          vrf: default
        - peer_address: fd00:dc:1::1
          vrf: default
        # RFC5549
        - interface: Ethernet1
          vrf: default
  - VerifyBGPPeerMPCaps:
      # Verifies the multiprotocol capabilities of BGP peers.
      bgp_peers:
        - peer_address: 172.30.11.1
          vrf: default
          strict: False
          capabilities:
            - ipv4 labeled-Unicast
            - ipv4MplsVpn
        - peer_address: fd00:dc:1::1
          vrf: default
          strict: False
          capabilities:
            - ipv4 labeled-Unicast
            - ipv4MplsVpn
        # RFC5549
        - interface: Ethernet1
          vrf: default
          strict: False
          capabilities:
            - ipv4 labeled-Unicast
            - ipv4MplsVpn
  - VerifyBGPPeerRouteLimit:
      # Verifies maximum routes and warning limit for BGP peers.
      bgp_peers:
        - peer_address: 172.30.11.1
          vrf: default
          maximum_routes: 12000
          warning_limit: 10000
        - peer_address: fd00:dc:1::1
          vrf: default
          maximum_routes: 12000
          warning_limit: 10000
        # RFC5549
        - interface: Ethernet1
          vrf: MGMT
          maximum_routes: 12000
          warning_limit: 10000
  - VerifyBGPPeerRouteRefreshCap:
      # Verifies the route refresh capabilities of BGP peers.
      bgp_peers:
        - peer_address: 172.30.11.1
          vrf: default
        - peer_address: fd00:dc:1::1
          vrf: default
        # RFC5549
        - interface: Ethernet1
          vrf: MGMT
  - VerifyBGPPeerSession:
      # Verifies the session state of BGP peers.
      minimum_established_time: 10000
      check_tcp_queues: false
      bgp_peers:
        - peer_address: 10.1.0.1
          vrf: default
        - peer_address: 10.1.0.2
          vrf: default
        - peer_address: 10.1.255.2
          vrf: DEV
        - peer_address: 10.1.255.4
          vrf: DEV
        - peer_address: fd00:dc:1::1
          vrf: default
        # RFC5549
        - interface: Ethernet1
          vrf: default
        - interface: Vlan3499
          vrf: PROD
  - VerifyBGPPeerSessionRibd:
      # Verifies the session state of BGP peers.
      minimum_established_time: 10000
      check_tcp_queues: false
      bgp_peers:
        - peer_address: 10.1.0.1
          vrf: default
        - peer_address: 10.1.255.4
          vrf: DEV
        - peer_address: fd00:dc:1::1
          vrf: default
        # RFC5549
        - interface: Ethernet1
          vrf: MGMT
  - VerifyBGPPeerTtlMultiHops:
      # Verifies BGP TTL and max-ttl-hops count for BGP peers.
      bgp_peers:
          - peer_address: 172.30.11.1
            vrf: default
            ttl: 3
            max_ttl_hops: 3
          - peer_address: 172.30.11.2
            vrf: test
            ttl: 30
            max_ttl_hops: 30
          - peer_address: fd00:dc:1::1
            vrf: default
            ttl: 30
            max_ttl_hops: 30
          # RFC5549
          - interface: Ethernet1
            vrf: MGMT
            ttl: 30
            max_ttl_hops: 30
  - VerifyBGPPeerUpdateErrors:
      # Verifies BGP update error counters of BGP peers.
      bgp_peers:
        - peer_address: 172.30.11.1
          vrf: default
          update_errors:
            - inUpdErrWithdraw
        - peer_address: fd00:dc:1::1
          vrf: default
          update_errors:
            - inUpdErrWithdraw
        # RFC5549
        - interface: Ethernet1
          vrf: MGMT
          update_errors:
            - inUpdErrWithdraw
  - VerifyBGPPeersHealth:
      # Verifies the health of BGP peers for given address families.
      minimum_established_time: 10000
      address_families:
        - afi: "evpn"
        - afi: "ipv4"
          safi: "unicast"
          vrf: "default"
        - afi: "ipv6"
          safi: "unicast"
          vrf: "DEV"
          check_tcp_queues: false
  - VerifyBGPPeersHealthRibd:
      # Verifies the health of all the BGP peers.
      check_tcp_queues: True
  - VerifyBGPRedistribution:
      # Verifies BGP redistribution.
      vrfs:
        - vrf: default
          address_families:
            - afi_safi: ipv4multicast
              redistributed_routes:
                - proto: Connected
                  include_leaked: True
                  route_map: RM-CONN-2-BGP
                - proto: IS-IS
                  include_leaked: True
                  route_map: RM-CONN-2-BGP
            - afi_safi: IPv6 Unicast
              redistributed_routes:
                - proto: User # Converted to EOS SDK
                  route_map: RM-CONN-2-BGP
                - proto: Static
                  include_leaked: True
                  route_map: RM-CONN-2-BGP
  - VerifyBGPRouteECMP:
      # Verifies BGP IPv4 route ECMP paths.
      route_entries:
          - prefix: 10.100.0.128/31
            vrf: default
            ecmp_count: 2
  - VerifyBGPRoutePaths:
      # Verifies BGP IPv4 route paths.
      route_entries:
          - prefix: 10.100.0.128/31
            vrf: default
            paths:
              - nexthop: 10.100.0.10
                origin: Igp
              - nexthop: 10.100.4.5
                origin: Incomplete
  - VerifyBGPSpecificPeers:
      # Verifies the health of specific BGP peer(s) for given address families.
      minimum_established_time: 10000
      address_families:
        - afi: "evpn"
          peers:
            - 10.1.0.1
            - 10.1.0.2
        - afi: "ipv4"
          safi: "unicast"
          peers:
            - 10.1.254.1
            - 10.1.255.0
            - 10.1.255.2
            - 10.1.255.4
  - VerifyBGPTimers:
      # Verifies the timers of BGP peers.
      bgp_peers:
        - peer_address: 172.30.11.1
          vrf: default
          hold_time: 180
          keep_alive_time: 60
        - peer_address: 172.30.11.5
          vrf: default
          hold_time: 180
          keep_alive_time: 60
        - peer_address: fd00:dc:1::1
          vrf: default
          hold_time: 180
          keep_alive_time: 60
        # RFC5549
        - interface: Ethernet1
          vrf: MGMT
          hold_time: 180
          keep_alive_time: 60
  - VerifyBgpRouteMaps:
      # Verifies BGP inbound and outbound route-maps of BGP peers.
      bgp_peers:
        - peer_address: 172.30.11.1
          vrf: default
          inbound_route_map: RM-MLAG-PEER-IN
          outbound_route_map: RM-MLAG-PEER-OUT
        - peer_address: fd00:dc:1::1
          vrf: default
          inbound_route_map: RM-MLAG-PEER-IN
          outbound_route_map: RM-MLAG-PEER-OUT
        # RFC5549
        - interface: Ethernet1
          vrf: MGMT
          inbound_route_map: RM-MLAG-PEER-IN
          outbound_route_map: RM-MLAG-PEER-OUT
  - VerifyEVPNType2Route:
      # Verifies the EVPN Type-2 routes for a given IPv4 or MAC address and VNI.
      vxlan_endpoints:
        - address: 192.168.20.102
          vni: 10020
        - address: aac1.ab5d.b41e
          vni: 10010
anta.tests.routing.generic:
  - VerifyIPv4RouteNextHops:
      # Verifies the next-hops of the IPv4 prefixes.
      route_entries:
          - prefix: 10.10.0.1/32
            vrf: default
            strict: false
            nexthops:
              - 10.100.0.8
              - 10.100.0.10
  - VerifyIPv4RouteType:
      # Verifies the route-type of the IPv4 prefixes.
      routes_entries:
        - prefix: 10.10.0.1/32
          vrf: default
          route_type: eBGP
        - prefix: 10.100.0.12/31
          vrf: default
          route_type: connected
        - prefix: 10.100.1.5/32
          vrf: default
          route_type: iBGP
  - VerifyRoutingProtocolModel:
      # Verifies the configured routing protocol model.
      model: multi-agent
  - VerifyRoutingStatus:
      # Verifies the routing status for IPv4/IPv6 unicast, multicast, and IPv6 interfaces (RFC5549).
      ipv4_unicast: True
      ipv6_unicast: True
  - VerifyRoutingTableEntry:
      # Verifies that the provided routes are present in the routing table of a specified VRF.
      vrf: default
      routes:
        - 10.1.0.1
        - 10.1.0.2
  - VerifyRoutingTableSize:
      # Verifies the size of the IP routing table of the default VRF.
      minimum: 2
      maximum: 20
anta.tests.routing.isis:
  - VerifyISISGracefulRestart:
      # Verifies the IS-IS graceful restart feature.
      instances:
        - name: '1'
          vrf: default
          graceful_restart: True
          graceful_restart_helper: False
        - name: '2'
          vrf: default
        - name: '11'
          vrf: test
          graceful_restart: True
        - name: '12'
          vrf: test
          graceful_restart_helper: False
  - VerifyISISInterfaceMode:
      # Verifies IS-IS interfaces are running in the correct mode.
      interfaces:
        - name: Loopback0
          mode: passive
        - name: Ethernet2
          mode: passive
          level: 2
        - name: Ethernet1
          mode: point-to-point
          vrf: PROD
  - VerifyISISNeighborCount:
      # Verifies the number of IS-IS neighbors per interface and level.
      interfaces:
        - name: Ethernet1
          level: 1
          count: 2
        - name: Ethernet2
          level: 2
          count: 1
        - name: Ethernet3
          count: 2
  - VerifyISISNeighborState:
      # Verifies the health of IS-IS neighbors.
      check_all_vrfs: true
  - VerifyISISSegmentRoutingAdjacencySegments:
      # Verifies IS-IS segment routing adjacency segments.
      instances:
        - name: CORE-ISIS
          vrf: default
          segments:
            - interface: Ethernet2
              address: 10.0.1.3
              sid_origin: dynamic
  - VerifyISISSegmentRoutingDataplane:
      # Verifies IS-IS segment routing data-plane configuration.
      instances:
        - name: CORE-ISIS
          vrf: default
          dataplane: MPLS
  - VerifyISISSegmentRoutingTunnels:
      # Verify ISIS-SR tunnels computed by device.
      entries:
        # Check only endpoint
        - endpoint: 1.0.0.122/32
        # Check endpoint and via TI-LFA
        - endpoint: 1.0.0.13/32
          vias:
            - type: tunnel
              tunnel_id: ti-lfa
        # Check endpoint and via IP routers
        - endpoint: 1.0.0.14/32
          vias:
            - type: ip
              nexthop: 1.1.1.1
anta.tests.routing.ospf:
  - VerifyOSPFMaxLSA:
      # Verifies all OSPF instances did not cross the maximum LSA threshold.
  - VerifyOSPFNeighborCount:
      # Verifies the number of OSPF neighbors in FULL state is the one we expect.
      number: 3
  - VerifyOSPFNeighborState:
      # Verifies all OSPF neighbors are in FULL state.
  - VerifyOSPFSpecificNeighbors:
      # Verifies OSPF specific neighbors.
      neighbors:
        - instance: 100
          vrf: default
          ip_address: 10.1.255.46
          local_interface: Ethernet2
          area_id: 0  # Support for decimal format
          state: full
        - instance: 200
          vrf: DEV
          ip_address: 10.9.1.1
          local_interface: Vlan911
          area_id: 0.0.0.1  # Support for IP address format
          state: 2Ways
anta.tests.security:
  - VerifyAPIHttpStatus:
      # Verifies if eAPI HTTP server is disabled globally.
  - VerifyAPIHttpsSSL:
      # Verifies if the eAPI has a valid SSL profile.
      profile: default
  - VerifyAPIIPv4Acl:
      # Verifies if eAPI has the right number IPv4 ACL(s) configured for a specified VRF.
      number: 3
      vrf: default
  - VerifyAPIIPv6Acl:
      # Verifies if eAPI has the right number IPv6 ACL(s) configured for a specified VRF.
      number: 3
      vrf: default
  - VerifyAPISSLCertificate:
      # Verifies the eAPI SSL certificate expiry, common subject name, encryption algorithm and key size.
      certificates:
        - certificate_name: ARISTA_SIGNING_CA.crt
          expiry_threshold: 30
          common_name: AristaIT-ICA ECDSA Issuing Cert Authority
          encryption_algorithm: ECDSA
          key_size: 256
        - certificate_name: ARISTA_ROOT_CA.crt
          expiry_threshold: 30
          common_name: Arista Networks Internal IT Root Cert Authority
          encryption_algorithm: RSA
          key_size: 4096
  - VerifyBannerLogin:
      # Verifies the login banner of a device.
      login_banner: |
        # Copyright (c) 2023-2024 Arista Networks, Inc.
        # Use of this source code is governed by the Apache License 2.0
        # that can be found in the LICENSE file.
  - VerifyBannerMotd:
      # Verifies the motd banner of a device.
      motd_banner: |
        # Copyright (c) 2023-2024 Arista Networks, Inc.
        # Use of this source code is governed by the Apache License 2.0
        # that can be found in the LICENSE file.
  - VerifyHardwareEntropy:
      # Verifies hardware entropy generation is enabled on device.
  - VerifyIPSecConnHealth:
      # Verifies all IPv4 security connections.
  - VerifyIPv4ACL:
      # Verifies the configuration of IPv4 ACLs.
      ipv4_access_lists:
        - name: default-control-plane-acl
          entries:
            - sequence: 10
              action: permit icmp any any
            - sequence: 20
              action: permit ip any any tracked
            - sequence: 30
              action: permit udp any any eq bfd ttl eq 255
        - name: LabTest
          entries:
            - sequence: 10
              action: permit icmp any any
            - sequence: 20
              action: permit tcp any any range 5900 5910
  - VerifySSHIPv4Acl:
      # Verifies if the SSHD agent has IPv4 ACL(s) configured.
      number: 3
      vrf: default
  - VerifySSHIPv6Acl:
      # Verifies if the SSHD agent has IPv6 ACL(s) configured.
      number: 3
      vrf: default
  - VerifySSHStatus:
      # Verifies if the SSHD agent is disabled in the default VRF.
  - VerifySpecificIPSecConn:
      # Verifies the IPv4 security connections.
      ip_security_connections:
        - peer: 10.255.0.1
        - peer: 10.255.0.2
          vrf: default
          connections:
            - source_address: 100.64.3.2
              destination_address: 100.64.2.2
            - source_address: 172.18.3.2
              destination_address: 172.18.2.2
  - VerifyTelnetStatus:
      # Verifies if Telnet is disabled in the default VRF.
anta.tests.services:
  - VerifyDNSLookup:
      # Verifies the DNS name to IP address resolution.
      domain_names:
        - arista.com
        - www.google.com
        - arista.ca
  - VerifyDNSServers:
      # Verifies if the DNS (Domain Name Service) servers are correctly configured.
      dns_servers:
        - server_address: 10.14.0.1
          vrf: default
          priority: 1
        - server_address: 10.14.0.11
          vrf: MGMT
          priority: 0
  - VerifyErrdisableRecovery:
      # Verifies the error disable recovery functionality.
      reasons:
        - reason: acl
          interval: 30
          status: Enabled
        - reason: bpduguard
          interval: 30
          status: Enabled
  - VerifyHostname:
      # Verifies the hostname of a device.
      hostname: s1-spine1
anta.tests.snmp:
  - VerifySnmpContact:
      # Verifies the SNMP contact of a device.
      contact: Jon@example.com
  - VerifySnmpErrorCounters:
      # Verifies the SNMP error counters.
      error_counters:
        - inVersionErrs
        - inBadCommunityNames
  - VerifySnmpGroup:
      # Verifies the SNMP group configurations for specified version(s).
      snmp_groups:
        - group_name: Group1
          version: v1
          read_view: group_read_1
          write_view: group_write_1
          notify_view: group_notify_1
        - group_name: Group2
          version: v3
          read_view: group_read_2
          write_view: group_write_2
          notify_view: group_notify_2
          authentication: priv
  - VerifySnmpHostLogging:
      # Verifies SNMP logging configurations.
      hosts:
        - hostname: 192.168.1.100
          vrf: default
        - hostname: 192.168.1.103
          vrf: MGMT
  - VerifySnmpIPv4Acl:
      # Verifies if the SNMP agent has IPv4 ACL(s) configured.
      number: 3
      vrf: default
  - VerifySnmpIPv6Acl:
      # Verifies if the SNMP agent has IPv6 ACL(s) configured.
      number: 3
      vrf: default
  - VerifySnmpLocation:
      # Verifies the SNMP location of a device.
      location: New York
  - VerifySnmpNotificationHost:
      # Verifies the SNMP notification host(s) (SNMP manager) configurations.
      notification_hosts:
        - hostname: spine
          vrf: default
          notification_type: trap
          version: v1
          udp_port: 162
          community_string: public
        - hostname: 192.168.1.100
          vrf: default
          notification_type: trap
          version: v3
          udp_port: 162
          user: public
  - VerifySnmpPDUCounters:
      # Verifies the SNMP PDU counters.
      pdus:
        - outTrapPdus
        - inGetNextPdus
  - VerifySnmpSourceInterface:
      # Verifies SNMP source interfaces.
      interfaces:
        - interface: Ethernet1
          vrf: default
        - interface: Management0
          vrf: MGMT
  - VerifySnmpStatus:
      # Verifies if the SNMP agent is enabled.
      vrf: default
  - VerifySnmpUser:
      # Verifies the SNMP user configurations.
      snmp_users:
        - username: test
          group_name: test_group
          version: v3
          auth_type: MD5
          priv_type: AES-128
anta.tests.software:
  - VerifyEOSExtensions:
      # Verifies that all EOS extensions installed on the device are enabled for boot persistence.
  - VerifyEOSVersion:
      # Verifies the EOS version of the device.
      versions:
        - 4.25.4M
        - 4.26.1F
  - VerifyTerminAttrVersion:
      # Verifies the TerminAttr version of the device.
      versions:
        - v1.13.6
        - v1.8.0
anta.tests.stp:
  - VerifySTPBlockedPorts:
      # Verifies there is no STP blocked ports.
  - VerifySTPCounters:
      # Verifies there is no errors in STP BPDU packets.
      interfaces:
        - Ethernet10
        - Ethernet12
      ignored_interfaces:
         - Vxlan1
         - Loopback0
  - VerifySTPDisabledVlans:
      # Verifies the STP disabled VLAN(s).
      vlans:
        - 6
        - 4094
  - VerifySTPForwardingPorts:
      # Verifies that all interfaces are forwarding for a provided list of VLAN(s).
      vlans:
        - 10
        - 20
  - VerifySTPMode:
      # Verifies the configured STP mode for a provided list of VLAN(s).
      mode: rapidPvst
      vlans:
        - 10
        - 20
  - VerifySTPRootPriority:
      # Verifies the STP root priority for a provided list of VLAN or MST instance ID(s).
      priority: 32768
      instances:
        - 10
        - 20
  - VerifyStpTopologyChanges:
      # Verifies the number of changes across all interfaces in the Spanning Tree Protocol (STP) topology is below a threshold.
      threshold: 10
anta.tests.stun:
  - VerifyStunClient:
      # (Deprecated) Verifies the translation for a source address on a STUN client.
      stun_clients:
        - source_address: 172.18.3.2
          public_address: 172.18.3.21
          source_port: 4500
          public_port: 6006
  - VerifyStunClientTranslation:
      # Verifies the translation for a source address on a STUN client.
      stun_clients:
        - source_address: 172.18.3.2
          public_address: 172.18.3.21
          source_port: 4500
          public_port: 6006
        - source_address: 100.64.3.2
          public_address: 100.64.3.21
          source_port: 4500
          public_port: 6006
  - VerifyStunServer:
      # Verifies the STUN server status is enabled and running.
anta.tests.system:
  - VerifyAgentLogs:
      # Verifies there are no agent crash reports.
  - VerifyCPUUtilization:
      # Verifies whether the CPU utilization is below 75%.
  - VerifyCoredump:
      # Verifies there are no core dump files.
  - VerifyFileSystemUtilization:
      # Verifies that no partition is utilizing more than 75% of its disk space.
  - VerifyMaintenance:
      # Verifies that the device is not currently under or entering maintenance.
  - VerifyMemoryUtilization:
      # Verifies whether the memory utilization is below 75%.
  - VerifyNTP:
      # Verifies if NTP is synchronised.
  - VerifyNTPAssociations:
      # Verifies the Network Time Protocol (NTP) associations.
      ntp_servers:
        - server_address: 1.1.1.1
          preferred: True
          stratum: 1
        - server_address: 2.2.2.2
          stratum: 2
        - server_address: 3.3.3.3
          stratum: 2
  - VerifyNTPAssociations:
      ntp_pool:
        server_addresses: [1.1.1.1, 2.2.2.2]
        preferred_stratum_range: [1,3]
  - VerifyReloadCause:
      # Verifies the last reload cause of the device.
      allowed_causes:
        - USER
        - FPGA
        - ZTP
  - VerifyUptime:
      # Verifies the device uptime.
      minimum: 86400
anta.tests.vlan:
  - VerifyDynamicVlanSource:
      # Verifies dynamic VLAN allocation for specified VLAN sources.
      sources:
        - evpn
        - mlagsync
      strict: False
  - VerifyVlanInternalPolicy:
      # Verifies the VLAN internal allocation policy and the range of VLANs.
      policy: ascending
      start_vlan_id: 1006
      end_vlan_id: 4094
  - VerifyVlanStatus:
      # Verifies the administrative status of specified VLANs.
      vlans:
        - vlan_id: 10
          status: suspended
        - vlan_id: 4094
          status: active
anta.tests.vxlan:
  - VerifyVxlan1ConnSettings:
      # Verifies Vxlan1 source interface and UDP port.
      source_interface: Loopback1
      udp_port: 4789
  - VerifyVxlan1Interface:
      # Verifies the Vxlan1 interface status.
  - VerifyVxlanConfigSanity:
      # Verifies there are no VXLAN config-sanity inconsistencies.
  - VerifyVxlanVniBinding:
      # Verifies the VNI-VLAN, VNI-VRF bindings of the Vxlan1 interface.
      bindings:
        10010: 10
        10020: 20
        500: PROD
  - VerifyVxlanVtep:
      # Verifies Vxlan1 VTEP peers.
      vteps:
        - 10.1.1.5
        - 10.1.1.6<|MERGE_RESOLUTION|>--- conflicted
+++ resolved
@@ -269,19 +269,16 @@
         - ok
   - VerifyEnvironmentSystemCooling:
       # Verifies the device's system cooling status.
-<<<<<<< HEAD
   - VerifyFlashUtilization:
       # Verifies the free space percentage on the flash drive.
       flash_utilization_threshold: 70
       check_peer_supervisor: True # Optional
-=======
   - VerifyPCIeErrors:
       # Verifies PCIe device error counters.
       thresholds:  # Optional
         correctable_errors: 10000
         non_fatal_errors: 30
         fatal_errors: 30
->>>>>>> d63408c0
   - VerifySupervisorRedundancy:
       # Verifies the redundancy protocol configured on the active supervisor.
   - VerifyTemperature:
