---
anta.tests.aaa:
  - VerifyTacacsSourceIntf:
      intf: Management0
      vrf: default
  - VerifyTacacsServers:
      servers:
        - 1.1.1.1
        - 2.2.2.2
      vrf: default
  - VerifyTacacsServerGroups:
      groups:
        - admin
        - user
  - VerifyAuthenMethods:
      methods:
        - local
        - none
        - logging
      types:
        - login
        - enable
        - dot1x
  - VerifyAuthzMethods:
      methods:
        - local
        - none
        - logging
      types:
        - commands
        - exec
  - VerifyAcctDefaultMethods:
      methods:
        - local
        - none
        - logging
      types:
        - system
        - exec
        - commands
        - dot1x
  - VerifyAcctConsoleMethods:
      methods:
        - local
        - none
        - logging
      types:
        - system
        - exec
        - commands
        - dot1x

anta.tests.bfd:
<<<<<<< HEAD
  - VerifyBFDPeersHealth:
      down_threshold: 2
=======
  - VerifyBFDSpecificPeers:
      bfd_peers:
        - peer_address: 192.0.255.8
          vrf: default
        - peer_address: 192.0.255.7
          vrf: default
  - VerifyBFDPeersIntervals:
      bfd_peers:
        - peer_address: 192.0.255.8
          vrf: default
          tx_interval: 1200
          rx_interval: 1200
          multiplier: 3
        - peer_address: 192.0.255.7
          vrf: default
          tx_interval: 1200
          rx_interval: 1200
          multiplier: 3
>>>>>>> 08712465

anta.tests.configuration:
  - VerifyZeroTouch:
  - VerifyRunningConfigDiffs:

anta.tests.connectivity:
  - VerifyReachability:
      hosts:
        - source: Management0
          destination: 1.1.1.1
          vrf: MGMT
        - source: Management0
          destination: 8.8.8.8
          vrf: MGMT
  - VerifyLLDPNeighbors:
      neighbors:
        - port: Ethernet1
          neighbor_device: DC1-SPINE1
          neighbor_port: Ethernet1
        - port: Ethernet2
          neighbor_device: DC1-SPINE2
          neighbor_port: Ethernet1

anta.tests.field_notices:
  - VerifyFieldNotice44Resolution:
  - VerifyFieldNotice72Resolution:

anta.tests.hardware:
  - VerifyTransceiversManufacturers:
      manufacturers:
        - Not Present
        - Arista Networks
        - Arastra, Inc.
  - VerifyTemperature:
  - VerifyTransceiversTemperature:
  - VerifyEnvironmentSystemCooling:
  - VerifyEnvironmentCooling:
      states:
        - ok
  - VerifyEnvironmentPower:
      states:
        - ok
  - VerifyAdverseDrops:

anta.tests.interfaces:
  - VerifyInterfaceUtilization:
  - VerifyInterfaceErrors:
  - VerifyInterfaceDiscards:
  - VerifyInterfaceErrDisabled:
  - VerifyInterfacesStatus:
      interfaces:
        - interface: Ethernet1
          state: up
        - interface: Ethernet2
          state: up
          protocol_status: up
        - interface: Vlan10
          state: adminDown
          protocol_status: down
  - VerifyStormControlDrops:
  - VerifyPortChannels:
  - VerifyIllegalLACP:
  - VerifyLoopbackCount:
      number: 3
  - VerifySVI:
  - VerifyL3MTU:
      mtu: 1500
      ignored_interfaces:
          - Vxlan1
      specific_mtu:
          - Ethernet1: 2500
  - VerifyIPProxyARP:
      interfaces:
        - Ethernet1
        - Ethernet2
  - VerifyL2MTU:
      mtu: 1500
      ignored_interfaces:
        - Management1
        - Vxlan1
      specific_mtu:
        - Ethernet1/1: 1500

anta.tests.logging:
  - VerifyLoggingPersistent:
  - VerifyLoggingSourceIntf:
      interface: Management0
      vrf: default
  - VerifyLoggingHosts:
      hosts:
        - 1.1.1.1
        - 2.2.2.2
      vrf: default
  - VerifyLoggingLogsGeneration:
  - VerifyLoggingHostname:
  - VerifyLoggingTimestamp:
  - VerifyLoggingAccounting:
  - VerifyLoggingErrors:

anta.tests.mlag:
  - VerifyMlagStatus:
  - VerifyMlagInterfaces:
  - VerifyMlagConfigSanity:
  - VerifyMlagReloadDelay:
      reload_delay: 300
      reload_delay_non_mlag: 330
  - VerifyMlagDualPrimary:
      detection_delay: 200
      errdisabled: True
      recovery_delay: 60
      recovery_delay_non_mlag: 0
  - VerifyMlagPrimaryPriority:
      primary_priority: 3276

anta.tests.multicast:
  - VerifyIGMPSnoopingVlans:
      vlans:
        10: False
        12: False
  - VerifyIGMPSnoopingGlobal:
      enabled: True

anta.tests.profiles:
  - VerifyUnifiedForwardingTableMode:
      mode: 3
  - VerifyTcamProfile:
      profile: vxlan-routing

anta.tests.security:
  - VerifySSHStatus:
  - VerifySSHIPv4Acl:
      number: 3
      vrf: default
  - VerifySSHIPv6Acl:
      number: 3
      vrf: default
  - VerifyTelnetStatus:
  - VerifyAPIHttpStatus:
  - VerifyAPIHttpsSSL:
      profile: default
  - VerifyAPIIPv4Acl:
      number: 3
      vrf: default
  - VerifyAPIIPv6Acl:
      number: 3
      vrf: default
  - VerifyAPISSLCertificate:
      certificates:
        - certificate_name: ARISTA_SIGNING_CA.crt
          expiry_threshold: 30
          common_name: AristaIT-ICA ECDSA Issuing Cert Authority
          encryption_algorithm: ECDSA
          key_size: 256
        - certificate_name: ARISTA_ROOT_CA.crt
          expiry_threshold: 30
          common_name: Arista Networks Internal IT Root Cert Authority
          encryption_algorithm: RSA
          key_size: 4096

anta.tests.services:
  - VerifyBannerLogin:
        login_banner: |
            # Copyright (c) 2023-2024 Arista Networks, Inc.
            # Use of this source code is governed by the Apache License 2.0
            # that can be found in the LICENSE file.
  - VerifyBannerMotd:
        motd_banner: |
            # Copyright (c) 2023-2024 Arista Networks, Inc.
            # Use of this source code is governed by the Apache License 2.0
            # that can be found in the LICENSE file.
  - VerifyHostname:
      hostname: s1-spine1

anta.tests.snmp:
  - VerifySnmpStatus:
      vrf: default
  - VerifySnmpIPv4Acl:
      number: 3
      vrf: default
  - VerifySnmpIPv6Acl:
      number: 3
      vrf: default
  - VerifySnmpLocation:
      location: New York
  - VerifySnmpContact:
      contact: Jon@example.com

anta.tests.software:
  - VerifyEOSVersion:
      versions:
        - 4.25.4M
        - 4.26.1F
  - VerifyTerminAttrVersion:
      versions:
        - v1.13.6
        - v1.8.0
  - VerifyEOSExtensions:

anta.tests.stp:
  - VerifySTPMode:
      mode: rapidPvst
      vlans:
        - 10
        - 20
  - VerifySTPBlockedPorts:
  - VerifySTPCounters:
  - VerifySTPForwardingPorts:
      vlans:
        - 10
        - 20
  - VerifySTPRootPriority:
      priority: 32768
      instances:
        - 10
        - 20

anta.tests.system:
  - VerifyUptime:
      minimum: 86400
  - VerifyReloadCause:
  - VerifyCoredump:
  - VerifyAgentLogs:
  - VerifyCPUUtilization:
  - VerifyMemoryUtilization:
  - VerifyFileSystemUtilization:
  - VerifyNTP:

anta.tests.vlan:
  - VerifyVlanInternalPolicy:
      policy: ascending
      start_vlan_id: 1006
      end_vlan_id: 4094

anta.tests.vxlan:
  - VerifyVxlan1Interface:
  - VerifyVxlanConfigSanity:
  - VerifyVxlanVniBinding:
      bindings:
        10010: 10
        10020: 20
  - VerifyVxlanVtep:
      vteps:
        - 10.1.1.5
        - 10.1.1.6
  - VerifyVxlan1ConnSettings:
      source_interface: Loopback1
      udp_port: 4789

anta.tests.routing:
  generic:
    - VerifyRoutingProtocolModel:
        model: multi-agent
    - VerifyRoutingTableSize:
        minimum: 2
        maximum: 20
    - VerifyRoutingTableEntry:
        vrf: default
        routes:
          - 10.1.0.1
          - 10.1.0.2
  bgp:
    - VerifyBGPPeerCount:
        address_families:
          - afi: "evpn"
            num_peers: 2
          - afi: "ipv4"
            safi: "unicast"
            vrf: "PROD"
            num_peers: 2
          - afi: "ipv4"
            safi: "unicast"
            vrf: "default"
            num_peers: 3
          - afi: "ipv4"
            safi: "multicast"
            vrf: "DEV"
            num_peers: 3
    - VerifyBGPPeersHealth:
        address_families:
          - afi: "evpn"
          - afi: "ipv4"
            safi: "unicast"
            vrf: "default"
          - afi: "ipv6"
            safi: "unicast"
            vrf: "DEV"
    - VerifyBGPSpecificPeers:
        address_families:
          - afi: "evpn"
            peers:
              - 10.1.0.1
              - 10.1.0.2
          - afi: "ipv4"
            safi: "unicast"
            peers:
              - 10.1.254.1
              - 10.1.255.0
              - 10.1.255.2
              - 10.1.255.4
    - VerifyBGPExchangedRoutes:
        bgp_peers:
          - peer_address: 172.30.255.5
            vrf: default
            advertised_routes:
              - 192.0.254.5/32
            received_routes:
              - 192.0.255.4/32
          - peer_address: 172.30.255.1
            vrf: default
            advertised_routes:
              - 192.0.255.1/32
              - 192.0.254.5/32
            received_routes:
              - 192.0.254.3/32
    - VerifyBGPPeerMPCaps:
        bgp_peers:
          - peer_address: 172.30.11.1
            vrf: default
            capabilities:
              - ipv4Unicast
    - VerifyBGPPeerASNCap:
        bgp_peers:
          - peer_address: 172.30.11.1
            vrf: default
    - VerifyBGPPeerRouteRefreshCap:
        bgp_peers:
          - peer_address: 172.30.11.1
            vrf: default
    - VerifyBGPPeerMD5Auth:
        bgp_peers:
          - peer_address: 172.30.11.1
            vrf: default
          - peer_address: 172.30.11.5
            vrf: default
    - VerifyEVPNType2Route:
        vxlan_endpoints:
          - address: 192.168.20.102
            vni: 10020
          - address: aac1.ab5d.b41e
            vni: 10010
    - VerifyBGPAdvCommunities:
        bgp_peers:
          - peer_address: 172.30.11.17
            vrf: default
          - peer_address: 172.30.11.21
            vrf: default
    - VerifyBGPTimers:
        bgp_peers:
          - peer_address: 172.30.11.1
            vrf: default
            hold_time: 180
            keep_alive_time: 60
          - peer_address: 172.30.11.5
            vrf: default
            hold_time: 180
            keep_alive_time: 60
  ospf:
    - VerifyOSPFNeighborState:
    - VerifyOSPFNeighborCount:
        number: 3<|MERGE_RESOLUTION|>--- conflicted
+++ resolved
@@ -51,10 +51,6 @@
         - dot1x
 
 anta.tests.bfd:
-<<<<<<< HEAD
-  - VerifyBFDPeersHealth:
-      down_threshold: 2
-=======
   - VerifyBFDSpecificPeers:
       bfd_peers:
         - peer_address: 192.0.255.8
@@ -73,7 +69,8 @@
           tx_interval: 1200
           rx_interval: 1200
           multiplier: 3
->>>>>>> 08712465
+  - VerifyBFDPeersHealth:
+      down_threshold: 2
 
 anta.tests.configuration:
   - VerifyZeroTouch:
@@ -329,6 +326,7 @@
     - VerifyRoutingTableSize:
         minimum: 2
         maximum: 20
+    - VerifyBFD:
     - VerifyRoutingTableEntry:
         vrf: default
         routes:
