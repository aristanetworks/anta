---
anta.tests.aaa:
  - VerifyAcctConsoleMethods:
      # Verifies the AAA accounting console method lists for different accounting types (system, exec, commands, dot1x).
      methods:
        - local
        - none
        - logging
      types:
        - system
        - exec
        - commands
        - dot1x
  - VerifyAcctDefaultMethods:
      # Verifies the AAA accounting default method lists for different accounting types (system, exec, commands, dot1x).
      methods:
        - local
        - none
        - logging
      types:
        - system
        - exec
        - commands
        - dot1x
  - VerifyAuthenMethods:
      # Verifies the AAA authentication method lists for different authentication types (login, enable, dot1x).
      methods:
        - local
        - none
        - logging
      types:
        - login
        - enable
        - dot1x
  - VerifyAuthzMethods:
      # Verifies the AAA authorization method lists for different authorization types (commands, exec).
      methods:
        - local
        - none
        - logging
      types:
        - commands
        - exec
  - VerifyTacacsServerGroups:
      # Verifies if the provided TACACS server group(s) are configured.
      groups:
        - TACACS-GROUP1
        - TACACS-GROUP2
  - VerifyTacacsServers:
      # Verifies TACACS servers are configured for a specified VRF.
      servers:
        - 10.10.10.21
        - 10.10.10.22
      vrf: MGMT
  - VerifyTacacsSourceIntf:
      # Verifies TACACS source-interface for a specified VRF.
      intf: Management0
      vrf: MGMT
anta.tests.avt:
  - VerifyAVTPathHealth:
      # Verifies the status of all AVT paths for all VRFs.
  - VerifyAVTRole:
      # Verifies the AVT role of a device.
      role: edge
  - VerifyAVTSpecificPath:
      # Verifies the status and type of an AVT path for a specified VRF.
      avt_paths:
        - avt_name: CONTROL-PLANE-PROFILE
          vrf: default
          destination: 10.101.255.2
          next_hop: 10.101.255.1
          path_type: direct
anta.tests.bfd:
  - VerifyBFDPeersHealth:
      # Verifies the health of IPv4 BFD peers across all VRFs.
      down_threshold: 2
  - VerifyBFDPeersIntervals:
      # Verifies the timers of IPv4 BFD peer sessions.
      bfd_peers:
        - peer_address: 192.0.255.8
          vrf: default
          tx_interval: 1200
          rx_interval: 1200
          multiplier: 3
        - peer_address: 192.0.255.7
          vrf: default
          tx_interval: 1200
          rx_interval: 1200
          multiplier: 3
  - VerifyBFDPeersRegProtocols:
      # Verifies the registered routing protocol of IPv4 BFD peer sessions.
      bfd_peers:
        - peer_address: 192.0.255.7
          vrf: default
          protocols:
            - bgp
  - VerifyBFDSpecificPeers:
      # Verifies the state of IPv4 BFD peer sessions.
      bfd_peers:
        - peer_address: 192.0.255.8
          vrf: default
        - peer_address: 192.0.255.7
          vrf: default
anta.tests.configuration:
  - VerifyRunningConfigDiffs:
      # Verifies there is no difference between the running-config and the startup-config.
  - VerifyRunningConfigLines:
      # Search the Running-Config for the given RegEx patterns.
      regex_patterns:
        - "^enable password.*$"
        - "bla bla"
  - VerifyZeroTouch:
      # Verifies ZeroTouch is disabled.
anta.tests.connectivity:
  - VerifyLLDPNeighbors:
      # Verifies the connection status of the specified LLDP (Link Layer Discovery Protocol) neighbors.
      neighbors:
        - port: Ethernet1
          neighbor_device: DC1-SPINE1
          neighbor_port: Ethernet1
        - port: Ethernet2
          neighbor_device: DC1-SPINE2
          neighbor_port: Ethernet1
  - VerifyReachability:
      # Test network reachability to one or many destination IP(s).
      hosts:
        - source: Management0
          destination: 1.1.1.1
          vrf: MGMT
          df_bit: True
          size: 100
        - source: Management0
          destination: 8.8.8.8
          vrf: MGMT
          df_bit: True
          size: 100
anta.tests.cvx:
  - VerifyActiveCVXConnections:
      # Verifies the number of active CVX Connections.
      connections_count: 100
  - VerifyCVXClusterStatus:
      # Verifies the CVX Server Cluster status.
      role: Master
      peer_status:
        - peer_name : cvx-red-2
          registration_state: Registration complete
        - peer_name: cvx-red-3
          registration_state: Registration error
  - VerifyManagementCVX:
      # Verifies the management CVX global status.
      enabled: true
  - VerifyMcsClientMounts:
      # Verify if all MCS client mounts are in mountStateMountComplete.
  - VerifyMcsServerMounts:
      # Verify if all MCS server mounts are in a MountComplete state.
      connections_count: 100
anta.tests.field_notices:
  - VerifyFieldNotice44Resolution:
      # Verifies that the device is using the correct Aboot version per FN0044.
  - VerifyFieldNotice72Resolution:
      # Verifies if the device is exposed to FN0072, and if the issue has been mitigated.
anta.tests.flow_tracking:
  - VerifyHardwareFlowTrackerStatus:
      # Verifies if hardware flow tracking is running and an input tracker is active. Optionally verifies the tracker interval/timeout and exporter configuration.
      trackers:
        - name: FLOW-TRACKER
          record_export:
            on_inactive_timeout: 70000
            on_interval: 300000
          exporters:
            - name: CV-TELEMETRY
              local_interface: Loopback0
              template_interval: 3600000
anta.tests.greent:
  - VerifyGreenT:
      # Verifies if a GreenT policy other than the default is created.
  - VerifyGreenTCounters:
      # Verifies if the GreenT counters are incremented.
anta.tests.hardware:
  - VerifyAdverseDrops:
      # Verifies there are no adverse drops on DCS-7280 and DCS-7500 family switches.
  - VerifyEnvironmentCooling:
      # Verifies the status of power supply fans and all fan trays.
      states:
        - ok
  - VerifyEnvironmentPower:
      # Verifies the power supplies status.
      states:
        - ok
  - VerifyEnvironmentSystemCooling:
      # Verifies the device's system cooling status.
  - VerifyTemperature:
      # Verifies if the device temperature is within acceptable limits.
  - VerifyTransceiversManufacturers:
      # Verifies if all the transceivers come from approved manufacturers.
      manufacturers:
        - Not Present
        - Arista Networks
        - Arastra, Inc.
  - VerifyTransceiversTemperature:
      # Verifies if all the transceivers are operating at an acceptable temperature.
anta.tests.interfaces:
  - VerifyIPProxyARP:
      # Verifies if Proxy ARP is enabled.
      interfaces:
        - Ethernet1
        - Ethernet2
  - VerifyIllegalLACP:
      # Verifies there are no illegal LACP packets in all port channels.
  - VerifyInterfaceDiscards:
      # Verifies that the interfaces packet discard counters are equal to zero.
  - VerifyInterfaceErrDisabled:
      # Verifies there are no interfaces in the errdisabled state.
  - VerifyInterfaceErrors:
      # Verifies that the interfaces error counters are equal to zero.
  - VerifyInterfaceIPv4:
      # Verifies the interface IPv4 addresses.
      interfaces:
        - name: Ethernet2
          primary_ip: 172.30.11.0/31
          secondary_ips:
            - 10.10.10.0/31
            - 10.10.10.10/31
  - VerifyInterfaceUtilization:
      # Verifies that the utilization of interfaces is below a certain threshold.
      threshold: 70.0
  - VerifyInterfacesSpeed:
      # Verifies the speed, lanes, auto-negotiation status, and mode as full duplex for interfaces.
      interfaces:
        - name: Ethernet2
          auto: False
          speed: 10
        - name: Eth3
          auto: True
          speed: 100
          lanes: 1
        - name: Eth2
          auto: False
          speed: 2.5
  - VerifyInterfacesStatus:
      # Verifies the operational states of specified interfaces to ensure they match expected configurations.
      interfaces:
        - name: Ethernet1
          status: up
        - name: Port-Channel100
          status: down
          line_protocol_status: lowerLayerDown
        - name: Ethernet49/1
          status: adminDown
          line_protocol_status: notPresent
  - VerifyIpVirtualRouterMac:
      # Verifies the IP virtual router MAC address.
      mac_address: 00:1c:73:00:dc:01
  - VerifyL2MTU:
      # Verifies the global L2 MTU of all L2 interfaces.
      mtu: 1500
      ignored_interfaces:
        - Management1
        - Vxlan1
      specific_mtu:
        - Ethernet1/1: 1500
  - VerifyL3MTU:
      # Verifies the global L3 MTU of all L3 interfaces.
      mtu: 1500
      ignored_interfaces:
          - Vxlan1
      specific_mtu:
          - Ethernet1: 2500
  - VerifyLACPInterfacesStatus:
      # Verifies the Link Aggregation Control Protocol (LACP) status of the interface.
      interfaces:
        - name: Ethernet1
          portchannel: Port-Channel100
  - VerifyLoopbackCount:
      # Verifies the number of loopback interfaces and their status.
      number: 3
  - VerifyPortChannels:
      # Verifies there are no inactive ports in all port channels.
  - VerifySVI:
      # Verifies the status of all SVIs.
  - VerifyStormControlDrops:
      # Verifies there are no interface storm-control drop counters.
anta.tests.lanz:
  - VerifyLANZ:
      # Verifies if LANZ is enabled.
anta.tests.logging:
  - VerifyLoggingAccounting:
      # Verifies if AAA accounting logs are generated.
  - VerifyLoggingErrors:
      # Verifies there are no syslog messages with a severity of ERRORS or higher.
  - VerifyLoggingHostname:
      # Verifies if logs are generated with the device FQDN.
  - VerifyLoggingHosts:
      # Verifies logging hosts (syslog servers) for a specified VRF.
      hosts:
        - 1.1.1.1
        - 2.2.2.2
      vrf: default
  - VerifyLoggingLogsGeneration:
      # Verifies if logs are generated.
  - VerifyLoggingPersistent:
      # Verifies if logging persistent is enabled and logs are saved in flash.
  - VerifyLoggingSourceIntf:
      # Verifies logging source-interface for a specified VRF.
      interface: Management0
      vrf: default
  - VerifyLoggingTimestamp:
      # Verifies if logs are generated with the appropriate timestamp.
anta.tests.mlag:
  - VerifyMlagConfigSanity:
      # Verifies there are no MLAG config-sanity inconsistencies.
  - VerifyMlagDualPrimary:
      # Verifies the MLAG dual-primary detection parameters.
      detection_delay: 200
      errdisabled: True
      recovery_delay: 60
      recovery_delay_non_mlag: 0
  - VerifyMlagInterfaces:
      # Verifies there are no inactive or active-partial MLAG ports.
  - VerifyMlagPrimaryPriority:
      # Verifies the configuration of the MLAG primary priority.
      primary_priority: 3276
  - VerifyMlagReloadDelay:
      # Verifies the reload-delay parameters of the MLAG configuration.
      reload_delay: 300
      reload_delay_non_mlag: 330
  - VerifyMlagStatus:
      # Verifies the health status of the MLAG configuration.
anta.tests.multicast:
  - VerifyIGMPSnoopingGlobal:
      # Verifies the IGMP snooping global status.
      enabled: True
  - VerifyIGMPSnoopingVlans:
      # Verifies the IGMP snooping status for the provided VLANs.
      vlans:
        10: False
        12: False
anta.tests.path_selection:
  - VerifyPathsHealth:
      # Verifies the path and telemetry state of all paths under router path-selection.
  - VerifySpecificPath:
      # Verifies the path and telemetry state of a specific path for an IPv4 peer under router path-selection.
      paths:
        - peer: 10.255.0.1
          path_group: internet
          source_address: 100.64.3.2
          destination_address: 100.64.1.2
anta.tests.profiles:
  - VerifyTcamProfile:
      # Verifies the device TCAM profile.
      profile: vxlan-routing
  - VerifyUnifiedForwardingTableMode:
      # Verifies the device is using the expected UFT mode.
      mode: 3
anta.tests.ptp:
  - VerifyPtpGMStatus:
      # Verifies that the device is locked to a valid PTP Grandmaster.
      gmid: 0xec:46:70:ff:fe:00:ff:a9
  - VerifyPtpLockStatus:
      # Verifies that the device was locked to the upstream PTP GM in the last minute.
  - VerifyPtpModeStatus:
      # Verifies that the device is configured as a PTP Boundary Clock.
  - VerifyPtpOffset:
      # Verifies that the PTP timing offset is within +/- 1000ns from the master clock.
  - VerifyPtpPortModeStatus:
      # Verifies the PTP interfaces state.
anta.tests.routing.bgp:
  - VerifyBGPAdvCommunities:
      # Verifies the advertised communities of a BGP peer.
      bgp_peers:
        - peer_address: 172.30.11.17
          vrf: default
        - peer_address: 172.30.11.21
          vrf: default
  - VerifyBGPExchangedRoutes:
      # Verifies the advertised and received routes of BGP peers.
      bgp_peers:
        - peer_address: 172.30.255.5
          vrf: default
          advertised_routes:
            - 192.0.254.5/32
          received_routes:
            - 192.0.255.4/32
        - peer_address: 172.30.255.1
          vrf: default
          advertised_routes:
            - 192.0.255.1/32
            - 192.0.254.5/32
          received_routes:
            - 192.0.254.3/32
  - VerifyBGPPeerASNCap:
      # Verifies the four octet asn capabilities of a BGP peer.
      bgp_peers:
        - peer_address: 172.30.11.1
          vrf: default
  - VerifyBGPPeerCount:
      # Verifies the count of BGP peers for given address families.
      address_families:
        - afi: "evpn"
          num_peers: 2
        - afi: "ipv4"
          safi: "unicast"
          vrf: "PROD"
          num_peers: 2
        - afi: "ipv4"
          safi: "unicast"
          vrf: "default"
          num_peers: 3
        - afi: "ipv4"
          safi: "multicast"
          vrf: "DEV"
          num_peers: 3
  - VerifyBGPPeerDropStats:
      # Verifies BGP NLRI drop statistics for the provided BGP IPv4 peer(s).
      bgp_peers:
        - peer_address: 172.30.11.1
          vrf: default
          drop_stats:
            - inDropAsloop
            - prefixEvpnDroppedUnsupportedRouteType
  - VerifyBGPPeerMD5Auth:
      # Verifies the MD5 authentication and state of a BGP peer.
      bgp_peers:
        - peer_address: 172.30.11.1
          vrf: default
        - peer_address: 172.30.11.5
          vrf: default
  - VerifyBGPPeerMPCaps:
      # Verifies the multiprotocol capabilities of a BGP peer.
      bgp_peers:
        - peer_address: 172.30.11.1
          vrf: default
          strict: False
          capabilities:
            - ipv4Unicast
  - VerifyBGPPeerRouteLimit:
      # Verifies the maximum routes and optionally verifies the maximum routes warning limit for the provided BGP IPv4 peer(s).
      bgp_peers:
        - peer_address: 172.30.11.1
          vrf: default
          maximum_routes: 12000
          warning_limit: 10000
  - VerifyBGPPeerRouteRefreshCap:
      # Verifies the route refresh capabilities of a BGP peer.
      bgp_peers:
        - peer_address: 172.30.11.1
          vrf: default
  - VerifyBGPPeerUpdateErrors:
      # Verifies BGP update error counters for the provided BGP IPv4 peer(s).
      bgp_peers:
        - peer_address: 172.30.11.1
          vrf: default
          update_error_filter:
            - inUpdErrWithdraw
  - VerifyBGPPeersHealth:
      # Verifies the health of BGP peers for given address families.
      address_families:
        - afi: "evpn"
        - afi: "ipv4"
          safi: "unicast"
          vrf: "default"
        - afi: "ipv6"
          safi: "unicast"
          vrf: "DEV"
          check_tcp_queues: false
  - VerifyBGPSpecificPeers:
      # Verifies the health of specific BGP peer(s) for given address families.
      address_families:
        - afi: "evpn"
          peers:
            - 10.1.0.1
            - 10.1.0.2
        - afi: "ipv4"
          safi: "unicast"
          peers:
            - 10.1.254.1
            - 10.1.255.0
            - 10.1.255.2
            - 10.1.255.4
  - VerifyBGPTimers:
      # Verifies the timers of a BGP peer.
      bgp_peers:
        - peer_address: 172.30.11.1
          vrf: default
          hold_time: 180
          keep_alive_time: 60
        - peer_address: 172.30.11.5
          vrf: default
          hold_time: 180
          keep_alive_time: 60
  - VerifyBgpRouteMaps:
      # Verifies BGP inbound and outbound route-maps of BGP IPv4 peer(s).
      bgp_peers:
        - peer_address: 172.30.11.1
          vrf: default
          inbound_route_map: RM-MLAG-PEER-IN
          outbound_route_map: RM-MLAG-PEER-OUT
  - VerifyEVPNType2Route:
      # Verifies the EVPN Type-2 routes for a given IPv4 or MAC address and VNI.
      vxlan_endpoints:
        - address: 192.168.20.102
          vni: 10020
        - address: aac1.ab5d.b41e
          vni: 10010
anta.tests.routing.generic:
  - VerifyRoutingProtocolModel:
      # Verifies the configured routing protocol model.
      model: multi-agent
  - VerifyRoutingTableEntry:
      # Verifies that the provided routes are present in the routing table of a specified VRF.
      vrf: default
      routes:
        - 10.1.0.1
        - 10.1.0.2
  - VerifyRoutingTableSize:
      # Verifies the size of the IP routing table of the default VRF.
      minimum: 2
      maximum: 20
anta.tests.routing.isis:
  - VerifyISISInterfaceMode:
      # Verifies interface mode for IS-IS
      interfaces:
        - name: Loopback0
          mode: passive
          # vrf is set to default by default
        - name: Ethernet2
          mode: passive
          level: 2
          # vrf is set to default by default
        - name: Ethernet1
          mode: point-to-point
          vrf: default
          # level is set to 2 by default
  - VerifyISISNeighborCount:
      # Verifies number of IS-IS neighbors per level and per interface.
      interfaces:
        - name: Ethernet1
          level: 1
          count: 2
        - name: Ethernet2
          level: 2
          count: 1
        - name: Ethernet3
          count: 2
          # level is set to 2 by default
  - VerifyISISNeighborState:
      # Verifies all IS-IS neighbors are in UP state.
  - VerifyISISSegmentRoutingAdjacencySegments:
      # Verify that all expected Adjacency segments are correctly visible for each interface.
      instances:
        - name: CORE-ISIS
          vrf: default
          segments:
            - interface: Ethernet2
              address: 10.0.1.3
              sid_origin: dynamic
  - VerifyISISSegmentRoutingDataplane:
      # Verify dataplane of a list of ISIS-SR instances.
      instances:
        - name: CORE-ISIS
          vrf: default
          dataplane: MPLS
  - VerifyISISSegmentRoutingTunnels:
      # Verify ISIS-SR tunnels computed by device.
      entries:
        # Check only endpoint
        - endpoint: 1.0.0.122/32
        # Check endpoint and via TI-LFA
        - endpoint: 1.0.0.13/32
          vias:
            - type: tunnel
              tunnel_id: ti-lfa
        # Check endpoint and via IP routers
        - endpoint: 1.0.0.14/32
          vias:
            - type: ip
              nexthop: 1.1.1.1
anta.tests.routing.ospf:
  - VerifyOSPFMaxLSA:
      # Verifies all OSPF instances did not cross the maximum LSA threshold.
  - VerifyOSPFNeighborCount:
      # Verifies the number of OSPF neighbors in FULL state is the one we expect.
      number: 3
  - VerifyOSPFNeighborState:
      # Verifies all OSPF neighbors are in FULL state.
anta.tests.security:
  - VerifyAPIHttpStatus:
      # Verifies if eAPI HTTP server is disabled globally.
  - VerifyAPIHttpsSSL:
      # Verifies if the eAPI has a valid SSL profile.
      profile: default
  - VerifyAPIIPv4Acl:
      # Verifies if eAPI has the right number IPv4 ACL(s) configured for a specified VRF.
      number: 3
      vrf: default
  - VerifyAPIIPv6Acl:
      # Verifies if eAPI has the right number IPv6 ACL(s) configured for a specified VRF.
      number: 3
      vrf: default
  - VerifyAPISSLCertificate:
      # Verifies the eAPI SSL certificate expiry, common subject name, encryption algorithm and key size.
      certificates:
        - certificate_name: ARISTA_SIGNING_CA.crt
          expiry_threshold: 30
          common_name: AristaIT-ICA ECDSA Issuing Cert Authority
          encryption_algorithm: ECDSA
          key_size: 256
        - certificate_name: ARISTA_ROOT_CA.crt
          expiry_threshold: 30
          common_name: Arista Networks Internal IT Root Cert Authority
          encryption_algorithm: RSA
          key_size: 4096
  - VerifyBannerLogin:
      # Verifies the login banner of a device.
      login_banner: |
        # Copyright (c) 2023-2024 Arista Networks, Inc.
        # Use of this source code is governed by the Apache License 2.0
        # that can be found in the LICENSE file.
  - VerifyBannerMotd:
      # Verifies the motd banner of a device.
      motd_banner: |
        # Copyright (c) 2023-2024 Arista Networks, Inc.
        # Use of this source code is governed by the Apache License 2.0
        # that can be found in the LICENSE file.
  - VerifyHardwareEntropy:
      # Verifies hardware entropy generation is enabled on device.
  - VerifyIPSecConnHealth:
      # Verifies all IPv4 security connections.
  - VerifyIPv4ACL:
      # Verifies the configuration of IPv4 ACLs.
      ipv4_access_lists:
        - name: default-control-plane-acl
          entries:
            - sequence: 10
              action: permit icmp any any
            - sequence: 20
              action: permit ip any any tracked
            - sequence: 30
              action: permit udp any any eq bfd ttl eq 255
        - name: LabTest
          entries:
            - sequence: 10
              action: permit icmp any any
            - sequence: 20
              action: permit tcp any any range 5900 5910
  - VerifySSHIPv4Acl:
      # Verifies if the SSHD agent has IPv4 ACL(s) configured.
      number: 3
      vrf: default
  - VerifySSHIPv6Acl:
      # Verifies if the SSHD agent has IPv6 ACL(s) configured.
      number: 3
      vrf: default
  - VerifySSHStatus:
      # Verifies if the SSHD agent is disabled in the default VRF.
  - VerifySpecificIPSecConn:
      # Verifies the IPv4 security connections.
      ip_security_connections:
        - peer: 10.255.0.1
        - peer: 10.255.0.2
          vrf: default
          connections:
            - source_address: 100.64.3.2
              destination_address: 100.64.2.2
            - source_address: 172.18.3.2
              destination_address: 172.18.2.2
  - VerifyTelnetStatus:
      # Verifies if Telnet is disabled in the default VRF.
anta.tests.services:
  - VerifyDNSLookup:
      # Verifies the DNS name to IP address resolution.
      domain_names:
        - arista.com
        - www.google.com
        - arista.ca
  - VerifyDNSServers:
      # Verifies if the DNS (Domain Name Service) servers are correctly configured.
      dns_servers:
        - server_address: 10.14.0.1
          vrf: default
          priority: 1
        - server_address: 10.14.0.11
          vrf: MGMT
          priority: 0
  - VerifyErrdisableRecovery:
      # Verifies the errdisable recovery reason, status, and interval.
      reasons:
        - reason: acl
          interval: 30
        - reason: bpduguard
          interval: 30
  - VerifyHostname:
      # Verifies the hostname of a device.
      hostname: s1-spine1
anta.tests.snmp:
  - VerifySnmpContact:
      # Verifies the SNMP contact of a device.
      contact: Jon@example.com
  - VerifySnmpErrorCounters:
      # Verifies the SNMP error counters.
      error_counters:
        - inVersionErrs
  - VerifySnmpIPv4Acl:
      # Verifies if the SNMP agent has IPv4 ACL(s) configured.
      number: 3
      vrf: default
  - VerifySnmpIPv6Acl:
      # Verifies if the SNMP agent has IPv6 ACL(s) configured.
      number: 3
      vrf: default
  - VerifySnmpLocation:
      # Verifies the SNMP location of a device.
      location: New York
  - VerifySnmpPDUCounters:
      # Verifies the SNMP PDU counters.
      pdus:
        - outTrapPdus
        - inGetNextPdus
  - VerifySnmpStatus:
      # Verifies if the SNMP agent is enabled.
      vrf: default
anta.tests.software:
  - VerifyEOSExtensions:
      # Verifies that all EOS extensions installed on the device are enabled for boot persistence.
  - VerifyEOSVersion:
      # Verifies the EOS version of the device.
      versions:
        - 4.25.4M
        - 4.26.1F
  - VerifyTerminAttrVersion:
      # Verifies the TerminAttr version of the device.
      versions:
        - v1.13.6
        - v1.8.0
anta.tests.stp:
  - VerifySTPBlockedPorts:
      # Verifies there is no STP blocked ports.
  - VerifySTPCounters:
      # Verifies there is no errors in STP BPDU packets.
  - VerifySTPForwardingPorts:
      # Verifies that all interfaces are forwarding for a provided list of VLAN(s).
      vlans:
        - 10
        - 20
  - VerifySTPMode:
      # Verifies the configured STP mode for a provided list of VLAN(s).
      mode: rapidPvst
      vlans:
        - 10
        - 20
  - VerifySTPRootPriority:
      # Verifies the STP root priority for a provided list of VLAN or MST instance ID(s).
      priority: 32768
      instances:
        - 10
        - 20
  - VerifyStpTopologyChanges:
      # Verifies the number of changes across all interfaces in the Spanning Tree Protocol (STP) topology is below a threshold.
      threshold: 10
anta.tests.stun:
  - VerifyStunClient:
      # (Deprecated) Verifies the translation for a source address on a STUN client.
      stun_clients:
        - source_address: 172.18.3.2
          public_address: 172.18.3.21
          source_port: 4500
          public_port: 6006
  - VerifyStunClientTranslation:
      # Verifies the translation for a source address on a STUN client.
      stun_clients:
        - source_address: 172.18.3.2
          public_address: 172.18.3.21
          source_port: 4500
          public_port: 6006
        - source_address: 100.64.3.2
          public_address: 100.64.3.21
          source_port: 4500
          public_port: 6006
  - VerifyStunServer:
      # Verifies the STUN server status is enabled and running.
anta.tests.system:
  - VerifyAgentLogs:
      # Verifies there are no agent crash reports.
  - VerifyCPUUtilization:
      # Verifies whether the CPU utilization is below 75%.
  - VerifyCoredump:
      # Verifies there are no core dump files.
  - VerifyFileSystemUtilization:
      # Verifies that no partition is utilizing more than 75% of its disk space.
  - VerifyMemoryUtilization:
      # Verifies whether the memory utilization is below 75%.
  - VerifyNTP:
      # Verifies if NTP is synchronised.
  - VerifyNTPAssociations:
      # Verifies the Network Time Protocol (NTP) associations.
      ntp_servers:
        - server_address: 1.1.1.1
          preferred: True
          stratum: 1
        - server_address: 2.2.2.2
          stratum: 2
        - server_address: 3.3.3.3
          stratum: 2
  - VerifyReloadCause:
      # Verifies the last reload cause of the device.
  - VerifyUptime:
      # Verifies the device uptime.
      minimum: 86400
anta.tests.vlan:
  - VerifyVlanInternalPolicy:
      # Verifies the VLAN internal allocation policy and the range of VLANs.
      policy: ascending
      start_vlan_id: 1006
      end_vlan_id: 4094
anta.tests.vxlan:
  - VerifyVxlan1ConnSettings:
      # Verifies the interface vxlan1 source interface and UDP port.
      source_interface: Loopback1
      udp_port: 4789
  - VerifyVxlan1Interface:
      # Verifies the Vxlan1 interface status.
  - VerifyVxlanConfigSanity:
      # Verifies there are no VXLAN config-sanity inconsistencies.
  - VerifyVxlanVniBinding:
      # Verifies the VNI-VLAN bindings of the Vxlan1 interface.
      bindings:
        10010: 10
        10020: 20
  - VerifyVxlanVtep:
      # Verifies the VTEP peers of the Vxlan1 interface.
      vteps:
        - 10.1.1.5
<<<<<<< HEAD
        - 10.1.1.6
  - VerifyVxlan1ConnSettings:
      source_interface: Loopback1
      udp_port: 4789

anta.tests.routing:
  generic:
    - VerifyRoutingProtocolModel:
        model: multi-agent
    - VerifyRoutingTableSize:
        minimum: 2
        maximum: 20
    - VerifyRoutingTableEntry:
        vrf: default
        routes:
          - 10.1.0.1
          - 10.1.0.2
  bgp:
    - VerifyBGPPeerCount:
        address_families:
          - afi: "evpn"
            num_peers: 2
          - afi: "ipv4"
            safi: "unicast"
            vrf: "PROD"
            num_peers: 2
          - afi: "ipv4"
            safi: "unicast"
            vrf: "default"
            num_peers: 3
          - afi: "ipv4"
            safi: "multicast"
            vrf: "DEV"
            num_peers: 3
    - VerifyBGPPeersHealth:
        address_families:
          - afi: "evpn"
          - afi: "ipv4"
            safi: "unicast"
            vrf: "default"
          - afi: "ipv6"
            safi: "unicast"
            vrf: "DEV"
    - VerifyBGPSpecificPeers:
        address_families:
          - afi: "evpn"
            peers:
              - 10.1.0.1
              - 10.1.0.2
          - afi: "ipv4"
            safi: "unicast"
            peers:
              - 10.1.254.1
              - 10.1.255.0
              - 10.1.255.2
              - 10.1.255.4
    - VerifyBGPExchangedRoutes:
        bgp_peers:
          - peer_address: 172.30.255.5
            vrf: default
            advertised_routes:
              - 192.0.254.5/32
            received_routes:
              - 192.0.255.4/32
          - peer_address: 172.30.255.1
            vrf: default
            advertised_routes:
              - 192.0.255.1/32
              - 192.0.254.5/32
            received_routes:
              - 192.0.254.3/32
    - VerifyBGPPeerMPCaps:
        bgp_peers:
          - peer_address: 172.30.11.1
            vrf: default
            strict: False
            capabilities:
              - ipv4Unicast
    - VerifyBGPPeerASNCap:
        bgp_peers:
          - peer_address: 172.30.11.1
            vrf: default
    - VerifyBGPPeerRouteRefreshCap:
        bgp_peers:
          - peer_address: 172.30.11.1
            vrf: default
    - VerifyBGPPeerMD5Auth:
        bgp_peers:
          - peer_address: 172.30.11.1
            vrf: default
          - peer_address: 172.30.11.5
            vrf: default
    - VerifyEVPNType2Route:
        vxlan_endpoints:
          - address: 192.168.20.102
            vni: 10020
          - address: aac1.ab5d.b41e
            vni: 10010
    - VerifyBGPAdvCommunities:
        bgp_peers:
          - peer_address: 172.30.11.17
            vrf: default
          - peer_address: 172.30.11.21
            vrf: default
    - VerifyBGPTimers:
        bgp_peers:
          - peer_address: 172.30.11.1
            vrf: default
            hold_time: 180
            keep_alive_time: 60
          - peer_address: 172.30.11.5
            vrf: default
            hold_time: 180
            keep_alive_time: 60
    - VerifyBGPPeerDropStats:
        bgp_peers:
          - peer_address: 10.101.0.4
            vrf: default
            drop_stats:
              - inDropAsloop
              - inDropClusterIdLoop
              - inDropMalformedMpbgp
              - inDropOrigId
              - inDropNhLocal
              - inDropNhAfV6
    - VerifyBGPPeerUpdateErrors:
        bgp_peers:
          - peer_address: 10.100.0.8
            vrf: default
            update_errors:
              - inUpdErrWithdraw
              - inUpdErrIgnore
    - VerifyBgpRouteMaps:
        bgp_peers:
          - peer_address: 10.100.4.1
            vrf: default
            inbound_route_map: RM-MLAG-PEER-IN
            outbound_route_map: RM-MLAG-PEER-IN
    - VerifyBGPPeerRouteLimit:
        bgp_peers:
          - peer_address: 10.100.0.8
            vrf: default
            maximum_routes: 12000
            warning_limit: 10000
    - VerifyBGPRouteOrigin:
        route_entries:
          - prefix: 10.100.0.128/31
            vrf: default
            route_paths:
              - nexthop: 10.100.0.10
                origin: Igp
              - nexthop: 10.100.4.5
                origin: Incomplete
          - prefix: 10.100.0.130/31
            vrf: default
            route_paths:
              - nexthop: 10.100.0.8
                origin: Igp
              - nexthop: 10.100.0.10
                origin: Igp
  ospf:
    - VerifyOSPFNeighborState:
    - VerifyOSPFNeighborCount:
        number: 3
    - VerifyOSPFMaxLSA:
  isis:
    - VerifyISISNeighborState:
    - VerifyISISNeighborCount:
        interfaces:
          - name: Ethernet1
            level: 1
            count: 2
          - name: Ethernet2
            level: 2
            count: 1
          - name: Ethernet3
            count: 2
            # level is set to 2 by default
    - VerifyISISInterfaceMode:
        interfaces:
          - name: Loopback0
            mode: passive
            # vrf is set to default by default
          - name: Ethernet2
            mode: passive
            level: 2
            # vrf is set to default by default
          - name: Ethernet1
            mode: point-to-point
            vrf: default
            # level is set to 2 by default
    - VerifyISISSegmentRoutingAdjacencySegments:
        instances:
          - name: CORE-ISIS
            vrf: default
            segments:
              - interface: Ethernet2
                address: 10.0.1.3
                sid_origin: dynamic
    - VerifyISISSegmentRoutingDataplane:
        instances:
          - name: CORE-ISIS
            vrf: default
            dataplane: MPLS
    - VerifyISISSegmentRoutingTunnels:
        entries:
        # Check only endpoint
        - endpoint: 1.0.0.122/32
        # Check endpoint and via TI-LFA
        - endpoint: 1.0.0.13/32
          vias:
            - type: tunnel
              tunnel_id: ti-lfa
        # Check endpoint and via IP routers
        - endpoint: 1.0.0.14/32
          vias:
            - type: ip
              nexthop: 1.1.1.1
=======
        - 10.1.1.6
>>>>>>> c119777d
<|MERGE_RESOLUTION|>--- conflicted
+++ resolved
@@ -830,225 +830,4 @@
       # Verifies the VTEP peers of the Vxlan1 interface.
       vteps:
         - 10.1.1.5
-<<<<<<< HEAD
-        - 10.1.1.6
-  - VerifyVxlan1ConnSettings:
-      source_interface: Loopback1
-      udp_port: 4789
-
-anta.tests.routing:
-  generic:
-    - VerifyRoutingProtocolModel:
-        model: multi-agent
-    - VerifyRoutingTableSize:
-        minimum: 2
-        maximum: 20
-    - VerifyRoutingTableEntry:
-        vrf: default
-        routes:
-          - 10.1.0.1
-          - 10.1.0.2
-  bgp:
-    - VerifyBGPPeerCount:
-        address_families:
-          - afi: "evpn"
-            num_peers: 2
-          - afi: "ipv4"
-            safi: "unicast"
-            vrf: "PROD"
-            num_peers: 2
-          - afi: "ipv4"
-            safi: "unicast"
-            vrf: "default"
-            num_peers: 3
-          - afi: "ipv4"
-            safi: "multicast"
-            vrf: "DEV"
-            num_peers: 3
-    - VerifyBGPPeersHealth:
-        address_families:
-          - afi: "evpn"
-          - afi: "ipv4"
-            safi: "unicast"
-            vrf: "default"
-          - afi: "ipv6"
-            safi: "unicast"
-            vrf: "DEV"
-    - VerifyBGPSpecificPeers:
-        address_families:
-          - afi: "evpn"
-            peers:
-              - 10.1.0.1
-              - 10.1.0.2
-          - afi: "ipv4"
-            safi: "unicast"
-            peers:
-              - 10.1.254.1
-              - 10.1.255.0
-              - 10.1.255.2
-              - 10.1.255.4
-    - VerifyBGPExchangedRoutes:
-        bgp_peers:
-          - peer_address: 172.30.255.5
-            vrf: default
-            advertised_routes:
-              - 192.0.254.5/32
-            received_routes:
-              - 192.0.255.4/32
-          - peer_address: 172.30.255.1
-            vrf: default
-            advertised_routes:
-              - 192.0.255.1/32
-              - 192.0.254.5/32
-            received_routes:
-              - 192.0.254.3/32
-    - VerifyBGPPeerMPCaps:
-        bgp_peers:
-          - peer_address: 172.30.11.1
-            vrf: default
-            strict: False
-            capabilities:
-              - ipv4Unicast
-    - VerifyBGPPeerASNCap:
-        bgp_peers:
-          - peer_address: 172.30.11.1
-            vrf: default
-    - VerifyBGPPeerRouteRefreshCap:
-        bgp_peers:
-          - peer_address: 172.30.11.1
-            vrf: default
-    - VerifyBGPPeerMD5Auth:
-        bgp_peers:
-          - peer_address: 172.30.11.1
-            vrf: default
-          - peer_address: 172.30.11.5
-            vrf: default
-    - VerifyEVPNType2Route:
-        vxlan_endpoints:
-          - address: 192.168.20.102
-            vni: 10020
-          - address: aac1.ab5d.b41e
-            vni: 10010
-    - VerifyBGPAdvCommunities:
-        bgp_peers:
-          - peer_address: 172.30.11.17
-            vrf: default
-          - peer_address: 172.30.11.21
-            vrf: default
-    - VerifyBGPTimers:
-        bgp_peers:
-          - peer_address: 172.30.11.1
-            vrf: default
-            hold_time: 180
-            keep_alive_time: 60
-          - peer_address: 172.30.11.5
-            vrf: default
-            hold_time: 180
-            keep_alive_time: 60
-    - VerifyBGPPeerDropStats:
-        bgp_peers:
-          - peer_address: 10.101.0.4
-            vrf: default
-            drop_stats:
-              - inDropAsloop
-              - inDropClusterIdLoop
-              - inDropMalformedMpbgp
-              - inDropOrigId
-              - inDropNhLocal
-              - inDropNhAfV6
-    - VerifyBGPPeerUpdateErrors:
-        bgp_peers:
-          - peer_address: 10.100.0.8
-            vrf: default
-            update_errors:
-              - inUpdErrWithdraw
-              - inUpdErrIgnore
-    - VerifyBgpRouteMaps:
-        bgp_peers:
-          - peer_address: 10.100.4.1
-            vrf: default
-            inbound_route_map: RM-MLAG-PEER-IN
-            outbound_route_map: RM-MLAG-PEER-IN
-    - VerifyBGPPeerRouteLimit:
-        bgp_peers:
-          - peer_address: 10.100.0.8
-            vrf: default
-            maximum_routes: 12000
-            warning_limit: 10000
-    - VerifyBGPRouteOrigin:
-        route_entries:
-          - prefix: 10.100.0.128/31
-            vrf: default
-            route_paths:
-              - nexthop: 10.100.0.10
-                origin: Igp
-              - nexthop: 10.100.4.5
-                origin: Incomplete
-          - prefix: 10.100.0.130/31
-            vrf: default
-            route_paths:
-              - nexthop: 10.100.0.8
-                origin: Igp
-              - nexthop: 10.100.0.10
-                origin: Igp
-  ospf:
-    - VerifyOSPFNeighborState:
-    - VerifyOSPFNeighborCount:
-        number: 3
-    - VerifyOSPFMaxLSA:
-  isis:
-    - VerifyISISNeighborState:
-    - VerifyISISNeighborCount:
-        interfaces:
-          - name: Ethernet1
-            level: 1
-            count: 2
-          - name: Ethernet2
-            level: 2
-            count: 1
-          - name: Ethernet3
-            count: 2
-            # level is set to 2 by default
-    - VerifyISISInterfaceMode:
-        interfaces:
-          - name: Loopback0
-            mode: passive
-            # vrf is set to default by default
-          - name: Ethernet2
-            mode: passive
-            level: 2
-            # vrf is set to default by default
-          - name: Ethernet1
-            mode: point-to-point
-            vrf: default
-            # level is set to 2 by default
-    - VerifyISISSegmentRoutingAdjacencySegments:
-        instances:
-          - name: CORE-ISIS
-            vrf: default
-            segments:
-              - interface: Ethernet2
-                address: 10.0.1.3
-                sid_origin: dynamic
-    - VerifyISISSegmentRoutingDataplane:
-        instances:
-          - name: CORE-ISIS
-            vrf: default
-            dataplane: MPLS
-    - VerifyISISSegmentRoutingTunnels:
-        entries:
-        # Check only endpoint
-        - endpoint: 1.0.0.122/32
-        # Check endpoint and via TI-LFA
-        - endpoint: 1.0.0.13/32
-          vias:
-            - type: tunnel
-              tunnel_id: ti-lfa
-        # Check endpoint and via IP routers
-        - endpoint: 1.0.0.14/32
-          vias:
-            - type: ip
-              nexthop: 1.1.1.1
-=======
-        - 10.1.1.6
->>>>>>> c119777d
+        - 10.1.1.6