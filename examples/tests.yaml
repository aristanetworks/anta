---
# Current builtin ANTA tests are:
anta.tests.aaa:
  - VerifyAcctConsoleMethods:
      # Verifies the AAA accounting console method lists for different accounting types (system, exec, commands, dot1x).
      methods:
        - local
        - none
        - logging
      types:
        - system
        - exec
        - commands
        - dot1x
  - VerifyAcctDefaultMethods:
      # Verifies the AAA accounting default method lists for different accounting types (system, exec, commands, dot1x).
      methods:
        - local
        - none
        - logging
      types:
        - system
        - exec
        - commands
        - dot1x
  - VerifyAuthenMethods:
      # Verifies the AAA authentication method lists for different authentication types (login, enable, dot1x).
    methods:
      - local
      - none
      - logging
    types:
      - login
      - enable
      - dot1x
  - VerifyAuthzMethods:
      # Verifies the AAA authorization method lists for different authorization types (commands, exec).
      methods:
        - local
        - none
        - logging
      types:
        - commands
        - exec
  - VerifyTacacsServerGroups:
      # Verifies if the provided TACACS server group(s) are configured.
      groups:
        - TACACS-GROUP1
        - TACACS-GROUP2
  - VerifyTacacsServers:
      # Verifies TACACS servers are configured for a specified VRF.
      servers:
        - 10.10.10.21
        - 10.10.10.22
      vrf: MGMT
  - VerifyTacacsSourceIntf:
      # Verifies TACACS source-interface for a specified VRF.
      intf: Management0
      vrf: MGMT
anta.tests.avt:
  - VerifyAVTPathHealth:
      # Verifies the status of all AVT paths for all VRFs.
  - VerifyAVTRole:
      # Verifies the AVT role of a device.
      role: edge
  - VerifyAVTSpecificPath:
      # Verifies the status and type of an AVT path for a specified VRF.
      avt_paths:
        - avt_name: CONTROL-PLANE-PROFILE
          vrf: default
          destination: 10.101.255.2
          next_hop: 10.101.255.1
          path_type: direct
anta.tests.bfd:
  - VerifyBFDPeersHealth:
      # Verifies the health of all IPv4 BFD peers.
      down_threshold: 2
  - VerifyBFDPeersIntervals:
      # Verifies the timers of the IPv4 BFD peers in the specified VRF.
      bfd_peers:
        - peer_address: 192.0.255.8
          vrf: default
          tx_interval: 1200
          rx_interval: 1200
          multiplier: 3
        - peer_address: 192.0.255.7
          vrf: default
          tx_interval: 1200
          rx_interval: 1200
          multiplier: 3
  - VerifyBFDPeersRegProtocols:
      # Verifies that IPv4 BFD peer(s) have the specified protocol(s) registered.
      bfd_peers:
        - peer_address: 192.0.255.7
          vrf: default
          protocols:
            - bgp
  - VerifyBFDSpecificPeers:
      # Verifies the IPv4 BFD peer's sessions and remote disc in the specified VRF.
      bfd_peers:
        - peer_address: 192.0.255.8
          vrf: default
        - peer_address: 192.0.255.7
          vrf: default
anta.tests.configuration:
  - VerifyRunningConfigDiffs:
      # Verifies there is no difference between the running-config and the startup-config
  - VerifyRunningConfigLines:
      # Search the Running-Config for the given RegEx patterns.
        regex_patterns:
            - "^enable password.*$"
            - "bla bla"
  - VerifyZeroTouch:
      # Verifies ZeroTouch is disabled
anta.tests.connectivity:
  - VerifyLLDPNeighbors:
      # Verifies that the provided LLDP neighbors are connected properly.
      neighbors:
        - port: Ethernet1
          neighbor_device: DC1-SPINE1
          neighbor_port: Ethernet1
        - port: Ethernet2
          neighbor_device: DC1-SPINE2
          neighbor_port: Ethernet1
  - VerifyReachability:
      # Test the network reachability to one or many destination IP(s).
      hosts:
        - source: Management0
          destination: 1.1.1.1
          vrf: MGMT
          df_bit: True
          size: 100
        - source: Management0
          destination: 8.8.8.8
          vrf: MGMT
          df_bit: True
          size: 100
anta.tests.field_notices:
  - VerifyFieldNotice44Resolution:
      # Verifies that the device is using the correct Aboot version per FN0044.
  - VerifyFieldNotice72Resolution:
      # Verifies if the device is exposed to FN0072, and if the issue has been mitigated.
anta.tests.flow_tracking:
  - VerifyHardwareFlowTrackerStatus:
      # Verifies if hardware flow tracking is running and an input tracker is active. Optionally verifies the tracker interval/timeout and exporter configuration.
      trackers:
        - name: FLOW-TRACKER
          record_export:
            on_inactive_timeout: 70000
            on_interval: 300000
          exporters:
            - name: CV-TELEMETRY
              local_interface: Loopback0
              template_interval: 3600000
anta.tests.greent:
  - VerifyGreenT:
      # Verifies if a GreenT policy is created.
  - VerifyGreenTCounters:
      # Verifies if the GreenT counters are incremented.
anta.tests.hardware:
  - VerifyAdverseDrops:
      # Verifies there are no adverse drops on DCS-7280 and DCS-7500 family switches.
  - VerifyEnvironmentCooling:
      # Verifies the status of power supply fans and all fan trays.
      states:
        - ok
  - VerifyEnvironmentPower:
      # Verifies the power supplies status.
      states:
        - ok
  - VerifyEnvironmentSystemCooling:
      # Verifies the system cooling status.
  - VerifyTemperature:
      # Verifies the device temperature.
  - VerifyTransceiversManufacturers:
      # Verifies if all transceivers come from approved manufacturers.
      manufacturers:
        - Not Present
        - Arista Networks
        - Arastra, Inc.
  - VerifyTransceiversTemperature:
      # Verifies the transceivers temperature.
anta.tests.interfaces:
  - VerifyIPProxyARP:
      # Verifies if Proxy ARP is enabled.
      interfaces:
        - Ethernet1
        - Ethernet2
  - VerifyIllegalLACP:
      # Verifies there are no illegal LACP packets in all port channels.
  - VerifyInterfaceDiscards:
      # Verifies there are no interface discard counters.
  - VerifyInterfaceErrDisabled:
      # Verifies there are no interfaces in the errdisabled state.
  - VerifyInterfaceErrors:
      # Verifies there are no interface error counters.
  - VerifyInterfaceIPv4:
      # Verifies the interface IPv4 addresses.
      interfaces:
        - name: Ethernet2
          primary_ip: 172.30.11.0/31
          secondary_ips:
            - 10.10.10.0/31
            - 10.10.10.10/31
  - VerifyInterfaceUtilization:
      # Verifies that the utilization of interfaces is below a certain threshold.
      threshold: 70.0
  - VerifyInterfacesSpeed:
      # Verifies the speed, lanes, auto-negotiation status, and mode as full duplex for interfaces.
      interfaces:
        - name: Ethernet2
          auto: False
          speed: 10
        - name: Eth3
          auto: True
          speed: 100
          lanes: 1
        - name: Eth2
          auto: False
          speed: 2.5
  - VerifyInterfacesStatus:
      # Verifies the status of the provided interfaces.
      interfaces:
        - name: Ethernet1
          status: up
        - name: Port-Channel100
          status: down
          line_protocol_status: lowerLayerDown
        - name: Ethernet49/1
          status: adminDown
          line_protocol_status: notPresent
  - VerifyIpVirtualRouterMac:
      # Verifies the IP virtual router MAC address.
      mac_address: 00:1c:73:00:dc:01
  - VerifyL2MTU:
      # Verifies the global L2 MTU of all L2 interfaces.
      mtu: 1500
      ignored_interfaces:
        - Management1
        - Vxlan1
      specific_mtu:
        - Ethernet1/1: 1500
  - VerifyL3MTU:
      # Verifies the global L3 MTU of all L3 interfaces.
      mtu: 1500
      ignored_interfaces:
          - Vxlan1
      specific_mtu:
          - Ethernet1: 2500
  - VerifyLACPInterfacesStatus:
      # Verifies the Link Aggregation Control Protocol(LACP) status of the provided interfaces.
      interfaces:
        - name: Ethernet1
          portchannel: Port-Channel100
  - VerifyLoopbackCount:
      # Verifies the number of loopback interfaces and their status.
      number: 3
  - VerifyPortChannels:
      # Verifies there are no inactive ports in all port channels.
  - VerifySVI:
      # Verifies the status of all SVIs.
  - VerifyStormControlDrops:
      # Verifies there are no interface storm-control drop counters.
anta.tests.lanz:
  - VerifyLANZ:
      # Verifies if LANZ is enabled.
anta.tests.logging:
  - VerifyLoggingAccounting:
      # Verifies if AAA accounting logs are generated.
  - VerifyLoggingErrors:
      # Verifies there are no syslog messages with a severity of ERRORS or higher.
  - VerifyLoggingHostname:
      # Verifies if logs are generated with the device FQDN.
  - VerifyLoggingHosts:
      # Verifies logging hosts (syslog servers) for a specified VRF.
      hosts:
        - 1.1.1.1
        - 2.2.2.2
      vrf: default
  - VerifyLoggingLogsGeneration:
      # Verifies if logs are generated.
  - VerifyLoggingPersistent:
      # Verifies if logging persistent is enabled and logs are saved in flash.
  - VerifyLoggingSourceIntf:
      # Verifies logging source-interface for a specified VRF.
      interface: Management0
      vrf: default
  - VerifyLoggingTimestamp:
      # Verifies if logs are generated with the riate timestamp.
anta.tests.mlag:
  - VerifyMlagConfigSanity:
      # Verifies there are no MLAG config-sanity inconsistencies.
  - VerifyMlagDualPrimary:
      # Verifies the MLAG dual-primary detection parameters.
      detection_delay: 200
      errdisabled: True
      recovery_delay: 60
      recovery_delay_non_mlag: 0
  - VerifyMlagInterfaces:
      # Verifies there are no inactive or active-partial MLAG ports.
  - VerifyMlagPrimaryPriority:
      # Verifies the configuration of the MLAG primary priority.
      primary_priority: 3276
  - VerifyMlagReloadDelay:
      # Verifies the MLAG reload-delay parameters.
      reload_delay: 300
      reload_delay_non_mlag: 330
  - VerifyMlagStatus:
      # Verifies the health status of the MLAG configuration.
anta.tests.multicast:
  - VerifyIGMPSnoopingGlobal:
      # Verifies the IGMP snooping global configuration.
      enabled: True
  - VerifyIGMPSnoopingVlans:
      # Verifies the IGMP snooping status for the provided VLANs.
      vlans:
        10: False
        12: False
anta.tests.path_selection:
  - VerifyPathsHealth:
      # Verifies the path and telemetry state of all paths under router path-selection.
  - VerifySpecificPath:
      # Verifies the path and telemetry state of a specific path under router path-selection.
      paths:
        - peer: 10.255.0.1
          path_group: internet
          source_address: 100.64.3.2
          destination_address: 100.64.1.2
anta.tests.profiles:
  - VerifyTcamProfile:
      # Verifies the device TCAM profile.
      profile: vxlan-routing
  - VerifyUnifiedForwardingTableMode:
      # Verifies the device is using the expected UFT mode.
      mode: 3
anta.tests.ptp:
  - VerifyPtpGMStatus:
      # Verifies that the device is locked to a valid PTP Grandmaster.
      gmid: 0xec:46:70:ff:fe:00:ff:a9
  - VerifyPtpLockStatus:
      # Verifies that the device was locked to the upstream PTP GM in the last minute.
  - VerifyPtpModeStatus:
      # Verifies that the device is configured as a PTP Boundary Clock.
  - VerifyPtpOffset:
      # Verifies that the PTP timing offset is within +/- 1000ns from the master clock.
  - VerifyPtpPortModeStatus:
      # Verifies the PTP interfaces state.
anta.tests.routing.bgp:
  - VerifyBGPAdvCommunities:
      # Verifies the advertised communities of a BGP peer.
      bgp_peers:
        - peer_address: 172.30.11.17
          vrf: default
        - peer_address: 172.30.11.21
          vrf: default
  - VerifyBGPExchangedRoutes:
      # Verifies the advertised and received routes of BGP peers.
      bgp_peers:
        - peer_address: 172.30.255.5
          vrf: default
          advertised_routes:
            - 192.0.254.5/32
          received_routes:
            - 192.0.255.4/32
        - peer_address: 172.30.255.1
          vrf: default
          advertised_routes:
            - 192.0.255.1/32
            - 192.0.254.5/32
          received_routes:
            - 192.0.254.3/32
  - VerifyBGPPeerASNCap:
      # Verifies the four octet asn capabilities of a BGP peer.
      bgp_peers:
        - peer_address: 172.30.11.1
          vrf: default
  - VerifyBGPPeerCount:
      # Verifies the count of BGP peers.
      address_families:
        - afi: "evpn"
          num_peers: 2
        - afi: "ipv4"
          safi: "unicast"
          vrf: "PROD"
          num_peers: 2
        - afi: "ipv4"
          safi: "unicast"
          vrf: "default"
          num_peers: 3
        - afi: "ipv4"
          safi: "multicast"
          vrf: "DEV"
          num_peers: 3
  - VerifyBGPPeerDropStats:
      # Verifies the NLRI drop statistics of a BGP IPv4 peer(s).
      bgp_peers:
        - peer_address: 172.30.11.1
          vrf: default
          drop_stats:
            - inDropAsloop
            - prefixEvpnDroppedUnsupportedRouteType
  - VerifyBGPPeerMD5Auth:
      # Verifies the MD5 authentication and state of a BGP peer.
      bgp_peers:
        - peer_address: 172.30.11.1
          vrf: default
        - peer_address: 172.30.11.5
          vrf: default
  - VerifyBGPPeerMPCaps:
      # Verifies the multiprotocol capabilities of a BGP peer.
      bgp_peers:
        - peer_address: 172.30.11.1
          vrf: default
          strict: False
          capabilities:
            - ipv4Unicast
  - VerifyBGPPeerRouteLimit:
      # Verifies maximum routes and maximum routes warning limit for the provided BGP IPv4 peer(s).
      bgp_peers:
        - peer_address: 172.30.11.1
          vrf: default
          maximum_routes: 12000
          warning_limit: 10000
  - VerifyBGPPeerRouteRefreshCap:
      # Verifies the route refresh capabilities of a BGP peer.
      bgp_peers:
        - peer_address: 172.30.11.1
          vrf: default
  - VerifyBGPPeerUpdateErrors:
      # Verifies the update error counters of a BGP IPv4 peer.
      bgp_peers:
        - peer_address: 172.30.11.1
          vrf: default
          update_error_filter:
            - inUpdErrWithdraw
  - VerifyBGPPeersHealth:
      # Verifies the health of BGP peers
      address_families:
        - afi: "evpn"
        - afi: "ipv4"
          safi: "unicast"
          vrf: "default"
        - afi: "ipv6"
          safi: "unicast"
          vrf: "DEV"
  - VerifyBGPSpecificPeers:
      # Verifies the health of specific BGP peer(s).
      address_families:
        - afi: "evpn"
          peers:
            - 10.1.0.1
            - 10.1.0.2
        - afi: "ipv4"
          safi: "unicast"
          peers:
            - 10.1.254.1
            - 10.1.255.0
            - 10.1.255.2
            - 10.1.255.4
  - VerifyBGPTimers:
      # Verifies the timers of a BGP peer.
      bgp_peers:
        - peer_address: 172.30.11.1
          vrf: default
          hold_time: 180
          keep_alive_time: 60
        - peer_address: 172.30.11.5
          vrf: default
          hold_time: 180
          keep_alive_time: 60
  - VerifyBgpRouteMaps:
      # Verifies BGP inbound and outbound route-maps of BGP IPv4 peer(s).
      bgp_peers:
        - peer_address: 172.30.11.1
          vrf: default
          inbound_route_map: RM-MLAG-PEER-IN
          outbound_route_map: RM-MLAG-PEER-OUT
  - VerifyEVPNType2Route:
      # Verifies the EVPN Type-2 routes for a given IPv4 or MAC address and VNI.
      vxlan_endpoints:
        - address: 192.168.20.102
          vni: 10020
        - address: aac1.ab5d.b41e
          vni: 10010
anta.tests.routing.generic:
  - VerifyRoutingProtocolModel:
      # Verifies the configured routing protocol model.
      model: multi-agent
  - VerifyRoutingTableEntry:
      # Verifies that the provided routes are present in the routing table of a specified VRF.
      vrf: default
      routes:
        - 10.1.0.1
        - 10.1.0.2
  - VerifyRoutingTableSize:
      # Verifies the size of the IP routing table of the default VRF.
      minimum: 2
      maximum: 20
anta.tests.routing.isis:
  - VerifyISISInterfaceMode:
      # Verifies interface mode for IS-IS
      interfaces:
        - name: Loopback0
          mode: passive
          # vrf is set to default by default
        - name: Ethernet2
          mode: passive
          level: 2
          # vrf is set to default by default
        - name: Ethernet1
          mode: point-to-point
          vrf: default
          # level is set to 2 by default
  - VerifyISISNeighborCount:
      # Verifies count of IS-IS interface per level
      interfaces:
        - name: Ethernet1
          level: 1
          count: 2
        - name: Ethernet2
          level: 2
          count: 1
        - name: Ethernet3
          count: 2
          # level is set to 2 by default
  - VerifyISISNeighborState:
      # Verifies all IS-IS neighbors are in UP state.
  - VerifyISISSegmentRoutingAdjacencySegments:
      # Verify expected Adjacency segments are correctly visible for each interface.
      instances:
        - name: CORE-ISIS
          vrf: default
          segments:
            - interface: Ethernet2
              address: 10.0.1.3
              sid_origin: dynamic
  - VerifyISISSegmentRoutingDataplane:
      # Verify dataplane of a list of ISIS-SR instances
      instances:
        - name: CORE-ISIS
          vrf: default
          dataplane: MPLS
  - VerifyISISSegmentRoutingTunnels:
      # Verify ISIS-SR tunnels computed by device
      entries:
      # Check only endpoint
      - endpoint: 1.0.0.122/32
      # Check endpoint and via TI-LFA
      - endpoint: 1.0.0.13/32
        vias:
          - type: tunnel
            tunnel_id: ti-lfa
      # Check endpoint and via IP routers
      - endpoint: 1.0.0.14/32
        vias:
          - type: ip
            nexthop: 1.1.1.1
anta.tests.routing.ospf:
  - VerifyOSPFMaxLSA:
      # Verifies all OSPF instances did not cross the maximum LSA threshold.
  - VerifyOSPFNeighborCount:
      # Verifies the number of OSPF neighbors in FULL state is the one we expect.
      number: 3
  - VerifyOSPFNeighborState:
      # Verifies all OSPF neighbors are in FULL state.
anta.tests.security:
  - VerifyAPIHttpStatus:
      # Verifies if eAPI HTTP server is disabled globally.
  - VerifyAPIHttpsSSL:
      # Verifies if the eAPI has a valid SSL profile.
      profile: default
  - VerifyAPIIPv4Acl:
      # Verifies if eAPI has the right number IPv4 ACL(s) configured for a specified VRF.
      number: 3
      vrf: default
  - VerifyAPIIPv6Acl:
      # Verifies if eAPI has the right number IPv6 ACL(s) configured for a specified VRF.
      number: 3
      vrf: default
  - VerifyAPISSLCertificate:
      # Verifies the eAPI SSL certificate expiry, common subject name, encryption algorithm and key size.
      certificates:
        - certificate_name: ARISTA_SIGNING_CA.crt
          expiry_threshold: 30
          common_name: AristaIT-ICA ECDSA Issuing Cert Authority
          encryption_algorithm: ECDSA
          key_size: 256
        - certificate_name: ARISTA_ROOT_CA.crt
          expiry_threshold: 30
          common_name: Arista Networks Internal IT Root Cert Authority
          encryption_algorithm: RSA
          key_size: 4096
  - VerifyBannerLogin:
      # Verifies the login banner of a device.
      login_banner: |
        # Copyright (c) 2023-2024 Arista Networks, Inc.
        # Use of this source code is governed by the Apache License 2.0
        # that can be found in the LICENSE file.
  - VerifyBannerMotd:
      # Verifies the motd banner of a device.
      motd_banner: |
        # Copyright (c) 2023-2024 Arista Networks, Inc.
        # Use of this source code is governed by the Apache License 2.0
        # that can be found in the LICENSE file.
  - VerifyHardwareEntropy:
      # Verifies hardware entropy generation is enabled on device.
  - VerifyIPSecConnHealth:
      # Verifies all IPv4 security connections.
  - VerifyIPv4ACL:
      # Verifies the configuration of IPv4 ACLs.
      ipv4_access_lists:
        - name: default-control-plane-acl
          entries:
            - sequence: 10
              action: permit icmp any any
            - sequence: 20
              action: permit ip any any tracked
            - sequence: 30
              action: permit udp any any eq bfd ttl eq 255
        - name: LabTest
          entries:
            - sequence: 10
              action: permit icmp any any
            - sequence: 20
              action: permit tcp any any range 5900 5910
  - VerifySSHIPv4Acl:
      # Verifies if the SSHD agent has IPv4 ACL(s) configured.
      number: 3
      vrf: default
  - VerifySSHIPv6Acl:
      # Verifies if the SSHD agent has IPv6 ACL(s) configured.
      number: 3
      vrf: default
  - VerifySSHStatus:
      # Verifies if the SSHD agent is disabled in the default VRF.
  - VerifySpecificIPSecConn:
      # Verifies IPv4 security connections for a peer.
      ip_security_connections:
        - peer: 10.255.0.1
        - peer: 10.255.0.2
          vrf: default
          connections:
            - source_address: 100.64.3.2
              destination_address: 100.64.2.2
            - source_address: 172.18.3.2
              destination_address: 172.18.2.2
  - VerifyTelnetStatus:
      # Verifies if Telnet is disabled in the default VRF.
anta.tests.services:
  - VerifyDNSLookup:
      # Verifies the DNS name to IP address resolution.
      domain_names:
        - arista.com
        - www.google.com
        - arista.ca
  - VerifyDNSServers:
      # Verifies if the DNS servers are correctly configured.
      dns_servers:
        - server_address: 10.14.0.1
          vrf: default
          priority: 1
        - server_address: 10.14.0.11
          vrf: MGMT
          priority: 0
  - VerifyErrdisableRecovery:
      # Verifies the errdisable recovery reason, status, and interval.
      reasons:
        - reason: acl
          interval: 30
        - reason: bpduguard
          interval: 30
  - VerifyHostname:
      # Verifies the hostname of a device.
      hostname: s1-spine1
anta.tests.snmp:
  - VerifySnmpContact:
      # Verifies the SNMP contact of a device.
      contact: Jon@example.com
  - VerifySnmpIPv4Acl:
      # Verifies if the SNMP agent has IPv4 ACL(s) configured.
      number: 3
      vrf: default
  - VerifySnmpIPv6Acl:
      # Verifies if the SNMP agent has IPv6 ACL(s) configured.
      number: 3
      vrf: default
  - VerifySnmpLocation:
      # Verifies the SNMP location of a device.
      location: New York
<<<<<<< HEAD
  - VerifySnmpStatus:
      # Verifies if the SNMP agent is enabled.
      vrf: default
=======
  - VerifySnmpContact:
      contact: Jon@example.com
  - VerifySnmpPDUCounters:
      pdus:
        - outTrapPdus
  - VerifySnmpErrorCounters:
      error_counters:
        - inVersionErrs
        - inBadCommunityNames

>>>>>>> 92cbcd32
anta.tests.software:
  - VerifyEOSExtensions:
      # Verifies that all EOS extensions installed on the device are enabled for boot persistence.
  - VerifyEOSVersion:
      # Verifies the EOS version of the device.
      versions:
        - 4.25.4M
        - 4.26.1F
  - VerifyTerminAttrVersion:
      # Verifies the TerminAttr version of the device.
      versions:
        - v1.13.6
        - v1.8.0
anta.tests.stp:
  - VerifySTPBlockedPorts:
      # Verifies there is no STP blocked ports.
  - VerifySTPCounters:
      # Verifies there is no errors in STP BPDU packets.
  - VerifySTPForwardingPorts:
      # Verifies that all interfaces are forwarding for a provided list of VLAN(s).
      vlans:
        - 10
        - 20
  - VerifySTPMode:
      # Verifies the configured STP mode for a provided list of VLAN(s).
      mode: rapidPvst
      vlans:
        - 10
        - 20
  - VerifySTPRootPriority:
      # Verifies the STP root priority for a provided list of VLAN or MST instance ID(s).
      priority: 32768
      instances:
        - 10
        - 20
  - VerifyStpTopologyChanges:
      # Verifies the number of changes across all interfaces in the Spanning Tree Protocol (STP) topology is below a threshold.
      threshold: 10
anta.tests.stun:
  - VerifyStunClient:
      # Verifies the STUN client is configured with the specified IPv4 source address and port. Validate the public IP and port if provided.
      stun_clients:
        - source_address: 172.18.3.2
          public_address: 172.18.3.21
          source_port: 4500
          public_port: 6006
        - source_address: 100.64.3.2
          public_address: 100.64.3.21
          source_port: 4500
          public_port: 6006
  - VerifyStunServer:
      # Verifies the STUN server status is enabled and running.
anta.tests.system:
  - VerifyAgentLogs:
      # Verifies there are no agent crash reports.
  - VerifyCPUUtilization:
      # Verifies whether the CPU utilization is below 75%.
  - VerifyCoredump:
      # Verifies there are no core dump files.
  - VerifyFileSystemUtilization:
      # Verifies that no partition is utilizing more than 75% of its disk space.
  - VerifyMemoryUtilization:
      # Verifies whether the memory utilization is below 75%.
  - VerifyNTP:
      # Verifies if NTP is synchronised.
  - VerifyNTPAssociations:
      # Verifies the Network Time Protocol (NTP) associations.
      ntp_servers:
        - server_address: 1.1.1.1
          preferred: True
          stratum: 1
        - server_address: 2.2.2.2
          stratum: 2
        - server_address: 3.3.3.3
          stratum: 2
  - VerifyReloadCause:
      # Verifies the last reload cause of the device.
  - VerifyUptime:
      # Verifies the device uptime.
      minimum: 86400
anta.tests.vlan:
  - VerifyVlanInternalPolicy:
      # Verifies the VLAN internal allocation policy and the range of VLANs.
      policy: ascending
      start_vlan_id: 1006
      end_vlan_id: 4094
anta.tests.vxlan:
  - VerifyVxlan1ConnSettings:
      # Verifies the interface vxlan1 source interface and UDP port.
      source_interface: Loopback1
      udp_port: 4789
  - VerifyVxlan1Interface:
      # Verifies the Vxlan1 interface status.
  - VerifyVxlanConfigSanity:
      # Verifies there are no VXLAN config-sanity inconsistencies.
  - VerifyVxlanVniBinding:
      # Verifies the VNI-VLAN bindings of the Vxlan1 interface.
      bindings:
        10010: 10
        10020: 20
  - VerifyVxlanVtep:
      # Verifies the VTEP peers of the Vxlan1 interface
      vteps:
        - 10.1.1.5
        - 10.1.1.6<|MERGE_RESOLUTION|>--- conflicted
+++ resolved
@@ -286,7 +286,7 @@
       interface: Management0
       vrf: default
   - VerifyLoggingTimestamp:
-      # Verifies if logs are generated with the riate timestamp.
+      # Verifies if logs are generated with the appropriate timestamp.
 anta.tests.mlag:
   - VerifyMlagConfigSanity:
       # Verifies there are no MLAG config-sanity inconsistencies.
@@ -676,6 +676,10 @@
   - VerifySnmpContact:
       # Verifies the SNMP contact of a device.
       contact: Jon@example.com
+  - VerifySnmpErrorCounters:
+      # Verifies the SNMP error counters.
+      error_counters:
+        - inVersionErrs
   - VerifySnmpIPv4Acl:
       # Verifies if the SNMP agent has IPv4 ACL(s) configured.
       number: 3
@@ -687,22 +691,14 @@
   - VerifySnmpLocation:
       # Verifies the SNMP location of a device.
       location: New York
-<<<<<<< HEAD
+  - VerifySnmpPDUCounters:
+      # Verifies the SNMP PDU counters.
+      pdus:
+        - outTrapPdus
+        - inGetNextPdus
   - VerifySnmpStatus:
       # Verifies if the SNMP agent is enabled.
       vrf: default
-=======
-  - VerifySnmpContact:
-      contact: Jon@example.com
-  - VerifySnmpPDUCounters:
-      pdus:
-        - outTrapPdus
-  - VerifySnmpErrorCounters:
-      error_counters:
-        - inVersionErrs
-        - inBadCommunityNames
-
->>>>>>> 92cbcd32
 anta.tests.software:
   - VerifyEOSExtensions:
       # Verifies that all EOS extensions installed on the device are enabled for boot persistence.
