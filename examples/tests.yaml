--- conflicted
+++ resolved
@@ -341,12 +341,6 @@
       ignored_interfaces:
         - Port-Channel1
         - Port-Channel2
-<<<<<<< HEAD
-=======
-      interfaces:
-        - Port-Channel11
-        - Port-Channel22
->>>>>>> 5917f7a5
   - VerifySVI:
       # Verifies the status of all SVIs.
   - VerifyStormControlDrops:
