---
anta.tests.aaa:
  - VerifyAcctConsoleMethods:
      # Verifies the AAA accounting console method lists for different accounting types (system, exec, commands, dot1x).
      methods:
        - local
        - none
        - logging
      types:
        - system
        - exec
        - commands
        - dot1x
  - VerifyAcctDefaultMethods:
      # Verifies the AAA accounting default method lists for different accounting types (system, exec, commands, dot1x).
      methods:
        - local
        - none
        - logging
      types:
        - system
        - exec
        - commands
        - dot1x
  - VerifyAuthenMethods:
      # Verifies the AAA authentication method lists for different authentication types (login, enable, dot1x).
      methods:
        - local
        - none
        - logging
      types:
        - login
        - enable
        - dot1x
  - VerifyAuthzMethods:
      # Verifies the AAA authorization method lists for different authorization types (commands, exec).
      methods:
        - local
        - none
        - logging
      types:
        - commands
        - exec
  - VerifyTacacsServerGroups:
      # Verifies if the provided TACACS server group(s) are configured.
      groups:
        - TACACS-GROUP1
        - TACACS-GROUP2
  - VerifyTacacsServers:
      # Verifies TACACS servers are configured for a specified VRF.
      servers:
        - 10.10.10.21
        - 10.10.10.22
      vrf: MGMT
  - VerifyTacacsSourceIntf:
      # Verifies TACACS source-interface for a specified VRF.
      intf: Management0
      vrf: MGMT
anta.tests.avt:
  - VerifyAVTPathHealth:
      # Verifies the status of all AVT paths for all VRFs.
  - VerifyAVTRole:
      # Verifies the AVT role of a device.
      role: edge
  - VerifyAVTSpecificPath:
      # Verifies the Adaptive Virtual Topology (AVT) path.
      avt_paths:
        - avt_name: CONTROL-PLANE-PROFILE
          vrf: default
          destination: 10.101.255.2
          next_hop: 10.101.255.1
          path_type: direct
anta.tests.bfd:
  - VerifyBFDPeersHealth:
      # Verifies the health of IPv4 BFD peers across all VRFs.
      down_threshold: 2
  - VerifyBFDPeersIntervals:
      # Verifies the timers of IPv4 BFD peer sessions.
      bfd_peers:
        - peer_address: 192.0.255.8
          vrf: default
          tx_interval: 1200
          rx_interval: 1200
          multiplier: 3
        - peer_address: 192.0.255.7
          vrf: default
          tx_interval: 1200
          rx_interval: 1200
          multiplier: 3
          detection_time: 3600
  - VerifyBFDPeersRegProtocols:
      # Verifies the registered routing protocol of IPv4 BFD peer sessions.
      bfd_peers:
        - peer_address: 192.0.255.7
          vrf: default
          protocols:
            - bgp
  - VerifyBFDSpecificPeers:
      # Verifies the state of IPv4 BFD peer sessions.
      bfd_peers:
        - peer_address: 192.0.255.8
          vrf: default
        - peer_address: 192.0.255.7
          vrf: default
anta.tests.configuration:
  - VerifyRunningConfigDiffs:
      # Verifies there is no difference between the running-config and the startup-config.
  - VerifyRunningConfigLines:
      # Search the Running-Config for the given RegEx patterns.
      regex_patterns:
        - "^enable password.*$"
        - "bla bla"
  - VerifyZeroTouch:
      # Verifies ZeroTouch is disabled.
anta.tests.connectivity:
  - VerifyLLDPNeighbors:
      # Verifies the connection status of the specified LLDP (Link Layer Discovery Protocol) neighbors.
      neighbors:
        - port: Ethernet1
          neighbor_device: DC1-SPINE1
          neighbor_port: Ethernet1
        - port: Ethernet2
          neighbor_device: DC1-SPINE2
          neighbor_port: Ethernet1
  - VerifyReachability:
      # Test network reachability to one or many destination IP(s).
      hosts:
        - source: Management0
          destination: 1.1.1.1
          vrf: MGMT
          df_bit: True
          size: 100
        - source: Management0
          destination: 8.8.8.8
          vrf: MGMT
          df_bit: True
          size: 100
anta.tests.cvx:
  - VerifyActiveCVXConnections:
      # Verifies the number of active CVX Connections.
      connections_count: 100
  - VerifyCVXClusterStatus:
      # Verifies the CVX Server Cluster status.
      role: Master
      peer_status:
        - peer_name : cvx-red-2
          registration_state: Registration complete
        - peer_name: cvx-red-3
          registration_state: Registration error
  - VerifyManagementCVX:
      # Verifies the management CVX global status.
      enabled: true
  - VerifyMcsClientMounts:
      # Verify if all MCS client mounts are in mountStateMountComplete.
  - VerifyMcsServerMounts:
      # Verify if all MCS server mounts are in a MountComplete state.
      connections_count: 100
anta.tests.field_notices:
  - VerifyFieldNotice44Resolution:
      # Verifies that the device is using the correct Aboot version per FN0044.
  - VerifyFieldNotice72Resolution:
      # Verifies if the device is exposed to FN0072, and if the issue has been mitigated.
anta.tests.flow_tracking:
  - VerifyHardwareFlowTrackerStatus:
      # Verifies if hardware flow tracking is running and an input tracker is active. Optionally verifies the tracker interval/timeout and exporter configuration.
      trackers:
        - name: FLOW-TRACKER
          record_export:
            on_inactive_timeout: 70000
            on_interval: 300000
          exporters:
            - name: CV-TELEMETRY
              local_interface: Loopback0
              template_interval: 3600000
anta.tests.greent:
  - VerifyGreenT:
      # Verifies if a GreenT policy other than the default is created.
  - VerifyGreenTCounters:
      # Verifies if the GreenT counters are incremented.
anta.tests.hardware:
  - VerifyAdverseDrops:
      # Verifies there are no adverse drops on DCS-7280 and DCS-7500 family switches.
  - VerifyEnvironmentCooling:
      # Verifies the status of power supply fans and all fan trays.
      states:
        - ok
  - VerifyEnvironmentPower:
      # Verifies the power supplies status.
      states:
        - ok
  - VerifyEnvironmentSystemCooling:
      # Verifies the device's system cooling status.
  - VerifyTemperature:
      # Verifies if the device temperature is within acceptable limits.
  - VerifyTransceiversManufacturers:
      # Verifies if all the transceivers come from approved manufacturers.
      manufacturers:
        - Not Present
        - Arista Networks
        - Arastra, Inc.
  - VerifyTransceiversTemperature:
      # Verifies if all the transceivers are operating at an acceptable temperature.
anta.tests.interfaces:
  - VerifyIPProxyARP:
      # Verifies if Proxy ARP is enabled.
      interfaces:
        - Ethernet1
        - Ethernet2
  - VerifyIllegalLACP:
      # Verifies there are no illegal LACP packets in all port channels.
  - VerifyInterfaceDiscards:
      # Verifies that the interfaces packet discard counters are equal to zero.
  - VerifyInterfaceErrDisabled:
      # Verifies there are no interfaces in the errdisabled state.
  - VerifyInterfaceErrors:
      # Verifies that the interfaces error counters are equal to zero.
  - VerifyInterfaceIPv4:
      # Verifies the interface IPv4 addresses.
      interfaces:
        - name: Ethernet2
          primary_ip: 172.30.11.1/31
          secondary_ips:
            - 10.10.10.1/31
            - 10.10.10.10/31
  - VerifyInterfaceUtilization:
      # Verifies that the utilization of interfaces is below a certain threshold.
      threshold: 70.0
  - VerifyInterfacesSpeed:
      # Verifies the speed, lanes, auto-negotiation status, and mode as full duplex for interfaces.
      interfaces:
        - name: Ethernet2
          auto: False
          speed: 10
        - name: Eth3
          auto: True
          speed: 100
          lanes: 1
        - name: Eth2
          auto: False
          speed: 2.5
  - VerifyInterfacesStatus:
      # Verifies the operational states of specified interfaces to ensure they match expected configurations.
      interfaces:
        - name: Ethernet1
          status: up
        - name: Port-Channel100
          status: down
          line_protocol_status: lowerLayerDown
        - name: Ethernet49/1
          status: adminDown
          line_protocol_status: notPresent
  - VerifyIpVirtualRouterMac:
      # Verifies the IP virtual router MAC address.
      mac_address: 00:1c:73:00:dc:01
  - VerifyL2MTU:
      # Verifies the global L2 MTU of all L2 interfaces.
      mtu: 1500
      ignored_interfaces:
        - Management1
        - Vxlan1
      specific_mtu:
        - Ethernet1/1: 1500
  - VerifyL3MTU:
      # Verifies the global L3 MTU of all L3 interfaces.
      mtu: 1500
      ignored_interfaces:
          - Vxlan1
      specific_mtu:
          - Ethernet1: 2500
  - VerifyLACPInterfacesStatus:
      # Verifies the Link Aggregation Control Protocol (LACP) status of the interface.
      interfaces:
        - name: Ethernet1
          portchannel: Port-Channel100
  - VerifyLoopbackCount:
      # Verifies the number of loopback interfaces and their status.
      number: 3
  - VerifyPortChannels:
      # Verifies there are no inactive ports in all port channels.
  - VerifySVI:
      # Verifies the status of all SVIs.
  - VerifyStormControlDrops:
      # Verifies there are no interface storm-control drop counters.
anta.tests.lanz:
  - VerifyLANZ:
      # Verifies if LANZ is enabled.
anta.tests.logging:
  - VerifyLoggingAccounting:
      # Verifies if AAA accounting logs are generated.
  - VerifyLoggingErrors:
      # Verifies there are no syslog messages with a severity of ERRORS or higher.
  - VerifyLoggingHostname:
      # Verifies if logs are generated with the device FQDN.
  - VerifyLoggingHosts:
      # Verifies logging hosts (syslog servers) for a specified VRF.
      hosts:
        - 1.1.1.1
        - 2.2.2.2
      vrf: default
  - VerifyLoggingLogsGeneration:
      # Verifies if logs are generated.
  - VerifyLoggingPersistent:
      # Verifies if logging persistent is enabled and logs are saved in flash.
  - VerifyLoggingSourceIntf:
      # Verifies logging source-interface for a specified VRF.
      interface: Management0
      vrf: default
  - VerifyLoggingTimestamp:
      # Verifies if logs are generated with the appropriate timestamp.
  - VerifySyslogLogging:
      # Verifies if syslog logging is enabled.
anta.tests.mlag:
  - VerifyMlagConfigSanity:
      # Verifies there are no MLAG config-sanity inconsistencies.
  - VerifyMlagDualPrimary:
      # Verifies the MLAG dual-primary detection parameters.
      detection_delay: 200
      errdisabled: True
      recovery_delay: 60
      recovery_delay_non_mlag: 0
  - VerifyMlagInterfaces:
      # Verifies there are no inactive or active-partial MLAG ports.
  - VerifyMlagPrimaryPriority:
      # Verifies the configuration of the MLAG primary priority.
      primary_priority: 3276
  - VerifyMlagReloadDelay:
      # Verifies the reload-delay parameters of the MLAG configuration.
      reload_delay: 300
      reload_delay_non_mlag: 330
  - VerifyMlagStatus:
      # Verifies the health status of the MLAG configuration.
anta.tests.multicast:
  - VerifyIGMPSnoopingGlobal:
      # Verifies the IGMP snooping global status.
      enabled: True
  - VerifyIGMPSnoopingVlans:
      # Verifies the IGMP snooping status for the provided VLANs.
      vlans:
        10: False
        12: False
anta.tests.path_selection:
  - VerifyPathsHealth:
      # Verifies the path and telemetry state of all paths under router path-selection.
  - VerifySpecificPath:
      # Verifies the path and telemetry state of a specific path for an IPv4 peer under router path-selection.
      paths:
        - peer: 10.255.0.1
          path_group: internet
          source_address: 100.64.3.2
          destination_address: 100.64.1.2
anta.tests.profiles:
  - VerifyTcamProfile:
      # Verifies the device TCAM profile.
      profile: vxlan-routing
  - VerifyUnifiedForwardingTableMode:
      # Verifies the device is using the expected UFT mode.
      mode: 3
anta.tests.ptp:
  - VerifyPtpGMStatus:
      # Verifies that the device is locked to a valid PTP Grandmaster.
      gmid: 0xec:46:70:ff:fe:00:ff:a9
  - VerifyPtpLockStatus:
      # Verifies that the device was locked to the upstream PTP GM in the last minute.
  - VerifyPtpModeStatus:
      # Verifies that the device is configured as a PTP Boundary Clock.
  - VerifyPtpOffset:
      # Verifies that the PTP timing offset is within +/- 1000ns from the master clock.
  - VerifyPtpPortModeStatus:
      # Verifies the PTP interfaces state.
anta.tests.routing.bgp:
  - VerifyBGPAdvCommunities:
      # Verifies that advertised communities are standard, extended and large for BGP IPv4 peer(s).
      bgp_peers:
        - peer_address: 172.30.11.17
          vrf: default
        - peer_address: 172.30.11.21
          vrf: default
  - VerifyBGPExchangedRoutes:
      # Verifies the advertised and received routes of BGP IPv4 peer(s).
      bgp_peers:
        - peer_address: 172.30.255.5
          vrf: default
          advertised_routes:
            - 192.0.254.5/32
          received_routes:
            - 192.0.255.4/32
        - peer_address: 172.30.255.1
          vrf: default
          advertised_routes:
            - 192.0.255.1/32
            - 192.0.254.5/32
          received_routes:
            - 192.0.254.3/32
  - VerifyBGPNlriAcceptance:
      # Verifies that all received NLRI are accepted for all AFI/SAFI configured for BGP IPv4 peer(s).
      bgp_peers:
        - peer_address: 10.100.0.128
          vrf: default
          capabilities:
            - ipv4Unicast
  - VerifyBGPPeerASNCap:
      # Verifies the four octet ASN capability of BGP IPv4 peer(s).
      bgp_peers:
        - peer_address: 172.30.11.1
          vrf: default
  - VerifyBGPPeerCount:
      # Verifies the count of BGP peers for given address families.
      address_families:
        - afi: "evpn"
          num_peers: 2
        - afi: "ipv4"
          safi: "unicast"
          vrf: "PROD"
          num_peers: 2
        - afi: "ipv4"
          safi: "unicast"
          vrf: "default"
          num_peers: 3
        - afi: "ipv4"
          safi: "multicast"
          vrf: "DEV"
          num_peers: 3
  - VerifyBGPPeerDropStats:
      # Verifies BGP NLRI drop statistics for the provided BGP IPv4 peer(s).
      bgp_peers:
        - peer_address: 172.30.11.1
          vrf: default
          drop_stats:
            - inDropAsloop
            - prefixEvpnDroppedUnsupportedRouteType
  - VerifyBGPPeerGroup:
      # Verifies BGP peer group of BGP IPv4 peer(s).
      bgp_peers:
        - peer_address: 172.30.11.1
          vrf: default
          peer_group: IPv4-UNDERLAY-PEERS
  - VerifyBGPPeerMD5Auth:
      # Verifies the MD5 authentication and state of IPv4 BGP peer(s) in a specified VRF.
      bgp_peers:
        - peer_address: 172.30.11.1
          vrf: default
        - peer_address: 172.30.11.5
          vrf: default
  - VerifyBGPPeerMPCaps:
      # Verifies the multiprotocol capabilities of BGP IPv4 peer(s).
      bgp_peers:
        - peer_address: 172.30.11.1
          vrf: default
          strict: False
          capabilities:
            - ipv4Unicast
  - VerifyBGPPeerRouteLimit:
      # Verifies maximum routes and warning limit for BGP IPv4 peer(s).
      bgp_peers:
        - peer_address: 172.30.11.1
          vrf: default
          maximum_routes: 12000
          warning_limit: 10000
  - VerifyBGPPeerRouteRefreshCap:
      # Verifies the route refresh capabilities of IPv4 BGP peer(s) in a specified VRF.
      bgp_peers:
        - peer_address: 172.30.11.1
          vrf: default
  - VerifyBGPPeerSession:
      # Verifies the session state of BGP IPv4 peer(s).
      check_tcp_queues: false
      bgp_peers:
        - peer_address: 10.1.0.1
          vrf: default
        - peer_address: 10.1.0.2
          vrf: default
        - peer_address: 10.1.255.2
          vrf: DEV
        - peer_address: 10.1.255.4
          vrf: DEV
  - VerifyBGPPeerSessionRibd:
      # Verifies the session state of BGP IPv4 peer(s).
      check_tcp_queues: false
      bgp_peers:
        - peer_address: 10.1.0.1
          vrf: default
        - peer_address: 10.1.0.2
          vrf: default
        - peer_address: 10.1.255.2
          vrf: DEV
        - peer_address: 10.1.255.4
          vrf: DEV
  - VerifyBGPPeerUpdateErrors:
      # Verifies BGP update error counters for the provided BGP IPv4 peer(s).
      bgp_peers:
        - peer_address: 172.30.11.1
          vrf: default
          update_errors:
            - inUpdErrWithdraw
  - VerifyBGPPeersHealth:
      # Verifies the health of BGP peers for given address families.
      address_families:
        - afi: "evpn"
        - afi: "ipv4"
          safi: "unicast"
          vrf: "default"
        - afi: "ipv6"
          safi: "unicast"
          vrf: "DEV"
          check_tcp_queues: false
  - VerifyBGPPeersHealthRibd:
      # Verifies the health of all the BGP IPv4 peer(s).
      check_tcp_queues: True
<<<<<<< HEAD
  - VerifyBGPRedistributedRoutes:
      # Verifies BGP redistributed routes protocol and route-map.
      address_families:
        - afi: "ipv4"
          safi: "unicast"
          vrf: default
          redistributed_route_protocol: Connected
          route_map: RM-CONN-2-BGP
        - afi: "ipv6"
          safi: "unicast"
          vrf: default
          redistributed_route_protocol: Connected
          route_map: RM-CONN-2-BGP
        - afi: "ipv4"
          safi: "multicast"
          vrf: default
          redistributed_route_protocol: Connected
          route_map: RM-CONN-2-BGP
        - afi: "ipv6"
          safi: "multicast"
          vrf: default
          redistributed_route_protocol: Connected
          route_map: RM-CONN-2-BGP
=======
  - VerifyBGPRoutePaths:
      # Verifies BGP IPv4 route paths.
      route_entries:
          - prefix: 10.100.0.128/31
            vrf: default
            paths:
              - nexthop: 10.100.0.10
                origin: Igp
              - nexthop: 10.100.4.5
                origin: Incomplete
>>>>>>> d57b53ea
  - VerifyBGPSpecificPeers:
      # Verifies the health of specific BGP peer(s) for given address families.
      address_families:
        - afi: "evpn"
          peers:
            - 10.1.0.1
            - 10.1.0.2
        - afi: "ipv4"
          safi: "unicast"
          peers:
            - 10.1.254.1
            - 10.1.255.0
            - 10.1.255.2
            - 10.1.255.4
  - VerifyBGPTimers:
      # Verifies the timers of BGP IPv4 peer(s).
      bgp_peers:
        - peer_address: 172.30.11.1
          vrf: default
          hold_time: 180
          keep_alive_time: 60
        - peer_address: 172.30.11.5
          vrf: default
          hold_time: 180
          keep_alive_time: 60
  - VerifyBgpRouteMaps:
      # Verifies BGP inbound and outbound route-maps of BGP IPv4 peer(s).
      bgp_peers:
        - peer_address: 172.30.11.1
          vrf: default
          inbound_route_map: RM-MLAG-PEER-IN
          outbound_route_map: RM-MLAG-PEER-OUT
  - VerifyEVPNType2Route:
      # Verifies the EVPN Type-2 routes for a given IPv4 or MAC address and VNI.
      vxlan_endpoints:
        - address: 192.168.20.102
          vni: 10020
        - address: aac1.ab5d.b41e
          vni: 10010
anta.tests.routing.generic:
  - VerifyIPv4RouteType:
      # Verifies the route-type of the IPv4 prefixes.
      routes_entries:
        - prefix: 10.10.0.1/32
          vrf: default
          route_type: eBGP
        - prefix: 10.100.0.12/31
          vrf: default
          route_type: connected
        - prefix: 10.100.1.5/32
          vrf: default
          route_type: iBGP
  - VerifyRoutingProtocolModel:
      # Verifies the configured routing protocol model.
      model: multi-agent
  - VerifyRoutingTableEntry:
      # Verifies that the provided routes are present in the routing table of a specified VRF.
      vrf: default
      routes:
        - 10.1.0.1
        - 10.1.0.2
  - VerifyRoutingTableSize:
      # Verifies the size of the IP routing table of the default VRF.
      minimum: 2
      maximum: 20
anta.tests.routing.isis:
  - VerifyISISInterfaceMode:
      # Verifies interface mode for IS-IS
      interfaces:
        - name: Loopback0
          mode: passive
          # vrf is set to default by default
        - name: Ethernet2
          mode: passive
          level: 2
          # vrf is set to default by default
        - name: Ethernet1
          mode: point-to-point
          vrf: default
          # level is set to 2 by default
  - VerifyISISNeighborCount:
      # Verifies number of IS-IS neighbors per level and per interface.
      interfaces:
        - name: Ethernet1
          level: 1
          count: 2
        - name: Ethernet2
          level: 2
          count: 1
        - name: Ethernet3
          count: 2
          # level is set to 2 by default
  - VerifyISISNeighborState:
      # Verifies all IS-IS neighbors are in UP state.
  - VerifyISISSegmentRoutingAdjacencySegments:
      # Verify that all expected Adjacency segments are correctly visible for each interface.
      instances:
        - name: CORE-ISIS
          vrf: default
          segments:
            - interface: Ethernet2
              address: 10.0.1.3
              sid_origin: dynamic
  - VerifyISISSegmentRoutingDataplane:
      # Verify dataplane of a list of ISIS-SR instances.
      instances:
        - name: CORE-ISIS
          vrf: default
          dataplane: MPLS
  - VerifyISISSegmentRoutingTunnels:
      # Verify ISIS-SR tunnels computed by device.
      entries:
        # Check only endpoint
        - endpoint: 1.0.0.122/32
        # Check endpoint and via TI-LFA
        - endpoint: 1.0.0.13/32
          vias:
            - type: tunnel
              tunnel_id: ti-lfa
        # Check endpoint and via IP routers
        - endpoint: 1.0.0.14/32
          vias:
            - type: ip
              nexthop: 1.1.1.1
anta.tests.routing.ospf:
  - VerifyOSPFMaxLSA:
      # Verifies all OSPF instances did not cross the maximum LSA threshold.
  - VerifyOSPFNeighborCount:
      # Verifies the number of OSPF neighbors in FULL state is the one we expect.
      number: 3
  - VerifyOSPFNeighborState:
      # Verifies all OSPF neighbors are in FULL state.
anta.tests.security:
  - VerifyAPIHttpStatus:
      # Verifies if eAPI HTTP server is disabled globally.
  - VerifyAPIHttpsSSL:
      # Verifies if the eAPI has a valid SSL profile.
      profile: default
  - VerifyAPIIPv4Acl:
      # Verifies if eAPI has the right number IPv4 ACL(s) configured for a specified VRF.
      number: 3
      vrf: default
  - VerifyAPIIPv6Acl:
      # Verifies if eAPI has the right number IPv6 ACL(s) configured for a specified VRF.
      number: 3
      vrf: default
  - VerifyAPISSLCertificate:
      # Verifies the eAPI SSL certificate.
      certificates:
        - certificate_name: ARISTA_SIGNING_CA.crt
          expiry_threshold: 30
          common_name: AristaIT-ICA ECDSA Issuing Cert Authority
          encryption_algorithm: ECDSA
          key_size: 256
        - certificate_name: ARISTA_ROOT_CA.crt
          expiry_threshold: 30
          common_name: Arista Networks Internal IT Root Cert Authority
          encryption_algorithm: RSA
          key_size: 4096
  - VerifyBannerLogin:
      # Verifies the login banner of a device.
      login_banner: |
        # Copyright (c) 2023-2024 Arista Networks, Inc.
        # Use of this source code is governed by the Apache License 2.0
        # that can be found in the LICENSE file.
  - VerifyBannerMotd:
      # Verifies the motd banner of a device.
      motd_banner: |
        # Copyright (c) 2023-2024 Arista Networks, Inc.
        # Use of this source code is governed by the Apache License 2.0
        # that can be found in the LICENSE file.
  - VerifyHardwareEntropy:
      # Verifies hardware entropy generation is enabled on device.
  - VerifyIPSecConnHealth:
      # Verifies all IPv4 security connections.
  - VerifyIPv4ACL:
      # Verifies the IPv4 ACLs.
      ipv4_access_lists:
        - name: default-control-plane-acl
          entries:
            - sequence: 10
              action: permit icmp any any
            - sequence: 20
              action: permit ip any any tracked
            - sequence: 30
              action: permit udp any any eq bfd ttl eq 255
        - name: LabTest
          entries:
            - sequence: 10
              action: permit icmp any any
            - sequence: 20
              action: permit tcp any any range 5900 5910
  - VerifySSHIPv4Acl:
      # Verifies if the SSHD agent has IPv4 ACL(s) configured.
      number: 3
      vrf: default
  - VerifySSHIPv6Acl:
      # Verifies if the SSHD agent has IPv6 ACL(s) configured.
      number: 3
      vrf: default
  - VerifySSHStatus:
      # Verifies if the SSHD agent is disabled in the default VRF.
  - VerifySpecificIPSecConn:
      # Verifies the IPv4 security connections.
      ip_security_connections:
        - peer: 10.255.0.1
        - peer: 10.255.0.2
          vrf: default
          connections:
            - source_address: 100.64.3.2
              destination_address: 100.64.2.2
            - source_address: 172.18.3.2
              destination_address: 172.18.2.2
  - VerifyTelnetStatus:
      # Verifies if Telnet is disabled in the default VRF.
anta.tests.services:
  - VerifyDNSLookup:
      # Verifies the DNS name to IP address resolution.
      domain_names:
        - arista.com
        - www.google.com
        - arista.ca
  - VerifyDNSServers:
      # Verifies if the DNS (Domain Name Service) servers are correctly configured.
      dns_servers:
        - server_address: 10.14.0.1
          vrf: default
          priority: 1
        - server_address: 10.14.0.11
          vrf: MGMT
          priority: 0
  - VerifyErrdisableRecovery:
      # Verifies the error disable recovery functionality.
      reasons:
        - reason: acl
          interval: 30
          status: Enabled
        - reason: bpduguard
          interval: 30
          status: Enabled
  - VerifyHostname:
      # Verifies the hostname of a device.
      hostname: s1-spine1
anta.tests.snmp:
  - VerifySnmpContact:
      # Verifies the SNMP contact of a device.
      contact: Jon@example.com
  - VerifySnmpErrorCounters:
      # Verifies the SNMP error counters.
      error_counters:
        - inVersionErrs
  - VerifySnmpHostLogging:
      # Verifies SNMP logging configurations.
      hosts:
        - hostname: 192.168.1.100
          vrf: default
        - hostname: 192.168.1.103
          vrf: MGMT
  - VerifySnmpIPv4Acl:
      # Verifies if the SNMP agent has IPv4 ACL(s) configured.
      number: 3
      vrf: default
  - VerifySnmpIPv6Acl:
      # Verifies if the SNMP agent has IPv6 ACL(s) configured.
      number: 3
      vrf: default
  - VerifySnmpLocation:
      # Verifies the SNMP location of a device.
      location: New York
  - VerifySnmpPDUCounters:
      # Verifies the SNMP PDU counters.
      pdus:
        - outTrapPdus
        - inGetNextPdus
  - VerifySnmpStatus:
      # Verifies if the SNMP agent is enabled.
      vrf: default
  - VerifySnmpUser:
      # Verifies the SNMP user configurations.
      snmp_users:
        - username: test
          group_name: test_group
          version: v3
          auth_type: MD5
          priv_type: AES-128
anta.tests.software:
  - VerifyEOSExtensions:
      # Verifies that all EOS extensions installed on the device are enabled for boot persistence.
  - VerifyEOSVersion:
      # Verifies the EOS version of the device.
      versions:
        - 4.25.4M
        - 4.26.1F
  - VerifyTerminAttrVersion:
      # Verifies the TerminAttr version of the device.
      versions:
        - v1.13.6
        - v1.8.0
anta.tests.stp:
  - VerifySTPBlockedPorts:
      # Verifies there is no STP blocked ports.
  - VerifySTPCounters:
      # Verifies there is no errors in STP BPDU packets.
  - VerifySTPDisabledVlans:
      # Verifies the STP disabled VLAN(s).
      vlans:
        - 6
        - 4094
  - VerifySTPForwardingPorts:
      # Verifies that all interfaces are forwarding for a provided list of VLAN(s).
      vlans:
        - 10
        - 20
  - VerifySTPMode:
      # Verifies the configured STP mode for a provided list of VLAN(s).
      mode: rapidPvst
      vlans:
        - 10
        - 20
  - VerifySTPRootPriority:
      # Verifies the STP root priority for a provided list of VLAN or MST instance ID(s).
      priority: 32768
      instances:
        - 10
        - 20
  - VerifyStpTopologyChanges:
      # Verifies the number of changes across all interfaces in the Spanning Tree Protocol (STP) topology is below a threshold.
      threshold: 10
anta.tests.stun:
  - VerifyStunClient:
      # (Deprecated) Verifies the translation for a source address on a STUN client.
      stun_clients:
        - source_address: 172.18.3.2
          public_address: 172.18.3.21
          source_port: 4500
          public_port: 6006
  - VerifyStunClientTranslation:
      # Verifies the translation for a source address on a STUN client.
      stun_clients:
        - source_address: 172.18.3.2
          public_address: 172.18.3.21
          source_port: 4500
          public_port: 6006
        - source_address: 100.64.3.2
          public_address: 100.64.3.21
          source_port: 4500
          public_port: 6006
  - VerifyStunServer:
      # Verifies the STUN server status is enabled and running.
anta.tests.system:
  - VerifyAgentLogs:
      # Verifies there are no agent crash reports.
  - VerifyCPUUtilization:
      # Verifies whether the CPU utilization is below 75%.
  - VerifyCoredump:
      # Verifies there are no core dump files.
  - VerifyFileSystemUtilization:
      # Verifies that no partition is utilizing more than 75% of its disk space.
  - VerifyMemoryUtilization:
      # Verifies whether the memory utilization is below 75%.
  - VerifyNTP:
      # Verifies if NTP is synchronised.
  - VerifyNTPAssociations:
      # Verifies the Network Time Protocol (NTP) associations.
      ntp_servers:
        - server_address: 1.1.1.1
          preferred: True
          stratum: 1
        - server_address: 2.2.2.2
          stratum: 2
        - server_address: 3.3.3.3
          stratum: 2
  - VerifyReloadCause:
      # Verifies the last reload cause of the device.
  - VerifyUptime:
      # Verifies the device uptime.
      minimum: 86400
anta.tests.vlan:
  - VerifyDynamicVlanSource:
      # Verifies dynamic VLAN allocation for specified VLAN sources.
      sources:
        - evpn
        - mlagsync
      strict: False
  - VerifyVlanInternalPolicy:
      # Verifies the VLAN internal allocation policy and the range of VLANs.
      policy: ascending
      start_vlan_id: 1006
      end_vlan_id: 4094
anta.tests.vxlan:
  - VerifyVxlan1ConnSettings:
      # Verifies the interface vxlan1 source interface and UDP port.
      source_interface: Loopback1
      udp_port: 4789
  - VerifyVxlan1Interface:
      # Verifies the Vxlan1 interface status.
  - VerifyVxlanConfigSanity:
      # Verifies there are no VXLAN config-sanity inconsistencies.
  - VerifyVxlanVniBinding:
      # Verifies the VNI-VLAN bindings of the Vxlan1 interface.
      bindings:
        10010: 10
        10020: 20
  - VerifyVxlanVtep:
      # Verifies the VTEP peers of the Vxlan1 interface.
      vteps:
        - 10.1.1.5
        - 10.1.1.6<|MERGE_RESOLUTION|>--- conflicted
+++ resolved
@@ -506,7 +506,6 @@
   - VerifyBGPPeersHealthRibd:
       # Verifies the health of all the BGP IPv4 peer(s).
       check_tcp_queues: True
-<<<<<<< HEAD
   - VerifyBGPRedistributedRoutes:
       # Verifies BGP redistributed routes protocol and route-map.
       address_families:
@@ -530,7 +529,6 @@
           vrf: default
           redistributed_route_protocol: Connected
           route_map: RM-CONN-2-BGP
-=======
   - VerifyBGPRoutePaths:
       # Verifies BGP IPv4 route paths.
       route_entries:
@@ -541,7 +539,6 @@
                 origin: Igp
               - nexthop: 10.100.4.5
                 origin: Incomplete
->>>>>>> d57b53ea
   - VerifyBGPSpecificPeers:
       # Verifies the health of specific BGP peer(s) for given address families.
       address_families:
