--- conflicted
+++ resolved
@@ -276,10 +276,8 @@
         - ok
   - VerifyEnvironmentSystemCooling:
       # Verifies the device's system cooling status.
-<<<<<<< HEAD
   - VerifyHardwareCapacityUtilization:
       # Verifies hardware capacity utilization.
-=======
   - VerifyInventory:
       # Verifies the physical hardware inventory of the device.
       # Verify at least 2 power supplies are installed
@@ -288,7 +286,6 @@
       requirements:
         power_supplies: 2
         fabric_cards: all
->>>>>>> cca76c41
   - VerifyPCIeErrors:
       # Verifies PCIe device error counters.
       thresholds:  # Optional
