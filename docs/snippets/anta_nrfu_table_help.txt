$ anta nrfu table --help
Usage: anta nrfu table [OPTIONS]

  ANTA command to check network state with table results.

Options:
<<<<<<< HEAD
  --group-by [device|test]      Group result by test or device.
  -x, --expand                  Flag to indicate if test descriptions and
                                atomic results should be shown.  [env var:
                                ANTA_NRFU_TABLE_EXPAND]
  --inputs [all|parent|atomic]  Option to indicate if inputs related to each
                                tests or their atomic results should be shown.
                                All show inputs from parent and atomic
                                results.  [env var: ANTA_NRFU_TABLE_INPUTS]
  --help                        Show this message and exit.
=======
  --group-by [device|test]        Group result by test or device.
  --sort-by [name|test|categories|description|result|messages]
                                  Sort test results.
  --help                          Show this message and exit.
>>>>>>> 5b947b7e
<|MERGE_RESOLUTION|>--- conflicted
+++ resolved
@@ -4,19 +4,15 @@
   ANTA command to check network state with table results.
 
 Options:
-<<<<<<< HEAD
-  --group-by [device|test]      Group result by test or device.
-  -x, --expand                  Flag to indicate if test descriptions and
-                                atomic results should be shown.  [env var:
-                                ANTA_NRFU_TABLE_EXPAND]
-  --inputs [all|parent|atomic]  Option to indicate if inputs related to each
-                                tests or their atomic results should be shown.
-                                All show inputs from parent and atomic
-                                results.  [env var: ANTA_NRFU_TABLE_INPUTS]
-  --help                        Show this message and exit.
-=======
   --group-by [device|test]        Group result by test or device.
   --sort-by [name|test|categories|description|result|messages]
                                   Sort test results.
-  --help                          Show this message and exit.
->>>>>>> 5b947b7e
+  -x, --expand                    Flag to indicate if test descriptions and
+                                  atomic results should be shown.  [env var:
+                                  ANTA_NRFU_TABLE_EXPAND]
+  --inputs [all|parent|atomic]    Option to indicate if inputs related to each
+                                  tests or their atomic results should be
+                                  shown. All show inputs from parent and
+                                  atomic results.  [env var:
+                                  ANTA_NRFU_TABLE_INPUTS]
+  --help                          Show this message and exit.