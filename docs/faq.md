--- conflicted
+++ resolved
@@ -8,7 +8,6 @@
   -->
 <style>
   h4 {
-<<<<<<< HEAD
     visibility: hidden;
     font-size: 0em;
     height: 0em;
@@ -19,9 +18,6 @@
   .md-typeset details {
     margin-top: 0em;
     margin-bottom: 0.8em;
-=======
-    display: none;
->>>>>>> f1beef26
   }
 </style>
 
@@ -29,11 +25,8 @@
 
 
 ## `ImportError` related to `urllib3`
-<<<<<<< HEAD
 ???+ faq "`ImportError` related to `urllib3` when running ANTA"
-=======
-??? faq "`ImportError` related to `urllib3` when running ANTA"
->>>>>>> f1beef26
+
 
     When running the `anta --help` command, some users might encounter the following error:
 
@@ -60,11 +53,8 @@
             As per the [urllib3 v2 migration guide](https://urllib3.readthedocs.io/en/latest/v2-migration-guide.html), the root cause of this error is an incompatibility with older OpenSSL versions. For example, users on RHEL7 might consider upgrading to RHEL8, which supports the required OpenSSL version.
 
 ##`AttributeError: module 'lib' has no attribute 'OpenSSL_add_all_algorithms'`
-<<<<<<< HEAD
 ???+ faq "`AttributeError: module 'lib' has no attribute 'OpenSSL_add_all_algorithms'` when running ANTA"
-=======
-??? faq "`AttributeError: module 'lib' has no attribute 'OpenSSL_add_all_algorithms'` when running ANTA"
->>>>>>> f1beef26
+
 
     When running the `anta` commands after installation, some users might encounter the following error:
 
@@ -83,11 +73,8 @@
         ```
 
 ## `__NSCFConstantString initialize` error on OSX
-<<<<<<< HEAD
 ???+ faq "`__NSCFConstantString initialize` error on OSX"
-=======
-??? faq "`__NSCFConstantString initialize` error on OSX"
->>>>>>> f1beef26
+
 
     This error occurs because of added security to restrict multithreading in macOS High Sierra and later versions of macOS. https://www.wefearchange.org/2018/11/forkmacos.rst.html
 
