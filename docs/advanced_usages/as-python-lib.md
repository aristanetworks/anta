--- conflicted
+++ resolved
@@ -24,7 +24,7 @@
 The [AsyncEOSDevice](../api/device.md#anta.device.AsyncEOSDevice) class is an implementation of [AntaDevice](../api/device.md#anta.device.AntaDevice) for Arista EOS.
 It uses the [aio-eapi](https://github.com/jeremyschulman/aio-eapi) eAPI client and the [AsyncSSH](https://github.com/ronf/asyncssh) library.
 
-- The [_collect()](../api/device.md#anta.device.AsyncEOSDevice._collect) coroutine collects [AntaCommand](../api/models.md#anta.models.AntaCommand) outputs using eAPI.
+- The [\_collect()](../api/device.md#anta.device.AsyncEOSDevice._collect) coroutine collects [AntaCommand](../api/models.md#anta.models.AntaCommand) outputs using eAPI.
 - The [refresh()](../api/device.md#anta.device.AsyncEOSDevice.refresh) coroutine tries to open a TCP connection on the eAPI port and update the `is_online` attribute accordingly. If the TCP connection succeeds, it sends a `show version` command to gather the hardware model of the device and updates the `established` and `hw_model` attributes.
 - The [copy()](../api/device.md#anta.device.AsyncEOSDevice.copy) coroutine copies files to and from the device using the SCP protocol.
 
@@ -47,15 +47,10 @@
 --8<-- "parse_anta_inventory_file.py"
 ```
 
-<<<<<<< HEAD
-!!! note "How to create your inventory file"
-    Please visit this [dedicated section](../usage-inventory-catalog.md) for how to use inventory and catalog files.
-=======
 > [!NOTE]
 > **How to create your inventory file**
 >
 > Please visit this [dedicated section](../usage-inventory-catalog.md) for how to use inventory and catalog files.
->>>>>>> d57b53ea
 
 ### Run EOS commands
 
