--- conflicted
+++ resolved
@@ -31,20 +31,7 @@
 
 ### Tag management
 
-<<<<<<< HEAD
-The `--tags` option can be used to target specific devices in your inventory and run only tests configured with this specific tags from your catalog. Expected behaviour is provided below:
-
-| Command | Description |
-| ------- | ----------- |
-| No `--tags` option | Run all tests on all devices according to the `tag` definitions in your inventory and test catalog.<br/> Tests without tags are executed on all devices. |
-| `--tags leaf` | Run all tests marked with the `leaf` tag on all devices configured with the `leaf` tag.<br/> All other tests are ignored. |
-| `--tags leaf,spine` | Run all tests marked with the `leaf` tag on all devices configured with the `leaf` tag.<br/>Run all tests marked with the `spine` tag on all devices configured with the `spine` tag.<br/> All other tests are ignored. |
-
-!!! info
-    [More examples](tag-management.md) available on this dedicated page.
-=======
 The `--tags` option can be used to target specific devices in your inventory and run only tests configured with this specific tags from your catalog. Refer to the [dedicated page](tag-management.md) for more information.
->>>>>>> d57b53ea
 
 ### Device and test filtering
 
