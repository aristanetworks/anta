--- conflicted
+++ resolved
@@ -163,13 +163,8 @@
 
 ### Example of multiple arguments
 
-<<<<<<< HEAD
-!!! warning
-    If multiple arguments of the same key are provided, only the last argument value will be kept in the template parameters.
-=======
 > [!WARNING]
 > If multiple arguments of the same key are provided, only the last argument value will be kept in the template parameters.
->>>>>>> d57b53ea
 
 ```bash
 anta -log DEBUG debug run-template --template "ping {dst} source {src}" dst "8.8.8.8" src Loopback0 --device DC1-SPINE1    
