--- conflicted
+++ resolved
@@ -11,11 +11,7 @@
 
 ## List devices in inventory
 
-<<<<<<< HEAD
-This command will list all devices available in the inventory. Using the `--tags` option, you can filter this list to only include devices with specific tags (Visit [this page](tag-management.md) to learn more about tags).  The `--connected` option allows to display only the devices where a connection has been established.
-=======
-This command will list all devices available in the inventory. Using the `--tags` option, you can filter this list to only include devices with specific tags (visit [this page](tag-management.md) to learn more about tags).  The `--connected` option allows to display only the devices where a connection has been established.
->>>>>>> d57b53ea
+This command will list all devices available in the inventory. Using the `--tags` option, you can filter this list to only include devices with specific tags (visit [this page](tag-management.md) to learn more about tags). The `--connected` option allows to display only the devices where a connection has been established.
 
 ### Command overview
 
@@ -56,13 +52,8 @@
   --help                         Show this message and exit.
 ```
 
-<<<<<<< HEAD
-!!! tip
-    By default, `anta get inventory` only provides information that doesn't rely on a device connection. If you are interested in obtaining connection-dependent details, like the hardware model, use the `--connected` option.
-=======
 > [!TIP]
 > By default, `anta get inventory` only provides information that doesn't rely on a device connection. If you are interested in obtaining connection-dependent details, like the hardware model, use the `--connected` option.
->>>>>>> d57b53ea
 
 ### Example
 
