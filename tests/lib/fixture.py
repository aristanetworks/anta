# Copyright (c) 2023-2024 Arista Networks, Inc.
# Use of this source code is governed by the Apache License 2.0
# that can be found in the LICENSE file.
"""Fixture for Anta Testing."""

from __future__ import annotations

import asyncio
import logging
import shutil
from pathlib import Path
from typing import TYPE_CHECKING, Any, Callable
from unittest.mock import patch

import pytest
import pytest_asyncio
from click.testing import CliRunner, Result

<<<<<<< HEAD
from anta import aioeapi
from anta.catalog import AntaCatalog
=======
import asynceapi
>>>>>>> 552cdf6b
from anta.cli.console import console
from anta.device import AntaDevice, AsyncEOSDevice
from anta.inventory import AntaInventory
from anta.result_manager import ResultManager
from anta.result_manager.models import TestResult
from tests.lib.utils import default_anta_env

if TYPE_CHECKING:
    from collections.abc import Iterator

    from anta.models import AntaCommand

logger = logging.getLogger(__name__)

DEVICE_HW_MODEL = "pytest"
DEVICE_NAME = "pytest"
COMMAND_OUTPUT = "retrieved"

MOCK_CLI_JSON: dict[str, asynceapi.EapiCommandError | dict[str, Any]] = {
    "show version": {
        "modelName": "DCS-7280CR3-32P4-F",
        "version": "4.31.1F",
    },
    "enable": {},
    "clear counters": {},
    "clear hardware counter drop": {},
    "undefined": asynceapi.EapiCommandError(
        passed=[],
        failed="show version",
        errors=["Authorization denied for command 'show version'"],
        errmsg="Invalid command",
        not_exec=[],
    ),
}

MOCK_CLI_TEXT: dict[str, asynceapi.EapiCommandError | str] = {
    "show version": "Arista cEOSLab",
    "bash timeout 10 ls -1t /mnt/flash/schedule/tech-support": "dummy_tech-support_2023-12-01.1115.log.gz\ndummy_tech-support_2023-12-01.1015.log.gz",
    "bash timeout 10 ls -1t /mnt/flash/schedule/tech-support | head -1": "dummy_tech-support_2023-12-01.1115.log.gz",
    "show running-config | include aaa authorization exec default": "aaa authorization exec default local",
}


@pytest.fixture()
def device(request: pytest.FixtureRequest) -> Iterator[AntaDevice]:
    """Return an AntaDevice instance with mocked abstract method."""

    def _collect(command: AntaCommand, *args: Any, **kwargs: Any) -> None:  # noqa: ARG001, ANN401 #pylint: disable=unused-argument
        command.output = COMMAND_OUTPUT

    kwargs = {"name": DEVICE_NAME, "hw_model": DEVICE_HW_MODEL}

    if hasattr(request, "param"):
        # Fixture is parametrized indirectly
        kwargs.update(request.param)
    with patch.object(AntaDevice, "__abstractmethods__", set()), patch("anta.device.AntaDevice._collect", side_effect=_collect):
        # AntaDevice constructor does not have hw_model argument
        hw_model = kwargs.pop("hw_model")
        dev = AntaDevice(**kwargs)  # type: ignore[abstract, arg-type]  # pylint: disable=abstract-class-instantiated, unexpected-keyword-arg
        dev.hw_model = hw_model
        yield dev


@pytest.fixture()
def test_inventory(request: pytest.FixtureRequest) -> AntaInventory:
    """Return the test_inventory."""
    env = default_anta_env()
    if hasattr(request, "param"):
        # Fixture is parametrized indirectly with a specific test inventory filename
        env["ANTA_INVENTORY"] = str(Path(__file__).parent.parent / "data" / request.param)
    assert env["ANTA_INVENTORY"]
    assert env["ANTA_USERNAME"]
    assert env["ANTA_PASSWORD"] is not None
    return AntaInventory.parse(
        filename=env["ANTA_INVENTORY"],
        username=env["ANTA_USERNAME"],
        password=env["ANTA_PASSWORD"],
    )


@pytest.fixture()
def test_catalog(request: pytest.FixtureRequest) -> AntaCatalog:
    """Return the test_catalog."""
    env = default_anta_env()
    if hasattr(request, "param"):
        # Fixture is parametrized indirectly with a specific test inventory filename
        env["ANTA_CATALOG"] = str(Path(__file__).parent.parent / "data" / request.param)
    assert env["ANTA_CATALOG"]
    return AntaCatalog.parse(filename=env["ANTA_CATALOG"])


# tests.unit.test_device.py fixture
@pytest.fixture()
def async_device(request: pytest.FixtureRequest) -> AsyncEOSDevice:
    """Return an AsyncEOSDevice instance."""
    kwargs = {
        "name": DEVICE_NAME,
        "host": "42.42.42.42",
        "username": "anta",
        "password": "anta",
    }

    if hasattr(request, "param"):
        # Fixture is parametrized indirectly
        kwargs.update(request.param)
    return AsyncEOSDevice(**kwargs)  # type: ignore[arg-type]


# tests.units.result_manager fixtures
@pytest.fixture()
def test_result_factory(device: AntaDevice) -> Callable[[int], TestResult]:
    """Return a anta.result_manager.models.TestResult object."""
    # pylint: disable=redefined-outer-name

    def _create(index: int = 0) -> TestResult:
        """Actual Factory."""
        return TestResult(
            name=device.name,
            test=f"VerifyTest{index}",
            categories=["test"],
            description=f"Verifies Test {index}",
            custom_field=None,
        )

    return _create


@pytest.fixture()
def list_result_factory(test_result_factory: Callable[[int], TestResult]) -> Callable[[int], list[TestResult]]:
    """Return a list[TestResult] with 'size' TestResult instantiated using the test_result_factory fixture."""
    # pylint: disable=redefined-outer-name

    def _factory(size: int = 0) -> list[TestResult]:
        """Create a factory for list[TestResult] entry of size entries."""
        return [test_result_factory(i) for i in range(size)]

    return _factory


@pytest.fixture()
def result_manager_factory(list_result_factory: Callable[[int], list[TestResult]]) -> Callable[[int], ResultManager]:
    """Return a ResultManager factory that takes as input a number of tests."""
    # pylint: disable=redefined-outer-name

    def _factory(number: int = 0) -> ResultManager:
        """Create a factory for list[TestResult] entry of size entries."""
        result_manager = ResultManager()
        result_manager.results = list_result_factory(number)
        return result_manager

    return _factory


# tests.units.cli fixtures
@pytest.fixture()
def temp_env(tmp_path: Path) -> dict[str, str | None]:
    """Fixture that create a temporary ANTA inventory.

    The inventory can be overridden and returns the corresponding environment variables.
    """
    env = default_anta_env()
    anta_inventory = str(env["ANTA_INVENTORY"])
    temp_inventory = tmp_path / "test_inventory.yml"
    shutil.copy(anta_inventory, temp_inventory)
    env["ANTA_INVENTORY"] = str(temp_inventory)
    return env


@pytest.fixture()
# Disabling C901 - too complex as we like our runner like this
def click_runner(capsys: pytest.CaptureFixture[str]) -> Iterator[CliRunner]:  # noqa: C901
    """Return a click.CliRunner for cli testing."""

    class AntaCliRunner(CliRunner):
        """Override CliRunner to inject specific variables for ANTA."""

        def invoke(
            self,
            *args: Any,
            **kwargs: Any,
        ) -> Result:
            # Inject default env if not provided
            kwargs["env"] = kwargs["env"] if "env" in kwargs else default_anta_env()
            # Deterministic terminal width
            kwargs["env"]["COLUMNS"] = "165"

            kwargs["auto_envvar_prefix"] = "ANTA"
            # Way to fix https://github.com/pallets/click/issues/824
            with capsys.disabled():
                result = super().invoke(*args, **kwargs)
            # disabling T201 as we want to print here
            print("--- CLI Output ---")  # noqa: T201
            print(result.output)  # noqa: T201
            return result

    def cli(
        command: str | None = None,
        commands: list[dict[str, Any]] | None = None,
        ofmt: str = "json",
        _version: int | str | None = "latest",
        **_kwargs: Any,
    ) -> dict[str, Any] | list[dict[str, Any]]:
        def get_output(command: str | dict[str, Any]) -> dict[str, Any]:
            if isinstance(command, dict):
                command = command["cmd"]
            mock_cli: dict[str, Any]
            if ofmt == "json":
                mock_cli = MOCK_CLI_JSON
            elif ofmt == "text":
                mock_cli = MOCK_CLI_TEXT
            for mock_cmd, output in mock_cli.items():
                if command == mock_cmd:
                    logger.info("Mocking command %s", mock_cmd)
                    if isinstance(output, asynceapi.EapiCommandError):
                        raise output
                    return output
            message = f"Command '{command}' is not mocked"
            logger.critical(message)
            raise NotImplementedError(message)

        res: dict[str, Any] | list[dict[str, Any]]
        if command is not None:
            logger.debug("Mock input %s", command)
            res = get_output(command)
        if commands is not None:
            logger.debug("Mock input %s", commands)
            res = list(map(get_output, commands))
        logger.debug("Mock output %s", res)
        return res

    # Patch asynceapi methods used by AsyncEOSDevice. See tests/units/test_device.py
    with (
        patch("asynceapi.device.Device.check_connection", return_value=True),
        patch("asynceapi.device.Device.cli", side_effect=cli),
        patch("asyncssh.connect"),
        patch(
            "asyncssh.scp",
        ),
    ):
        console._color_system = None  # pylint: disable=protected-access
        yield AntaCliRunner()


@pytest_asyncio.fixture()
async def aio_benchmark(benchmark: Callable[..., Any]) -> Callable[..., Any]:
    """Fixture to benchmark a coroutine function.

    https://github.com/ionelmc/pytest-benchmark/issues/66#issuecomment-2058337929
    """

    async def run_async_coroutine(func: Any, *args: Any, **kwargs: Any) -> Any:
        return await func(*args, **kwargs)

    def _wrapper(func: Any, *args: Any, **kwargs: Any) -> Any:
        if asyncio.iscoroutinefunction(func):

            @benchmark
            def _() -> asyncio.Future:
                future = asyncio.ensure_future(run_async_coroutine(func, *args, **kwargs))
                return asyncio.get_event_loop().run_until_complete(future)
        else:
            benchmark(func, *args, **kwargs)

    return _wrapper<|MERGE_RESOLUTION|>--- conflicted
+++ resolved
@@ -16,12 +16,8 @@
 import pytest_asyncio
 from click.testing import CliRunner, Result
 
-<<<<<<< HEAD
-from anta import aioeapi
+import asynceapi
 from anta.catalog import AntaCatalog
-=======
-import asynceapi
->>>>>>> 552cdf6b
 from anta.cli.console import console
 from anta.device import AntaDevice, AsyncEOSDevice
 from anta.inventory import AntaInventory
@@ -69,7 +65,7 @@
 def device(request: pytest.FixtureRequest) -> Iterator[AntaDevice]:
     """Return an AntaDevice instance with mocked abstract method."""
 
-    def _collect(command: AntaCommand, *args: Any, **kwargs: Any) -> None:  # noqa: ARG001, ANN401 #pylint: disable=unused-argument
+    def _collect(command: AntaCommand, *args: Any, **kwargs: Any) -> None:  # noqa: ARG001 # pylint: disable=unused-argument
         command.output = COMMAND_OUTPUT
 
     kwargs = {"name": DEVICE_NAME, "hw_model": DEVICE_HW_MODEL}
@@ -279,7 +275,7 @@
         if asyncio.iscoroutinefunction(func):
 
             @benchmark
-            def _() -> asyncio.Future:
+            def _() -> asyncio.Future[None]:
                 future = asyncio.ensure_future(run_async_coroutine(func, *args, **kwargs))
                 return asyncio.get_event_loop().run_until_complete(future)
         else:
