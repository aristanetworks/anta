--- conflicted
+++ resolved
@@ -185,15 +185,6 @@
             )
 
 
-<<<<<<< HEAD
-class TestVerifyInterfacesTransceiverTemperatureInput:
-    """Test anta.tests.interfaces.VerifyInterfacesTransceiverTemperature.Input."""
-
-    @pytest.mark.parametrize(
-        ("interfaces", "ignored_interfaces", "max_transceiver_temperature"),
-        [
-            pytest.param(["Ethernet1"], ["Ethernet2"], 10.00, id="valid-interfaces-is-given"),
-=======
 class TestVerifytInterfacesBERInput:
     """Test anta.tests.interfaces.VerifyInterfacesBER.Input."""
 
@@ -253,14 +244,46 @@
         ("interfaces", "ignored_interfaces"),
         [
             pytest.param(["Ethernet1"], ["Ethernet2"], id="valid-interfaces-is-given"),
->>>>>>> 7bd081c6
         ],
     )
     def test_valid(
         self,
         interfaces: list[EthernetInterface],
         ignored_interfaces: list[EthernetInterface],
-<<<<<<< HEAD
+    ) -> None:
+        """Test VerifyInterfacesEgressQueueDrops.Input valid inputs."""
+        VerifyInterfacesEgressQueueDrops.Input(interfaces=interfaces, ignored_interfaces=ignored_interfaces)
+
+    @pytest.mark.parametrize(
+        ("interfaces", "ignored_interfaces"),
+        [
+            pytest.param(["Ethernet1"], ["Ethernet1"], id="invalid-interfaces"),
+            pytest.param(["et1"], ["Ethernet1"], id="invalid-interfaces"),
+        ],
+    )
+    def test_invalid(
+        self,
+        interfaces: list[EthernetInterface],
+        ignored_interfaces: list[EthernetInterface],
+    ) -> None:
+        """Test VerifyInterfacesEgressQueueDrops.Input invalid inputs."""
+        with pytest.raises(ValidationError):
+            VerifyInterfacesEgressQueueDrops.Input(interfaces=interfaces, ignored_interfaces=ignored_interfaces)
+
+
+class TestVerifyInterfacesTransceiverTemperatureInput:
+    """Test anta.tests.interfaces.VerifyInterfacesTransceiverTemperature.Input."""
+
+    @pytest.mark.parametrize(
+        ("interfaces", "ignored_interfaces", "max_transceiver_temperature"),
+        [
+            pytest.param(["Ethernet1"], ["Ethernet2"], 10.00, id="valid-interfaces-is-given"),
+        ],
+    )
+    def test_valid(
+        self,
+        interfaces: list[EthernetInterface],
+        ignored_interfaces: list[EthernetInterface],
         max_transceiver_temperature: float,
     ) -> None:
         """Test VerifyInterfacesTransceiverTemperature.Input valid inputs."""
@@ -273,34 +296,16 @@
         [
             pytest.param(["Ethernet1"], ["Ethernet1"], 10.00, id="invalid-interfaces"),
             pytest.param(["et1"], ["Ethernet1"], 10, id="invalid-interfaces"),
-=======
-    ) -> None:
-        """Test VerifyInterfacesEgressQueueDrops.Input valid inputs."""
-        VerifyInterfacesEgressQueueDrops.Input(interfaces=interfaces, ignored_interfaces=ignored_interfaces)
-
-    @pytest.mark.parametrize(
-        ("interfaces", "ignored_interfaces"),
-        [
-            pytest.param(["Ethernet1"], ["Ethernet1"], id="invalid-interfaces"),
-            pytest.param(["et1"], ["Ethernet1"], id="invalid-interfaces"),
->>>>>>> 7bd081c6
         ],
     )
     def test_invalid(
         self,
         interfaces: list[EthernetInterface],
         ignored_interfaces: list[EthernetInterface],
-<<<<<<< HEAD
         max_transceiver_temperature: float,
     ) -> None:
         """Test VerifyInterfacesTransceiverTemperature.Input invalid inputs."""
         with pytest.raises(ValidationError):
             VerifyInterfacesTransceiverTemperature.Input(
                 interfaces=interfaces, ignored_interfaces=ignored_interfaces, max_transceiver_temperature=max_transceiver_temperature
-            )
-=======
-    ) -> None:
-        """Test VerifyInterfacesEgressQueueDrops.Input invalid inputs."""
-        with pytest.raises(ValidationError):
-            VerifyInterfacesEgressQueueDrops.Input(interfaces=interfaces, ignored_interfaces=ignored_interfaces)
->>>>>>> 7bd081c6
+            )