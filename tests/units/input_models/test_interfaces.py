# Copyright (c) 2023-2025 Arista Networks, Inc.
# Use of this source code is governed by the Apache License 2.0
# that can be found in the LICENSE file.
"""Tests for anta.input_models.interfaces.py."""

# pylint: disable=C0302
from __future__ import annotations

from typing import TYPE_CHECKING

import pytest
from pydantic import ValidationError

from anta.input_models.interfaces import InterfaceState
from anta.tests.interfaces import (
    VerifyInterfaceIPv4,
    VerifyInterfacesEgressQueueDrops,
    VerifyInterfacesOpticalReceivePower,
    VerifyInterfacesSpeed,
    VerifyInterfacesStatus,
    VerifyLACPInterfacesStatus,
    VerifyPhysicalInterfacesCounterDetails,
    VerifytInterfacesBER,
)

if TYPE_CHECKING:
    from anta.custom_types import EthernetInterface, Interface, ManagementInterface, PortChannelInterface, PositiveInteger


class TestInterfaceState:
    """Test anta.input_models.interfaces.InterfaceState."""

    # pylint: disable=too-few-public-methods

    @pytest.mark.parametrize(
        ("name", "portchannel", "expected"),
        [
            pytest.param("Ethernet1", "Port-Channel42", "Interface: Ethernet1 Port-Channel: Port-Channel42", id="with port-channel"),
            pytest.param("Ethernet1", None, "Interface: Ethernet1", id="no port-channel"),
        ],
    )
    def test_valid__str__(self, name: Interface, portchannel: PortChannelInterface | None, expected: str) -> None:
        """Test InterfaceState __str__."""
        assert str(InterfaceState(name=name, portchannel=portchannel)) == expected


class TestVerifyInterfacesStatusInput:
    """Test anta.tests.interfaces.VerifyInterfacesStatus.Input."""

    @pytest.mark.parametrize(
        ("interfaces"),
        [
            pytest.param([{"name": "Ethernet1", "status": "up"}], id="valid"),
        ],
    )
    def test_valid(self, interfaces: list[InterfaceState]) -> None:
        """Test VerifyInterfacesStatus.Input valid inputs."""
        VerifyInterfacesStatus.Input(interfaces=interfaces)

    @pytest.mark.parametrize(
        ("interfaces"),
        [
            pytest.param([{"name": "Ethernet1"}], id="invalid"),
        ],
    )
    def test_invalid(self, interfaces: list[InterfaceState]) -> None:
        """Test VerifyInterfacesStatus.Input invalid inputs."""
        with pytest.raises(ValidationError):
            VerifyInterfacesStatus.Input(interfaces=interfaces)


class TestVerifyLACPInterfacesStatusInput:
    """Test anta.tests.interfaces.VerifyLACPInterfacesStatus.Input."""

    @pytest.mark.parametrize(
        ("interfaces"),
        [
            pytest.param([{"name": "Ethernet1", "portchannel": "Port-Channel100"}], id="valid"),
        ],
    )
    def test_valid(self, interfaces: list[InterfaceState]) -> None:
        """Test VerifyLACPInterfacesStatus.Input valid inputs."""
        VerifyLACPInterfacesStatus.Input(interfaces=interfaces)

    @pytest.mark.parametrize(
        ("interfaces"),
        [
            pytest.param([{"name": "Ethernet1"}], id="invalid"),
        ],
    )
    def test_invalid(self, interfaces: list[InterfaceState]) -> None:
        """Test VerifyLACPInterfacesStatus.Input invalid inputs."""
        with pytest.raises(ValidationError):
            VerifyLACPInterfacesStatus.Input(interfaces=interfaces)


class TestVerifyInterfaceIPv4Input:
    """Test anta.tests.interfaces.VerifyInterfaceIPv4.Input."""

    @pytest.mark.parametrize(
        ("interfaces"),
        [
            pytest.param([{"name": "Ethernet1", "primary_ip": "172.30.11.1/31"}], id="valid"),
        ],
    )
    def test_valid(self, interfaces: list[InterfaceState]) -> None:
        """Test VerifyInterfaceIPv4.Input valid inputs."""
        VerifyInterfaceIPv4.Input(interfaces=interfaces)

    @pytest.mark.parametrize(
        ("interfaces"),
        [
            pytest.param([{"name": "Ethernet1"}], id="invalid-no-primary-ip"),
        ],
    )
    def test_invalid(self, interfaces: list[InterfaceState]) -> None:
        """Test VerifyInterfaceIPv4.Input invalid inputs."""
        with pytest.raises(ValidationError):
            VerifyInterfaceIPv4.Input(interfaces=interfaces)


class TestVerifyInterfacesSpeedInput:
    """Test anta.tests.interfaces.VerifyInterfacesSpeed.Input."""

    @pytest.mark.parametrize(
        ("interfaces"),
        [
            pytest.param([{"name": "Ethernet1", "speed": 10}], id="valid-speed-is-given"),
        ],
    )
    def test_valid(self, interfaces: list[InterfaceState]) -> None:
        """Test VerifyInterfacesSpeed.Input valid inputs."""
        VerifyInterfacesSpeed.Input(interfaces=interfaces)

    @pytest.mark.parametrize(
        ("interfaces"),
        [
            pytest.param([{"name": "Ethernet1"}], id="invalid-speed-is-not-given"),
        ],
    )
    def test_invalid(self, interfaces: list[InterfaceState]) -> None:
        """Test VerifyInterfacesSpeed.Input invalid inputs."""
        with pytest.raises(ValidationError):
            VerifyInterfacesSpeed.Input(interfaces=interfaces)


class TestVerifyPhysicalInterfacesCounterDetailsInput:
    """Test anta.tests.interfaces.VerifyPhysicalInterfacesCounterDetails.Input."""

    @pytest.mark.parametrize(
        ("interfaces", "ignored_interfaces", "link_status_changes_threshold"),
        [
            pytest.param(["Ethernet1"], ["Management1/1"], 10, id="valid-interfaces-is-given"),
        ],
    )
    def test_valid(
        self,
        interfaces: list[EthernetInterface | ManagementInterface],
        ignored_interfaces: list[EthernetInterface | ManagementInterface],
        link_status_changes_threshold: PositiveInteger,
    ) -> None:
        """Test VerifyPhysicalInterfacesCounterDetails.Input valid inputs."""
        VerifyPhysicalInterfacesCounterDetails.Input(
            interfaces=interfaces, ignored_interfaces=ignored_interfaces, link_status_changes_threshold=link_status_changes_threshold
        )

    @pytest.mark.parametrize(
        ("interfaces", "ignored_interfaces", "link_status_changes_threshold"),
        [
            pytest.param(["Ethernet1"], ["Ethernet1"], 10, id="invalid-interfaces"),
            pytest.param(["et1"], ["Ethernet1"], 10, id="invalid-interfaces"),
        ],
    )
    def test_invalid(
        self,
        interfaces: list[EthernetInterface | ManagementInterface],
        ignored_interfaces: list[EthernetInterface | ManagementInterface],
        link_status_changes_threshold: PositiveInteger,
    ) -> None:
        """Test VerifyPhysicalInterfacesCounterDetails.Input invalid inputs."""
        with pytest.raises(ValidationError):
            VerifyPhysicalInterfacesCounterDetails.Input(
                interfaces=interfaces, ignored_interfaces=ignored_interfaces, link_status_changes_threshold=link_status_changes_threshold
            )


<<<<<<< HEAD
class TestVerifytInterfacesBERInput:
    """Test anta.tests.interfaces.VerifytInterfacesBER.Input."""
=======
class TestVerifyInterfacesOpticalReceivePowerInput:
    """Test anta.tests.interfaces.VerifyInterfacesOpticalReceivePower.Input."""
>>>>>>> f9755abf

    @pytest.mark.parametrize(
        ("interfaces", "ignored_interfaces"),
        [
            pytest.param(["Ethernet1"], ["Ethernet1/1"], id="valid-interfaces-is-given"),
        ],
    )
    def test_valid(self, interfaces: list[EthernetInterface], ignored_interfaces: list[EthernetInterface]) -> None:
<<<<<<< HEAD
        """Test VerifytInterfacesBER.Input valid inputs."""
        VerifytInterfacesBER.Input(interfaces=interfaces, ignored_interfaces=ignored_interfaces)
=======
        """Test VerifyInterfacesOpticalReceivePower.Input valid inputs."""
        VerifyInterfacesOpticalReceivePower.Input(interfaces=interfaces, ignored_interfaces=ignored_interfaces)
>>>>>>> f9755abf

    @pytest.mark.parametrize(
        ("interfaces", "ignored_interfaces"),
        [
            pytest.param(["Ethernet1/1"], ["Ethernet1/1"], id="invalid-interfaces"),
            pytest.param(["et1"], ["Ethernet1"], id="invalid-interfaces"),
        ],
    )
    def test_invalid(self, interfaces: list[EthernetInterface], ignored_interfaces: list[EthernetInterface]) -> None:
<<<<<<< HEAD
        """Test VerifytInterfacesBER.Input invalid inputs."""
        with pytest.raises(ValidationError):
            VerifytInterfacesBER.Input(interfaces=interfaces, ignored_interfaces=ignored_interfaces)
=======
        """Test VerifyInterfacesOpticalReceivePower.Input invalid inputs."""
        with pytest.raises(ValidationError):
            VerifyInterfacesOpticalReceivePower.Input(interfaces=interfaces, ignored_interfaces=ignored_interfaces)


class TestVerifyInterfacesEgressQueueDropsInput:
    """Test anta.tests.interfaces.VerifyInterfacesEgressQueueDrops.Input."""

    @pytest.mark.parametrize(
        ("interfaces", "ignored_interfaces"),
        [
            pytest.param(["Ethernet1"], ["Ethernet2"], id="valid-interfaces-is-given"),
        ],
    )
    def test_valid(
        self,
        interfaces: list[EthernetInterface],
        ignored_interfaces: list[EthernetInterface],
    ) -> None:
        """Test VerifyInterfacesEgressQueueDrops.Input valid inputs."""
        VerifyInterfacesEgressQueueDrops.Input(interfaces=interfaces, ignored_interfaces=ignored_interfaces)

    @pytest.mark.parametrize(
        ("interfaces", "ignored_interfaces"),
        [
            pytest.param(["Ethernet1"], ["Ethernet1"], id="invalid-interfaces"),
            pytest.param(["et1"], ["Ethernet1"], id="invalid-interfaces"),
        ],
    )
    def test_invalid(
        self,
        interfaces: list[EthernetInterface],
        ignored_interfaces: list[EthernetInterface],
    ) -> None:
        """Test VerifyInterfacesEgressQueueDrops.Input invalid inputs."""
        with pytest.raises(ValidationError):
            VerifyInterfacesEgressQueueDrops.Input(interfaces=interfaces, ignored_interfaces=ignored_interfaces)
>>>>>>> f9755abf
<|MERGE_RESOLUTION|>--- conflicted
+++ resolved
@@ -184,13 +184,34 @@
             )
 
 
-<<<<<<< HEAD
 class TestVerifytInterfacesBERInput:
     """Test anta.tests.interfaces.VerifytInterfacesBER.Input."""
-=======
+
+    @pytest.mark.parametrize(
+        ("interfaces", "ignored_interfaces"),
+        [
+            pytest.param(["Ethernet1"], ["Ethernet1/1"], id="valid-interfaces-is-given"),
+        ],
+    )
+    def test_valid(self, interfaces: list[EthernetInterface], ignored_interfaces: list[EthernetInterface]) -> None:
+        """Test VerifytInterfacesBER.Input valid inputs."""
+        VerifytInterfacesBER.Input(interfaces=interfaces, ignored_interfaces=ignored_interfaces)
+
+    @pytest.mark.parametrize(
+        ("interfaces", "ignored_interfaces"),
+        [
+            pytest.param(["Ethernet1/1"], ["Ethernet1/1"], id="invalid-interfaces"),
+            pytest.param(["et1"], ["Ethernet1"], id="invalid-interfaces"),
+        ],
+    )
+    def test_invalid(self, interfaces: list[EthernetInterface], ignored_interfaces: list[EthernetInterface]) -> None:
+        """Test VerifytInterfacesBER.Input invalid inputs."""
+        with pytest.raises(ValidationError):
+            VerifytInterfacesBER.Input(interfaces=interfaces, ignored_interfaces=ignored_interfaces)
+
+
 class TestVerifyInterfacesOpticalReceivePowerInput:
     """Test anta.tests.interfaces.VerifyInterfacesOpticalReceivePower.Input."""
->>>>>>> f9755abf
 
     @pytest.mark.parametrize(
         ("interfaces", "ignored_interfaces"),
@@ -199,13 +220,8 @@
         ],
     )
     def test_valid(self, interfaces: list[EthernetInterface], ignored_interfaces: list[EthernetInterface]) -> None:
-<<<<<<< HEAD
-        """Test VerifytInterfacesBER.Input valid inputs."""
-        VerifytInterfacesBER.Input(interfaces=interfaces, ignored_interfaces=ignored_interfaces)
-=======
         """Test VerifyInterfacesOpticalReceivePower.Input valid inputs."""
         VerifyInterfacesOpticalReceivePower.Input(interfaces=interfaces, ignored_interfaces=ignored_interfaces)
->>>>>>> f9755abf
 
     @pytest.mark.parametrize(
         ("interfaces", "ignored_interfaces"),
@@ -215,11 +231,6 @@
         ],
     )
     def test_invalid(self, interfaces: list[EthernetInterface], ignored_interfaces: list[EthernetInterface]) -> None:
-<<<<<<< HEAD
-        """Test VerifytInterfacesBER.Input invalid inputs."""
-        with pytest.raises(ValidationError):
-            VerifytInterfacesBER.Input(interfaces=interfaces, ignored_interfaces=ignored_interfaces)
-=======
         """Test VerifyInterfacesOpticalReceivePower.Input invalid inputs."""
         with pytest.raises(ValidationError):
             VerifyInterfacesOpticalReceivePower.Input(interfaces=interfaces, ignored_interfaces=ignored_interfaces)
@@ -256,5 +267,4 @@
     ) -> None:
         """Test VerifyInterfacesEgressQueueDrops.Input invalid inputs."""
         with pytest.raises(ValidationError):
-            VerifyInterfacesEgressQueueDrops.Input(interfaces=interfaces, ignored_interfaces=ignored_interfaces)
->>>>>>> f9755abf
+            VerifyInterfacesEgressQueueDrops.Input(interfaces=interfaces, ignored_interfaces=ignored_interfaces)