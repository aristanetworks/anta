--- conflicted
+++ resolved
@@ -69,13 +69,7 @@
             f"Expected {len(unit_test_data['expected']['messages'])} messages, got {len(test_instance.result.messages)}"
         )
         # Test will pass if the expected message is included in the test result message
-<<<<<<< HEAD
-        for message, expected in zip(
-            test_instance.result.messages, unit_test_data["expected"]["messages"], strict=False
-        ):  # NOTE: zip(strict=True) has been added in Python 3.10
-=======
         for message, expected in zip(test_instance.result.messages, unit_test_data["expected"]["messages"], strict=True):
->>>>>>> dc695e57
             assert expected in message, f"Expected message '{expected}' not found in '{message}'"
     else:
         # Test result should not have messages
