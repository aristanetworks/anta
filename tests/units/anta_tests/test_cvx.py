# Copyright (c) 2023-2024 Arista Networks, Inc.
# Use of this source code is governed by the Apache License 2.0
# that can be found in the LICENSE file.
"""Data for testing anta.tests.cvx."""

from __future__ import annotations

from typing import Any

from anta.tests.cvx import VerifyCVXClusterStatus, VerifyManagementCVX, VerifyMcsClientMounts
from tests.units.anta_tests import test

DATA: list[dict[str, Any]] = [
    {
        "name": "success",
        "test": VerifyMcsClientMounts,
        "eos_data": [{"mountStates": [{"path": "mcs/v1/toSwitch/28-99-3a-8f-93-7b", "type": "Mcs::DeviceConfigV1", "state": "mountStateMountComplete"}]}],
        "inputs": None,
        "expected": {"result": "success"},
    },
    {
        "name": "success-haclient",
        "test": VerifyMcsClientMounts,
        "eos_data": [
            {
                "mountStates": [
                    {"path": "mcs/v1/apiCfgRedState", "type": "Mcs::ApiConfigRedundancyState", "state": "mountStateMountComplete"},
                    {"path": "mcs/v1/toSwitch/00-1c-73-74-c0-8b", "type": "Mcs::DeviceConfigV1", "state": "mountStateMountComplete"},
                ]
            },
        ],
        "inputs": None,
        "expected": {"result": "success"},
    },
    {
        "name": "success-partial-non-mcs",
        "test": VerifyMcsClientMounts,
        "eos_data": [
            {
                "mountStates": [
                    {"path": "blah/blah/blah", "type": "blah::blah", "state": "mountStatePreservedUnmounted"},
                    {"path": "mcs/v1/toSwitch/00-1c-73-74-c0-8b", "type": "Mcs::DeviceConfigV1", "state": "mountStateMountComplete"},
                ]
            },
        ],
        "inputs": None,
        "expected": {"result": "success"},
    },
    {
        "name": "failure-nomounts",
        "test": VerifyMcsClientMounts,
        "eos_data": [
            {"mountStates": []},
        ],
        "inputs": None,
        "expected": {"result": "failure", "messages": ["MCS Client mount states are not present"]},
    },
    {
        "name": "failure-mountStatePreservedUnmounted",
        "test": VerifyMcsClientMounts,
        "eos_data": [{"mountStates": [{"path": "mcs/v1/toSwitch/28-99-3a-8f-93-7b", "type": "Mcs::DeviceConfigV1", "state": "mountStatePreservedUnmounted"}]}],
        "inputs": None,
        "expected": {"result": "failure", "messages": ["MCS Client mount states are not valid: mountStatePreservedUnmounted"]},
    },
    {
        "name": "failure-partial-haclient",
        "test": VerifyMcsClientMounts,
        "eos_data": [
            {
                "mountStates": [
                    {"path": "mcs/v1/apiCfgRedState", "type": "Mcs::ApiConfigRedundancyState", "state": "mountStateMountComplete"},
                    {"path": "mcs/v1/toSwitch/00-1c-73-74-c0-8b", "type": "Mcs::DeviceConfigV1", "state": "mountStatePreservedUnmounted"},
                ]
            },
        ],
        "inputs": None,
        "expected": {"result": "failure", "messages": ["MCS Client mount states are not valid: mountStatePreservedUnmounted"]},
    },
    {
        "name": "failure-full-haclient",
        "test": VerifyMcsClientMounts,
        "eos_data": [
            {
                "mountStates": [
                    {"path": "blah/blah/blah", "type": "blah::blahState", "state": "mountStatePreservedUnmounted"},
                    {"path": "mcs/v1/toSwitch/00-1c-73-74-c0-8b", "type": "Mcs::DeviceConfigV1", "state": "mountStatePreservedUnmounted"},
                ]
            },
        ],
        "inputs": None,
        "expected": {"result": "failure", "messages": ["MCS Client mount states are not valid: mountStatePreservedUnmounted"]},
    },
    {
        "name": "failure-non-mcs-client",
        "test": VerifyMcsClientMounts,
        "eos_data": [
            {"mountStates": [{"path": "blah/blah/blah", "type": "blah::blahState", "state": "mountStatePreservedUnmounted"}]},
        ],
        "inputs": None,
        "expected": {"result": "failure", "messages": ["MCS Client mount states are not present"]},
    },
    {
        "name": "failure-partial-mcs-client",
        "test": VerifyMcsClientMounts,
        "eos_data": [
            {
                "mountStates": [
                    {"path": "blah/blah/blah", "type": "blah::blahState", "state": "mountStatePreservedUnmounted"},
                    {"path": "blah/blah/blah", "type": "Mcs::DeviceConfigV1", "state": "mountStatePreservedUnmounted"},
                ]
            },
        ],
        "inputs": None,
        "expected": {"result": "failure", "messages": ["MCS Client mount states are not valid: mountStatePreservedUnmounted"]},
    },
    {
        "name": "success-enabled",
        "test": VerifyManagementCVX,
        "eos_data": [
            {
                "clusterStatus": {
                    "enabled": True,
                }
            }
        ],
        "inputs": {"enabled": True},
        "expected": {"result": "success"},
    },
    {
        "name": "success-disabled",
        "test": VerifyManagementCVX,
        "eos_data": [
            {
                "clusterStatus": {
                    "enabled": False,
                }
            }
        ],
        "inputs": {"enabled": False},
        "expected": {"result": "success"},
    },
    {
        "name": "failure - no enabled state",
        "test": VerifyManagementCVX,
        "eos_data": [{"clusterStatus": {}}],
        "inputs": {"enabled": False},
        "expected": {"result": "failure", "messages": ["Management CVX status is not valid: None"]},
    },
    {
<<<<<<< HEAD
        "name": "success-all",
        "test": VerifyCVXClusterStatus,
        "eos_data": [
            {
                "enabled": True,
                "clusterMode": True,
                "clusterStatus": {
                    "role": "Master",
                    "peerStatus": {
                        "cvx-red-2": {"peerName": "cvx-red-2", "registrationState": "Registration complete"},
                        "cvx-red-3": {"peerName": "cvx-red-3", "registrationState": "Registration complete"},
                    },
                },
            }
        ],
        "inputs": {
            "role": "Master",
            "peer_status": [
                {"peer_name": "cvx-red-2", "registrationState": "Registration complete"},
                {"peer_name": "cvx-red-3", "registrationState": "Registration complete"},
            ],
        },
        "expected": {"result": "success"},
    },
    {
        "name": "failure-invalid-role",
        "test": VerifyCVXClusterStatus,
        "eos_data": [
            {
                "enabled": True,
                "clusterMode": True,
                "clusterStatus": {
                    "role": "Standby",
                    "peerStatus": {
                        "cvx-red-2": {"peerName": "cvx-red-2", "registrationState": "Registration complete"},
                        "cvx-red-3": {"peerName": "cvx-red-3", "registrationState": "Registration complete"},
                    },
                },
            }
        ],
        "inputs": {
            "role": "Master",
            "peer_status": [
                {"peer_name": "cvx-red-2", "registrationState": "Registration complete"},
                {"peer_name": "cvx-red-3", "registrationState": "Registration complete"},
            ],
        },
        "expected": {"result": "failure", "messages": ["CVX Role is not valid: Standby"]},
    },
    {
        "name": "failure-cvx-enabled",
        "test": VerifyCVXClusterStatus,
        "eos_data": [
            {
                "enabled": False,
                "clusterMode": True,
                "clusterStatus": {
                    "role": "Master",
                    "peerStatus": {},
                },
            }
        ],
        "inputs": {
            "role": "Master",
            "peer_status": [],
        },
        "expected": {"result": "failure", "messages": ["CVX Server status is not enabled"]},
    },
    {
        "name": "failure-cluster-enabled",
        "test": VerifyCVXClusterStatus,
        "eos_data": [
            {
                "enabled": True,
                "clusterMode": False,
                "clusterStatus": {},
            }
        ],
        "inputs": {
            "role": "Master",
            "peer_status": [],
        },
        "expected": {"result": "failure", "messages": ["CVX Server is not a cluster"]},
    },
    {
        "name": "failure-missing-peers",
        "test": VerifyCVXClusterStatus,
        "eos_data": [
            {
                "enabled": True,
                "clusterMode": True,
                "clusterStatus": {
                    "role": "Master",
                    "peerStatus": {
                        "cvx-red-2": {"peerName": "cvx-red-2", "registrationState": "Registration complete"},
                    },
                },
            }
        ],
        "inputs": {
            "role": "Master",
            "peer_status": [
                {"peer_name": "cvx-red-2", "registrationState": "Registration complete"},
                {"peer_name": "cvx-red-3", "registrationState": "Registration complete"},
            ],
        },
        "expected": {"result": "failure", "messages": ["Unexpected number of peers 1 vs 2", "cvx-red-3 is not present"]},
    },
    {
        "name": "failure-invalid-peers",
        "test": VerifyCVXClusterStatus,
        "eos_data": [
            {
                "enabled": True,
                "clusterMode": True,
                "clusterStatus": {
                    "role": "Master",
                    "peerStatus": {},
                },
            }
        ],
        "inputs": {
            "role": "Master",
            "peer_status": [
                {"peer_name": "cvx-red-2", "registrationState": "Registration complete"},
                {"peer_name": "cvx-red-3", "registrationState": "Registration complete"},
            ],
        },
        "expected": {"result": "failure", "messages": ["Unexpected number of peers 0 vs 2", "cvx-red-2 is not present", "cvx-red-3 is not present"]},
    },
    {
        "name": "failure-registration-error",
        "test": VerifyCVXClusterStatus,
        "eos_data": [
            {
                "enabled": True,
                "clusterMode": True,
                "clusterStatus": {
                    "role": "Master",
                    "peerStatus": {
                        "cvx-red-2": {"peerName": "cvx-red-2", "registrationState": "Registration error"},
                        "cvx-red-3": {"peerName": "cvx-red-3", "registrationState": "Registration complete"},
                    },
                },
            }
        ],
        "inputs": {
            "role": "Master",
            "peer_status": [
                {"peer_name": "cvx-red-2", "registrationState": "Registration complete"},
                {"peer_name": "cvx-red-3", "registrationState": "Registration complete"},
            ],
        },
        "expected": {"result": "failure", "messages": ["cvx-red-2 registration state is not complete: Registration error"]},
=======
        "name": "failure - no clusterStatus",
        "test": VerifyManagementCVX,
        "eos_data": [{}],
        "inputs": {"enabled": False},
        "expected": {"result": "failure", "messages": ["Management CVX status is not valid: None"]},
>>>>>>> 23d8c2b1
    },
]<|MERGE_RESOLUTION|>--- conflicted
+++ resolved
@@ -147,7 +147,13 @@
         "expected": {"result": "failure", "messages": ["Management CVX status is not valid: None"]},
     },
     {
-<<<<<<< HEAD
+        "name": "failure - no clusterStatus",
+        "test": VerifyManagementCVX,
+        "eos_data": [{}],
+        "inputs": {"enabled": False},
+        "expected": {"result": "failure", "messages": ["Management CVX status is not valid: None"]},
+    },
+    {
         "name": "success-all",
         "test": VerifyCVXClusterStatus,
         "eos_data": [
@@ -302,12 +308,5 @@
             ],
         },
         "expected": {"result": "failure", "messages": ["cvx-red-2 registration state is not complete: Registration error"]},
-=======
-        "name": "failure - no clusterStatus",
-        "test": VerifyManagementCVX,
-        "eos_data": [{}],
-        "inputs": {"enabled": False},
-        "expected": {"result": "failure", "messages": ["Management CVX status is not valid: None"]},
->>>>>>> 23d8c2b1
     },
 ]