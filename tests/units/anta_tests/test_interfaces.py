# Copyright (c) 2023-2025 Arista Networks, Inc.
# Use of this source code is governed by the Apache License 2.0
# that can be found in the LICENSE file.
"""Test inputs for anta.tests.interfaces."""

# pylint: disable=C0302
from __future__ import annotations

from typing import Any

from anta.tests.interfaces import (
    VerifyIllegalLACP,
    VerifyInterfaceDiscards,
    VerifyInterfaceErrDisabled,
    VerifyInterfaceErrors,
    VerifyInterfaceIPv4,
    VerifyInterfacesSpeed,
    VerifyInterfacesStatus,
    VerifyInterfaceUtilization,
    VerifyIPProxyARP,
    VerifyIpVirtualRouterMac,
    VerifyL2MTU,
    VerifyL3MTU,
    VerifyLACPInterfacesStatus,
    VerifyLoopbackCount,
    VerifyPortChannels,
    VerifyStormControlDrops,
    VerifySVI,
)
from tests.units.anta_tests import test

DATA: list[dict[str, Any]] = [
    {
        "name": "success",
        "test": VerifyInterfaceUtilization,
        "eos_data": [
            {
                "interfaces": {
                    "Ethernet1/1": {
                        "description": "P2P_LINK_TO_DC1-SPINE1_Ethernet1/1",
                        "interval": 300,
                        "inBpsRate": 2242.2497205060313,
                        "inPktsRate": 0.00028663359326985426,
                        "inPpsRate": 3.9005388262031966,
                        "outBpsRate": 0.0,
                        "outPktsRate": 0.0,
                        "outPpsRate": 0.0,
                        "lastUpdateTimestamp": 1710253727.138605,
                    },
                    "Port-Channel31": {
                        "description": "MLAG_PEER_dc1-leaf1b_Po31",
                        "interval": 300,
                        "inBpsRate": 1862.4876594267096,
                        "inPktsRate": 0.00011473185873493155,
                        "inPpsRate": 2.7009344704495084,
                        "outBpsRate": 1758.0044570479704,
                        "outPktsRate": 0.00010844978034772172,
                        "outPpsRate": 2.5686946869154013,
                        "lastUpdateTimestamp": 1710253726.4029949,
                    },
                }
            },
            {
                "interfaces": {
                    "Ethernet1/1": {
                        "name": "Ethernet1/1",
                        "forwardingModel": "routed",
                        "lineProtocolStatus": "up",
                        "interfaceStatus": "connected",
                        "hardware": "ethernet",
                        "interfaceAddress": [
                            {
                                "primaryIp": {"address": "10.255.255.1", "maskLen": 31},
                                "secondaryIps": {},
                                "secondaryIpsOrderedList": [],
                                "virtualIp": {"address": "0.0.0.0", "maskLen": 0},
                                "virtualSecondaryIps": {},
                                "virtualSecondaryIpsOrderedList": [],
                                "broadcastAddress": "255.255.255.255",
                                "dhcp": False,
                            }
                        ],
                        "physicalAddress": "aa:c1:ab:7e:76:36",
                        "burnedInAddress": "aa:c1:ab:7e:76:36",
                        "description": "P2P_LINK_TO_DC1-SPINE1_Ethernet1/1",
                        "bandwidth": 1000000000,
                        "mtu": 1500,
                        "l3MtuConfigured": True,
                        "l2Mru": 0,
                        "lastStatusChangeTimestamp": 1710234511.3085763,
                        "interfaceStatistics": {
                            "updateInterval": 300.0,
                            "inBitsRate": 2240.0023281094,
                            "inPktsRate": 3.8978070399448654,
                            "outBitsRate": 0.0,
                            "outPktsRate": 0.0,
                        },
                        "interfaceCounters": {
                            "inOctets": 5413008,
                            "inUcastPkts": 74693,
                            "inMulticastPkts": 643,
                            "inBroadcastPkts": 1,
                            "inDiscards": 0,
                            "inTotalPkts": 75337,
                            "outOctets": 0,
                            "outUcastPkts": 0,
                            "outMulticastPkts": 0,
                            "outBroadcastPkts": 0,
                            "outDiscards": 0,
                            "outTotalPkts": 0,
                            "linkStatusChanges": 2,
                            "totalInErrors": 0,
                            "inputErrorsDetail": {"runtFrames": 0, "giantFrames": 0, "fcsErrors": 0, "alignmentErrors": 0, "symbolErrors": 0, "rxPause": 0},
                            "totalOutErrors": 0,
                            "outputErrorsDetail": {"collisions": 0, "lateCollisions": 0, "deferredTransmissions": 0, "txPause": 0},
                            "counterRefreshTime": 1710253760.6489396,
                        },
                        "duplex": "duplexFull",
                        "autoNegotiate": "unknown",
                        "loopbackMode": "loopbackNone",
                        "lanes": 0,
                    },
                    "Port-Channel31": {
                        "name": "Port-Channel31",
                        "forwardingModel": "bridged",
                        "lineProtocolStatus": "up",
                        "interfaceStatus": "connected",
                        "hardware": "portChannel",
                        "interfaceAddress": [],
                        "physicalAddress": "aa:c1:ab:72:58:40",
                        "description": "MLAG_PEER_dc1-leaf1b_Po31",
                        "bandwidth": 2000000000,
                        "mtu": 9214,
                        "l3MtuConfigured": False,
                        "l2Mru": 0,
                        "lastStatusChangeTimestamp": 1710234510.1133935,
                        "interfaceStatistics": {
                            "updateInterval": 300.0,
                            "inBitsRate": 1854.287898883752,
                            "inPktsRate": 2.6902775246495665,
                            "outBitsRate": 1749.1141130864632,
                            "outPktsRate": 2.5565618978302362,
                        },
                        "interfaceCounters": {
                            "inOctets": 4475556,
                            "inUcastPkts": 48949,
                            "inMulticastPkts": 2579,
                            "inBroadcastPkts": 2,
                            "inDiscards": 0,
                            "inTotalPkts": 51530,
                            "outOctets": 4230011,
                            "outUcastPkts": 48982,
                            "outMulticastPkts": 6,
                            "outBroadcastPkts": 2,
                            "outDiscards": 0,
                            "outTotalPkts": 48990,
                            "linkStatusChanges": 2,
                            "totalInErrors": 0,
                            "totalOutErrors": 0,
                            "counterRefreshTime": 1710253760.6500373,
                        },
                        "memberInterfaces": {
                            "Ethernet3/1": {"bandwidth": 1000000000, "duplex": "duplexFull"},
                            "Ethernet4/1": {"bandwidth": 1000000000, "duplex": "duplexFull"},
                        },
                        "fallbackEnabled": False,
                        "fallbackEnabledType": "fallbackNone",
                    },
                }
            },
        ],
        "inputs": {"threshold": 70.0},
        "expected": {"result": "success"},
    },
    {
        "name": "success-ignored-interface",
        "test": VerifyInterfaceUtilization,
        "eos_data": [
            {
                "interfaces": {
                    "Ethernet1": {
                        "description": "MLAG Peer-link - s1-leaf2",
                        "interval": 300,
                        "inBpsRate": 1801.8707256244886,
                        "inPktsRate": 0.00022136128440856573,
                        "inPpsRate": 2.573388240382304,
                        "outBpsRate": 1351.2921726055374,
                        "outPktsRate": 0.00017125571109710073,
                        "outPpsRate": 2.2579058647841856,
                        "lastUpdateTimestamp": 1743750428.6092474,
                    },
                    "Ethernet2": {
                        "description": "L3 Uplink - s1-spine1",
                        "interval": 300,
                        "inBpsRate": 93.35295126808322,
                        "inPktsRate": 1.0505400223350173e-05,
                        "inPpsRate": 0.07313156853386583,
                        "outBpsRate": 0.0,
                        "outPktsRate": 0.0,
                        "outPpsRate": 0.0,
                        "lastUpdateTimestamp": 1743750428.6092517,
                    },
                    "Ethernet3": {
                        "description": "L3 Uplink - s1-spine2",
                        "interval": 300,
                        "inBpsRate": 91.64440293982129,
                        "inPktsRate": 1.0286893435756781e-05,
                        "inPpsRate": 0.07015332136091573,
                        "outBpsRate": 0.0,
                        "outPktsRate": 0.0,
                        "outPpsRate": 0.0,
                        "lastUpdateTimestamp": 1743750428.6091988,
                    },
                    "Ethernet4": {
                        "description": "MLAG Downlink - s1-host1",
                        "interval": 300,
                        "inBpsRate": 98.73132596805515,
                        "inPktsRate": 1.0928950412403655e-05,
                        "inPpsRate": 0.06598861347488381,
                        "outBpsRate": 497.70036505586484,
                        "outPktsRate": 5.810165469175271e-05,
                        "outPpsRate": 0.52072613663539,
                        "lastUpdateTimestamp": 1743750428.6092432,
                    },
                    "Ethernet6": {
                        "description": "MLAG Peer-link - s1-leaf2",
                        "interval": 300,
                        "inBpsRate": 98.18960870790458,
                        "inPktsRate": 1.0859909720407048e-05,
                        "inPpsRate": 0.06505930310103682,
                        "outBpsRate": 256.359818648091,
                        "outPktsRate": 2.9610552696562436e-05,
                        "outPpsRate": 0.24841067698458383,
                        "lastUpdateTimestamp": 1743750428.6092384,
                    },
                    "Management0": {
                        "description": "",
                        "interval": 300,
                        "inBpsRate": 7626.480173033807,
                        "inPktsRate": 0.0009048203095460882,
                        "inPpsRate": 8.885768265169219,
                        "outBpsRate": 9127.592145035744,
                        "outPktsRate": 0.001049926825271909,
                        "outPpsRate": 8.572975673020922,
                        "lastUpdateTimestamp": 1743750428.6079214,
                    },
                    "Port-Channel1": {
                        "description": "MLAG Peer-link - s1-leaf2",
                        "interval": 300,
                        "inBpsRate": 1905.0055237111224,
                        "inPktsRate": 0.00011641274575015027,
                        "inPpsRate": 2.645308695574268,
                        "outBpsRate": 1611.693121818935,
                        "outPktsRate": 0.00010068646137044125,
                        "outPpsRate": 2.5127256599368124,
                        "lastUpdateTimestamp": 1743750428.0041468,
                    },
                    "Port-Channel5": {
                        "description": "MLAG Downlink - s1-host1",
                        "interval": 300,
                        "inBpsRate": 99.0032866811298,
                        "inPktsRate": 5.479571309111963e-06,
                        "inPpsRate": 0.06617587188193425,
                        "outBpsRate": 499.030957052671,
                        "outPktsRate": 2.912854497590912e-05,
                        "outPpsRate": 0.5221246404094458,
                        "lastUpdateTimestamp": 1743750428.004128,
                    },
                }
            },
            {
                "interfaces": {
                    "Ethernet2": {
                        "name": "Ethernet2",
                        "forwardingModel": "routed",
                        "lineProtocolStatus": "up",
                        "interfaceStatus": "connected",
                        "hardware": "ethernet",
                        "interfaceAddress": [
                            {
                                "primaryIp": {"address": "10.111.1.1", "maskLen": 31},
                                "secondaryIps": {},
                                "secondaryIpsOrderedList": [],
                                "virtualIp": {"address": "0.0.0.0", "maskLen": 0},
                                "virtualSecondaryIps": {},
                                "virtualSecondaryIpsOrderedList": [],
                                "broadcastAddress": "255.255.255.255",
                                "dhcp": False,
                            }
                        ],
                        "physicalAddress": "56:4a:04:73:1b:8f",
                        "burnedInAddress": "56:4a:04:73:1b:8f",
                        "description": "L3 Uplink - s1-spine1",
                        "bandwidth": 1000000000,
                        "mtu": 1500,
                        "l3MtuConfigured": False,
                        "l2Mru": 0,
                        "lastStatusChangeTimestamp": 1743738144.3375356,
                        "interfaceStatistics": {
                            "updateInterval": 300.0,
                            "inBitsRate": 92.4778371032985,
                            "inPktsRate": 0.0746926415480351,
                            "outBitsRate": 0.0,
                            "outPktsRate": 0.0,
                        },
                        "interfaceCounters": {
                            "inOctets": 143806,
                            "inUcastPkts": 497,
                            "inMulticastPkts": 415,
                            "inBroadcastPkts": 0,
                            "inDiscards": 0,
                            "inTotalPkts": 912,
                            "outOctets": 0,
                            "outUcastPkts": 0,
                            "outMulticastPkts": 0,
                            "outBroadcastPkts": 0,
                            "outDiscards": 0,
                            "outTotalPkts": 0,
                            "linkStatusChanges": 2,
                            "totalInErrors": 0,
                            "inputErrorsDetail": {"runtFrames": 0, "giantFrames": 0, "fcsErrors": 0, "alignmentErrors": 0, "symbolErrors": 0, "rxPause": 0},
                            "totalOutErrors": 0,
                            "outputErrorsDetail": {"collisions": 0, "lateCollisions": 0, "deferredTransmissions": 0, "txPause": 0},
                            "counterRefreshTime": 1743750532.606648,
                        },
                        "duplex": "duplexHalf",
                        "autoNegotiate": "unknown",
                        "loopbackMode": "loopbackNone",
                        "lanes": 0,
                    },
                    "Ethernet4": {
                        "name": "Ethernet4",
                        "forwardingModel": "dataLink",
                        "lineProtocolStatus": "up",
                        "interfaceStatus": "connected",
                        "hardware": "ethernet",
                        "interfaceAddress": [],
                        "physicalAddress": "76:65:c2:9b:b6:c6",
                        "burnedInAddress": "76:65:c2:9b:b6:c6",
                        "description": "MLAG Downlink - s1-host1",
                        "bandwidth": 1000000000,
                        "mtu": 9214,
                        "l3MtuConfigured": False,
                        "l2Mru": 0,
                        "lastStatusChangeTimestamp": 1743738144.3373442,
                        "interfaceMembership": "Member of Port-Channel5",
                        "interfaceStatistics": {
                            "updateInterval": 300.0,
                            "inBitsRate": 100.7957345751666,
                            "inPktsRate": 0.06629448229302994,
                            "outBitsRate": 497.7020017231056,
                            "outPktsRate": 0.5202975240121512,
                        },
                        "interfaceCounters": {
                            "inOctets": 157065,
                            "inUcastPkts": 0,
                            "inMulticastPkts": 833,
                            "inBroadcastPkts": 1,
                            "inDiscards": 0,
                            "inTotalPkts": 834,
                            "outOctets": 771821,
                            "outUcastPkts": 0,
                            "outMulticastPkts": 6071,
                            "outBroadcastPkts": 392,
                            "outDiscards": 0,
                            "outTotalPkts": 6463,
                            "linkStatusChanges": 2,
                            "totalInErrors": 0,
                            "inputErrorsDetail": {"runtFrames": 0, "giantFrames": 0, "fcsErrors": 0, "alignmentErrors": 0, "symbolErrors": 0, "rxPause": 0},
                            "totalOutErrors": 0,
                            "outputErrorsDetail": {"collisions": 0, "lateCollisions": 0, "deferredTransmissions": 0, "txPause": 0},
                            "counterRefreshTime": 1743750532.608292,
                        },
                        "duplex": "duplexHalf",
                        "autoNegotiate": "unknown",
                        "loopbackMode": "loopbackNone",
                        "lanes": 0,
                    },
                    "Ethernet1": {
                        "name": "Ethernet1",
                        "forwardingModel": "dataLink",
                        "lineProtocolStatus": "up",
                        "interfaceStatus": "connected",
                        "hardware": "ethernet",
                        "interfaceAddress": [],
                        "physicalAddress": "02:42:96:67:17:36",
                        "burnedInAddress": "02:42:96:67:17:36",
                        "description": "MLAG Peer-link - s1-leaf2",
                        "bandwidth": 1000000000,
                        "mtu": 9214,
                        "l3MtuConfigured": False,
                        "l2Mru": 0,
                        "lastStatusChangeTimestamp": 1743738132.4965024,
                        "interfaceMembership": "Member of Port-Channel1",
                        "interfaceStatistics": {
                            "updateInterval": 300.0,
                            "inBitsRate": 1812.7431567446233,
                            "inPktsRate": 2.585487950559777,
                            "outBitsRate": 1356.8652036248704,
                            "outPktsRate": 2.266164541741404,
                        },
                        "interfaceCounters": {
                            "inOctets": 2853088,
                            "inUcastPkts": 30923,
                            "inMulticastPkts": 838,
                            "inBroadcastPkts": 394,
                            "inDiscards": 0,
                            "inTotalPkts": 32155,
                            "outOctets": 2150114,
                            "outUcastPkts": 27821,
                            "outMulticastPkts": 4,
                            "outBroadcastPkts": 394,
                            "outDiscards": 0,
                            "outTotalPkts": 28219,
                            "linkStatusChanges": 2,
                            "totalInErrors": 0,
                            "inputErrorsDetail": {"runtFrames": 0, "giantFrames": 0, "fcsErrors": 0, "alignmentErrors": 0, "symbolErrors": 0, "rxPause": 0},
                            "totalOutErrors": 0,
                            "outputErrorsDetail": {"collisions": 0, "lateCollisions": 0, "deferredTransmissions": 0, "txPause": 0},
                            "counterRefreshTime": 1743750532.609684,
                        },
                        "duplex": "duplexFull",
                        "autoNegotiate": "unknown",
                        "loopbackMode": "loopbackNone",
                        "lanes": 0,
                    },
                    "Ethernet3": {
                        "name": "Ethernet3",
                        "forwardingModel": "routed",
                        "lineProtocolStatus": "up",
                        "interfaceStatus": "connected",
                        "hardware": "ethernet",
                        "interfaceAddress": [
                            {
                                "primaryIp": {"address": "10.111.2.1", "maskLen": 31},
                                "secondaryIps": {},
                                "secondaryIpsOrderedList": [],
                                "virtualIp": {"address": "0.0.0.0", "maskLen": 0},
                                "virtualSecondaryIps": {},
                                "virtualSecondaryIpsOrderedList": [],
                                "broadcastAddress": "255.255.255.255",
                                "dhcp": False,
                            }
                        ],
                        "physicalAddress": "06:9a:0a:bd:c4:0a",
                        "burnedInAddress": "06:9a:0a:bd:c4:0a",
                        "description": "L3 Uplink - s1-spine2",
                        "bandwidth": 1000000000,
                        "mtu": 1500,
                        "l3MtuConfigured": False,
                        "l2Mru": 0,
                        "lastStatusChangeTimestamp": 1743738144.3376553,
                        "interfaceStatistics": {
                            "updateInterval": 300.0,
                            "inBitsRate": 88.71171669451815,
                            "inPktsRate": 0.06881326151587384,
                            "outBitsRate": 0.0,
                            "outPktsRate": 0.0,
                        },
                        "interfaceCounters": {
                            "inOctets": 143610,
                            "inUcastPkts": 494,
                            "inMulticastPkts": 415,
                            "inBroadcastPkts": 0,
                            "inDiscards": 0,
                            "inTotalPkts": 909,
                            "outOctets": 0,
                            "outUcastPkts": 0,
                            "outMulticastPkts": 0,
                            "outBroadcastPkts": 0,
                            "outDiscards": 0,
                            "outTotalPkts": 0,
                            "linkStatusChanges": 2,
                            "totalInErrors": 0,
                            "inputErrorsDetail": {"runtFrames": 0, "giantFrames": 0, "fcsErrors": 0, "alignmentErrors": 0, "symbolErrors": 0, "rxPause": 0},
                            "totalOutErrors": 0,
                            "outputErrorsDetail": {"collisions": 0, "lateCollisions": 0, "deferredTransmissions": 0, "txPause": 0},
                            "counterRefreshTime": 1743750532.611445,
                        },
                        "duplex": "duplexHalf",
                        "autoNegotiate": "unknown",
                        "loopbackMode": "loopbackNone",
                        "lanes": 0,
                    },
                    "Ethernet6": {
                        "name": "Ethernet6",
                        "forwardingModel": "dataLink",
                        "lineProtocolStatus": "up",
                        "interfaceStatus": "connected",
                        "hardware": "ethernet",
                        "interfaceAddress": [],
                        "physicalAddress": "0e:f1:16:69:c2:24",
                        "burnedInAddress": "0e:f1:16:69:c2:24",
                        "description": "MLAG Peer-link - s1-leaf2",
                        "bandwidth": 1000000000,
                        "mtu": 9214,
                        "l3MtuConfigured": False,
                        "l2Mru": 0,
                        "lastStatusChangeTimestamp": 1743738132.4881961,
                        "interfaceMembership": "Member of Port-Channel1",
                        "interfaceStatistics": {
                            "updateInterval": 300.0,
                            "inBitsRate": 100.27689321743554,
                            "inPktsRate": 0.06536784140527623,
                            "outBitsRate": 256.71341417227643,
                            "outPktsRate": 0.2487533083064691,
                        },
                        "interfaceCounters": {
                            "inOctets": 158632,
                            "inUcastPkts": 0,
                            "inMulticastPkts": 835,
                            "inBroadcastPkts": 0,
                            "inDiscards": 0,
                            "inTotalPkts": 835,
                            "outOctets": 399513,
                            "outUcastPkts": 3097,
                            "outMulticastPkts": 0,
                            "outBroadcastPkts": 0,
                            "outDiscards": 0,
                            "outTotalPkts": 3097,
                            "linkStatusChanges": 2,
                            "totalInErrors": 0,
                            "inputErrorsDetail": {"runtFrames": 0, "giantFrames": 0, "fcsErrors": 0, "alignmentErrors": 0, "symbolErrors": 0, "rxPause": 0},
                            "totalOutErrors": 0,
                            "outputErrorsDetail": {"collisions": 0, "lateCollisions": 0, "deferredTransmissions": 0, "txPause": 0},
                            "counterRefreshTime": 1743750532.61287,
                        },
                        "duplex": "duplexFull",
                        "autoNegotiate": "unknown",
                        "loopbackMode": "loopbackNone",
                        "lanes": 0,
                    },
                    "Management0": {
                        "name": "Management0",
                        "forwardingModel": "routed",
                        "lineProtocolStatus": "up",
                        "interfaceStatus": "connected",
                        "hardware": "ethernet",
                        "interfaceAddress": [
                            {
                                "primaryIp": {"address": "192.168.0.12", "maskLen": 24},
                                "secondaryIps": {},
                                "secondaryIpsOrderedList": [],
                                "virtualIp": {"address": "0.0.0.0", "maskLen": 0},
                                "virtualSecondaryIps": {},
                                "virtualSecondaryIpsOrderedList": [],
                                "broadcastAddress": "255.255.255.255",
                                "dhcp": False,
                            }
                        ],
                        "physicalAddress": "12:0f:d9:6d:47:f7",
                        "burnedInAddress": "12:0f:d9:6d:47:f7",
                        "description": "",
                        "bandwidth": 1000000000,
                        "mtu": 1500,
                        "l3MtuConfigured": False,
                        "l2Mru": 0,
                        "lastStatusChangeTimestamp": 1743738085.9221241,
                        "interfaceStatistics": {
                            "updateInterval": 300.0,
                            "inBitsRate": 7012.071138622059,
                            "inPktsRate": 8.017886333233701,
                            "outBitsRate": 8498.044232124328,
                            "outPktsRate": 8.009337516051946,
                        },
                        "interfaceCounters": {
                            "inOctets": 6411618,
                            "inUcastPkts": 47869,
                            "inMulticastPkts": 0,
                            "inBroadcastPkts": 0,
                            "inDiscards": 0,
                            "inTotalPkts": 47869,
                            "outOctets": 8628471,
                            "outUcastPkts": 62799,
                            "outMulticastPkts": 0,
                            "outBroadcastPkts": 0,
                            "outDiscards": 0,
                            "outTotalPkts": 62799,
                            "linkStatusChanges": 3,
                            "totalInErrors": 0,
                            "inputErrorsDetail": {"runtFrames": 0, "giantFrames": 0, "fcsErrors": 0, "alignmentErrors": 0, "symbolErrors": 0, "rxPause": 0},
                            "totalOutErrors": 0,
                            "outputErrorsDetail": {"collisions": 0, "lateCollisions": 0, "deferredTransmissions": 0, "txPause": 0},
                            "counterRefreshTime": 1743750532.614511,
                        },
                        "duplex": "duplexHalf",
                        "autoNegotiate": "success",
                        "loopbackMode": "loopbackNone",
                        "lanes": 0,
                    },
                    "Port-Channel1": {
                        "name": "Port-Channel1",
                        "forwardingModel": "bridged",
                        "lineProtocolStatus": "up",
                        "interfaceStatus": "connected",
                        "hardware": "portChannel",
                        "interfaceAddress": [],
                        "physicalAddress": "02:42:96:67:17:36",
                        "description": "MLAG Peer-link - s1-leaf2",
                        "bandwidth": 2000000000,
                        "mtu": 9214,
                        "l3MtuConfigured": False,
                        "l2Mru": 0,
                        "lastStatusChangeTimestamp": 1743738138.0347695,
                        "interfaceStatistics": {
                            "updateInterval": 300.0,
                            "inBitsRate": 1913.0830400575996,
                            "inPktsRate": 2.650885401124123,
                            "outBitsRate": 1613.4392876435538,
                            "outPktsRate": 2.5147804494049457,
                        },
                        "interfaceCounters": {
                            "inOctets": 3010846,
                            "inUcastPkts": 30923,
                            "inMulticastPkts": 1667,
                            "inBroadcastPkts": 394,
                            "inDiscards": 0,
                            "inTotalPkts": 32984,
                            "outOctets": 2549627,
                            "outUcastPkts": 30918,
                            "outMulticastPkts": 4,
                            "outBroadcastPkts": 394,
                            "outDiscards": 0,
                            "outTotalPkts": 31316,
                            "linkStatusChanges": 2,
                            "totalInErrors": 0,
                            "totalOutErrors": 0,
                            "counterRefreshTime": 1743750532.618036,
                        },
                        "memberInterfaces": {
                            "Ethernet1": {"bandwidth": 1000000000, "duplex": "duplexHalf"},
                            "Ethernet6": {"bandwidth": 1000000000, "duplex": "duplexHalf"},
                        },
                        "fallbackEnabled": False,
                        "fallbackEnabledType": "fallbackNone",
                    },
                    "Port-Channel5": {
                        "name": "Port-Channel5",
                        "forwardingModel": "bridged",
                        "lineProtocolStatus": "up",
                        "interfaceStatus": "connected",
                        "hardware": "portChannel",
                        "interfaceAddress": [],
                        "physicalAddress": "76:65:c2:9b:b6:c6",
                        "description": "MLAG Downlink - s1-host1",
                        "bandwidth": 2000000000,
                        "mtu": 9214,
                        "l3MtuConfigured": False,
                        "l2Mru": 0,
                        "lastStatusChangeTimestamp": 1743738149.0576365,
                        "interfaceStatistics": {
                            "updateInterval": 300.0,
                            "inBitsRate": 100.7548468852208,
                            "inPktsRate": 0.06627334239526746,
                            "outBitsRate": 497.58423264927563,
                            "outPktsRate": 0.5201821117573231,
                        },
                        "interfaceCounters": {
                            "inOctets": 156706,
                            "inUcastPkts": 0,
                            "inMulticastPkts": 831,
                            "inBroadcastPkts": 1,
                            "inDiscards": 0,
                            "inTotalPkts": 832,
                            "outOctets": 771821,
                            "outUcastPkts": 0,
                            "outMulticastPkts": 6071,
                            "outBroadcastPkts": 392,
                            "outDiscards": 0,
                            "outTotalPkts": 6463,
                            "linkStatusChanges": 2,
                            "totalInErrors": 0,
                            "totalOutErrors": 0,
                            "counterRefreshTime": 1743750532.619669,
                        },
                        "memberInterfaces": {
                            "Ethernet4": {"bandwidth": 1000000000, "duplex": "duplexFull"},
                            "PeerEthernet4": {"bandwidth": 1000000000, "duplex": "duplexFull"},
                        },
                        "fallbackEnabled": False,
                        "fallbackEnabledType": "fallbackNone",
                    },
                }
            },
        ],
        "inputs": {"threshold": 70.0, "ignored_interfaces": ["Ethernet", "Port-Channel1", "Management0"]},
        "expected": {"result": "success"},
    },
    {
        "name": "failure",
        "test": VerifyInterfaceUtilization,
        "eos_data": [
            {
                "interfaces": {
                    "Ethernet1/1": {
                        "description": "P2P_LINK_TO_DC1-SPINE1_Ethernet1/1",
                        "interval": 300,
                        "inBpsRate": 100000000.0,
                        "inPktsRate": 0.00028663359326985426,
                        "inPpsRate": 3.9005388262031966,
                        "outBpsRate": 100000000.0,
                        "outPktsRate": 0.0,
                        "outPpsRate": 0.0,
                        "lastUpdateTimestamp": 1710253727.138605,
                    },
                    "Port-Channel31": {
                        "description": "MLAG_PEER_dc1-leaf1b_Po31",
                        "interval": 300,
                        "inBpsRate": 100000000.0,
                        "inPktsRate": 0.00011473185873493155,
                        "inPpsRate": 2.7009344704495084,
                        "outBpsRate": 1862.4876594267096,
                        "outPktsRate": 0.00010844978034772172,
                        "outPpsRate": 2.5686946869154013,
                        "lastUpdateTimestamp": 1710253726.4029949,
                    },
                }
            },
            {
                "interfaces": {
                    "Ethernet1/1": {
                        "name": "Ethernet1/1",
                        "forwardingModel": "routed",
                        "lineProtocolStatus": "up",
                        "interfaceStatus": "connected",
                        "hardware": "ethernet",
                        "interfaceAddress": [
                            {
                                "primaryIp": {"address": "10.255.255.1", "maskLen": 31},
                                "secondaryIps": {},
                                "secondaryIpsOrderedList": [],
                                "virtualIp": {"address": "0.0.0.0", "maskLen": 0},
                                "virtualSecondaryIps": {},
                                "virtualSecondaryIpsOrderedList": [],
                                "broadcastAddress": "255.255.255.255",
                                "dhcp": False,
                            }
                        ],
                        "physicalAddress": "aa:c1:ab:7e:76:36",
                        "burnedInAddress": "aa:c1:ab:7e:76:36",
                        "description": "P2P_LINK_TO_DC1-SPINE1_Ethernet1/1",
                        "bandwidth": 1000000000,
                        "mtu": 1500,
                        "l3MtuConfigured": True,
                        "l2Mru": 0,
                        "lastStatusChangeTimestamp": 1710234511.3085763,
                        "interfaceStatistics": {
                            "updateInterval": 300.0,
                            "inBitsRate": 2240.0023281094,
                            "inPktsRate": 3.8978070399448654,
                            "outBitsRate": 0.0,
                            "outPktsRate": 0.0,
                        },
                        "interfaceCounters": {
                            "inOctets": 5413008,
                            "inUcastPkts": 74693,
                            "inMulticastPkts": 643,
                            "inBroadcastPkts": 1,
                            "inDiscards": 0,
                            "inTotalPkts": 75337,
                            "outOctets": 0,
                            "outUcastPkts": 0,
                            "outMulticastPkts": 0,
                            "outBroadcastPkts": 0,
                            "outDiscards": 0,
                            "outTotalPkts": 0,
                            "linkStatusChanges": 2,
                            "totalInErrors": 0,
                            "inputErrorsDetail": {"runtFrames": 0, "giantFrames": 0, "fcsErrors": 0, "alignmentErrors": 0, "symbolErrors": 0, "rxPause": 0},
                            "totalOutErrors": 0,
                            "outputErrorsDetail": {"collisions": 0, "lateCollisions": 0, "deferredTransmissions": 0, "txPause": 0},
                            "counterRefreshTime": 1710253760.6489396,
                        },
                        "duplex": "duplexFull",
                        "autoNegotiate": "unknown",
                        "loopbackMode": "loopbackNone",
                        "lanes": 0,
                    },
                    "Port-Channel31": {
                        "name": "Port-Channel31",
                        "forwardingModel": "bridged",
                        "lineProtocolStatus": "up",
                        "interfaceStatus": "connected",
                        "hardware": "portChannel",
                        "interfaceAddress": [],
                        "physicalAddress": "aa:c1:ab:72:58:40",
                        "description": "MLAG_PEER_dc1-leaf1b_Po31",
                        "bandwidth": 2000000000,
                        "mtu": 9214,
                        "l3MtuConfigured": False,
                        "l2Mru": 0,
                        "lastStatusChangeTimestamp": 1710234510.1133935,
                        "interfaceStatistics": {
                            "updateInterval": 300.0,
                            "inBitsRate": 1854.287898883752,
                            "inPktsRate": 2.6902775246495665,
                            "outBitsRate": 1749.1141130864632,
                            "outPktsRate": 2.5565618978302362,
                        },
                        "interfaceCounters": {
                            "inOctets": 4475556,
                            "inUcastPkts": 48949,
                            "inMulticastPkts": 2579,
                            "inBroadcastPkts": 2,
                            "inDiscards": 0,
                            "inTotalPkts": 51530,
                            "outOctets": 4230011,
                            "outUcastPkts": 48982,
                            "outMulticastPkts": 6,
                            "outBroadcastPkts": 2,
                            "outDiscards": 0,
                            "outTotalPkts": 48990,
                            "linkStatusChanges": 2,
                            "totalInErrors": 0,
                            "totalOutErrors": 0,
                            "counterRefreshTime": 1710253760.6500373,
                        },
                        "memberInterfaces": {
                            "Ethernet3/1": {"bandwidth": 1000000000, "duplex": "duplexFull"},
                            "Ethernet4/1": {"bandwidth": 1000000000, "duplex": "duplexFull"},
                        },
                        "fallbackEnabled": False,
                        "fallbackEnabledType": "fallbackNone",
                    },
                }
            },
        ],
        "inputs": {"threshold": 3.0},
        "expected": {
            "result": "failure",
            "messages": [
                "Interface: Ethernet1/1 BPS Rate: inBpsRate - Usage exceeds the threshold - Expected: < 3.0% Actual: 10.0%",
                "Interface: Ethernet1/1 BPS Rate: outBpsRate - Usage exceeds the threshold - Expected: < 3.0% Actual: 10.0%",
                "Interface: Port-Channel31 BPS Rate: inBpsRate - Usage exceeds the threshold - Expected: < 3.0% Actual: 5.0%",
            ],
        },
    },
    {
        "name": "error-duplex-half",
        "test": VerifyInterfaceUtilization,
        "eos_data": [
            {
                "interfaces": {
                    "Ethernet1/1": {
                        "description": "P2P_LINK_TO_DC1-SPINE1_Ethernet1/1",
                        "interval": 300,
                        "inBpsRate": 2242.2497205060313,
                        "inPktsRate": 0.00028663359326985426,
                        "inPpsRate": 3.9005388262031966,
                        "outBpsRate": 0.0,
                        "outPktsRate": 0.0,
                        "outPpsRate": 0.0,
                        "lastUpdateTimestamp": 1710253727.138605,
                    },
                    "Port-Channel31": {
                        "description": "MLAG_PEER_dc1-leaf1b_Po31",
                        "interval": 300,
                        "inBpsRate": 1862.4876594267096,
                        "inPktsRate": 0.00011473185873493155,
                        "inPpsRate": 2.7009344704495084,
                        "outBpsRate": 1758.0044570479704,
                        "outPktsRate": 0.00010844978034772172,
                        "outPpsRate": 2.5686946869154013,
                        "lastUpdateTimestamp": 1710253726.4029949,
                    },
                }
            },
            {
                "interfaces": {
                    "Ethernet1/1": {
                        "name": "Ethernet1/1",
                        "forwardingModel": "routed",
                        "lineProtocolStatus": "up",
                        "interfaceStatus": "connected",
                        "hardware": "ethernet",
                        "interfaceAddress": [
                            {
                                "primaryIp": {"address": "10.255.255.1", "maskLen": 31},
                                "secondaryIps": {},
                                "secondaryIpsOrderedList": [],
                                "virtualIp": {"address": "0.0.0.0", "maskLen": 0},
                                "virtualSecondaryIps": {},
                                "virtualSecondaryIpsOrderedList": [],
                                "broadcastAddress": "255.255.255.255",
                                "dhcp": False,
                            }
                        ],
                        "physicalAddress": "aa:c1:ab:7e:76:36",
                        "burnedInAddress": "aa:c1:ab:7e:76:36",
                        "description": "P2P_LINK_TO_DC1-SPINE1_Ethernet1/1",
                        "bandwidth": 1000000000,
                        "mtu": 1500,
                        "l3MtuConfigured": True,
                        "l2Mru": 0,
                        "lastStatusChangeTimestamp": 1710234511.3085763,
                        "interfaceStatistics": {
                            "updateInterval": 300.0,
                            "inBitsRate": 2240.0023281094,
                            "inPktsRate": 3.8978070399448654,
                            "outBitsRate": 0.0,
                            "outPktsRate": 0.0,
                        },
                        "interfaceCounters": {
                            "inOctets": 5413008,
                            "inUcastPkts": 74693,
                            "inMulticastPkts": 643,
                            "inBroadcastPkts": 1,
                            "inDiscards": 0,
                            "inTotalPkts": 75337,
                            "outOctets": 0,
                            "outUcastPkts": 0,
                            "outMulticastPkts": 0,
                            "outBroadcastPkts": 0,
                            "outDiscards": 0,
                            "outTotalPkts": 0,
                            "linkStatusChanges": 2,
                            "totalInErrors": 0,
                            "inputErrorsDetail": {"runtFrames": 0, "giantFrames": 0, "fcsErrors": 0, "alignmentErrors": 0, "symbolErrors": 0, "rxPause": 0},
                            "totalOutErrors": 0,
                            "outputErrorsDetail": {"collisions": 0, "lateCollisions": 0, "deferredTransmissions": 0, "txPause": 0},
                            "counterRefreshTime": 1710253760.6489396,
                        },
                        "duplex": "duplexHalf",
                        "autoNegotiate": "unknown",
                        "loopbackMode": "loopbackNone",
                        "lanes": 0,
                    },
                    "Port-Channel31": {
                        "name": "Port-Channel31",
                        "forwardingModel": "bridged",
                        "lineProtocolStatus": "up",
                        "interfaceStatus": "connected",
                        "hardware": "portChannel",
                        "interfaceAddress": [],
                        "physicalAddress": "aa:c1:ab:72:58:40",
                        "description": "MLAG_PEER_dc1-leaf1b_Po31",
                        "bandwidth": 2000000000,
                        "mtu": 9214,
                        "l3MtuConfigured": False,
                        "l2Mru": 0,
                        "lastStatusChangeTimestamp": 1710234510.1133935,
                        "interfaceStatistics": {
                            "updateInterval": 300.0,
                            "inBitsRate": 1854.287898883752,
                            "inPktsRate": 2.6902775246495665,
                            "outBitsRate": 1749.1141130864632,
                            "outPktsRate": 2.5565618978302362,
                        },
                        "interfaceCounters": {
                            "inOctets": 4475556,
                            "inUcastPkts": 48949,
                            "inMulticastPkts": 2579,
                            "inBroadcastPkts": 2,
                            "inDiscards": 0,
                            "inTotalPkts": 51530,
                            "outOctets": 4230011,
                            "outUcastPkts": 48982,
                            "outMulticastPkts": 6,
                            "outBroadcastPkts": 2,
                            "outDiscards": 0,
                            "outTotalPkts": 48990,
                            "linkStatusChanges": 2,
                            "totalInErrors": 0,
                            "totalOutErrors": 0,
                            "counterRefreshTime": 1710253760.6500373,
                        },
                        "memberInterfaces": {
                            "Ethernet3/1": {"bandwidth": 1000000000, "duplex": "duplexFull"},
                            "Ethernet4/1": {"bandwidth": 1000000000, "duplex": "duplexFull"},
                        },
                        "fallbackEnabled": False,
                        "fallbackEnabledType": "fallbackNone",
                    },
                }
            },
        ],
        "inputs": {"threshold": 70.0},
        "expected": {
            "result": "failure",
            "messages": ["Interface: Ethernet1/1 - Test not implemented for non-full-duplex interfaces - Expected: duplexFull Actual: duplexHalf"],
        },
    },
    {
        "name": "error-duplex-half-po",
        "test": VerifyInterfaceUtilization,
        "eos_data": [
            {
                "interfaces": {
                    "Ethernet1/1": {
                        "description": "P2P_LINK_TO_DC1-SPINE1_Ethernet1/1",
                        "interval": 300,
                        "inBpsRate": 2242.2497205060313,
                        "inPktsRate": 0.00028663359326985426,
                        "inPpsRate": 3.9005388262031966,
                        "outBpsRate": 0.0,
                        "outPktsRate": 0.0,
                        "outPpsRate": 0.0,
                        "lastUpdateTimestamp": 1710253727.138605,
                    },
                    "Port-Channel31": {
                        "description": "MLAG_PEER_dc1-leaf1b_Po31",
                        "interval": 300,
                        "inBpsRate": 1862.4876594267096,
                        "inPktsRate": 0.00011473185873493155,
                        "inPpsRate": 2.7009344704495084,
                        "outBpsRate": 1758.0044570479704,
                        "outPktsRate": 0.00010844978034772172,
                        "outPpsRate": 2.5686946869154013,
                        "lastUpdateTimestamp": 1710253726.4029949,
                    },
                }
            },
            {
                "interfaces": {
                    "Ethernet1/1": {
                        "name": "Ethernet1/1",
                        "forwardingModel": "routed",
                        "lineProtocolStatus": "up",
                        "interfaceStatus": "connected",
                        "hardware": "ethernet",
                        "interfaceAddress": [
                            {
                                "primaryIp": {"address": "10.255.255.1", "maskLen": 31},
                                "secondaryIps": {},
                                "secondaryIpsOrderedList": [],
                                "virtualIp": {"address": "0.0.0.0", "maskLen": 0},
                                "virtualSecondaryIps": {},
                                "virtualSecondaryIpsOrderedList": [],
                                "broadcastAddress": "255.255.255.255",
                                "dhcp": False,
                            }
                        ],
                        "physicalAddress": "aa:c1:ab:7e:76:36",
                        "burnedInAddress": "aa:c1:ab:7e:76:36",
                        "description": "P2P_LINK_TO_DC1-SPINE1_Ethernet1/1",
                        "bandwidth": 1000000000,
                        "mtu": 1500,
                        "l3MtuConfigured": True,
                        "l2Mru": 0,
                        "lastStatusChangeTimestamp": 1710234511.3085763,
                        "interfaceStatistics": {
                            "updateInterval": 300.0,
                            "inBitsRate": 2240.0023281094,
                            "inPktsRate": 3.8978070399448654,
                            "outBitsRate": 0.0,
                            "outPktsRate": 0.0,
                        },
                        "interfaceCounters": {
                            "inOctets": 5413008,
                            "inUcastPkts": 74693,
                            "inMulticastPkts": 643,
                            "inBroadcastPkts": 1,
                            "inDiscards": 0,
                            "inTotalPkts": 75337,
                            "outOctets": 0,
                            "outUcastPkts": 0,
                            "outMulticastPkts": 0,
                            "outBroadcastPkts": 0,
                            "outDiscards": 0,
                            "outTotalPkts": 0,
                            "linkStatusChanges": 2,
                            "totalInErrors": 0,
                            "inputErrorsDetail": {"runtFrames": 0, "giantFrames": 0, "fcsErrors": 0, "alignmentErrors": 0, "symbolErrors": 0, "rxPause": 0},
                            "totalOutErrors": 0,
                            "outputErrorsDetail": {"collisions": 0, "lateCollisions": 0, "deferredTransmissions": 0, "txPause": 0},
                            "counterRefreshTime": 1710253760.6489396,
                        },
                        "duplex": "duplexFull",
                        "autoNegotiate": "unknown",
                        "loopbackMode": "loopbackNone",
                        "lanes": 0,
                    },
                    "Port-Channel31": {
                        "name": "Port-Channel31",
                        "forwardingModel": "bridged",
                        "lineProtocolStatus": "up",
                        "interfaceStatus": "connected",
                        "hardware": "portChannel",
                        "interfaceAddress": [],
                        "physicalAddress": "aa:c1:ab:72:58:40",
                        "description": "MLAG_PEER_dc1-leaf1b_Po31",
                        "bandwidth": 2000000000,
                        "mtu": 9214,
                        "l3MtuConfigured": False,
                        "l2Mru": 0,
                        "lastStatusChangeTimestamp": 1710234510.1133935,
                        "interfaceStatistics": {
                            "updateInterval": 300.0,
                            "inBitsRate": 1854.287898883752,
                            "inPktsRate": 2.6902775246495665,
                            "outBitsRate": 1749.1141130864632,
                            "outPktsRate": 2.5565618978302362,
                        },
                        "interfaceCounters": {
                            "inOctets": 4475556,
                            "inUcastPkts": 48949,
                            "inMulticastPkts": 2579,
                            "inBroadcastPkts": 2,
                            "inDiscards": 0,
                            "inTotalPkts": 51530,
                            "outOctets": 4230011,
                            "outUcastPkts": 48982,
                            "outMulticastPkts": 6,
                            "outBroadcastPkts": 2,
                            "outDiscards": 0,
                            "outTotalPkts": 48990,
                            "linkStatusChanges": 2,
                            "totalInErrors": 0,
                            "totalOutErrors": 0,
                            "counterRefreshTime": 1710253760.6500373,
                        },
                        "memberInterfaces": {
                            "Ethernet3/1": {"bandwidth": 1000000000, "duplex": "duplexHalf"},
                            "Ethernet4/1": {"bandwidth": 1000000000, "duplex": "duplexHalf"},
                        },
                        "fallbackEnabled": False,
                        "fallbackEnabledType": "fallbackNone",
                    },
                }
            },
        ],
        "inputs": {"threshold": 70.0},
        "expected": {
            "result": "failure",
            "messages": [
                "Interface: Port-Channel31 Member Interface: Ethernet3/1 - Test not implemented for non-full-duplex interfaces - Expected: duplexFull "
                "Actual: duplexHalf",
                "Interface: Port-Channel31 Member Interface: Ethernet4/1 - Test not implemented for non-full-duplex interfaces - Expected: duplexFull "
                "Actual: duplexHalf",
            ],
        },
    },
    {
        "name": "success",
        "test": VerifyInterfaceErrors,
        "eos_data": [
            {
                "interfaces": {
                    "Ethernet2": {
                        "name": "Ethernet2",
                        "interfaceAddress": [],
                        "interfaceStatistics": {},
                        "interfaceCounters": {
                            "linkStatusChanges": 2,
                            "totalInErrors": 0,
                            "inputErrorsDetail": {"runtFrames": 0, "giantFrames": 0, "fcsErrors": 0, "alignmentErrors": 0, "symbolErrors": 0, "rxPause": 0},
                            "totalOutErrors": 0,
                            "outputErrorsDetail": {"collisions": 0, "lateCollisions": 0, "deferredTransmissions": 0, "txPause": 0},
                        },
                    },
                    "Ethernet4": {
                        "name": "Ethernet4",
                        "interfaceStatistics": {},
                        "interfaceCounters": {
                            "linkStatusChanges": 2,
                            "totalInErrors": 0,
                            "inputErrorsDetail": {"runtFrames": 0, "giantFrames": 0, "fcsErrors": 0, "alignmentErrors": 0, "symbolErrors": 0, "rxPause": 0},
                            "totalOutErrors": 0,
                            "outputErrorsDetail": {"collisions": 0, "lateCollisions": 0, "deferredTransmissions": 0, "txPause": 0},
                        },
                    },
                }
            }
        ],
        "inputs": None,
        "expected": {"result": "success"},
    },
    {
<<<<<<< HEAD
        "name": "success-error-threshold",
=======
        "name": "success-ignore-interface",
        "test": VerifyInterfaceErrors,
        "eos_data": [
            {
                "interfaceErrorCounters": {
                    "Ethernet1": {"inErrors": 42, "frameTooLongs": 0, "outErrors": 0, "frameTooShorts": 0, "fcsErrors": 0, "alignmentErrors": 0, "symbolErrors": 0},
                    "Management0": {
                        "inErrors": 0,
                        "frameTooLongs": 0,
                        "outErrors": 0,
                        "frameTooShorts": 0,
                        "fcsErrors": 0,
                        "alignmentErrors": 666,
                        "symbolErrors": 0,
                    },
                },
            },
        ],
        "inputs": {"ignored_interfaces": ["Ethernet", "Management0"]},
        "expected": {
            "result": "success",
        },
    },
    {
        "name": "failure-ignore-interface",
        "test": VerifyInterfaceErrors,
        "eos_data": [
            {
                "interfaceErrorCounters": {
                    "Ethernet1": {"inErrors": 42, "frameTooLongs": 0, "outErrors": 0, "frameTooShorts": 0, "fcsErrors": 0, "alignmentErrors": 0, "symbolErrors": 0},
                    "Management0": {
                        "inErrors": 0,
                        "frameTooLongs": 0,
                        "outErrors": 0,
                        "frameTooShorts": 0,
                        "fcsErrors": 0,
                        "alignmentErrors": 666,
                        "symbolErrors": 0,
                    },
                    "Ethernet10": {"inErrors": 42, "frameTooLongs": 0, "outErrors": 0, "frameTooShorts": 0, "fcsErrors": 0, "alignmentErrors": 0, "symbolErrors": 0},
                },
            },
        ],
        "inputs": {"ignored_interfaces": ["Ethernet1", "Management0"]},
        "expected": {"result": "failure", "messages": ["Interface: Ethernet10 - Non-zero error counter(s) - inErrors: 42"]},
    },
    {
        "name": "failure-multiple-intfs",
>>>>>>> 0231fa61
        "test": VerifyInterfaceErrors,
        "eos_data": [
            {
                "interfaces": {
                    "Ethernet2": {
                        "name": "Ethernet2",
                        "interfaceAddress": [],
                        "interfaceStatistics": {},
                        "interfaceCounters": {
                            "linkStatusChanges": 2,
                            "totalInErrors": 0,
                            "inputErrorsDetail": {"runtFrames": 0, "giantFrames": 0, "fcsErrors": 0, "alignmentErrors": 0, "symbolErrors": 0, "rxPause": 0},
                            "totalOutErrors": 0,
                            "outputErrorsDetail": {"collisions": 0, "lateCollisions": 0, "deferredTransmissions": 0, "txPause": 0},
                        },
                    },
                    "Ethernet4": {
                        "name": "Ethernet4",
                        "interfaceStatistics": {},
                        "interfaceCounters": {
                            "linkStatusChanges": 2,
                            "totalInErrors": 2,
                            "inputErrorsDetail": {"runtFrames": 5, "giantFrames": 5, "fcsErrors": 0, "alignmentErrors": 0, "symbolErrors": 0, "rxPause": 0},
                            "totalOutErrors": 3,
                            "outputErrorsDetail": {"collisions": 0, "lateCollisions": 5, "deferredTransmissions": 5, "txPause": 0},
                        },
                    },
                }
            }
        ],
        "inputs": {"error_threshold": 5},
        "expected": {"result": "success"},
    },
    {
        "name": "success-error-threshold-linkstatus",
        "test": VerifyInterfaceErrors,
        "eos_data": [
            {
                "interfaces": {
                    "Ethernet2": {
                        "name": "Ethernet2",
                        "interfaceAddress": [],
                        "interfaceStatistics": {},
                        "interfaceCounters": {
                            "linkStatusChanges": 2,
                            "totalInErrors": 0,
                            "inputErrorsDetail": {"runtFrames": 0, "giantFrames": 0, "fcsErrors": 0, "alignmentErrors": 0, "symbolErrors": 0, "rxPause": 0},
                            "totalOutErrors": 0,
                            "outputErrorsDetail": {"collisions": 0, "lateCollisions": 0, "deferredTransmissions": 0, "txPause": 0},
                        },
                    },
                    "Ethernet4": {
                        "name": "Ethernet4",
                        "interfaceStatistics": {},
                        "interfaceCounters": {
                            "linkStatusChanges": 2,
                            "totalInErrors": 2,
                            "inputErrorsDetail": {"runtFrames": 5, "giantFrames": 5, "fcsErrors": 0, "alignmentErrors": 0, "symbolErrors": 0, "rxPause": 0},
                            "totalOutErrors": 3,
                            "outputErrorsDetail": {"collisions": 0, "lateCollisions": 5, "deferredTransmissions": 5, "txPause": 0},
                        },
                    },
                }
            }
        ],
        "inputs": {"error_threshold": 5, "link_status_changes": 2},
        "expected": {"result": "success"},
    },
    {
        "name": "failure-multiple-intfs-input-errors",
        "test": VerifyInterfaceErrors,
        "eos_data": [
            {
                "interfaces": {
                    "Ethernet2": {
                        "name": "Ethernet2",
                        "interfaceAddress": [],
                        "interfaceStatistics": {},
                        "interfaceCounters": {
                            "linkStatusChanges": 2,
                            "totalInErrors": 10,
                            "inputErrorsDetail": {"runtFrames": 10, "giantFrames": 10, "fcsErrors": 10, "alignmentErrors": 10, "symbolErrors": 10, "rxPause": 0},
                            "totalOutErrors": 0,
                            "outputErrorsDetail": {"collisions": 0, "lateCollisions": 0, "deferredTransmissions": 0, "txPause": 0},
                        },
                    },
                    "Ethernet4": {
                        "name": "Ethernet4",
                        "interfaceStatistics": {},
                        "interfaceCounters": {
                            "linkStatusChanges": 2,
                            "totalInErrors": 20,
                            "inputErrorsDetail": {"runtFrames": 20, "giantFrames": 20, "fcsErrors": 20, "alignmentErrors": 20, "symbolErrors": 20, "rxPause": 0},
                            "totalOutErrors": 0,
                            "outputErrorsDetail": {"collisions": 0, "lateCollisions": 0, "deferredTransmissions": 0, "txPause": 0},
                        },
                    },
                }
            }
        ],
        "inputs": None,
        "expected": {
            "result": "failure",
            "messages": [
                "Interface: Ethernet2 - Non-zero input error counter(s) - runtFrames: 10, giantFrames: 10, fcsErrors: 10, alignmentErrors: 10, symbolErrors: 10",
                "Interface: Ethernet2 - Total input error counter(s) mismatch - Expected: 0 Actual: 10",
                "Interface: Ethernet4 - Non-zero input error counter(s) - runtFrames: 20, giantFrames: 20, fcsErrors: 20, alignmentErrors: 20, symbolErrors: 20",
                "Interface: Ethernet4 - Total input error counter(s) mismatch - Expected: 0 Actual: 20",
            ],
        },
    },
    {
        "name": "failure-intfs-output-errors",
        "test": VerifyInterfaceErrors,
        "eos_data": [
            {
                "interfaces": {
                    "Ethernet2": {
                        "name": "Ethernet2",
                        "interfaceAddress": [],
                        "interfaceStatistics": {},
                        "interfaceCounters": {
                            "linkStatusChanges": 2,
                            "totalInErrors": 0,
                            "inputErrorsDetail": {"runtFrames": 0, "giantFrames": 0, "fcsErrors": 0, "alignmentErrors": 0, "symbolErrors": 0, "rxPause": 0},
                            "totalOutErrors": 10,
                            "outputErrorsDetail": {"collisions": 20, "lateCollisions": 20, "deferredTransmissions": 0, "txPause": 0},
                        },
                    },
                    "Ethernet4": {
                        "name": "Ethernet4",
                        "interfaceStatistics": {},
                        "interfaceCounters": {
                            "linkStatusChanges": 2,
                            "totalInErrors": 0,
                            "inputErrorsDetail": {"runtFrames": 0, "giantFrames": 0, "fcsErrors": 0, "alignmentErrors": 0, "symbolErrors": 0, "rxPause": 0},
                            "totalOutErrors": 0,
                            "outputErrorsDetail": {"collisions": 0, "lateCollisions": 0, "deferredTransmissions": 0, "txPause": 0},
                        },
                    },
                }
            }
        ],
        "inputs": None,
        "expected": {
            "result": "failure",
            "messages": [
                "Interface: Ethernet2 - Non-zero output error counter(s) - collisions: 20, lateCollisions: 20",
                "Interface: Ethernet2 - Total output error counter(s) mismatch - Expected: 0 Actual: 10",
            ],
        },
    },
    {
        "name": "failure-intf-multiple-errors",
        "test": VerifyInterfaceErrors,
        "eos_data": [
            {
                "interfaces": {
                    "Ethernet2": {
                        "name": "Ethernet2",
                        "interfaceAddress": [],
                        "interfaceStatistics": {},
                        "interfaceCounters": {
                            "linkStatusChanges": 32,
                            "totalInErrors": 20,
                            "inputErrorsDetail": {"runtFrames": 30, "giantFrames": 34, "fcsErrors": 20, "alignmentErrors": 53, "symbolErrors": 30, "rxPause": 4},
                            "totalOutErrors": 10,
                            "outputErrorsDetail": {"collisions": 20, "lateCollisions": 20, "deferredTransmissions": 0, "txPause": 0},
                        },
                    },
                    "Ethernet4": {
                        "name": "Ethernet4",
                        "interfaceStatistics": {},
                        "interfaceCounters": {
                            "linkStatusChanges": 32,
                            "totalInErrors": 20,
                            "inputErrorsDetail": {"runtFrames": 30, "giantFrames": 0, "fcsErrors": 30, "alignmentErrors": 0, "symbolErrors": 0, "rxPause": 30},
                            "totalOutErrors": 42,
                            "outputErrorsDetail": {"collisions": 30, "lateCollisions": 43, "deferredTransmissions": 0, "txPause": 20},
                        },
                    },
                }
            }
        ],
        "inputs": {"error_threshold": 5, "link_status_changes": 2},
        "expected": {
            "result": "failure",
            "messages": [
                "Interface: Ethernet2 - Non-zero input error counter(s) - runtFrames: 30, giantFrames: 34, fcsErrors: 20, alignmentErrors: 53, symbolErrors: 30",
                "Interface: Ethernet2 - Non-zero output error counter(s) - collisions: 20, lateCollisions: 20",
                "Interface: Ethernet2 - Total input error counter(s) mismatch - Expected: 5 Actual: 20",
                "Interface: Ethernet2 - Total output error counter(s) mismatch - Expected: 5 Actual: 10",
                "Interface: Ethernet2 - Link status changes mismatch - Expected: 2 Actual: 32",
                "Interface: Ethernet4 - Non-zero input error counter(s) - runtFrames: 30, fcsErrors: 30, rxPause: 30",
                "Interface: Ethernet4 - Non-zero output error counter(s) - collisions: 30, lateCollisions: 43, txPause: 20",
                "Interface: Ethernet4 - Total input error counter(s) mismatch - Expected: 5 Actual: 20",
                "Interface: Ethernet4 - Total output error counter(s) mismatch - Expected: 5 Actual: 42",
                "Interface: Ethernet4 - Link status changes mismatch - Expected: 2 Actual: 32",
            ],
        },
    },
    {
        "name": "success",
        "test": VerifyInterfaceDiscards,
        "eos_data": [
            {
                "inDiscardsTotal": 0,
                "interfaces": {
                    "Ethernet2": {"outDiscards": 0, "inDiscards": 0},
                    "Ethernet1": {"outDiscards": 0, "inDiscards": 0},
                },
                "outDiscardsTotal": 0,
            },
        ],
        "inputs": None,
        "expected": {"result": "success"},
    },
    {
<<<<<<< HEAD
        "name": "success-error-threshold",
=======
        "name": "success-ignored-interface",
>>>>>>> 0231fa61
        "test": VerifyInterfaceDiscards,
        "eos_data": [
            {
                "inDiscardsTotal": 0,
                "interfaces": {
<<<<<<< HEAD
                    "Ethernet2": {"outDiscards": 0, "inDiscards": 0},
                    "Ethernet1": {"outDiscards": 0, "inDiscards": 0},
=======
                    "Ethernet2": {"outDiscards": 42, "inDiscards": 0},
                    "Ethernet1": {"outDiscards": 0, "inDiscards": 42},
                    "Ethernet3": {"outDiscards": 0, "inDiscards": 42},
                    "Port-Channel1": {"outDiscards": 0, "inDiscards": 42},
                    "Port-Channel2": {"outDiscards": 0, "inDiscards": 0},
>>>>>>> 0231fa61
                },
                "outDiscardsTotal": 0,
            },
        ],
<<<<<<< HEAD
        "inputs": {"error_threshold": 3},
        "expected": {"result": "success"},
=======
        "inputs": {"ignored_interfaces": ["Port-Channel1", "Ethernet"]},
        "expected": {
            "result": "success",
        },
>>>>>>> 0231fa61
    },
    {
        "name": "failure",
        "test": VerifyInterfaceDiscards,
        "eos_data": [
            {
                "inDiscardsTotal": 0,
                "interfaces": {
                    "Ethernet2": {"outDiscards": 42, "inDiscards": 0},
                    "Ethernet1": {"outDiscards": 0, "inDiscards": 42},
                },
                "outDiscardsTotal": 0,
            },
        ],
        "inputs": None,
        "expected": {
            "result": "failure",
            "messages": [
                "Interface: Ethernet2 - Non-zero discard counter(s): outDiscards: 42",
                "Interface: Ethernet1 - Non-zero discard counter(s): inDiscards: 42",
            ],
        },
    },
    {
        "name": "failure-error-threshold",
        "test": VerifyInterfaceDiscards,
        "eos_data": [
            {
                "inDiscardsTotal": 0,
                "interfaces": {
                    "Ethernet2": {"outDiscards": 10, "inDiscards": 10},
                    "Ethernet1": {"outDiscards": 0, "inDiscards": 10},
                },
                "outDiscardsTotal": 0,
            },
        ],
        "inputs": {"error_threshold": 3},
        "expected": {
            "result": "failure",
            "messages": [
                "Interface: Ethernet2 - Non-zero discard counter(s): outDiscards: 10, inDiscards: 10",
                "Interface: Ethernet1 - Non-zero discard counter(s): inDiscards: 10",
            ],
        },
    },
    {
        "name": "success",
        "test": VerifyInterfaceErrDisabled,
        "eos_data": [
            {
                "interfaceStatuses": {},
            },
        ],
        "inputs": None,
        "expected": {"result": "success"},
    },
    {
        "name": "failure",
        "test": VerifyInterfaceErrDisabled,
        "eos_data": [
            {"interfaceStatuses": {"Ethernet2": {"description": "", "status": "errdisabled", "causes": ["bpduguard"]}}},
        ],
        "inputs": None,
        "expected": {"result": "failure", "messages": ["Interface: Ethernet2 - Error disabled - Causes: bpduguard"]},
    },
    {
        "name": "failure-no-cause",
        "test": VerifyInterfaceErrDisabled,
        "eos_data": [
            {
                "interfaceStatuses": {
                    "Ethernet2": {
                        "description": "",
                        "status": "errdisabled",
                    }
                }
            },
        ],
        "inputs": None,
        "expected": {"result": "failure", "messages": ["Interface: Ethernet2 - Error disabled"]},
    },
    {
        "name": "success",
        "test": VerifyInterfacesStatus,
        "eos_data": [
            {
                "interfaceDescriptions": {
                    "Ethernet8": {"interfaceStatus": "up", "description": "", "lineProtocolStatus": "up"},
                    "Ethernet2": {"interfaceStatus": "adminDown", "description": "", "lineProtocolStatus": "down"},
                    "Ethernet3": {"interfaceStatus": "up", "description": "", "lineProtocolStatus": "up"},
                },
            },
        ],
        "inputs": {"interfaces": [{"name": "Ethernet2", "status": "adminDown"}, {"name": "Ethernet8", "status": "up"}, {"name": "Ethernet3", "status": "up"}]},
        "expected": {"result": "success"},
    },
    {
        "name": "success-up-with-line-protocol-status",
        "test": VerifyInterfacesStatus,
        "eos_data": [
            {
                "interfaceDescriptions": {
                    "Ethernet8": {"interfaceStatus": "up", "description": "", "lineProtocolStatus": "down"},
                }
            }
        ],
        "inputs": {"interfaces": [{"name": "Ethernet8", "status": "up", "line_protocol_status": "down"}]},
        "expected": {"result": "success"},
    },
    {
        "name": "success-with-line-protocol-status",
        "test": VerifyInterfacesStatus,
        "eos_data": [
            {
                "interfaceDescriptions": {
                    "Ethernet8": {"interfaceStatus": "adminDown", "description": "", "lineProtocolStatus": "testing"},
                    "Ethernet2": {"interfaceStatus": "adminDown", "description": "", "lineProtocolStatus": "down"},
                    "Ethernet3.10": {"interfaceStatus": "down", "description": "", "lineProtocolStatus": "dormant"},
                }
            }
        ],
        "inputs": {
            "interfaces": [
                {"name": "Ethernet2", "status": "adminDown", "line_protocol_status": "down"},
                {"name": "Ethernet8", "status": "adminDown", "line_protocol_status": "testing"},
                {"name": "Ethernet3.10", "status": "down", "line_protocol_status": "dormant"},
            ]
        },
        "expected": {"result": "success"},
    },
    {
        "name": "success-lower",
        "test": VerifyInterfacesStatus,
        "eos_data": [
            {
                "interfaceDescriptions": {
                    "Ethernet8": {"interfaceStatus": "up", "description": "", "lineProtocolStatus": "up"},
                    "Ethernet2": {"interfaceStatus": "adminDown", "description": "", "lineProtocolStatus": "down"},
                    "Ethernet3": {"interfaceStatus": "up", "description": "", "lineProtocolStatus": "up"},
                },
            },
        ],
        "inputs": {"interfaces": [{"name": "ethernet2", "status": "adminDown"}, {"name": "ethernet8", "status": "up"}, {"name": "ethernet3", "status": "up"}]},
        "expected": {"result": "success"},
    },
    {
        "name": "success-eth-name",
        "test": VerifyInterfacesStatus,
        "eos_data": [
            {
                "interfaceDescriptions": {
                    "Ethernet8": {"interfaceStatus": "up", "description": "", "lineProtocolStatus": "up"},
                    "Ethernet2": {"interfaceStatus": "adminDown", "description": "", "lineProtocolStatus": "down"},
                    "Ethernet3": {"interfaceStatus": "up", "description": "", "lineProtocolStatus": "up"},
                },
            },
        ],
        "inputs": {"interfaces": [{"name": "eth2", "status": "adminDown"}, {"name": "et8", "status": "up"}, {"name": "et3", "status": "up"}]},
        "expected": {"result": "success"},
    },
    {
        "name": "success-po-name",
        "test": VerifyInterfacesStatus,
        "eos_data": [
            {
                "interfaceDescriptions": {
                    "Port-Channel100": {"interfaceStatus": "up", "description": "", "lineProtocolStatus": "up"},
                },
            },
        ],
        "inputs": {"interfaces": [{"name": "po100", "status": "up"}]},
        "expected": {"result": "success"},
    },
    {
        "name": "success-sub-interfaces",
        "test": VerifyInterfacesStatus,
        "eos_data": [
            {
                "interfaceDescriptions": {
                    "Ethernet52/1.1963": {"interfaceStatus": "up", "description": "", "lineProtocolStatus": "up"},
                },
            },
        ],
        "inputs": {"interfaces": [{"name": "Ethernet52/1.1963", "status": "up"}]},
        "expected": {"result": "success"},
    },
    {
        "name": "success-transceiver-down",
        "test": VerifyInterfacesStatus,
        "eos_data": [
            {
                "interfaceDescriptions": {
                    "Ethernet49/1": {"interfaceStatus": "adminDown", "description": "", "lineProtocolStatus": "notPresent"},
                }
            }
        ],
        "inputs": {"interfaces": [{"name": "Ethernet49/1", "status": "adminDown"}]},
        "expected": {"result": "success"},
    },
    {
        "name": "success-po-down",
        "test": VerifyInterfacesStatus,
        "eos_data": [
            {
                "interfaceDescriptions": {
                    "Port-Channel100": {"interfaceStatus": "adminDown", "description": "", "lineProtocolStatus": "lowerLayerDown"},
                }
            }
        ],
        "inputs": {"interfaces": [{"name": "PortChannel100", "status": "adminDown"}]},
        "expected": {"result": "success"},
    },
    {
        "name": "success-po-lowerlayerdown",
        "test": VerifyInterfacesStatus,
        "eos_data": [
            {
                "interfaceDescriptions": {
                    "Port-Channel100": {"interfaceStatus": "adminDown", "description": "", "lineProtocolStatus": "lowerLayerDown"},
                }
            }
        ],
        "inputs": {"interfaces": [{"name": "Port-Channel100", "status": "adminDown", "line_protocol_status": "lowerLayerDown"}]},
        "expected": {"result": "success"},
    },
    {
        "name": "failure-not-configured",
        "test": VerifyInterfacesStatus,
        "eos_data": [
            {
                "interfaceDescriptions": {
                    "Ethernet2": {"interfaceStatus": "up", "description": "", "lineProtocolStatus": "up"},
                    "Ethernet3": {"interfaceStatus": "up", "description": "", "lineProtocolStatus": "up"},
                },
            },
        ],
        "inputs": {"interfaces": [{"name": "Ethernet2", "status": "up"}, {"name": "Ethernet8", "status": "up"}, {"name": "Ethernet3", "status": "up"}]},
        "expected": {
            "result": "failure",
            "messages": ["Ethernet8 - Not configured"],
        },
    },
    {
        "name": "failure-status-down",
        "test": VerifyInterfacesStatus,
        "eos_data": [
            {
                "interfaceDescriptions": {
                    "Ethernet8": {"interfaceStatus": "down", "description": "", "lineProtocolStatus": "down"},
                    "Ethernet2": {"interfaceStatus": "up", "description": "", "lineProtocolStatus": "up"},
                    "Ethernet3": {"interfaceStatus": "up", "description": "", "lineProtocolStatus": "up"},
                },
            },
        ],
        "inputs": {"interfaces": [{"name": "Ethernet2", "status": "up"}, {"name": "Ethernet8", "status": "up"}, {"name": "Ethernet3", "status": "up"}]},
        "expected": {
            "result": "failure",
            "messages": ["Ethernet8 - Status mismatch - Expected: up/up, Actual: down/down"],
        },
    },
    {
        "name": "failure-proto-down",
        "test": VerifyInterfacesStatus,
        "eos_data": [
            {
                "interfaceDescriptions": {
                    "Ethernet8": {"interfaceStatus": "up", "description": "", "lineProtocolStatus": "down"},
                    "Ethernet2": {"interfaceStatus": "up", "description": "", "lineProtocolStatus": "up"},
                    "Ethernet3": {"interfaceStatus": "up", "description": "", "lineProtocolStatus": "up"},
                },
            },
        ],
        "inputs": {
            "interfaces": [
                {"name": "Ethernet2", "status": "up"},
                {"name": "Ethernet8", "status": "up"},
                {"name": "Ethernet3", "status": "up"},
            ]
        },
        "expected": {
            "result": "failure",
            "messages": ["Ethernet8 - Status mismatch - Expected: up/up, Actual: up/down"],
        },
    },
    {
        "name": "failure-po-status-down",
        "test": VerifyInterfacesStatus,
        "eos_data": [
            {
                "interfaceDescriptions": {
                    "Port-Channel100": {"interfaceStatus": "down", "description": "", "lineProtocolStatus": "lowerLayerDown"},
                }
            }
        ],
        "inputs": {"interfaces": [{"name": "PortChannel100", "status": "up"}]},
        "expected": {
            "result": "failure",
            "messages": ["Port-Channel100 - Status mismatch - Expected: up/up, Actual: down/lowerLayerDown"],
        },
    },
    {
        "name": "failure-proto-unknown",
        "test": VerifyInterfacesStatus,
        "eos_data": [
            {
                "interfaceDescriptions": {
                    "Ethernet8": {"interfaceStatus": "up", "description": "", "lineProtocolStatus": "down"},
                    "Ethernet2": {"interfaceStatus": "up", "description": "", "lineProtocolStatus": "unknown"},
                    "Ethernet3": {"interfaceStatus": "up", "description": "", "lineProtocolStatus": "up"},
                }
            }
        ],
        "inputs": {
            "interfaces": [
                {"name": "Ethernet2", "status": "up", "line_protocol_status": "down"},
                {"name": "Ethernet8", "status": "up"},
                {"name": "Ethernet3", "status": "up"},
            ]
        },
        "expected": {
            "result": "failure",
            "messages": [
                "Ethernet2 - Status mismatch - Expected: up/down, Actual: up/unknown",
                "Ethernet8 - Status mismatch - Expected: up/up, Actual: up/down",
            ],
        },
    },
    {
        "name": "failure-interface-status-down",
        "test": VerifyInterfacesStatus,
        "eos_data": [
            {
                "interfaceDescriptions": {
                    "Ethernet8": {"interfaceStatus": "up", "description": "", "lineProtocolStatus": "down"},
                    "Ethernet2": {"interfaceStatus": "up", "description": "", "lineProtocolStatus": "unknown"},
                    "Ethernet3": {"interfaceStatus": "up", "description": "", "lineProtocolStatus": "up"},
                }
            }
        ],
        "inputs": {
            "interfaces": [
                {"name": "Ethernet2", "status": "down"},
                {"name": "Ethernet8", "status": "down"},
                {"name": "Ethernet3", "status": "down"},
            ]
        },
        "expected": {
            "result": "failure",
            "messages": [
                "Ethernet2 - Status mismatch - Expected: down, Actual: up",
                "Ethernet8 - Status mismatch - Expected: down, Actual: up",
                "Ethernet3 - Status mismatch - Expected: down, Actual: up",
            ],
        },
    },
    {
        "name": "success",
        "test": VerifyStormControlDrops,
        "eos_data": [
            {
                "aggregateTrafficClasses": {},
                "interfaces": {
                    "Ethernet1": {
                        "trafficTypes": {"broadcast": {"level": 100, "thresholdType": "packetsPerSecond", "rate": 0, "drop": 0, "dormant": False}},
                        "active": True,
                        "reason": "",
                        "errdisabled": False,
                    },
                },
            },
        ],
        "inputs": None,
        "expected": {"result": "success"},
    },
    {
        "name": "failure",
        "test": VerifyStormControlDrops,
        "eos_data": [
            {
                "aggregateTrafficClasses": {},
                "interfaces": {
                    "Ethernet1": {
                        "trafficTypes": {"broadcast": {"level": 100, "thresholdType": "packetsPerSecond", "rate": 0, "drop": 666, "dormant": False}},
                        "active": True,
                        "reason": "",
                        "errdisabled": False,
                    },
                },
            },
        ],
        "inputs": None,
        "expected": {"result": "failure", "messages": ["Interface: Ethernet1 - Non-zero storm-control drop counter(s) - broadcast: 666"]},
    },
    {
        "name": "success",
        "test": VerifyPortChannels,
        "eos_data": [
            {
                "portChannels": {
                    "Port-Channel42": {
                        "recircFeature": [],
                        "maxWeight": 16,
                        "minSpeed": "0 gbps",
                        "rxPorts": {},
                        "currWeight": 0,
                        "minLinks": 0,
                        "inactivePorts": {},
                        "activePorts": {},
                        "inactiveLag": False,
                    },
                },
            },
        ],
        "inputs": None,
        "expected": {"result": "success"},
    },
    {
        "name": "success-ignored-interface",
        "test": VerifyPortChannels,
        "eos_data": [
            {
                "portChannels": {
                    "Port-Channel1": {
                        "activePorts": {"Ethernet1": {}, "Ethernet6": {}},
                        "rxPorts": {},
                        "inactivePorts": {},
                        "recircFeature": [],
                        "inactiveLag": False,
                        "minLinks": 0,
                        "minSpeed": "0 gbps",
                        "currWeight": 0,
                        "maxWeight": 16,
                    },
                    "Port-Channel5": {
                        "activePorts": {"Ethernet4": {}, "PeerEthernet4": {}},
                        "rxPorts": {},
                        "inactivePorts": {"Ethernet8": {"reasonUnconfigured": "waiting for LACP response"}},
                        "recircFeature": [],
                        "inactiveLag": False,
                        "minLinks": 0,
                        "minSpeed": "0 gbps",
                        "currWeight": 0,
                        "maxWeight": 16,
                    },
                }
            }
        ],
        "inputs": {"ignored_interfaces": ["Port-Channel5"]},
        "expected": {"result": "success"},
    },
    {
        "name": "success-ignored-all-interface",
        "test": VerifyPortChannels,
        "eos_data": [
            {
                "portChannels": {
                    "Port-Channel1": {
                        "activePorts": {"Ethernet1": {}, "Ethernet6": {}},
                        "rxPorts": {},
                        "inactivePorts": {},
                        "recircFeature": [],
                        "inactiveLag": False,
                        "minLinks": 0,
                        "minSpeed": "0 gbps",
                        "currWeight": 0,
                        "maxWeight": 16,
                    },
                    "Port-Channel5": {
                        "activePorts": {"Ethernet4": {}, "PeerEthernet4": {}},
                        "rxPorts": {},
                        "inactivePorts": {"Ethernet8": {"reasonUnconfigured": "waiting for LACP response"}},
                        "recircFeature": [],
                        "inactiveLag": False,
                        "minLinks": 0,
                        "minSpeed": "0 gbps",
                        "currWeight": 0,
                        "maxWeight": 16,
                    },
                }
            }
        ],
        "inputs": {"ignored_interfaces": ["Port-Channel5"]},
        "expected": {"result": "success"},
    },
    {
        "name": "failure",
        "test": VerifyPortChannels,
        "eos_data": [
            {
                "portChannels": {
                    "Port-Channel42": {
                        "recircFeature": [],
                        "maxWeight": 16,
                        "minSpeed": "0 gbps",
                        "rxPorts": {},
                        "currWeight": 0,
                        "minLinks": 0,
                        "inactivePorts": {"Ethernet8": {"reasonUnconfigured": "waiting for LACP response"}},
                        "activePorts": {},
                        "inactiveLag": False,
                    },
                },
            },
        ],
        "inputs": None,
        "expected": {"result": "failure", "messages": ["Port-Channel42 - Inactive port(s) - Ethernet8"]},
    },
    {
        "name": "success",
        "test": VerifyIllegalLACP,
        "eos_data": [
            {
                "portChannels": {
                    "Port-Channel42": {
                        "interfaces": {
                            "Ethernet8": {
                                "actorPortStatus": "noAgg",
                                "illegalRxCount": 0,
                                "markerResponseTxCount": 0,
                                "markerResponseRxCount": 0,
                                "lacpdusRxCount": 0,
                                "lacpdusTxCount": 454,
                                "markersTxCount": 0,
                                "markersRxCount": 0,
                            },
                        },
                    },
                },
                "orphanPorts": {},
            },
        ],
        "inputs": None,
        "expected": {"result": "success"},
    },
    {
        "name": "success-ignored-interface",
        "test": VerifyIllegalLACP,
        "eos_data": [
            {
                "portChannels": {
                    "Port-Channel1": {
                        "interfaces": {
                            "Ethernet1": {
                                "actorPortStatus": "bundled",
                                "lacpdusRxCount": 512,
                                "lacpdusTxCount": 514,
                                "markersRxCount": 0,
                                "markersTxCount": 0,
                                "markerResponseRxCount": 0,
                                "markerResponseTxCount": 0,
                                "illegalRxCount": 66,
                            },
                            "Ethernet6": {
                                "actorPortStatus": "bundled",
                                "lacpdusRxCount": 513,
                                "lacpdusTxCount": 516,
                                "markersRxCount": 0,
                                "markersTxCount": 0,
                                "markerResponseRxCount": 0,
                                "markerResponseTxCount": 0,
                                "illegalRxCount": 0,
                            },
                        }
                    },
                    "Port-Channel5": {
                        "markers": {"markers": ["*"]},
                        "interfaces": {
                            "Ethernet4": {
                                "actorPortStatus": "bundled",
                                "lacpdusRxCount": 521,
                                "lacpdusTxCount": 15119,
                                "markersRxCount": 0,
                                "markersTxCount": 0,
                                "markerResponseRxCount": 0,
                                "markerResponseTxCount": 0,
                                "illegalRxCount": 66,
                            }
                        },
                    },
                },
                "markerMessages": {"markerMessages": [{"marker": "*"}]},
                "orphanPorts": {},
            }
        ],
        "inputs": {"ignored_interfaces": ["Port-Channel1", "Port-Channel5"]},
        "expected": {
            "result": "success",
        },
    },
    {
        "name": "failure",
        "test": VerifyIllegalLACP,
        "eos_data": [
            {
                "portChannels": {
                    "Port-Channel42": {
                        "interfaces": {
                            "Ethernet8": {
                                "actorPortStatus": "noAgg",
                                "illegalRxCount": 666,
                                "markerResponseTxCount": 0,
                                "markerResponseRxCount": 0,
                                "lacpdusRxCount": 0,
                                "lacpdusTxCount": 454,
                                "markersTxCount": 0,
                                "markersRxCount": 0,
                            },
                        },
                    },
                },
                "orphanPorts": {},
            },
        ],
        "inputs": None,
        "expected": {
            "result": "failure",
            "messages": ["Port-Channel42 Interface: Ethernet8 - Illegal LACP packets found"],
        },
    },
    {
        "name": "success",
        "test": VerifyLoopbackCount,
        "eos_data": [
            {
                "interfaces": {
                    "Loopback42": {
                        "name": "Loopback42",
                        "interfaceStatus": "connected",
                        "interfaceAddress": {"ipAddr": {"maskLen": 0, "address": "0.0.0.0"}, "unnumberedIntf": "Vlan42"},
                        "ipv4Routable240": False,
                        "lineProtocolStatus": "up",
                        "mtu": 65535,
                    },
                    "Loopback666": {
                        "name": "Loopback666",
                        "interfaceStatus": "connected",
                        "interfaceAddress": {"ipAddr": {"maskLen": 32, "address": "6.6.6.6"}},
                        "ipv4Routable240": False,
                        "lineProtocolStatus": "up",
                        "mtu": 65535,
                    },
                    # Checking not loopbacks are skipped
                    "Ethernet666": {
                        "name": "Ethernet666",
                        "interfaceStatus": "connected",
                        "interfaceAddress": {"ipAddr": {"maskLen": 32, "address": "6.6.6.6"}},
                        "ipv4Routable240": False,
                        "lineProtocolStatus": "up",
                    },
                },
            },
        ],
        "inputs": {"number": 2},
        "expected": {"result": "success"},
    },
    {
        "name": "failure-loopback-down",
        "test": VerifyLoopbackCount,
        "eos_data": [
            {
                "interfaces": {
                    "Loopback42": {
                        "name": "Loopback42",
                        "interfaceStatus": "connected",
                        "interfaceAddress": {"ipAddr": {"maskLen": 0, "address": "0.0.0.0"}, "unnumberedIntf": "Vlan42"},
                        "ipv4Routable240": False,
                        "lineProtocolStatus": "up",
                        "mtu": 65535,
                    },
                    "Loopback666": {
                        "name": "Loopback666",
                        "interfaceStatus": "notconnect",
                        "interfaceAddress": {"ipAddr": {"maskLen": 32, "address": "6.6.6.6"}},
                        "ipv4Routable240": False,
                        "lineProtocolStatus": "down",
                        "mtu": 65535,
                    },
                },
            },
        ],
        "inputs": {"number": 2},
        "expected": {
            "result": "failure",
            "messages": [
                "Interface: Loopback666 - Invalid line protocol status - Expected: up Actual: down",
                "Interface: Loopback666 - Invalid interface status - Expected: connected Actual: notconnect",
            ],
        },
    },
    {
        "name": "failure-count-loopback",
        "test": VerifyLoopbackCount,
        "eos_data": [
            {
                "interfaces": {
                    "Loopback42": {
                        "name": "Loopback42",
                        "interfaceStatus": "connected",
                        "interfaceAddress": {"ipAddr": {"maskLen": 0, "address": "0.0.0.0"}, "unnumberedIntf": "Vlan42"},
                        "ipv4Routable240": False,
                        "lineProtocolStatus": "up",
                        "mtu": 65535,
                    },
                },
            },
        ],
        "inputs": {"number": 2},
        "expected": {"result": "failure", "messages": ["Loopback interface(s) count mismatch: Expected 2 Actual: 1"]},
    },
    {
        "name": "success",
        "test": VerifySVI,
        "eos_data": [
            {
                "interfaces": {
                    "Vlan42": {
                        "name": "Vlan42",
                        "interfaceStatus": "connected",
                        "interfaceAddress": {"ipAddr": {"maskLen": 24, "address": "11.11.11.11"}},
                        "ipv4Routable240": False,
                        "lineProtocolStatus": "up",
                        "mtu": 1500,
                    },
                },
            },
        ],
        "inputs": None,
        "expected": {"result": "success"},
    },
    {
        "name": "failure",
        "test": VerifySVI,
        "eos_data": [
            {
                "interfaces": {
                    "Vlan42": {
                        "name": "Vlan42",
                        "interfaceStatus": "notconnect",
                        "interfaceAddress": {"ipAddr": {"maskLen": 24, "address": "11.11.11.11"}},
                        "ipv4Routable240": False,
                        "lineProtocolStatus": "lowerLayerDown",
                        "mtu": 1500,
                    },
                },
            },
        ],
        "inputs": None,
        "expected": {
            "result": "failure",
            "messages": [
                "SVI: Vlan42 - Invalid line protocol status - Expected: up Actual: lowerLayerDown",
                "SVI: Vlan42 - Invalid interface status - Expected: connected Actual: notconnect",
            ],
        },
    },
    {
        "name": "success",
        "test": VerifyL3MTU,
        "eos_data": [
            {
                "interfaces": {
                    "Ethernet2": {
                        "name": "Ethernet2",
                        "forwardingModel": "routed",
                        "lineProtocolStatus": "up",
                        "interfaceStatus": "connected",
                        "hardware": "ethernet",
                        "mtu": 1500,
                        "l3MtuConfigured": True,
                        "l2Mru": 0,
                    },
                    "Ethernet10": {
                        "name": "Ethernet10",
                        "forwardingModel": "bridged",
                        "lineProtocolStatus": "up",
                        "interfaceStatus": "connected",
                        "hardware": "ethernet",
                        "mtu": 1500,
                        "l3MtuConfigured": False,
                        "l2Mru": 0,
                    },
                    "Management1/1": {
                        "name": "Management0",
                        "forwardingModel": "routed",
                        "lineProtocolStatus": "up",
                        "interfaceStatus": "connected",
                        "hardware": "ethernet",
                        "mtu": 1500,
                        "l3MtuConfigured": False,
                        "l2Mru": 0,
                    },
                    "Port-Channel2": {
                        "name": "Port-Channel2",
                        "forwardingModel": "bridged",
                        "lineProtocolStatus": "lowerLayerDown",
                        "interfaceStatus": "notconnect",
                        "hardware": "portChannel",
                        "mtu": 1500,
                        "l3MtuConfigured": False,
                        "l2Mru": 0,
                    },
                    "Loopback0": {
                        "name": "Loopback0",
                        "forwardingModel": "routed",
                        "lineProtocolStatus": "up",
                        "interfaceStatus": "connected",
                        "hardware": "loopback",
                        "mtu": 65535,
                        "l3MtuConfigured": False,
                        "l2Mru": 0,
                    },
                    "Vxlan1": {
                        "name": "Vxlan1",
                        "forwardingModel": "bridged",
                        "lineProtocolStatus": "down",
                        "interfaceStatus": "notconnect",
                        "hardware": "vxlan",
                        "mtu": 0,
                        "l3MtuConfigured": False,
                        "l2Mru": 0,
                    },
                },
            },
        ],
        "inputs": {"mtu": 1500},
        "expected": {"result": "success"},
    },
    {
        "name": "success-ignored-interfaces",
        "test": VerifyL3MTU,
        "eos_data": [
            {
                "interfaces": {
                    "Ethernet2": {
                        "name": "Ethernet2",
                        "forwardingModel": "routed",
                        "lineProtocolStatus": "up",
                        "interfaceStatus": "connected",
                        "hardware": "ethernet",
                        "mtu": 1500,
                        "l3MtuConfigured": True,
                        "l2Mru": 0,
                    },
                    "Ethernet10": {
                        "name": "Ethernet10",
                        "forwardingModel": "routed",
                        "lineProtocolStatus": "up",
                        "interfaceStatus": "connected",
                        "hardware": "ethernet",
                        "mtu": 1501,
                        "l3MtuConfigured": False,
                        "l2Mru": 0,
                    },
                    "Management0": {
                        "name": "Management0",
                        "forwardingModel": "routed",
                        "lineProtocolStatus": "up",
                        "interfaceStatus": "connected",
                        "hardware": "ethernet",
                        "mtu": 1500,
                        "l3MtuConfigured": False,
                        "l2Mru": 0,
                    },
                    "Port-Channel2": {
                        "name": "Port-Channel2",
                        "forwardingModel": "bridged",
                        "lineProtocolStatus": "lowerLayerDown",
                        "interfaceStatus": "notconnect",
                        "hardware": "portChannel",
                        "mtu": 1500,
                        "l3MtuConfigured": False,
                        "l2Mru": 0,
                    },
                    "Loopback0": {
                        "name": "Loopback0",
                        "forwardingModel": "routed",
                        "lineProtocolStatus": "up",
                        "interfaceStatus": "connected",
                        "hardware": "loopback",
                        "mtu": 65535,
                        "l3MtuConfigured": False,
                        "l2Mru": 0,
                    },
                    "Vxlan1": {
                        "name": "Vxlan1",
                        "forwardingModel": "bridged",
                        "lineProtocolStatus": "down",
                        "interfaceStatus": "notconnect",
                        "hardware": "vxlan",
                        "mtu": 0,
                        "l3MtuConfigured": False,
                        "l2Mru": 0,
                    },
                },
            },
        ],
        "inputs": {"mtu": 1500, "ignored_interfaces": ["Loopback", "Port-Channel", "Management", "Vxlan"], "specific_mtu": [{"Ethernet10": 1501}]},
        "expected": {"result": "success"},
    },
    {
        "name": "failure",
        "test": VerifyL3MTU,
        "eos_data": [
            {
                "interfaces": {
                    "Ethernet2": {
                        "name": "Ethernet2",
                        "forwardingModel": "routed",
                        "lineProtocolStatus": "up",
                        "interfaceStatus": "connected",
                        "hardware": "ethernet",
                        "mtu": 1600,
                        "l3MtuConfigured": True,
                        "l2Mru": 0,
                    },
                    "Ethernet10": {
                        "name": "Ethernet10",
                        "forwardingModel": "routed",
                        "lineProtocolStatus": "up",
                        "interfaceStatus": "connected",
                        "hardware": "ethernet",
                        "mtu": 1500,
                        "l3MtuConfigured": False,
                        "l2Mru": 0,
                    },
                    "Management0": {
                        "name": "Management0",
                        "forwardingModel": "routed",
                        "lineProtocolStatus": "up",
                        "interfaceStatus": "connected",
                        "hardware": "ethernet",
                        "mtu": 1500,
                        "l3MtuConfigured": False,
                        "l2Mru": 0,
                    },
                    "Port-Channel2": {
                        "name": "Port-Channel2",
                        "forwardingModel": "bridged",
                        "lineProtocolStatus": "lowerLayerDown",
                        "interfaceStatus": "notconnect",
                        "hardware": "portChannel",
                        "mtu": 1500,
                        "l3MtuConfigured": False,
                        "l2Mru": 0,
                    },
                    "Loopback0": {
                        "name": "Loopback0",
                        "forwardingModel": "routed",
                        "lineProtocolStatus": "up",
                        "interfaceStatus": "connected",
                        "hardware": "loopback",
                        "mtu": 65535,
                        "l3MtuConfigured": False,
                        "l2Mru": 0,
                    },
                    "Vxlan1": {
                        "name": "Vxlan1",
                        "forwardingModel": "bridged",
                        "lineProtocolStatus": "down",
                        "interfaceStatus": "notconnect",
                        "hardware": "vxlan",
                        "mtu": 0,
                        "l3MtuConfigured": False,
                        "l2Mru": 0,
                    },
                },
            },
        ],
        "inputs": {"mtu": 1500},
        "expected": {"result": "failure", "messages": ["Interface: Ethernet2 - Incorrect MTU - Expected: 1500 Actual: 1600"]},
    },
    {
        "name": "failure-specified-interface-mtu",
        "test": VerifyL3MTU,
        "eos_data": [
            {
                "interfaces": {
                    "Ethernet2": {
                        "name": "Ethernet2",
                        "forwardingModel": "routed",
                        "lineProtocolStatus": "up",
                        "interfaceStatus": "connected",
                        "hardware": "ethernet",
                        "mtu": 1500,
                        "l3MtuConfigured": True,
                        "l2Mru": 0,
                    },
                    "Ethernet10": {
                        "name": "Ethernet10",
                        "forwardingModel": "routed",
                        "lineProtocolStatus": "up",
                        "interfaceStatus": "connected",
                        "hardware": "ethernet",
                        "mtu": 1502,
                        "l3MtuConfigured": False,
                        "l2Mru": 0,
                    },
                    "Management0": {
                        "name": "Management0",
                        "forwardingModel": "routed",
                        "lineProtocolStatus": "up",
                        "interfaceStatus": "connected",
                        "hardware": "ethernet",
                        "mtu": 1500,
                        "l3MtuConfigured": False,
                        "l2Mru": 0,
                    },
                    "Port-Channel2": {
                        "name": "Port-Channel2",
                        "forwardingModel": "bridged",
                        "lineProtocolStatus": "lowerLayerDown",
                        "interfaceStatus": "notconnect",
                        "hardware": "portChannel",
                        "mtu": 1500,
                        "l3MtuConfigured": False,
                        "l2Mru": 0,
                    },
                    "Loopback0": {
                        "name": "Loopback0",
                        "forwardingModel": "routed",
                        "lineProtocolStatus": "up",
                        "interfaceStatus": "connected",
                        "hardware": "loopback",
                        "mtu": 65535,
                        "l3MtuConfigured": False,
                        "l2Mru": 0,
                    },
                    "Vxlan1": {
                        "name": "Vxlan1",
                        "forwardingModel": "bridged",
                        "lineProtocolStatus": "down",
                        "interfaceStatus": "notconnect",
                        "hardware": "vxlan",
                        "mtu": 0,
                        "l3MtuConfigured": False,
                        "l2Mru": 0,
                    },
                },
            },
        ],
        "inputs": {"mtu": 1500, "ignored_interfaces": ["Loopback", "Port-Channel2", "Management", "Vxlan1"], "specific_mtu": [{"Ethernet10": 1501}]},
        "expected": {"result": "failure", "messages": ["Interface: Ethernet10 - Incorrect MTU - Expected: 1501 Actual: 1502"]},
    },
    {
        "name": "failure-ignored-specified-interface-mtu",
        "test": VerifyL3MTU,
        "eos_data": [
            {
                "interfaces": {
                    "Ethernet2": {
                        "name": "Ethernet2",
                        "forwardingModel": "routed",
                        "lineProtocolStatus": "up",
                        "interfaceStatus": "connected",
                        "hardware": "ethernet",
                        "mtu": 1503,
                        "l3MtuConfigured": True,
                        "l2Mru": 0,
                    },
                    "Ethernet1/1": {
                        "name": "Ethernet1/1",
                        "forwardingModel": "routed",
                        "lineProtocolStatus": "up",
                        "interfaceStatus": "connected",
                        "hardware": "ethernet",
                        "mtu": 1502,
                        "l3MtuConfigured": False,
                        "l2Mru": 0,
                    },
                    "Ethernet1.100": {
                        "name": "Ethernet1.100",
                        "forwardingModel": "routed",
                        "lineProtocolStatus": "up",
                        "interfaceStatus": "connected",
                        "hardware": "ethernet",
                        "mtu": 1507,
                        "l3MtuConfigured": False,
                        "l2Mru": 0,
                    },
                    "Port-Channel2": {
                        "name": "Port-Channel2",
                        "forwardingModel": "bridged",
                        "lineProtocolStatus": "lowerLayerDown",
                        "interfaceStatus": "notconnect",
                        "hardware": "portChannel",
                        "mtu": 1500,
                        "l3MtuConfigured": False,
                        "l2Mru": 0,
                    },
                    "Loopback0": {
                        "name": "Loopback0",
                        "forwardingModel": "routed",
                        "lineProtocolStatus": "up",
                        "interfaceStatus": "connected",
                        "hardware": "loopback",
                        "mtu": 65535,
                        "l3MtuConfigured": False,
                        "l2Mru": 0,
                    },
                    "Vxlan1": {
                        "name": "Vxlan1",
                        "forwardingModel": "bridged",
                        "lineProtocolStatus": "down",
                        "interfaceStatus": "notconnect",
                        "hardware": "vxlan",
                        "mtu": 0,
                        "l3MtuConfigured": False,
                        "l2Mru": 0,
                    },
                },
            },
        ],
        "inputs": {
            "mtu": 1500,
            "ignored_interfaces": ["Loopback", "Port-Channel2", "Management", "Vxlan1", "Ethernet1/1", "Ethernet1.100"],
            "specific_mtu": [{"Ethernet1/1": 1501}],
        },
        "expected": {"result": "failure", "messages": ["Interface: Ethernet2 - Incorrect MTU - Expected: 1500 Actual: 1503"]},
    },
    {
        "name": "failure-ignored-specified-ethernet",
        "test": VerifyL3MTU,
        "eos_data": [
            {
                "interfaces": {
                    "Ethernet2": {
                        "name": "Ethernet2",
                        "forwardingModel": "routed",
                        "lineProtocolStatus": "up",
                        "interfaceStatus": "connected",
                        "hardware": "ethernet",
                        "mtu": 1503,
                        "l3MtuConfigured": True,
                        "l2Mru": 0,
                    },
                    "Ethernet1/1": {
                        "name": "Ethernet1/1",
                        "forwardingModel": "routed",
                        "lineProtocolStatus": "up",
                        "interfaceStatus": "connected",
                        "hardware": "ethernet",
                        "mtu": 1502,
                        "l3MtuConfigured": False,
                        "l2Mru": 0,
                    },
                    "Ethernet1.100": {
                        "name": "Ethernet1.100",
                        "forwardingModel": "routed",
                        "lineProtocolStatus": "up",
                        "interfaceStatus": "connected",
                        "hardware": "ethernet",
                        "mtu": 1507,
                        "l3MtuConfigured": False,
                        "l2Mru": 0,
                    },
                    "Port-Channel2": {
                        "name": "Port-Channel2",
                        "forwardingModel": "bridged",
                        "lineProtocolStatus": "lowerLayerDown",
                        "interfaceStatus": "notconnect",
                        "hardware": "portChannel",
                        "mtu": 1500,
                        "l3MtuConfigured": False,
                        "l2Mru": 0,
                    },
                    "Loopback0": {
                        "name": "Loopback0",
                        "forwardingModel": "routed",
                        "lineProtocolStatus": "up",
                        "interfaceStatus": "connected",
                        "hardware": "loopback",
                        "mtu": 65535,
                        "l3MtuConfigured": False,
                        "l2Mru": 0,
                    },
                    "Vxlan1": {
                        "name": "Vxlan1",
                        "forwardingModel": "bridged",
                        "lineProtocolStatus": "down",
                        "interfaceStatus": "notconnect",
                        "hardware": "vxlan",
                        "mtu": 0,
                        "l3MtuConfigured": False,
                        "l2Mru": 0,
                    },
                },
            },
        ],
        "inputs": {"mtu": 1500, "ignored_interfaces": ["Loopback", "Ethernet1"], "specific_mtu": [{"Ethernet1/1": 1501}]},
        "expected": {
            "result": "failure",
            "messages": [
                "Interface: Ethernet2 - Incorrect MTU - Expected: 1500 Actual: 1503",
                "Interface: Ethernet1/1 - Incorrect MTU - Expected: 1501 Actual: 1502",
                "Interface: Ethernet1.100 - Incorrect MTU - Expected: 1500 Actual: 1507",
            ],
        },
    },
    {
        "name": "succuss-ethernet-all",
        "test": VerifyL3MTU,
        "eos_data": [
            {
                "interfaces": {
                    "Ethernet2": {
                        "name": "Ethernet2",
                        "forwardingModel": "routed",
                        "lineProtocolStatus": "up",
                        "interfaceStatus": "connected",
                        "hardware": "ethernet",
                        "mtu": 1503,
                        "l3MtuConfigured": True,
                        "l2Mru": 0,
                    },
                    "Ethernet1/1": {
                        "name": "Ethernet1/1",
                        "forwardingModel": "routed",
                        "lineProtocolStatus": "up",
                        "interfaceStatus": "connected",
                        "hardware": "ethernet",
                        "mtu": 1502,
                        "l3MtuConfigured": False,
                        "l2Mru": 0,
                    },
                    "Ethernet1.100": {
                        "name": "Ethernet1.100",
                        "forwardingModel": "routed",
                        "lineProtocolStatus": "up",
                        "interfaceStatus": "connected",
                        "hardware": "ethernet",
                        "mtu": 1507,
                        "l3MtuConfigured": False,
                        "l2Mru": 0,
                    },
                    "Port-Channel2": {
                        "name": "Port-Channel2",
                        "forwardingModel": "bridged",
                        "lineProtocolStatus": "lowerLayerDown",
                        "interfaceStatus": "notconnect",
                        "hardware": "portChannel",
                        "mtu": 1500,
                        "l3MtuConfigured": False,
                        "l2Mru": 0,
                    },
                    "Loopback0": {
                        "name": "Loopback0",
                        "forwardingModel": "routed",
                        "lineProtocolStatus": "up",
                        "interfaceStatus": "connected",
                        "hardware": "loopback",
                        "mtu": 65535,
                        "l3MtuConfigured": False,
                        "l2Mru": 0,
                    },
                    "Vxlan1": {
                        "name": "Vxlan1",
                        "forwardingModel": "bridged",
                        "lineProtocolStatus": "down",
                        "interfaceStatus": "notconnect",
                        "hardware": "vxlan",
                        "mtu": 0,
                        "l3MtuConfigured": False,
                        "l2Mru": 0,
                    },
                },
            },
        ],
        "inputs": {"mtu": 1500, "ignored_interfaces": ["Loopback", "Ethernet"], "specific_mtu": [{"Ethernet1/1": 1501}]},
        "expected": {"result": "success"},
    },
    {
        "name": "success",
        "test": VerifyL2MTU,
        "eos_data": [
            {
                "interfaces": {
                    "Ethernet2/1": {
                        "name": "Ethernet2/1",
                        "forwardingModel": "bridged",
                        "lineProtocolStatus": "up",
                        "interfaceStatus": "connected",
                        "hardware": "ethernet",
                        "mtu": 9218,
                        "l3MtuConfigured": True,
                        "l2Mru": 0,
                    },
                    "Ethernet10": {
                        "name": "Ethernet10",
                        "forwardingModel": "bridged",
                        "lineProtocolStatus": "up",
                        "interfaceStatus": "connected",
                        "hardware": "ethernet",
                        "mtu": 9214,
                        "l3MtuConfigured": False,
                        "l2Mru": 0,
                    },
                    "Management0": {
                        "name": "Management0",
                        "forwardingModel": "routed",
                        "lineProtocolStatus": "up",
                        "interfaceStatus": "connected",
                        "hardware": "ethernet",
                        "mtu": 1500,
                        "l3MtuConfigured": False,
                        "l2Mru": 0,
                    },
                    "Port-Channel2": {
                        "name": "Port-Channel2",
                        "forwardingModel": "bridged",
                        "lineProtocolStatus": "lowerLayerDown",
                        "interfaceStatus": "notconnect",
                        "hardware": "portChannel",
                        "mtu": 9214,
                        "l3MtuConfigured": False,
                        "l2Mru": 0,
                    },
                    "Loopback0": {
                        "name": "Loopback0",
                        "forwardingModel": "routed",
                        "lineProtocolStatus": "up",
                        "interfaceStatus": "connected",
                        "hardware": "loopback",
                        "mtu": 65535,
                        "l3MtuConfigured": False,
                        "l2Mru": 0,
                    },
                    "Vxlan1": {
                        "name": "Vxlan1",
                        "forwardingModel": "bridged",
                        "lineProtocolStatus": "down",
                        "interfaceStatus": "notconnect",
                        "hardware": "vxlan",
                        "mtu": 0,
                        "l3MtuConfigured": False,
                        "l2Mru": 0,
                    },
                },
            },
        ],
        "inputs": {"mtu": 9214, "ignored_interfaces": ["Loopback0", "Port-Channel", "Management0", "Vxlan", "Ethernet2/1"], "specific_mtu": [{"Ethernet10": 9214}]},
        "expected": {"result": "success"},
    },
    {
        "name": "failure",
        "test": VerifyL2MTU,
        "eos_data": [
            {
                "interfaces": {
                    "Ethernet2": {
                        "name": "Ethernet2",
                        "forwardingModel": "routed",
                        "lineProtocolStatus": "up",
                        "interfaceStatus": "connected",
                        "hardware": "ethernet",
                        "mtu": 1600,
                        "l3MtuConfigured": True,
                        "l2Mru": 0,
                    },
                    "Ethernet10": {
                        "name": "Ethernet10",
                        "forwardingModel": "bridged",
                        "lineProtocolStatus": "up",
                        "interfaceStatus": "connected",
                        "hardware": "ethernet",
                        "mtu": 9214,
                        "l3MtuConfigured": False,
                        "l2Mru": 0,
                    },
                    "Management0": {
                        "name": "Management0",
                        "forwardingModel": "routed",
                        "lineProtocolStatus": "up",
                        "interfaceStatus": "connected",
                        "hardware": "ethernet",
                        "mtu": 1500,
                        "l3MtuConfigured": False,
                        "l2Mru": 0,
                    },
                    "Port-Channel2": {
                        "name": "Port-Channel2",
                        "forwardingModel": "bridged",
                        "lineProtocolStatus": "lowerLayerDown",
                        "interfaceStatus": "notconnect",
                        "hardware": "portChannel",
                        "mtu": 9214,
                        "l3MtuConfigured": False,
                        "l2Mru": 0,
                    },
                    "Loopback0": {
                        "name": "Loopback0",
                        "forwardingModel": "routed",
                        "lineProtocolStatus": "up",
                        "interfaceStatus": "connected",
                        "hardware": "loopback",
                        "mtu": 65535,
                        "l3MtuConfigured": False,
                        "l2Mru": 0,
                    },
                    "Vxlan1": {
                        "name": "Vxlan1",
                        "forwardingModel": "bridged",
                        "lineProtocolStatus": "down",
                        "interfaceStatus": "notconnect",
                        "hardware": "vxlan",
                        "mtu": 0,
                        "l3MtuConfigured": False,
                        "l2Mru": 0,
                    },
                },
            },
        ],
        "inputs": {"mtu": 1500},
        "expected": {
            "result": "failure",
            "messages": [
                "Interface: Ethernet10 - Incorrect MTU - Expected: 1500 Actual: 9214",
                "Interface: Port-Channel2 - Incorrect MTU - Expected: 1500 Actual: 9214",
            ],
        },
    },
    {
        "name": "failure-specific-interface",
        "test": VerifyL2MTU,
        "eos_data": [
            {
                "interfaces": {
                    "Ethernet1.100": {
                        "name": "Ethernet2",
                        "forwardingModel": "bridged",
                        "lineProtocolStatus": "up",
                        "interfaceStatus": "connected",
                        "hardware": "ethernet",
                        "mtu": 9218,
                        "l3MtuConfigured": True,
                        "l2Mru": 0,
                    },
                    "Ethernet10": {
                        "name": "Ethernet10",
                        "forwardingModel": "bridged",
                        "lineProtocolStatus": "up",
                        "interfaceStatus": "connected",
                        "hardware": "ethernet",
                        "mtu": 9214,
                        "l3MtuConfigured": False,
                        "l2Mru": 0,
                    },
                    "Management0": {
                        "name": "Management0",
                        "forwardingModel": "routed",
                        "lineProtocolStatus": "up",
                        "interfaceStatus": "connected",
                        "hardware": "ethernet",
                        "mtu": 1500,
                        "l3MtuConfigured": False,
                        "l2Mru": 0,
                    },
                    "Port-Channel2": {
                        "name": "Port-Channel2",
                        "forwardingModel": "bridged",
                        "lineProtocolStatus": "lowerLayerDown",
                        "interfaceStatus": "notconnect",
                        "hardware": "portChannel",
                        "mtu": 9214,
                        "l3MtuConfigured": False,
                        "l2Mru": 0,
                    },
                    "Loopback0": {
                        "name": "Loopback0",
                        "forwardingModel": "routed",
                        "lineProtocolStatus": "up",
                        "interfaceStatus": "connected",
                        "hardware": "loopback",
                        "mtu": 65535,
                        "l3MtuConfigured": False,
                        "l2Mru": 0,
                    },
                    "Vxlan1": {
                        "name": "Vxlan1",
                        "forwardingModel": "bridged",
                        "lineProtocolStatus": "down",
                        "interfaceStatus": "notconnect",
                        "hardware": "vxlan",
                        "mtu": 0,
                        "l3MtuConfigured": False,
                        "l2Mru": 0,
                    },
                },
            },
        ],
        "inputs": {"specific_mtu": [{"Et10": 9214}, {"Port-Channel2": 10000}], "ignored_interfaces": ["Ethernet", "Vxlan1"]},
        "expected": {"result": "failure", "messages": ["Interface: Port-Channel2 - Incorrect MTU - Expected: 10000 Actual: 9214"]},
    },
    {
        "name": "success",
        "test": VerifyIPProxyARP,
        "eos_data": [
            {
                "interfaces": {
                    "Ethernet1": {
                        "name": "Ethernet1",
                        "lineProtocolStatus": "up",
                        "interfaceStatus": "connected",
                        "proxyArp": True,
                    },
                    "Ethernet2": {
                        "name": "Ethernet2",
                        "lineProtocolStatus": "up",
                        "interfaceStatus": "connected",
                        "proxyArp": True,
                    },
                },
            },
        ],
        "inputs": {"interfaces": ["Ethernet1", "Ethernet2"]},
        "expected": {"result": "success"},
    },
    {
        "name": "failure-interface-not-found",
        "test": VerifyIPProxyARP,
        "eos_data": [
            {
                "interfaces": {
                    "Ethernet1": {
                        "name": "Ethernet1",
                        "lineProtocolStatus": "up",
                        "interfaceStatus": "connected",
                        "proxyArp": True,
                    },
                },
            },
        ],
        "inputs": {"interfaces": ["Ethernet1", "Ethernet2"]},
        "expected": {"result": "failure", "messages": ["Interface: Ethernet2 - Not found"]},
    },
    {
        "name": "failure",
        "test": VerifyIPProxyARP,
        "eos_data": [
            {
                "interfaces": {
                    "Ethernet1": {
                        "name": "Ethernet1",
                        "lineProtocolStatus": "up",
                        "interfaceStatus": "connected",
                        "proxyArp": True,
                    },
                    "Ethernet2": {
                        "name": "Ethernet2",
                        "lineProtocolStatus": "up",
                        "interfaceStatus": "connected",
                        "proxyArp": False,
                    },
                },
            },
        ],
        "inputs": {"interfaces": ["Ethernet1", "Ethernet2"]},
        "expected": {"result": "failure", "messages": ["Interface: Ethernet2 - Proxy-ARP disabled"]},
    },
    {
        "name": "success",
        "test": VerifyInterfaceIPv4,
        "eos_data": [
            {
                "interfaces": {
                    "Ethernet2": {
                        "interfaceAddress": {
                            "primaryIp": {"address": "172.30.11.1", "maskLen": 31},
                            "secondaryIpsOrderedList": [{"address": "10.10.10.1", "maskLen": 31}, {"address": "10.10.10.10", "maskLen": 31}],
                        }
                    },
                    "Ethernet12": {
                        "interfaceAddress": {
                            "primaryIp": {"address": "172.30.11.10", "maskLen": 31},
                            "secondaryIpsOrderedList": [{"address": "10.10.10.10", "maskLen": 31}, {"address": "10.10.10.20", "maskLen": 31}],
                        }
                    },
                }
            },
        ],
        "inputs": {
            "interfaces": [
                {"name": "Ethernet2", "primary_ip": "172.30.11.1/31", "secondary_ips": ["10.10.10.1/31", "10.10.10.10/31"]},
                {"name": "Ethernet12", "primary_ip": "172.30.11.10/31", "secondary_ips": ["10.10.10.10/31", "10.10.10.20/31"]},
            ]
        },
        "expected": {"result": "success"},
    },
    {
        "name": "success-without-secondary-ip",
        "test": VerifyInterfaceIPv4,
        "eos_data": [
            {
                "interfaces": {
                    "Ethernet2": {
                        "interfaceAddress": {
                            "primaryIp": {"address": "172.30.11.0", "maskLen": 31},
                            "secondaryIpsOrderedList": [],
                        }
                    },
                    "Ethernet12": {
                        "interfaceAddress": {
                            "primaryIp": {"address": "172.30.11.10", "maskLen": 31},
                            "secondaryIpsOrderedList": [],
                        }
                    },
                }
            },
        ],
        "inputs": {
            "interfaces": [
                {"name": "Ethernet2", "primary_ip": "172.30.11.0/31"},
                {"name": "Ethernet12", "primary_ip": "172.30.11.10/31"},
            ]
        },
        "expected": {"result": "success"},
    },
    {
        "name": "failure-interface-not-found",
        "test": VerifyInterfaceIPv4,
        "eos_data": [
            {
                "interfaces": {
                    "Ethernet10": {
                        "interfaceAddress": {
                            "primaryIp": {"address": "172.30.11.0", "maskLen": 31},
                            "secondaryIpsOrderedList": [],
                        }
                    }
                }
            }
        ],
        "inputs": {
            "interfaces": [
                {"name": "Ethernet2", "primary_ip": "172.30.11.0/31", "secondary_ips": ["10.10.10.0/31", "10.10.10.10/31"]},
                {"name": "Ethernet12", "primary_ip": "172.30.11.20/31", "secondary_ips": ["10.10.11.0/31", "10.10.11.10/31"]},
            ]
        },
        "expected": {
            "result": "failure",
            "messages": ["Interface: Ethernet2 - Not found", "Interface: Ethernet12 - Not found"],
        },
    },
    {
        "name": "failure-not-l3-interface",
        "test": VerifyInterfaceIPv4,
        "eos_data": [{"interfaces": {"Ethernet2": {"interfaceAddress": {}}, "Ethernet12": {"interfaceAddress": {}}}}],
        "inputs": {
            "interfaces": [
                {"name": "Ethernet2", "primary_ip": "172.30.11.0/31", "secondary_ips": ["10.10.10.0/31", "10.10.10.10/31"]},
                {"name": "Ethernet12", "primary_ip": "172.30.11.20/31", "secondary_ips": ["10.10.11.0/31", "10.10.11.10/31"]},
            ]
        },
        "expected": {
            "result": "failure",
            "messages": ["Interface: Ethernet2 - IP address is not configured", "Interface: Ethernet12 - IP address is not configured"],
        },
    },
    {
        "name": "failure-ip-address-not-configured",
        "test": VerifyInterfaceIPv4,
        "eos_data": [
            {
                "interfaces": {
                    "Ethernet2": {
                        "interfaceAddress": {
                            "primaryIp": {"address": "0.0.0.0", "maskLen": 0},
                            "secondaryIpsOrderedList": [],
                        }
                    },
                    "Ethernet12": {
                        "interfaceAddress": {
                            "primaryIp": {"address": "0.0.0.0", "maskLen": 0},
                            "secondaryIpsOrderedList": [],
                        }
                    },
                }
            },
        ],
        "inputs": {
            "interfaces": [
                {"name": "Ethernet2", "primary_ip": "172.30.11.0/31", "secondary_ips": ["10.10.10.0/31", "10.10.10.10/31"]},
                {"name": "Ethernet12", "primary_ip": "172.30.11.10/31", "secondary_ips": ["10.10.11.0/31", "10.10.11.10/31"]},
            ]
        },
        "expected": {
            "result": "failure",
            "messages": [
                "Interface: Ethernet2 - IP address mismatch - Expected: 172.30.11.0/31 Actual: 0.0.0.0/0",
                "Interface: Ethernet2 - Secondary IP address is not configured",
                "Interface: Ethernet12 - IP address mismatch - Expected: 172.30.11.10/31 Actual: 0.0.0.0/0",
                "Interface: Ethernet12 - Secondary IP address is not configured",
            ],
        },
    },
    {
        "name": "failure-ip-address-missmatch",
        "test": VerifyInterfaceIPv4,
        "eos_data": [
            {
                "interfaces": {
                    "Ethernet2": {
                        "interfaceAddress": {
                            "primaryIp": {"address": "172.30.11.0", "maskLen": 31},
                            "secondaryIpsOrderedList": [{"address": "10.10.10.0", "maskLen": 31}, {"address": "10.10.10.10", "maskLen": 31}],
                        }
                    },
                    "Ethernet3": {
                        "interfaceAddress": {
                            "primaryIp": {"address": "172.30.10.10", "maskLen": 31},
                            "secondaryIpsOrderedList": [{"address": "10.10.11.0", "maskLen": 31}, {"address": "10.11.11.10", "maskLen": 31}],
                        }
                    },
                }
            },
        ],
        "inputs": {
            "interfaces": [
                {"name": "Ethernet2", "primary_ip": "172.30.11.2/31", "secondary_ips": ["10.10.10.20/31", "10.10.10.30/31"]},
                {"name": "Ethernet3", "primary_ip": "172.30.10.2/31", "secondary_ips": ["10.10.11.0/31", "10.10.11.10/31"]},
            ]
        },
        "expected": {
            "result": "failure",
            "messages": [
                "Interface: Ethernet2 - IP address mismatch - Expected: 172.30.11.2/31 Actual: 172.30.11.0/31",
                "Interface: Ethernet2 - Secondary IP address mismatch - Expected: 10.10.10.20/31, 10.10.10.30/31 Actual: 10.10.10.0/31, 10.10.10.10/31",
                "Interface: Ethernet3 - IP address mismatch - Expected: 172.30.10.2/31 Actual: 172.30.10.10/31",
                "Interface: Ethernet3 - Secondary IP address mismatch - Expected: 10.10.11.0/31, 10.10.11.10/31 Actual: 10.10.11.0/31, 10.11.11.10/31",
            ],
        },
    },
    {
        "name": "failure-secondary-ip-address",
        "test": VerifyInterfaceIPv4,
        "eos_data": [
            {
                "interfaces": {
                    "Ethernet2": {
                        "interfaceAddress": {
                            "primaryIp": {"address": "172.30.11.0", "maskLen": 31},
                            "secondaryIpsOrderedList": [],
                        }
                    },
                    "Ethernet3": {
                        "interfaceAddress": {
                            "primaryIp": {"address": "172.30.10.10", "maskLen": 31},
                            "secondaryIpsOrderedList": [{"address": "10.10.11.0", "maskLen": 31}, {"address": "10.11.11.10", "maskLen": 31}],
                        }
                    },
                }
            },
        ],
        "inputs": {
            "interfaces": [
                {"name": "Ethernet2", "primary_ip": "172.30.11.2/31", "secondary_ips": ["10.10.10.20/31", "10.10.10.30/31"]},
                {"name": "Ethernet3", "primary_ip": "172.30.10.2/31", "secondary_ips": ["10.10.11.0/31", "10.10.11.10/31"]},
            ]
        },
        "expected": {
            "result": "failure",
            "messages": [
                "Interface: Ethernet2 - IP address mismatch - Expected: 172.30.11.2/31 Actual: 172.30.11.0/31",
                "Interface: Ethernet2 - Secondary IP address is not configured",
                "Interface: Ethernet3 - IP address mismatch - Expected: 172.30.10.2/31 Actual: 172.30.10.10/31",
                "Interface: Ethernet3 - Secondary IP address mismatch - Expected: 10.10.11.0/31, 10.10.11.10/31 Actual: 10.10.11.0/31, 10.11.11.10/31",
            ],
        },
    },
    {
        "name": "success",
        "test": VerifyIpVirtualRouterMac,
        "eos_data": [
            {
                "virtualMacs": [
                    {
                        "macAddress": "00:1c:73:00:dc:01",
                    }
                ],
            }
        ],
        "inputs": {"mac_address": "00:1c:73:00:dc:01"},
        "expected": {"result": "success"},
    },
    {
        "name": "faliure-incorrect-mac-address",
        "test": VerifyIpVirtualRouterMac,
        "eos_data": [
            {
                "virtualMacs": [
                    {
                        "macAddress": "00:00:00:00:00:00",
                    }
                ],
            }
        ],
        "inputs": {"mac_address": "00:1c:73:00:dc:01"},
        "expected": {"result": "failure", "messages": ["IP virtual router MAC address: 00:1c:73:00:dc:01 - Not configured"]},
    },
    {
        "name": "success",
        "test": VerifyInterfacesSpeed,
        "eos_data": [
            {
                "interfaces": {
                    "Ethernet1": {
                        "bandwidth": 1000000000,
                        "autoNegotiate": "unknown",
                        "duplex": "duplexFull",
                        "lanes": 2,
                    },
                    "Ethernet1/1/2": {
                        "bandwidth": 1000000000,
                        "autoNegotiate": "unknown",
                        "duplex": "duplexFull",
                        "lanes": 2,
                    },
                    "Ethernet3": {
                        "bandwidth": 100000000000,
                        "autoNegotiate": "success",
                        "duplex": "duplexFull",
                        "lanes": 8,
                    },
                    "Ethernet4": {
                        "bandwidth": 2500000000,
                        "autoNegotiate": "unknown",
                        "duplex": "duplexFull",
                        "lanes": 8,
                    },
                }
            }
        ],
        "inputs": {
            "interfaces": [
                {"name": "Ethernet1", "auto": False, "speed": 1},
                {"name": "Ethernet1", "auto": False, "speed": 1, "lanes": 2},
                {"name": "Ethernet1/1/2", "auto": False, "speed": 1},
                {"name": "Ethernet3", "auto": True, "speed": 100},
                {"name": "Ethernet3", "auto": True, "speed": 100, "lanes": 8},
                {"name": "Ethernet3", "auto": True, "speed": 100},
                {"name": "Ethernet4", "auto": False, "speed": 2.5},
            ]
        },
        "expected": {"result": "success"},
    },
    {
        "name": "failure-incorrect-speed",
        "test": VerifyInterfacesSpeed,
        "eos_data": [
            {
                "interfaces": {
                    "Ethernet1": {
                        "bandwidth": 100000000000,
                        "autoNegotiate": "unknown",
                        "duplex": "duplexFull",
                        "lanes": 2,
                    },
                    "Ethernet1/1/1": {
                        "bandwidth": 100000000000,
                        "autoNegotiate": "unknown",
                        "duplex": "duplexFull",
                        "lanes": 2,
                    },
                    "Ethernet3": {
                        "bandwidth": 10000000000,
                        "autoNegotiate": "success",
                        "duplex": "duplexFull",
                        "lanes": 8,
                    },
                    "Ethernet4": {
                        "bandwidth": 25000000000,
                        "autoNegotiate": "unknown",
                        "duplex": "duplexFull",
                        "lanes": 8,
                    },
                }
            }
        ],
        "inputs": {
            "interfaces": [
                {"name": "Ethernet1", "auto": False, "speed": 1},
                {"name": "Ethernet1/1/1", "auto": False, "speed": 1},
                {"name": "Ethernet3", "auto": True, "speed": 100},
                {"name": "Ethernet4", "auto": False, "speed": 2.5},
            ]
        },
        "expected": {
            "result": "failure",
            "messages": [
                "Interface: Ethernet1 - Bandwidth mismatch - Expected: 1.0Gbps Actual: 100Gbps",
                "Interface: Ethernet1/1/1 - Bandwidth mismatch - Expected: 1.0Gbps Actual: 100Gbps",
                "Interface: Ethernet3 - Bandwidth mismatch - Expected: 100.0Gbps Actual: 10Gbps",
                "Interface: Ethernet4 - Bandwidth mismatch - Expected: 2.5Gbps Actual: 25Gbps",
            ],
        },
    },
    {
        "name": "failure-incorrect-mode",
        "test": VerifyInterfacesSpeed,
        "eos_data": [
            {
                "interfaces": {
                    "Ethernet1": {
                        "bandwidth": 1000000000,
                        "autoNegotiate": "unknown",
                        "duplex": "duplexHalf",
                        "lanes": 2,
                    },
                    "Ethernet1/2/2": {
                        "bandwidth": 1000000000,
                        "autoNegotiate": "unknown",
                        "duplex": "duplexHalf",
                        "lanes": 2,
                    },
                    "Ethernet3": {
                        "bandwidth": 100000000000,
                        "autoNegotiate": "success",
                        "duplex": "duplexHalf",
                        "lanes": 8,
                    },
                    "Ethernet4": {
                        "bandwidth": 2500000000,
                        "autoNegotiate": "unknown",
                        "duplex": "duplexHalf",
                        "lanes": 8,
                    },
                }
            }
        ],
        "inputs": {
            "interfaces": [
                {"name": "Ethernet1", "auto": False, "speed": 1},
                {"name": "Ethernet1/2/2", "auto": False, "speed": 1},
                {"name": "Ethernet3", "auto": True, "speed": 100},
                {"name": "Ethernet3", "auto": True, "speed": 100, "lanes": 8},
                {"name": "Ethernet4", "auto": False, "speed": 2.5},
            ]
        },
        "expected": {
            "result": "failure",
            "messages": [
                "Interface: Ethernet1 - Duplex mode mismatch - Expected: duplexFull Actual: duplexHalf",
                "Interface: Ethernet1/2/2 - Duplex mode mismatch - Expected: duplexFull Actual: duplexHalf",
                "Interface: Ethernet3 - Duplex mode mismatch - Expected: duplexFull Actual: duplexHalf",
                "Interface: Ethernet3 - Duplex mode mismatch - Expected: duplexFull Actual: duplexHalf",
                "Interface: Ethernet4 - Duplex mode mismatch - Expected: duplexFull Actual: duplexHalf",
            ],
        },
    },
    {
        "name": "failure-incorrect-lane",
        "test": VerifyInterfacesSpeed,
        "eos_data": [
            {
                "interfaces": {
                    "Ethernet1": {
                        "bandwidth": 1000000000,
                        "autoNegotiate": "unknown",
                        "duplex": "duplexFull",
                        "lanes": 4,
                    },
                    "Ethernet2": {
                        "bandwidth": 10000000000,
                        "autoNegotiate": "unknown",
                        "duplex": "duplexFull",
                        "lanes": 4,
                    },
                    "Ethernet3": {
                        "bandwidth": 100000000000,
                        "autoNegotiate": "success",
                        "duplex": "duplexFull",
                        "lanes": 4,
                    },
                    "Ethernet4": {
                        "bandwidth": 2500000000,
                        "autoNegotiate": "unknown",
                        "duplex": "duplexFull",
                        "lanes": 6,
                    },
                    "Ethernet4/1/1": {
                        "bandwidth": 2500000000,
                        "autoNegotiate": "unknown",
                        "duplex": "duplexFull",
                        "lanes": 6,
                    },
                }
            }
        ],
        "inputs": {
            "interfaces": [
                {"name": "Ethernet1", "auto": False, "speed": 1, "lanes": 2},
                {"name": "Ethernet3", "auto": True, "speed": 100, "lanes": 8},
                {"name": "Ethernet4", "auto": False, "speed": 2.5, "lanes": 4},
                {"name": "Ethernet4/1/1", "auto": False, "speed": 2.5, "lanes": 4},
            ]
        },
        "expected": {
            "result": "failure",
            "messages": [
                "Interface: Ethernet1 - Data lanes count mismatch - Expected: 2 Actual: 4",
                "Interface: Ethernet3 - Data lanes count mismatch - Expected: 8 Actual: 4",
                "Interface: Ethernet4 - Data lanes count mismatch - Expected: 4 Actual: 6",
                "Interface: Ethernet4/1/1 - Data lanes count mismatch - Expected: 4 Actual: 6",
            ],
        },
    },
    {
        "name": "failure-all-type",
        "test": VerifyInterfacesSpeed,
        "eos_data": [
            {
                "interfaces": {
                    "Ethernet1": {
                        "bandwidth": 10000000000,
                        "autoNegotiate": "unknown",
                        "duplex": "duplexHalf",
                        "lanes": 4,
                    },
                    "Ethernet2/1/2": {
                        "bandwidth": 1000000000,
                        "autoNegotiate": "unknown",
                        "duplex": "duplexHalf",
                        "lanes": 2,
                    },
                    "Ethernet3": {
                        "bandwidth": 10000000000,
                        "autoNegotiate": "unknown",
                        "duplex": "duplexHalf",
                        "lanes": 6,
                    },
                    "Ethernet4": {
                        "bandwidth": 25000000000,
                        "autoNegotiate": "unknown",
                        "duplex": "duplexHalf",
                        "lanes": 4,
                    },
                }
            }
        ],
        "inputs": {
            "interfaces": [
                {"name": "Ethernet1", "auto": False, "speed": 1, "lanes": 2},
                {"name": "Ethernet2/1/2", "auto": False, "speed": 10},
                {"name": "Ethernet3", "auto": True, "speed": 100, "lanes": 8},
                {"name": "Ethernet4", "auto": False, "speed": 2.5},
            ]
        },
        "expected": {
            "result": "failure",
            "messages": [
                "Interface: Ethernet1 - Bandwidth mismatch - Expected: 1.0Gbps Actual: 10Gbps",
                "Interface: Ethernet1 - Duplex mode mismatch - Expected: duplexFull Actual: duplexHalf",
                "Interface: Ethernet1 - Data lanes count mismatch - Expected: 2 Actual: 4",
                "Interface: Ethernet2/1/2 - Bandwidth mismatch - Expected: 10.0Gbps Actual: 1Gbps",
                "Interface: Ethernet2/1/2 - Duplex mode mismatch - Expected: duplexFull Actual: duplexHalf",
                "Interface: Ethernet3 - Bandwidth mismatch - Expected: 100.0Gbps Actual: 10Gbps",
                "Interface: Ethernet3 - Duplex mode mismatch - Expected: duplexFull Actual: duplexHalf",
                "Interface: Ethernet3 - Auto-negotiation mismatch - Expected: success Actual: unknown",
                "Interface: Ethernet3 - Data lanes count mismatch - Expected: 8 Actual: 6",
                "Interface: Ethernet4 - Bandwidth mismatch - Expected: 2.5Gbps Actual: 25Gbps",
                "Interface: Ethernet4 - Duplex mode mismatch - Expected: duplexFull Actual: duplexHalf",
            ],
        },
    },
    {
        "name": "success",
        "test": VerifyLACPInterfacesStatus,
        "eos_data": [
            {
                "portChannels": {
                    "Port-Channel5": {
                        "interfaces": {
                            "Ethernet5": {
                                "actorPortStatus": "bundled",
                                "partnerPortState": {
                                    "activity": True,
                                    "timeout": False,
                                    "aggregation": True,
                                    "synchronization": True,
                                    "collecting": True,
                                    "distributing": True,
                                },
                                "actorPortState": {
                                    "activity": True,
                                    "timeout": False,
                                    "aggregation": True,
                                    "synchronization": True,
                                    "collecting": True,
                                    "distributing": True,
                                },
                            }
                        }
                    }
                },
                "interface": "Ethernet5",
                "orphanPorts": {},
            }
        ],
        "inputs": {"interfaces": [{"name": "Ethernet5", "portchannel": "Port-Channel5"}]},
        "expected": {"result": "success"},
    },
    {
        "name": "success-short-timeout",
        "test": VerifyLACPInterfacesStatus,
        "eos_data": [
            {
                "portChannels": {
                    "Port-Channel5": {
                        "interfaces": {
                            "Ethernet5": {
                                "actorPortStatus": "bundled",
                                "partnerPortState": {
                                    "activity": True,
                                    "timeout": True,
                                    "aggregation": True,
                                    "synchronization": True,
                                    "collecting": True,
                                    "distributing": True,
                                },
                                "actorPortState": {
                                    "activity": True,
                                    "timeout": True,
                                    "aggregation": True,
                                    "synchronization": True,
                                    "collecting": True,
                                    "distributing": True,
                                },
                            }
                        }
                    }
                },
                "interface": "Ethernet5",
                "orphanPorts": {},
            }
        ],
        "inputs": {"interfaces": [{"name": "Ethernet5", "portchannel": "Port-Channel5", "lacp_rate_fast": True}]},
        "expected": {"result": "success"},
    },
    {
        "name": "failure-not-bundled",
        "test": VerifyLACPInterfacesStatus,
        "eos_data": [
            {
                "portChannels": {
                    "Port-Channel5": {
                        "interfaces": {
                            "Ethernet5": {
                                "actorPortStatus": "No Aggregate",
                            }
                        }
                    }
                },
                "interface": "Ethernet5",
                "orphanPorts": {},
            }
        ],
        "inputs": {"interfaces": [{"name": "Ethernet5", "portchannel": "Po5"}]},
        "expected": {
            "result": "failure",
            "messages": ["Interface: Ethernet5 Port-Channel: Port-Channel5 - Not bundled - Port Status: No Aggregate"],
        },
    },
    {
        "name": "failure-no-details-found",
        "test": VerifyLACPInterfacesStatus,
        "eos_data": [
            {
                "portChannels": {"Port-Channel5": {"interfaces": {}}},
            }
        ],
        "inputs": {"interfaces": [{"name": "Ethernet5", "portchannel": "Po 5"}]},
        "expected": {
            "result": "failure",
            "messages": ["Interface: Ethernet5 Port-Channel: Port-Channel5 - Not configured"],
        },
    },
    {
        "name": "failure-lacp-params",
        "test": VerifyLACPInterfacesStatus,
        "eos_data": [
            {
                "portChannels": {
                    "Port-Channel5": {
                        "interfaces": {
                            "Ethernet5": {
                                "actorPortStatus": "bundled",
                                "partnerPortState": {
                                    "activity": False,
                                    "timeout": False,
                                    "aggregation": False,
                                    "synchronization": False,
                                    "collecting": True,
                                    "distributing": True,
                                },
                                "actorPortState": {
                                    "activity": False,
                                    "timeout": False,
                                    "aggregation": False,
                                    "synchronization": False,
                                    "collecting": True,
                                    "distributing": True,
                                },
                            }
                        }
                    }
                },
                "interface": "Ethernet5",
                "orphanPorts": {},
            }
        ],
        "inputs": {"interfaces": [{"name": "Ethernet5", "portchannel": "port-channel 5"}]},
        "expected": {
            "result": "failure",
            "messages": [
                "Interface: Ethernet5 Port-Channel: Port-Channel5 - Actor port details mismatch - Activity: False, Aggregation: False, "
                "Synchronization: False, Collecting: True, Distributing: True, Timeout: False",
                "Interface: Ethernet5 Port-Channel: Port-Channel5 - Partner port details mismatch - Activity: False, Aggregation: False, "
                "Synchronization: False, Collecting: True, Distributing: True, Timeout: False",
            ],
        },
    },
    {
        "name": "failure-short-timeout",
        "test": VerifyLACPInterfacesStatus,
        "eos_data": [
            {
                "portChannels": {
                    "Port-Channel5": {
                        "interfaces": {
                            "Ethernet5": {
                                "actorPortStatus": "bundled",
                                "partnerPortState": {
                                    "activity": True,
                                    "timeout": False,
                                    "aggregation": True,
                                    "synchronization": True,
                                    "collecting": True,
                                    "distributing": True,
                                },
                                "actorPortState": {
                                    "activity": True,
                                    "timeout": False,
                                    "aggregation": True,
                                    "synchronization": True,
                                    "collecting": True,
                                    "distributing": True,
                                },
                            }
                        }
                    }
                },
                "interface": "Ethernet5",
                "orphanPorts": {},
            }
        ],
        "inputs": {"interfaces": [{"name": "Ethernet5", "portchannel": "port-channel 5", "lacp_rate_fast": True}]},
        "expected": {
            "result": "failure",
            "messages": [
                "Interface: Ethernet5 Port-Channel: Port-Channel5 - Actor port details mismatch - Activity: True, Aggregation: True, "
                "Synchronization: True, Collecting: True, Distributing: True, Timeout: False",
                "Interface: Ethernet5 Port-Channel: Port-Channel5 - Partner port details mismatch - Activity: True, Aggregation: True, "
                "Synchronization: True, Collecting: True, Distributing: True, Timeout: False",
            ],
        },
    },
]<|MERGE_RESOLUTION|>--- conflicted
+++ resolved
@@ -1166,9 +1166,6 @@
         "expected": {"result": "success"},
     },
     {
-<<<<<<< HEAD
-        "name": "success-error-threshold",
-=======
         "name": "success-ignore-interface",
         "test": VerifyInterfaceErrors,
         "eos_data": [
@@ -1217,7 +1214,6 @@
     },
     {
         "name": "failure-multiple-intfs",
->>>>>>> 0231fa61
         "test": VerifyInterfaceErrors,
         "eos_data": [
             {
@@ -1436,39 +1432,25 @@
         "expected": {"result": "success"},
     },
     {
-<<<<<<< HEAD
-        "name": "success-error-threshold",
-=======
         "name": "success-ignored-interface",
->>>>>>> 0231fa61
         "test": VerifyInterfaceDiscards,
         "eos_data": [
             {
                 "inDiscardsTotal": 0,
                 "interfaces": {
-<<<<<<< HEAD
-                    "Ethernet2": {"outDiscards": 0, "inDiscards": 0},
-                    "Ethernet1": {"outDiscards": 0, "inDiscards": 0},
-=======
                     "Ethernet2": {"outDiscards": 42, "inDiscards": 0},
                     "Ethernet1": {"outDiscards": 0, "inDiscards": 42},
                     "Ethernet3": {"outDiscards": 0, "inDiscards": 42},
                     "Port-Channel1": {"outDiscards": 0, "inDiscards": 42},
                     "Port-Channel2": {"outDiscards": 0, "inDiscards": 0},
->>>>>>> 0231fa61
                 },
                 "outDiscardsTotal": 0,
             },
         ],
-<<<<<<< HEAD
-        "inputs": {"error_threshold": 3},
-        "expected": {"result": "success"},
-=======
         "inputs": {"ignored_interfaces": ["Port-Channel1", "Ethernet"]},
         "expected": {
             "result": "success",
         },
->>>>>>> 0231fa61
     },
     {
         "name": "failure",
