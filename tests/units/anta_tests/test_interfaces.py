# Copyright (c) 2023-2025 Arista Networks, Inc.
# Use of this source code is governed by the Apache License 2.0
# that can be found in the LICENSE file.
"""Test inputs for anta.tests.interfaces."""

# pylint: disable=C0302
from __future__ import annotations

import sys
from datetime import datetime, timedelta, timezone
from typing import TYPE_CHECKING, Any

from anta.models import AntaTest
from anta.result_manager.models import AntaTestStatus
from anta.tests.interfaces import (
    VerifyIllegalLACP,
    VerifyInterfaceDiscards,
    VerifyInterfaceErrDisabled,
    VerifyInterfaceErrors,
    VerifyInterfaceIPv4,
    VerifyInterfacesSpeed,
    VerifyInterfacesStatus,
    VerifyInterfacesTridentCounters,
    VerifyInterfacesVoqAndEgressQueueDrops,
    VerifyInterfaceUtilization,
    VerifyIPProxyARP,
    VerifyIpVirtualRouterMac,
    VerifyL2MTU,
    VerifyL3MTU,
    VerifyLACPInterfacesStatus,
    VerifyLoopbackCount,
    VerifyPhysicalInterfacesCounterDetails,
    VerifyPortChannels,
    VerifyStormControlDrops,
    VerifySVI,
    VerifytOpticRxLevel,
)
from tests.units.anta_tests import test

if TYPE_CHECKING:
    from tests.units.anta_tests import AntaUnitTestDataDict


# Helper to create minimal rate data in unit tests
def create_rate_data(*interfaces_with_rates: tuple[str, float, float]) -> dict[str, Any]:
    """Create the 'show interfaces counters rates' data.

    Each arg is a tuple: (name, in_bps_rate, out_bps_rate).
    """
    data: dict[str, Any] = {"interfaces": {}}
    for name, in_rate, out_rate in interfaces_with_rates:
        data["interfaces"][name] = {"inBpsRate": float(in_rate), "outBpsRate": float(out_rate)}
    return data


# Helper to create minimal status data in unit tests
def create_status_data(*interfaces_with_status: tuple[str, str, float]) -> dict[str, Any]:
    """Create the 'show interfaces status' data.

    Each arg is a tuple: (name, duplex, bandwidth_bps)
    """
    data: dict[str, Any] = {"interfaceStatuses": {}}
    for name, duplex, bw in interfaces_with_status:
        data["interfaceStatuses"][name] = {"duplex": duplex, "bandwidth": int(bw)}
    return data


# Mock current time to maintain test VerifyPhysicalInterfacesCounterDetails stability
now = datetime.now(timezone.utc)
one_day_ago = now - timedelta(days=1)
timestamp_one_day_ago = one_day_ago.timestamp()


DATA: AntaUnitTestDataDict = {
    (VerifyInterfaceUtilization, "success"): {
        "eos_data": [
            create_rate_data(
                ("Ethernet1", 100e6, 50e6),  # 10%, 5% utilization
                ("Ethernet2/1", 20e6, 10e6),  # 2%, 1% utilization
                ("Ethernet3/1/1", 5e6, 5e6),  # 0.5%, 0.5% utilization
                ("Port-Channel1", 150e6, 150e6),  # 7.5%, 7.5% utilization (on 2G BW)
                ("Management0", 1e6, 1e6),  # 0.1%, 0.1% utilization
                ("Ethernet1.100", 0.5e6, 1e6),  # 0.05%, 0.1% utilization (inherits Eth1 BW)
                ("Port-Channel1.200", 1e6, 2e6),  # 0.05%, 0.1% utilization (inherits Po1 BW)
            ),
            create_status_data(
                ("Ethernet1", "duplexFull", 1e9),
                ("Ethernet2/1", "duplexFull", 1e9),
                ("Ethernet3/1/1", "duplexFull", 1e9),
                ("Port-Channel1", "duplexFull", 2e9),  # Example 2x1G LACP
                ("Management0", "duplexFull", 1e9),
                ("Ethernet1.100", "duplexFull", 1e9),  # Sub-interface status
                ("Port-Channel1.200", "duplexFull", 2e9),  # Sub-interface status
            ),
        ],
        "inputs": {"threshold": 15.0},  # All utilizations are <= 15%
        "expected": {"result": AntaTestStatus.SUCCESS},
    },
    (VerifyInterfaceUtilization, "success-ignored-interfaces"): {
        "eos_data": [
            create_rate_data(
                ("Ethernet1", 800e6, 10e6),  # 80% utilization, but will be ignored
                ("Port-Channel1", 1800e6, 50e6),  # 90% utilization, but will be ignored
                ("Management0", 50e6, 750e6),  # 5%, 75% utilization, Management0 ignored by type
                ("Ethernet2", 10e6, 20e6),  # 1%, 2% utilization (this one is checked)
            ),
            create_status_data(
                ("Ethernet1", "duplexFull", 1e9), ("Port-Channel1", "duplexFull", 2e9), ("Management0", "duplexFull", 1e9), ("Ethernet2", "duplexFull", 1e9)
            ),
        ],
        "inputs": {"threshold": 10.0, "ignored_interfaces": ["Ethernet1", "Port-Channel1", "Management"]},
        "expected": {"result": AntaTestStatus.SUCCESS},
    },
    (VerifyInterfaceUtilization, "success-user-provided-interfaces"): {
        "eos_data": [
            create_rate_data(
                ("Ethernet1/1", 800e6, 10e6),  # 80% (Not in user list)
                ("Port-Channel10", 50e6, 70e6),  # 2.5%, 3.5%
                ("Ethernet2.100", 1e6, 0.5e6),  # 0.1%, 0.05%
            ),
            create_status_data(("Ethernet1/1", "duplexFull", 1e9), ("Port-Channel10", "duplexFull", 2e9), ("Ethernet2.100", "duplexFull", 1e9)),
        ],
        "inputs": {"threshold": 5.0, "interfaces": ["Port-Channel10", "Ethernet2.100"]},
        "expected": {"result": AntaTestStatus.SUCCESS},
    },
    (VerifyInterfaceUtilization, "failure-utilization-exceeded"): {
        "eos_data": [
            create_rate_data(
                ("Ethernet1", 100e6, 50e6),  # OK
                ("Port-Channel5", 800e6, 150e6),  # Ingress 800Mbps/2Gbps = 40%. Egress 150Mbps/2Gbps = 7.5%
            ),  # Fails on Ingress
            create_status_data(
                ("Ethernet1", "duplexFull", 1e9),
                ("Port-Channel5", "duplexFull", 2e9),  # Example: 2x1G LACP
            ),
        ],
        "inputs": {"threshold": 30.0},
        "expected": {
            "result": AntaTestStatus.FAILURE,
            "messages": ["Interface: Port-Channel5 BPS Rate: inBpsRate - Usage exceeds the threshold - Expected: <30.0% Actual: 40.0%"],
        },
    },
    (VerifyInterfaceUtilization, "failure-ethernet-duplex-half"): {
        "eos_data": [
            create_rate_data(("Ethernet1/1", 10e6, 10e6)),
            create_status_data(("Ethernet1/1", "duplexHalf", 1e9)),  # Problematic interface
        ],
        "inputs": {"threshold": 70.0},
        "expected": {
            "result": AntaTestStatus.FAILURE,
            "messages": ["Interface: Ethernet1/1 - Test not implemented for non-full-duplex interfaces - Expected: duplexFull Actual: duplexHalf"],
        },
    },
    (VerifyInterfaceUtilization, "failure-port-channel-subinterface-duplex-half"): {
        "eos_data": [
            create_rate_data(
                ("Port-Channel10", 10e6, 10e6),
                ("Port-Channel10.50", 1e6, 1e6),  # Rates for sub-interface
            ),
            create_status_data(
                ("Port-Channel10", "duplexFull", 2e9),
                ("Port-Channel10.50", "duplexHalf", 2e9),  # Problematic sub-interface
            ),
        ],
        "inputs": {"threshold": 70.0},
        "expected": {
            "result": AntaTestStatus.FAILURE,
            "messages": ["Interface: Port-Channel10.50 - Test not implemented for non-full-duplex interfaces - Expected: duplexFull Actual: duplexHalf"],
        },
    },
    (VerifyInterfaceUtilization, "failure-management0-duplex-half"): {
        "eos_data": [
            create_rate_data(("Management0", 10e6, 10e6)),
            create_status_data(("Management0", "duplexHalf", 1e9)),
        ],
        "inputs": {"threshold": 70.0},
        "expected": {
            "result": AntaTestStatus.FAILURE,
            "messages": ["Interface: Management0 - Test not implemented for non-full-duplex interfaces - Expected: duplexFull Actual: duplexHalf"],
        },
    },
    (VerifyInterfaceUtilization, "failure-specific-interface-not-found"): {
        "eos_data": [
            create_rate_data(("Ethernet1", 10e6, 10e6)),  # Ethernet99 is missing
            create_status_data(("Ethernet1", "duplexFull", 1e9)),
        ],
        "inputs": {"threshold": 70.0, "interfaces": ["Ethernet1", "Ethernet99"]},
        "expected": {
            "result": AntaTestStatus.FAILURE,
            "messages": ["Interface: Ethernet99 - Not found"],
        },
    },
    (VerifyInterfaceUtilization, "failure-specific-interface-null-bandwidth"): {
        "eos_data": [
            create_rate_data(("Ethernet1/1/1", 10e6, 10e6), ("Port-Channel1", 1e6, 1e6)),
            create_status_data(
                ("Ethernet1/1/1", "duplexFull", 1e9),
                ("Port-Channel1", "duplexFull", 0),  # Explicitly tested, BW is 0
            ),
        ],
        "inputs": {"threshold": 70.0, "interfaces": ["Ethernet1/1/1", "Port-Channel1"]},
        "expected": {
            "result": AntaTestStatus.FAILURE,
            "messages": ["Interface: Port-Channel1 - Cannot get interface utilization due to null bandwidth value"],
        },
    },
    (VerifyInterfaceUtilization, "success-null-bandwidth-general-scan-skipped"): {
        # This test ensures that when scanning ALL interfaces, a null bandwidth is skipped, not failed.
        # And other interfaces are still checked.
        "eos_data": [
            create_rate_data(
                ("Ethernet1", 10e6, 10e6),  # OK
                ("Ethernet2/1", 1e6, 1e6),  # Null BW, will be skipped
                ("Port-Channel1", 800e6, 10e6),  # High util, should fail the test
            ),
            create_status_data(
                ("Ethernet1", "duplexFull", 1e9),
                ("Ethernet2/1", "duplexFull", 0),  # Null bandwidth
                ("Port-Channel1", "duplexFull", 1e9),
            ),
        ],
        "inputs": {"threshold": 70.0},  # Po1 inBpsRate (800Mbps/1Gbps = 80%) will cause failure
        "expected": {
            "result": AntaTestStatus.FAILURE,  # Failure due to Port-Channel1, not Ethernet2/1
            "messages": ["Interface: Port-Channel1 BPS Rate: inBpsRate - Usage exceeds the threshold - Expected: <70.0% Actual: 80.0%"],
        },
    },
    (VerifyInterfaceUtilization, "success-all-interfaces-one-null-bw-others-ok"): {
        # Similar to above, but this time the other interfaces are OK, so the overall result is success
        "eos_data": [
            create_rate_data(
                ("Ethernet1", 10e6, 10e6),  # OK
                ("Ethernet2/1", 1e6, 1e6),  # Null BW, will be skipped
                ("Port-Channel1", 50e6, 10e6),  # OK (5%)
            ),
            create_status_data(
                ("Ethernet1", "duplexFull", 1e9),
                ("Ethernet2/1", "duplexFull", 0),  # Null bandwidth
                ("Port-Channel1", "duplexFull", 1e9),
            ),
        ],
        "inputs": {"threshold": 70.0},
        "expected": {
            "result": AntaTestStatus.SUCCESS,
        },
    },
    (VerifyInterfaceErrors, "success"): {
        "eos_data": [
            {
                "interfaceErrorCounters": {
                    "Ethernet1": {"inErrors": 0, "frameTooLongs": 0, "outErrors": 0, "frameTooShorts": 0, "fcsErrors": 0, "alignmentErrors": 0, "symbolErrors": 0},
                    "Ethernet6": {"inErrors": 0, "frameTooLongs": 0, "outErrors": 0, "frameTooShorts": 0, "fcsErrors": 0, "alignmentErrors": 0, "symbolErrors": 0},
                }
            }
        ],
        "expected": {"result": AntaTestStatus.SUCCESS},
    },
    (VerifyInterfaceErrors, "success-ignore-interface"): {
        "eos_data": [
            {
                "interfaceErrorCounters": {
                    "Ethernet1": {"inErrors": 42, "frameTooLongs": 0, "outErrors": 0, "frameTooShorts": 0, "fcsErrors": 0, "alignmentErrors": 0, "symbolErrors": 0},
                    "Management0": {
                        "inErrors": 0,
                        "frameTooLongs": 0,
                        "outErrors": 0,
                        "frameTooShorts": 0,
                        "fcsErrors": 0,
                        "alignmentErrors": 666,
                        "symbolErrors": 0,
                    },
                }
            }
        ],
        "inputs": {"ignored_interfaces": ["Ethernet", "Management0"]},
        "expected": {"result": AntaTestStatus.SUCCESS},
    },
    (VerifyInterfaceErrors, "failure-ignore-interface"): {
        "eos_data": [
            {
                "interfaceErrorCounters": {
                    "Ethernet1": {"inErrors": 42, "frameTooLongs": 0, "outErrors": 0, "frameTooShorts": 0, "fcsErrors": 0, "alignmentErrors": 0, "symbolErrors": 0},
                    "Management0": {
                        "inErrors": 0,
                        "frameTooLongs": 0,
                        "outErrors": 0,
                        "frameTooShorts": 0,
                        "fcsErrors": 0,
                        "alignmentErrors": 666,
                        "symbolErrors": 0,
                    },
                    "Ethernet10": {"inErrors": 42, "frameTooLongs": 0, "outErrors": 0, "frameTooShorts": 0, "fcsErrors": 0, "alignmentErrors": 0, "symbolErrors": 0},
                }
            }
        ],
        "inputs": {"ignored_interfaces": ["Ethernet1", "Management0"]},
        "expected": {"result": AntaTestStatus.FAILURE, "messages": ["Interface: Ethernet10 - Non-zero error counter(s) - inErrors: 42"]},
    },
    (VerifyInterfaceErrors, "failure-multiple-intfs"): {
        "eos_data": [
            {
                "interfaceErrorCounters": {
                    "Ethernet1": {"inErrors": 42, "frameTooLongs": 0, "outErrors": 0, "frameTooShorts": 0, "fcsErrors": 0, "alignmentErrors": 0, "symbolErrors": 0},
                    "Ethernet6": {"inErrors": 0, "frameTooLongs": 0, "outErrors": 0, "frameTooShorts": 0, "fcsErrors": 0, "alignmentErrors": 666, "symbolErrors": 0},
                }
            }
        ],
        "expected": {
            "result": AntaTestStatus.FAILURE,
            "messages": [
                "Interface: Ethernet1 - Non-zero error counter(s) - inErrors: 42",
                "Interface: Ethernet6 - Non-zero error counter(s) - alignmentErrors: 666",
            ],
        },
    },
    (VerifyInterfaceErrors, "failure-multiple-intfs-multiple-errors"): {
        "eos_data": [
            {
                "interfaceErrorCounters": {
                    "Ethernet1": {"inErrors": 42, "frameTooLongs": 0, "outErrors": 10, "frameTooShorts": 0, "fcsErrors": 0, "alignmentErrors": 0, "symbolErrors": 0},
                    "Ethernet6": {"inErrors": 0, "frameTooLongs": 0, "outErrors": 0, "frameTooShorts": 0, "fcsErrors": 0, "alignmentErrors": 6, "symbolErrors": 10},
                }
            }
        ],
        "expected": {
            "result": AntaTestStatus.FAILURE,
            "messages": [
                "Interface: Ethernet1 - Non-zero error counter(s) - inErrors: 42, outErrors: 10",
                "Interface: Ethernet6 - Non-zero error counter(s) - alignmentErrors: 6, symbolErrors: 10",
            ],
        },
    },
    (VerifyInterfaceErrors, "failure-single-intf-multiple-errors"): {
        "eos_data": [
            {
                "interfaceErrorCounters": {
                    "Ethernet1": {"inErrors": 42, "frameTooLongs": 0, "outErrors": 2, "frameTooShorts": 0, "fcsErrors": 0, "alignmentErrors": 0, "symbolErrors": 0}
                }
            }
        ],
        "expected": {"result": AntaTestStatus.FAILURE, "messages": ["Interface: Ethernet1 - Non-zero error counter(s) - inErrors: 42, outErrors: 2"]},
    },
    (VerifyInterfaceErrors, "success-specific-interface"): {
        "eos_data": [
            {
                "interfaceErrorCounters": {
                    "Ethernet1": {"inErrors": 0, "frameTooLongs": 0, "outErrors": 0, "frameTooShorts": 0, "fcsErrors": 0, "alignmentErrors": 0, "symbolErrors": 0},
                    "Management0": {
                        "inErrors": 0,
                        "frameTooLongs": 0,
                        "outErrors": 0,
                        "frameTooShorts": 0,
                        "fcsErrors": 0,
                        "alignmentErrors": 666,
                        "symbolErrors": 0,
                    },
                }
            }
        ],
        "inputs": {"interfaces": ["Etherne1"]},
        "expected": {"result": AntaTestStatus.SUCCESS},
    },
    (VerifyInterfaceErrors, "failure-specific-interface-not-found"): {
        "eos_data": [
            {
                "interfaceErrorCounters": {
                    "Ethernet1": {"inErrors": 0, "frameTooLongs": 0, "outErrors": 0, "frameTooShorts": 0, "fcsErrors": 0, "alignmentErrors": 0, "symbolErrors": 0},
                    "Management0": {
                        "inErrors": 0,
                        "frameTooLongs": 0,
                        "outErrors": 0,
                        "frameTooShorts": 0,
                        "fcsErrors": 0,
                        "alignmentErrors": 666,
                        "symbolErrors": 0,
                    },
                }
            }
        ],
        "inputs": {"interfaces": ["Etherne10"]},
        "expected": {"result": AntaTestStatus.FAILURE, "messages": ["Interface: Ethernet10 - Not found"]},
    },
    (VerifyInterfaceDiscards, "success"): {
        "eos_data": [
            {
                "inDiscardsTotal": 0,
                "interfaces": {"Ethernet2": {"outDiscards": 0, "inDiscards": 0}, "Ethernet1": {"outDiscards": 0, "inDiscards": 0}},
                "outDiscardsTotal": 0,
            }
        ],
        "expected": {"result": AntaTestStatus.SUCCESS},
    },
    (VerifyInterfaceDiscards, "success-ignored-interface"): {
        "eos_data": [
            {
                "inDiscardsTotal": 0,
                "interfaces": {
                    "Ethernet2": {"outDiscards": 42, "inDiscards": 0},
                    "Ethernet1": {"outDiscards": 0, "inDiscards": 42},
                    "Ethernet3": {"outDiscards": 0, "inDiscards": 42},
                    "Port-Channel1": {"outDiscards": 0, "inDiscards": 42},
                    "Port-Channel2": {"outDiscards": 0, "inDiscards": 0},
                },
                "outDiscardsTotal": 0,
            }
        ],
        "inputs": {"ignored_interfaces": ["Port-Channel1", "Ethernet"]},
        "expected": {"result": AntaTestStatus.SUCCESS},
    },
    (VerifyInterfaceDiscards, "failure"): {
        "eos_data": [
            {
                "inDiscardsTotal": 0,
                "interfaces": {"Ethernet2": {"outDiscards": 42, "inDiscards": 0}, "Ethernet1": {"outDiscards": 0, "inDiscards": 42}},
                "outDiscardsTotal": 0,
            }
        ],
        "expected": {
            "result": AntaTestStatus.FAILURE,
            "messages": [
                "Interface: Ethernet2 - Non-zero discard counter(s): outDiscards: 42",
                "Interface: Ethernet1 - Non-zero discard counter(s): inDiscards: 42",
            ],
        },
    },
    (VerifyInterfaceErrDisabled, "success"): {"eos_data": [{"interfaceStatuses": {}}], "expected": {"result": AntaTestStatus.SUCCESS}},
    (VerifyInterfaceErrDisabled, "failure"): {
        "eos_data": [{"interfaceStatuses": {"Ethernet2": {"description": "", "status": "errdisabled", "causes": ["bpduguard"]}}}],
        "expected": {"result": AntaTestStatus.FAILURE, "messages": ["Interface: Ethernet2 - Error disabled - Causes: bpduguard"]},
    },
    (VerifyInterfaceErrDisabled, "failure-no-cause"): {
        "eos_data": [{"interfaceStatuses": {"Ethernet2": {"description": "", "status": "errdisabled"}}}],
        "expected": {"result": AntaTestStatus.FAILURE, "messages": ["Interface: Ethernet2 - Error disabled"]},
    },
    (VerifyInterfaceDiscards, "success-specific-interface"): {
        "eos_data": [
            {
                "inDiscardsTotal": 0,
                "interfaces": {
                    "Ethernet2": {"outDiscards": 0, "inDiscards": 0},
                    "Ethernet1": {"outDiscards": 0, "inDiscards": 42},
                    "Ethernet3": {"outDiscards": 0, "inDiscards": 0},
                    "Port-Channel1": {"outDiscards": 0, "inDiscards": 0},
                    "Port-Channel2": {"outDiscards": 30, "inDiscards": 0},
                },
                "outDiscardsTotal": 0,
            }
        ],
        "inputs": {"interfaces": ["Port-Channel1", "Ethernet3", "Ethernet2"]},
        "expected": {"result": AntaTestStatus.SUCCESS},
    },
    (VerifyInterfaceDiscards, "failure-specific-interface-not-found"): {
        "eos_data": [
            {
                "inDiscardsTotal": 0,
                "interfaces": {
                    "Ethernet2": {"outDiscards": 0, "inDiscards": 0},
                    "Ethernet1": {"outDiscards": 0, "inDiscards": 42},
                    "Ethernet3": {"outDiscards": 40, "inDiscards": 0},
                    "Port-Channel1": {"outDiscards": 30, "inDiscards": 0},
                    "Port-Channel2": {"outDiscards": 30, "inDiscards": 0},
                },
                "outDiscardsTotal": 0,
            }
        ],
        "inputs": {"interfaces": ["Port-Channel10", "Ethernet3", "Ethernet2"]},
        "expected": {
            "result": AntaTestStatus.FAILURE,
            "messages": ["Interface: Port-Channel10 - Not found", "Interface: Ethernet3 - Non-zero discard counter(s): outDiscards: 40"],
        },
    },
    (VerifyInterfacesStatus, "success"): {
        "eos_data": [
            {
                "interfaceDescriptions": {
                    "Ethernet8": {"interfaceStatus": "up", "description": "", "lineProtocolStatus": "up"},
                    "Ethernet2": {"interfaceStatus": "adminDown", "description": "", "lineProtocolStatus": "down"},
                    "Ethernet3": {"interfaceStatus": "up", "description": "", "lineProtocolStatus": "up"},
                }
            }
        ],
        "inputs": {"interfaces": [{"name": "Ethernet2", "status": "adminDown"}, {"name": "Ethernet8", "status": "up"}, {"name": "Ethernet3", "status": "up"}]},
        "expected": {"result": AntaTestStatus.SUCCESS},
    },
    (VerifyInterfacesStatus, "success-up-with-line-protocol-status"): {
        "eos_data": [{"interfaceDescriptions": {"Ethernet8": {"interfaceStatus": "up", "description": "", "lineProtocolStatus": "down"}}}],
        "inputs": {"interfaces": [{"name": "Ethernet8", "status": "up", "line_protocol_status": "down"}]},
        "expected": {"result": AntaTestStatus.SUCCESS},
    },
    (VerifyInterfacesStatus, "success-with-line-protocol-status"): {
        "eos_data": [
            {
                "interfaceDescriptions": {
                    "Ethernet8": {"interfaceStatus": "adminDown", "description": "", "lineProtocolStatus": "testing"},
                    "Ethernet2": {"interfaceStatus": "adminDown", "description": "", "lineProtocolStatus": "down"},
                    "Ethernet3.10": {"interfaceStatus": "down", "description": "", "lineProtocolStatus": "dormant"},
                }
            }
        ],
        "inputs": {
            "interfaces": [
                {"name": "Ethernet2", "status": "adminDown", "line_protocol_status": "down"},
                {"name": "Ethernet8", "status": "adminDown", "line_protocol_status": "testing"},
                {"name": "Ethernet3.10", "status": "down", "line_protocol_status": "dormant"},
            ]
        },
        "expected": {"result": AntaTestStatus.SUCCESS},
    },
    (VerifyInterfacesStatus, "success-lower"): {
        "eos_data": [
            {
                "interfaceDescriptions": {
                    "Ethernet8": {"interfaceStatus": "up", "description": "", "lineProtocolStatus": "up"},
                    "Ethernet2": {"interfaceStatus": "adminDown", "description": "", "lineProtocolStatus": "down"},
                    "Ethernet3": {"interfaceStatus": "up", "description": "", "lineProtocolStatus": "up"},
                }
            }
        ],
        "inputs": {"interfaces": [{"name": "ethernet2", "status": "adminDown"}, {"name": "ethernet8", "status": "up"}, {"name": "ethernet3", "status": "up"}]},
        "expected": {"result": AntaTestStatus.SUCCESS},
    },
    (VerifyInterfacesStatus, "success-eth-name"): {
        "eos_data": [
            {
                "interfaceDescriptions": {
                    "Ethernet8": {"interfaceStatus": "up", "description": "", "lineProtocolStatus": "up"},
                    "Ethernet2": {"interfaceStatus": "adminDown", "description": "", "lineProtocolStatus": "down"},
                    "Ethernet3": {"interfaceStatus": "up", "description": "", "lineProtocolStatus": "up"},
                }
            }
        ],
        "inputs": {"interfaces": [{"name": "eth2", "status": "adminDown"}, {"name": "et8", "status": "up"}, {"name": "et3", "status": "up"}]},
        "expected": {"result": AntaTestStatus.SUCCESS},
    },
    (VerifyInterfacesStatus, "success-po-name"): {
        "eos_data": [{"interfaceDescriptions": {"Port-Channel100": {"interfaceStatus": "up", "description": "", "lineProtocolStatus": "up"}}}],
        "inputs": {"interfaces": [{"name": "po100", "status": "up"}]},
        "expected": {"result": AntaTestStatus.SUCCESS},
    },
    (VerifyInterfacesStatus, "success-sub-interfaces"): {
        "eos_data": [{"interfaceDescriptions": {"Ethernet52/1.1963": {"interfaceStatus": "up", "description": "", "lineProtocolStatus": "up"}}}],
        "inputs": {"interfaces": [{"name": "Ethernet52/1.1963", "status": "up"}]},
        "expected": {"result": AntaTestStatus.SUCCESS},
    },
    (VerifyInterfacesStatus, "success-transceiver-down"): {
        "eos_data": [{"interfaceDescriptions": {"Ethernet49/1": {"interfaceStatus": "adminDown", "description": "", "lineProtocolStatus": "notPresent"}}}],
        "inputs": {"interfaces": [{"name": "Ethernet49/1", "status": "adminDown"}]},
        "expected": {"result": AntaTestStatus.SUCCESS},
    },
    (VerifyInterfacesStatus, "success-po-down"): {
        "eos_data": [{"interfaceDescriptions": {"Port-Channel100": {"interfaceStatus": "adminDown", "description": "", "lineProtocolStatus": "lowerLayerDown"}}}],
        "inputs": {"interfaces": [{"name": "PortChannel100", "status": "adminDown"}]},
        "expected": {"result": AntaTestStatus.SUCCESS},
    },
    (VerifyInterfacesStatus, "success-po-lowerlayerdown"): {
        "eos_data": [{"interfaceDescriptions": {"Port-Channel100": {"interfaceStatus": "adminDown", "description": "", "lineProtocolStatus": "lowerLayerDown"}}}],
        "inputs": {"interfaces": [{"name": "Port-Channel100", "status": "adminDown", "line_protocol_status": "lowerLayerDown"}]},
        "expected": {"result": AntaTestStatus.SUCCESS},
    },
    (VerifyInterfacesStatus, "failure-not-configured"): {
        "eos_data": [
            {
                "interfaceDescriptions": {
                    "Ethernet2": {"interfaceStatus": "up", "description": "", "lineProtocolStatus": "up"},
                    "Ethernet3": {"interfaceStatus": "up", "description": "", "lineProtocolStatus": "up"},
                }
            }
        ],
        "inputs": {"interfaces": [{"name": "Ethernet2", "status": "up"}, {"name": "Ethernet8", "status": "up"}, {"name": "Ethernet3", "status": "up"}]},
        "expected": {"result": AntaTestStatus.FAILURE, "messages": ["Ethernet8 - Not configured"]},
    },
    (VerifyInterfacesStatus, "failure-status-down"): {
        "eos_data": [
            {
                "interfaceDescriptions": {
                    "Ethernet8": {"interfaceStatus": "down", "description": "", "lineProtocolStatus": "down"},
                    "Ethernet2": {"interfaceStatus": "up", "description": "", "lineProtocolStatus": "up"},
                    "Ethernet3": {"interfaceStatus": "up", "description": "", "lineProtocolStatus": "up"},
                }
            }
        ],
        "inputs": {"interfaces": [{"name": "Ethernet2", "status": "up"}, {"name": "Ethernet8", "status": "up"}, {"name": "Ethernet3", "status": "up"}]},
        "expected": {"result": AntaTestStatus.FAILURE, "messages": ["Ethernet8 - Status mismatch - Expected: up/up, Actual: down/down"]},
    },
    (VerifyInterfacesStatus, "failure-proto-down"): {
        "eos_data": [
            {
                "interfaceDescriptions": {
                    "Ethernet8": {"interfaceStatus": "up", "description": "", "lineProtocolStatus": "down"},
                    "Ethernet2": {"interfaceStatus": "up", "description": "", "lineProtocolStatus": "up"},
                    "Ethernet3": {"interfaceStatus": "up", "description": "", "lineProtocolStatus": "up"},
                }
            }
        ],
        "inputs": {"interfaces": [{"name": "Ethernet2", "status": "up"}, {"name": "Ethernet8", "status": "up"}, {"name": "Ethernet3", "status": "up"}]},
        "expected": {"result": AntaTestStatus.FAILURE, "messages": ["Ethernet8 - Status mismatch - Expected: up/up, Actual: up/down"]},
    },
    (VerifyInterfacesStatus, "failure-po-status-down"): {
        "eos_data": [{"interfaceDescriptions": {"Port-Channel100": {"interfaceStatus": "down", "description": "", "lineProtocolStatus": "lowerLayerDown"}}}],
        "inputs": {"interfaces": [{"name": "PortChannel100", "status": "up"}]},
        "expected": {"result": AntaTestStatus.FAILURE, "messages": ["Port-Channel100 - Status mismatch - Expected: up/up, Actual: down/lowerLayerDown"]},
    },
    (VerifyInterfacesStatus, "failure-proto-unknown"): {
        "eos_data": [
            {
                "interfaceDescriptions": {
                    "Ethernet8": {"interfaceStatus": "up", "description": "", "lineProtocolStatus": "down"},
                    "Ethernet2": {"interfaceStatus": "up", "description": "", "lineProtocolStatus": "unknown"},
                    "Ethernet3": {"interfaceStatus": "up", "description": "", "lineProtocolStatus": "up"},
                }
            }
        ],
        "inputs": {
            "interfaces": [
                {"name": "Ethernet2", "status": "up", "line_protocol_status": "down"},
                {"name": "Ethernet8", "status": "up"},
                {"name": "Ethernet3", "status": "up"},
            ]
        },
        "expected": {
            "result": AntaTestStatus.FAILURE,
            "messages": ["Ethernet2 - Status mismatch - Expected: up/down, Actual: up/unknown", "Ethernet8 - Status mismatch - Expected: up/up, Actual: up/down"],
        },
    },
    (VerifyInterfacesStatus, "failure-interface-status-down"): {
        "eos_data": [
            {
                "interfaceDescriptions": {
                    "Ethernet8": {"interfaceStatus": "up", "description": "", "lineProtocolStatus": "down"},
                    "Ethernet2": {"interfaceStatus": "up", "description": "", "lineProtocolStatus": "unknown"},
                    "Ethernet3": {"interfaceStatus": "up", "description": "", "lineProtocolStatus": "up"},
                }
            }
        ],
        "inputs": {"interfaces": [{"name": "Ethernet2", "status": "down"}, {"name": "Ethernet8", "status": "down"}, {"name": "Ethernet3", "status": "down"}]},
        "expected": {
            "result": AntaTestStatus.FAILURE,
            "messages": [
                "Ethernet2 - Status mismatch - Expected: down, Actual: up",
                "Ethernet8 - Status mismatch - Expected: down, Actual: up",
                "Ethernet3 - Status mismatch - Expected: down, Actual: up",
            ],
        },
    },
    (VerifyStormControlDrops, "success"): {
        "eos_data": [
            {
                "aggregateTrafficClasses": {},
                "interfaces": {
                    "Ethernet1": {
                        "trafficTypes": {"broadcast": {"level": 100, "thresholdType": "packetsPerSecond", "rate": 0, "drop": 0, "dormant": False}},
                        "active": True,
                        "reason": "",
                        "errdisabled": False,
                    }
                },
            }
        ],
        "expected": {"result": AntaTestStatus.SUCCESS},
    },
    (VerifyStormControlDrops, "failure"): {
        "eos_data": [
            {
                "aggregateTrafficClasses": {},
                "interfaces": {
                    "Ethernet1": {
                        "trafficTypes": {"broadcast": {"level": 100, "thresholdType": "packetsPerSecond", "rate": 0, "drop": 666, "dormant": False}},
                        "active": True,
                        "reason": "",
                        "errdisabled": False,
                    }
                },
            }
        ],
        "expected": {"result": AntaTestStatus.FAILURE, "messages": ["Interface: Ethernet1 - Non-zero storm-control drop counter(s) - broadcast: 666"]},
    },
    (VerifyStormControlDrops, "success-ignore-interfface"): {
        "eos_data": [
            {
                "aggregateTrafficClasses": {},
                "interfaces": {
                    "Ethernet1": {
                        "trafficTypes": {"broadcast": {"level": 100, "thresholdType": "packetsPerSecond", "rate": 0, "drop": 0, "dormant": False}},
                        "active": True,
                        "reason": "",
                        "errdisabled": False,
                    },
                    "Ethernet10": {
                        "trafficTypes": {"broadcast": {"level": 100, "thresholdType": "packetsPerSecond", "rate": 440, "drop": 40, "dormant": False}},
                        "active": True,
                        "reason": "",
                        "errdisabled": False,
                    },
                },
            }
        ],
        "inputs": {"ignored_interfaces": ["Ethernet10"]},
        "expected": {"result": AntaTestStatus.SUCCESS},
    },
    (VerifyStormControlDrops, "success-specific-interfface"): {
        "eos_data": [
            {
                "aggregateTrafficClasses": {},
                "interfaces": {
                    "Ethernet1": {
                        "trafficTypes": {"broadcast": {"level": 100, "thresholdType": "packetsPerSecond", "rate": 0, "drop": 0, "dormant": False}},
                        "active": True,
                        "reason": "",
                        "errdisabled": False,
                    },
                    "Ethernet10": {
                        "trafficTypes": {"broadcast": {"level": 100, "thresholdType": "packetsPerSecond", "rate": 440, "drop": 40, "dormant": False}},
                        "active": True,
                        "reason": "",
                        "errdisabled": False,
                    },
                },
            }
        ],
        "inputs": {"interfaces": ["Ethernet1"]},
        "expected": {"result": AntaTestStatus.SUCCESS},
    },
    (VerifyStormControlDrops, "failure-specific-interfface-not-found"): {
        "eos_data": [
            {
                "aggregateTrafficClasses": {},
                "interfaces": {
                    "Ethernet1": {
                        "trafficTypes": {"broadcast": {"level": 100, "thresholdType": "packetsPerSecond", "rate": 0, "drop": 0, "dormant": False}},
                        "active": True,
                        "reason": "",
                        "errdisabled": False,
                    },
                    "Ethernet10": {
                        "trafficTypes": {"broadcast": {"level": 100, "thresholdType": "packetsPerSecond", "rate": 440, "drop": 40, "dormant": False}},
                        "active": True,
                        "reason": "",
                        "errdisabled": False,
                    },
                    "Ethernet20": {
                        "trafficTypes": {"broadcast": {"level": 100, "thresholdType": "packetsPerSecond", "rate": 440, "drop": 40, "dormant": False}},
                        "active": True,
                        "reason": "",
                        "errdisabled": False,
                    },
                },
            }
        ],
        "inputs": {"interfaces": ["Ethernet13", "Ethernet10", "Ethernet20"]},
        "expected": {
            "result": AntaTestStatus.FAILURE,
            "messages": [
                "Interface: Ethernet13 - Not found",
                "Interface: Ethernet10 - Non-zero storm-control drop counter(s) - broadcast: 40",
                "Interface: Ethernet20 - Non-zero storm-control drop counter(s) - broadcast: 40",
            ],
        },
    },
    (VerifyPortChannels, "success"): {
        "eos_data": [
            {
                "portChannels": {
                    "Port-Channel42": {
                        "recircFeature": [],
                        "maxWeight": 16,
                        "minSpeed": "0 gbps",
                        "rxPorts": {},
                        "currWeight": 0,
                        "minLinks": 0,
                        "inactivePorts": {},
                        "activePorts": {},
                        "inactiveLag": False,
                    }
                }
            }
        ],
        "expected": {"result": AntaTestStatus.SUCCESS},
    },
    (VerifyPortChannels, "success-ignored-interface"): {
        "eos_data": [
            {
                "portChannels": {
                    "Port-Channel1": {
                        "activePorts": {"Ethernet1": {}, "Ethernet6": {}},
                        "rxPorts": {},
                        "inactivePorts": {},
                        "recircFeature": [],
                        "inactiveLag": False,
                        "minLinks": 0,
                        "minSpeed": "0 gbps",
                        "currWeight": 0,
                        "maxWeight": 16,
                    },
                    "Port-Channel5": {
                        "activePorts": {"Ethernet4": {}, "PeerEthernet4": {}},
                        "rxPorts": {},
                        "inactivePorts": {"Ethernet8": {"reasonUnconfigured": "waiting for LACP response"}},
                        "recircFeature": [],
                        "inactiveLag": False,
                        "minLinks": 0,
                        "minSpeed": "0 gbps",
                        "currWeight": 0,
                        "maxWeight": 16,
                    },
                }
            }
        ],
        "inputs": {"ignored_interfaces": ["Port-Channel5"]},
        "expected": {"result": AntaTestStatus.SUCCESS},
    },
    (VerifyPortChannels, "success-ignored-all-interface"): {
        "eos_data": [
            {
                "portChannels": {
                    "Port-Channel1": {
                        "activePorts": {"Ethernet1": {}, "Ethernet6": {}},
                        "rxPorts": {},
                        "inactivePorts": {},
                        "recircFeature": [],
                        "inactiveLag": False,
                        "minLinks": 0,
                        "minSpeed": "0 gbps",
                        "currWeight": 0,
                        "maxWeight": 16,
                    },
                    "Port-Channel5": {
                        "activePorts": {"Ethernet4": {}, "PeerEthernet4": {}},
                        "rxPorts": {},
                        "inactivePorts": {"Ethernet8": {"reasonUnconfigured": "waiting for LACP response"}},
                        "recircFeature": [],
                        "inactiveLag": False,
                        "minLinks": 0,
                        "minSpeed": "0 gbps",
                        "currWeight": 0,
                        "maxWeight": 16,
                    },
                }
            }
        ],
        "inputs": {"ignored_interfaces": ["Port-Channel5"]},
        "expected": {"result": AntaTestStatus.SUCCESS},
    },
    (VerifyPortChannels, "failure"): {
        "eos_data": [
            {
                "portChannels": {
                    "Port-Channel42": {
                        "recircFeature": [],
                        "maxWeight": 16,
                        "minSpeed": "0 gbps",
                        "rxPorts": {},
                        "currWeight": 0,
                        "minLinks": 0,
                        "inactivePorts": {"Ethernet8": {"reasonUnconfigured": "waiting for LACP response"}},
                        "activePorts": {},
                        "inactiveLag": False,
                    }
                }
            }
        ],
        "expected": {"result": AntaTestStatus.FAILURE, "messages": ["Port-Channel42 - Inactive port(s) - Ethernet8"]},
    },
    (VerifyPortChannels, "success-specified-interface"): {
        "eos_data": [
            {
                "portChannels": {
                    "Port-Channel1": {
                        "activePorts": {"Ethernet1": {}, "Ethernet6": {}},
                        "rxPorts": {},
                        "inactivePorts": {},
                        "recircFeature": [],
                        "inactiveLag": False,
                        "minLinks": 0,
                        "minSpeed": "0 gbps",
                        "currWeight": 0,
                        "maxWeight": 16,
                    },
                    "Port-Channel5": {
                        "activePorts": {"Ethernet4": {}, "PeerEthernet4": {}},
                        "rxPorts": {},
                        "inactivePorts": {"Ethernet8": {"reasonUnconfigured": "waiting for LACP response"}},
                        "recircFeature": [],
                        "inactiveLag": False,
                        "minLinks": 0,
                        "minSpeed": "0 gbps",
                        "currWeight": 0,
                        "maxWeight": 16,
                    },
                }
            }
        ],
        "inputs": {"interfaces": ["Port-Channel1"]},
        "expected": {"result": AntaTestStatus.SUCCESS},
    },
    (VerifyPortChannels, "failure-specified-interface-not-found"): {
        "eos_data": [
            {
                "portChannels": {
                    "Port-Channel1": {
                        "activePorts": {"Ethernet1": {}, "Ethernet6": {}},
                        "rxPorts": {},
                        "inactivePorts": {},
                        "recircFeature": [],
                        "inactiveLag": False,
                        "minLinks": 0,
                        "minSpeed": "0 gbps",
                        "currWeight": 0,
                        "maxWeight": 16,
                    },
                    "Port-Channel5": {
                        "activePorts": {"Ethernet4": {}, "PeerEthernet4": {}},
                        "rxPorts": {},
                        "inactivePorts": {"Ethernet8": {"reasonUnconfigured": "waiting for LACP response"}},
                        "recircFeature": [],
                        "inactiveLag": False,
                        "minLinks": 0,
                        "minSpeed": "0 gbps",
                        "currWeight": 0,
                        "maxWeight": 16,
                    },
                }
            }
        ],
        "inputs": {"interfaces": ["Port-Channel10", "Port-Channel5"]},
        "expected": {"result": AntaTestStatus.FAILURE, "messages": ["Interface: Port-Channel10 - Not found", "Port-Channel5 - Inactive port(s) - Ethernet8"]},
    },
    (VerifyIllegalLACP, "success"): {
        "eos_data": [
            {
                "portChannels": {
                    "Port-Channel42": {
                        "interfaces": {
                            "Ethernet8": {
                                "actorPortStatus": "noAgg",
                                "illegalRxCount": 0,
                                "markerResponseTxCount": 0,
                                "markerResponseRxCount": 0,
                                "lacpdusRxCount": 0,
                                "lacpdusTxCount": 454,
                                "markersTxCount": 0,
                                "markersRxCount": 0,
                            }
                        }
                    }
                },
                "orphanPorts": {},
            }
        ],
        "expected": {"result": AntaTestStatus.SUCCESS},
    },
    (VerifyIllegalLACP, "success-ignored-interface"): {
        "eos_data": [
            {
                "portChannels": {
                    "Port-Channel1": {
                        "interfaces": {
                            "Ethernet1": {
                                "actorPortStatus": "bundled",
                                "lacpdusRxCount": 512,
                                "lacpdusTxCount": 514,
                                "markersRxCount": 0,
                                "markersTxCount": 0,
                                "markerResponseRxCount": 0,
                                "markerResponseTxCount": 0,
                                "illegalRxCount": 66,
                            },
                            "Ethernet6": {
                                "actorPortStatus": "bundled",
                                "lacpdusRxCount": 513,
                                "lacpdusTxCount": 516,
                                "markersRxCount": 0,
                                "markersTxCount": 0,
                                "markerResponseRxCount": 0,
                                "markerResponseTxCount": 0,
                                "illegalRxCount": 0,
                            },
                        }
                    },
                    "Port-Channel5": {
                        "markers": {"markers": ["*"]},
                        "interfaces": {
                            "Ethernet4": {
                                "actorPortStatus": "bundled",
                                "lacpdusRxCount": 521,
                                "lacpdusTxCount": 15119,
                                "markersRxCount": 0,
                                "markersTxCount": 0,
                                "markerResponseRxCount": 0,
                                "markerResponseTxCount": 0,
                                "illegalRxCount": 66,
                            }
                        },
                    },
                },
                "markerMessages": {"markerMessages": [{"marker": "*"}]},
                "orphanPorts": {},
            }
        ],
        "inputs": {"ignored_interfaces": ["Port-Channel1", "Port-Channel5"]},
        "expected": {"result": AntaTestStatus.SUCCESS},
    },
    (VerifyIllegalLACP, "success-specific-interface"): {
        "eos_data": [
            {
                "portChannels": {
                    "Port-Channel1": {
                        "interfaces": {
                            "Ethernet1": {
                                "actorPortStatus": "bundled",
                                "lacpdusRxCount": 512,
                                "lacpdusTxCount": 514,
                                "markersRxCount": 0,
                                "markersTxCount": 0,
                                "markerResponseRxCount": 0,
                                "markerResponseTxCount": 0,
                                "illegalRxCount": 66,
                            },
                            "Ethernet6": {
                                "actorPortStatus": "bundled",
                                "lacpdusRxCount": 513,
                                "lacpdusTxCount": 516,
                                "markersRxCount": 0,
                                "markersTxCount": 0,
                                "markerResponseRxCount": 0,
                                "markerResponseTxCount": 0,
                                "illegalRxCount": 0,
                            },
                        }
                    },
                    "Port-Channel5": {
                        "markers": {"markers": ["*"]},
                        "interfaces": {
                            "Ethernet4": {
                                "actorPortStatus": "bundled",
                                "lacpdusRxCount": 521,
                                "lacpdusTxCount": 15119,
                                "markersRxCount": 0,
                                "markersTxCount": 0,
                                "markerResponseRxCount": 0,
                                "markerResponseTxCount": 0,
                                "illegalRxCount": 66,
                            }
                        },
                    },
                    "Port-Channel42": {
                        "interfaces": {
                            "Ethernet8": {
                                "actorPortStatus": "noAgg",
                                "illegalRxCount": 0,
                                "markerResponseTxCount": 0,
                                "markerResponseRxCount": 0,
                                "lacpdusRxCount": 0,
                                "lacpdusTxCount": 454,
                                "markersTxCount": 0,
                                "markersRxCount": 0,
                            }
                        }
                    },
                },
                "markerMessages": {"markerMessages": [{"marker": "*"}]},
                "orphanPorts": {},
            }
        ],
        "inputs": {"interfaces": ["Port-Channel42"]},
        "expected": {"result": AntaTestStatus.SUCCESS},
    },
    (VerifyIllegalLACP, "success-specific-interface-not-found"): {
        "eos_data": [
            {
                "portChannels": {
                    "Port-Channel1": {
                        "interfaces": {
                            "Ethernet1": {
                                "actorPortStatus": "bundled",
                                "lacpdusRxCount": 512,
                                "lacpdusTxCount": 514,
                                "markersRxCount": 0,
                                "markersTxCount": 0,
                                "markerResponseRxCount": 0,
                                "markerResponseTxCount": 0,
                                "illegalRxCount": 66,
                            },
                            "Ethernet6": {
                                "actorPortStatus": "bundled",
                                "lacpdusRxCount": 513,
                                "lacpdusTxCount": 516,
                                "markersRxCount": 0,
                                "markersTxCount": 0,
                                "markerResponseRxCount": 0,
                                "markerResponseTxCount": 0,
                                "illegalRxCount": 0,
                            },
                        }
                    },
                    "Port-Channel5": {
                        "markers": {"markers": ["*"]},
                        "interfaces": {
                            "Ethernet4": {
                                "actorPortStatus": "bundled",
                                "lacpdusRxCount": 521,
                                "lacpdusTxCount": 15119,
                                "markersRxCount": 0,
                                "markersTxCount": 0,
                                "markerResponseRxCount": 0,
                                "markerResponseTxCount": 0,
                                "illegalRxCount": 66,
                            }
                        },
                    },
                    "Port-Channel42": {
                        "interfaces": {
                            "Ethernet8": {
                                "actorPortStatus": "noAgg",
                                "illegalRxCount": 0,
                                "markerResponseTxCount": 0,
                                "markerResponseRxCount": 0,
                                "lacpdusRxCount": 0,
                                "lacpdusTxCount": 454,
                                "markersTxCount": 0,
                                "markersRxCount": 0,
                            }
                        }
                    },
                },
                "markerMessages": {"markerMessages": [{"marker": "*"}]},
                "orphanPorts": {},
            }
        ],
        "inputs": {"interfaces": ["Port-Channel4", "Port-Channel5"]},
        "expected": {
            "result": AntaTestStatus.FAILURE,
            "messages": ["Interface: Port-Channel4 - Not found", "Port-Channel5 Interface: Ethernet4 - Illegal LACP packets found"],
        },
    },
    (VerifyIllegalLACP, "failure"): {
        "eos_data": [
            {
                "portChannels": {
                    "Port-Channel42": {
                        "interfaces": {
                            "Ethernet8": {
                                "actorPortStatus": "noAgg",
                                "illegalRxCount": 666,
                                "markerResponseTxCount": 0,
                                "markerResponseRxCount": 0,
                                "lacpdusRxCount": 0,
                                "lacpdusTxCount": 454,
                                "markersTxCount": 0,
                                "markersRxCount": 0,
                            }
                        }
                    }
                },
                "orphanPorts": {},
            }
        ],
        "expected": {"result": AntaTestStatus.FAILURE, "messages": ["Port-Channel42 Interface: Ethernet8 - Illegal LACP packets found"]},
    },
    (VerifyLoopbackCount, "success"): {
        "eos_data": [
            {
                "interfaces": {
                    "Loopback42": {
                        "name": "Loopback42",
                        "interfaceStatus": "connected",
                        "interfaceAddress": {"ipAddr": {"maskLen": 0, "address": "0.0.0.0"}, "unnumberedIntf": "Vlan42"},
                        "ipv4Routable240": False,
                        "lineProtocolStatus": "up",
                        "mtu": 65535,
                    },
                    "Loopback666": {
                        "name": "Loopback666",
                        "interfaceStatus": "connected",
                        "interfaceAddress": {"ipAddr": {"maskLen": 32, "address": "6.6.6.6"}},
                        "ipv4Routable240": False,
                        "lineProtocolStatus": "up",
                        "mtu": 65535,
                    },
                    "Ethernet666": {
                        "name": "Ethernet666",
                        "interfaceStatus": "connected",
                        "interfaceAddress": {"ipAddr": {"maskLen": 32, "address": "6.6.6.6"}},
                        "ipv4Routable240": False,
                        "lineProtocolStatus": "up",
                    },
                }
            }
        ],
        "inputs": {"number": 2},
        "expected": {"result": AntaTestStatus.SUCCESS},
    },
    (VerifyLoopbackCount, "failure-loopback-down"): {
        "eos_data": [
            {
                "interfaces": {
                    "Loopback42": {
                        "name": "Loopback42",
                        "interfaceStatus": "connected",
                        "interfaceAddress": {"ipAddr": {"maskLen": 0, "address": "0.0.0.0"}, "unnumberedIntf": "Vlan42"},
                        "ipv4Routable240": False,
                        "lineProtocolStatus": "up",
                        "mtu": 65535,
                    },
                    "Loopback666": {
                        "name": "Loopback666",
                        "interfaceStatus": "notconnect",
                        "interfaceAddress": {"ipAddr": {"maskLen": 32, "address": "6.6.6.6"}},
                        "ipv4Routable240": False,
                        "lineProtocolStatus": "down",
                        "mtu": 65535,
                    },
                }
            }
        ],
        "inputs": {"number": 2},
        "expected": {
            "result": AntaTestStatus.FAILURE,
            "messages": [
                "Interface: Loopback666 - Invalid line protocol status - Expected: up Actual: down",
                "Interface: Loopback666 - Invalid interface status - Expected: connected Actual: notconnect",
            ],
        },
    },
    (VerifyLoopbackCount, "failure-count-loopback"): {
        "eos_data": [
            {
                "interfaces": {
                    "Loopback42": {
                        "name": "Loopback42",
                        "interfaceStatus": "connected",
                        "interfaceAddress": {"ipAddr": {"maskLen": 0, "address": "0.0.0.0"}, "unnumberedIntf": "Vlan42"},
                        "ipv4Routable240": False,
                        "lineProtocolStatus": "up",
                        "mtu": 65535,
                    }
                }
            }
        ],
        "inputs": {"number": 2},
        "expected": {"result": AntaTestStatus.FAILURE, "messages": ["Loopback interface(s) count mismatch: Expected 2 Actual: 1"]},
    },
    (VerifySVI, "success"): {
        "eos_data": [
            {
                "interfaces": {
                    "Vlan42": {
                        "name": "Vlan42",
                        "interfaceStatus": "connected",
                        "interfaceAddress": {"ipAddr": {"maskLen": 24, "address": "11.11.11.11"}},
                        "ipv4Routable240": False,
                        "lineProtocolStatus": "up",
                        "mtu": 1500,
                    }
                }
            }
        ],
        "expected": {"result": AntaTestStatus.SUCCESS},
    },
    (VerifySVI, "failure"): {
        "eos_data": [
            {
                "interfaces": {
                    "Vlan42": {
                        "name": "Vlan42",
                        "interfaceStatus": "notconnect",
                        "interfaceAddress": {"ipAddr": {"maskLen": 24, "address": "11.11.11.11"}},
                        "ipv4Routable240": False,
                        "lineProtocolStatus": "lowerLayerDown",
                        "mtu": 1500,
                    }
                }
            }
        ],
        "expected": {
            "result": AntaTestStatus.FAILURE,
            "messages": [
                "SVI: Vlan42 - Invalid line protocol status - Expected: up Actual: lowerLayerDown",
                "SVI: Vlan42 - Invalid interface status - Expected: connected Actual: notconnect",
            ],
        },
    },
    (VerifyL3MTU, "success"): {
        "eos_data": [
            {
                "interfaces": {
                    "Ethernet2": {
                        "name": "Ethernet2",
                        "forwardingModel": "routed",
                        "lineProtocolStatus": "up",
                        "interfaceStatus": "connected",
                        "hardware": "ethernet",
                        "mtu": 1500,
                        "l3MtuConfigured": True,
                        "l2Mru": 0,
                    },
                    "Ethernet10": {
                        "name": "Ethernet10",
                        "forwardingModel": "bridged",
                        "lineProtocolStatus": "up",
                        "interfaceStatus": "connected",
                        "hardware": "ethernet",
                        "mtu": 1500,
                        "l3MtuConfigured": False,
                        "l2Mru": 0,
                    },
                    "Management1/1": {
                        "name": "Management0",
                        "forwardingModel": "routed",
                        "lineProtocolStatus": "up",
                        "interfaceStatus": "connected",
                        "hardware": "ethernet",
                        "mtu": 1500,
                        "l3MtuConfigured": False,
                        "l2Mru": 0,
                    },
                    "Port-Channel2": {
                        "name": "Port-Channel2",
                        "forwardingModel": "bridged",
                        "lineProtocolStatus": "lowerLayerDown",
                        "interfaceStatus": "notconnect",
                        "hardware": "portChannel",
                        "mtu": 1500,
                        "l3MtuConfigured": False,
                        "l2Mru": 0,
                    },
                    "Loopback0": {
                        "name": "Loopback0",
                        "forwardingModel": "routed",
                        "lineProtocolStatus": "up",
                        "interfaceStatus": "connected",
                        "hardware": "loopback",
                        "mtu": 65535,
                        "l3MtuConfigured": False,
                        "l2Mru": 0,
                    },
                    "Vxlan1": {
                        "name": "Vxlan1",
                        "forwardingModel": "bridged",
                        "lineProtocolStatus": "down",
                        "interfaceStatus": "notconnect",
                        "hardware": "vxlan",
                        "mtu": 0,
                        "l3MtuConfigured": False,
                        "l2Mru": 0,
                    },
                }
            }
        ],
        "inputs": {"mtu": 1500},
        "expected": {"result": AntaTestStatus.SUCCESS},
    },
    (VerifyL3MTU, "success-ignored-interfaces"): {
        "eos_data": [
            {
                "interfaces": {
                    "Ethernet2": {
                        "name": "Ethernet2",
                        "forwardingModel": "routed",
                        "lineProtocolStatus": "up",
                        "interfaceStatus": "connected",
                        "hardware": "ethernet",
                        "mtu": 1500,
                        "l3MtuConfigured": True,
                        "l2Mru": 0,
                    },
                    "Ethernet10": {
                        "name": "Ethernet10",
                        "forwardingModel": "routed",
                        "lineProtocolStatus": "up",
                        "interfaceStatus": "connected",
                        "hardware": "ethernet",
                        "mtu": 1501,
                        "l3MtuConfigured": False,
                        "l2Mru": 0,
                    },
                    "Management0": {
                        "name": "Management0",
                        "forwardingModel": "routed",
                        "lineProtocolStatus": "up",
                        "interfaceStatus": "connected",
                        "hardware": "ethernet",
                        "mtu": 1500,
                        "l3MtuConfigured": False,
                        "l2Mru": 0,
                    },
                    "Port-Channel2": {
                        "name": "Port-Channel2",
                        "forwardingModel": "bridged",
                        "lineProtocolStatus": "lowerLayerDown",
                        "interfaceStatus": "notconnect",
                        "hardware": "portChannel",
                        "mtu": 1500,
                        "l3MtuConfigured": False,
                        "l2Mru": 0,
                    },
                    "Loopback0": {
                        "name": "Loopback0",
                        "forwardingModel": "routed",
                        "lineProtocolStatus": "up",
                        "interfaceStatus": "connected",
                        "hardware": "loopback",
                        "mtu": 65535,
                        "l3MtuConfigured": False,
                        "l2Mru": 0,
                    },
                    "Vxlan1": {
                        "name": "Vxlan1",
                        "forwardingModel": "bridged",
                        "lineProtocolStatus": "down",
                        "interfaceStatus": "notconnect",
                        "hardware": "vxlan",
                        "mtu": 0,
                        "l3MtuConfigured": False,
                        "l2Mru": 0,
                    },
                }
            }
        ],
        "inputs": {"mtu": 1500, "ignored_interfaces": ["Loopback", "Port-Channel", "Management", "Vxlan"], "specific_mtu": [{"Ethernet10": 1501}]},
        "expected": {"result": AntaTestStatus.SUCCESS},
    },
    (VerifyL3MTU, "failure"): {
        "eos_data": [
            {
                "interfaces": {
                    "Ethernet2": {
                        "name": "Ethernet2",
                        "forwardingModel": "routed",
                        "lineProtocolStatus": "up",
                        "interfaceStatus": "connected",
                        "hardware": "ethernet",
                        "mtu": 1600,
                        "l3MtuConfigured": True,
                        "l2Mru": 0,
                    },
                    "Ethernet10": {
                        "name": "Ethernet10",
                        "forwardingModel": "routed",
                        "lineProtocolStatus": "up",
                        "interfaceStatus": "connected",
                        "hardware": "ethernet",
                        "mtu": 1500,
                        "l3MtuConfigured": False,
                        "l2Mru": 0,
                    },
                    "Management0": {
                        "name": "Management0",
                        "forwardingModel": "routed",
                        "lineProtocolStatus": "up",
                        "interfaceStatus": "connected",
                        "hardware": "ethernet",
                        "mtu": 1500,
                        "l3MtuConfigured": False,
                        "l2Mru": 0,
                    },
                    "Port-Channel2": {
                        "name": "Port-Channel2",
                        "forwardingModel": "bridged",
                        "lineProtocolStatus": "lowerLayerDown",
                        "interfaceStatus": "notconnect",
                        "hardware": "portChannel",
                        "mtu": 1500,
                        "l3MtuConfigured": False,
                        "l2Mru": 0,
                    },
                    "Loopback0": {
                        "name": "Loopback0",
                        "forwardingModel": "routed",
                        "lineProtocolStatus": "up",
                        "interfaceStatus": "connected",
                        "hardware": "loopback",
                        "mtu": 65535,
                        "l3MtuConfigured": False,
                        "l2Mru": 0,
                    },
                    "Vxlan1": {
                        "name": "Vxlan1",
                        "forwardingModel": "bridged",
                        "lineProtocolStatus": "down",
                        "interfaceStatus": "notconnect",
                        "hardware": "vxlan",
                        "mtu": 0,
                        "l3MtuConfigured": False,
                        "l2Mru": 0,
                    },
                }
            }
        ],
        "inputs": {"mtu": 1500},
        "expected": {"result": AntaTestStatus.FAILURE, "messages": ["Interface: Ethernet2 - Incorrect MTU - Expected: 1500 Actual: 1600"]},
    },
    (VerifyL3MTU, "failure-specified-interface-mtu"): {
        "eos_data": [
            {
                "interfaces": {
                    "Ethernet2": {
                        "name": "Ethernet2",
                        "forwardingModel": "routed",
                        "lineProtocolStatus": "up",
                        "interfaceStatus": "connected",
                        "hardware": "ethernet",
                        "mtu": 1500,
                        "l3MtuConfigured": True,
                        "l2Mru": 0,
                    },
                    "Ethernet10": {
                        "name": "Ethernet10",
                        "forwardingModel": "routed",
                        "lineProtocolStatus": "up",
                        "interfaceStatus": "connected",
                        "hardware": "ethernet",
                        "mtu": 1502,
                        "l3MtuConfigured": False,
                        "l2Mru": 0,
                    },
                    "Management0": {
                        "name": "Management0",
                        "forwardingModel": "routed",
                        "lineProtocolStatus": "up",
                        "interfaceStatus": "connected",
                        "hardware": "ethernet",
                        "mtu": 1500,
                        "l3MtuConfigured": False,
                        "l2Mru": 0,
                    },
                    "Port-Channel2": {
                        "name": "Port-Channel2",
                        "forwardingModel": "bridged",
                        "lineProtocolStatus": "lowerLayerDown",
                        "interfaceStatus": "notconnect",
                        "hardware": "portChannel",
                        "mtu": 1500,
                        "l3MtuConfigured": False,
                        "l2Mru": 0,
                    },
                    "Loopback0": {
                        "name": "Loopback0",
                        "forwardingModel": "routed",
                        "lineProtocolStatus": "up",
                        "interfaceStatus": "connected",
                        "hardware": "loopback",
                        "mtu": 65535,
                        "l3MtuConfigured": False,
                        "l2Mru": 0,
                    },
                    "Vxlan1": {
                        "name": "Vxlan1",
                        "forwardingModel": "bridged",
                        "lineProtocolStatus": "down",
                        "interfaceStatus": "notconnect",
                        "hardware": "vxlan",
                        "mtu": 0,
                        "l3MtuConfigured": False,
                        "l2Mru": 0,
                    },
                }
            }
        ],
        "inputs": {"mtu": 1500, "ignored_interfaces": ["Loopback", "Port-Channel2", "Management", "Vxlan1"], "specific_mtu": [{"Ethernet10": 1501}]},
        "expected": {"result": AntaTestStatus.FAILURE, "messages": ["Interface: Ethernet10 - Incorrect MTU - Expected: 1501 Actual: 1502"]},
    },
    (VerifyL3MTU, "failure-ignored-specified-interface-mtu"): {
        "eos_data": [
            {
                "interfaces": {
                    "Ethernet2": {
                        "name": "Ethernet2",
                        "forwardingModel": "routed",
                        "lineProtocolStatus": "up",
                        "interfaceStatus": "connected",
                        "hardware": "ethernet",
                        "mtu": 1503,
                        "l3MtuConfigured": True,
                        "l2Mru": 0,
                    },
                    "Ethernet1/1": {
                        "name": "Ethernet1/1",
                        "forwardingModel": "routed",
                        "lineProtocolStatus": "up",
                        "interfaceStatus": "connected",
                        "hardware": "ethernet",
                        "mtu": 1502,
                        "l3MtuConfigured": False,
                        "l2Mru": 0,
                    },
                    "Ethernet1.100": {
                        "name": "Ethernet1.100",
                        "forwardingModel": "routed",
                        "lineProtocolStatus": "up",
                        "interfaceStatus": "connected",
                        "hardware": "ethernet",
                        "mtu": 1507,
                        "l3MtuConfigured": False,
                        "l2Mru": 0,
                    },
                    "Port-Channel2": {
                        "name": "Port-Channel2",
                        "forwardingModel": "bridged",
                        "lineProtocolStatus": "lowerLayerDown",
                        "interfaceStatus": "notconnect",
                        "hardware": "portChannel",
                        "mtu": 1500,
                        "l3MtuConfigured": False,
                        "l2Mru": 0,
                    },
                    "Loopback0": {
                        "name": "Loopback0",
                        "forwardingModel": "routed",
                        "lineProtocolStatus": "up",
                        "interfaceStatus": "connected",
                        "hardware": "loopback",
                        "mtu": 65535,
                        "l3MtuConfigured": False,
                        "l2Mru": 0,
                    },
                    "Vxlan1": {
                        "name": "Vxlan1",
                        "forwardingModel": "bridged",
                        "lineProtocolStatus": "down",
                        "interfaceStatus": "notconnect",
                        "hardware": "vxlan",
                        "mtu": 0,
                        "l3MtuConfigured": False,
                        "l2Mru": 0,
                    },
                }
            }
        ],
        "inputs": {
            "mtu": 1500,
            "ignored_interfaces": ["Loopback", "Port-Channel2", "Management", "Vxlan1", "Ethernet1/1", "Ethernet1.100"],
            "specific_mtu": [{"Ethernet1/1": 1501}],
        },
        "expected": {"result": AntaTestStatus.FAILURE, "messages": ["Interface: Ethernet2 - Incorrect MTU - Expected: 1500 Actual: 1503"]},
    },
    (VerifyL3MTU, "failure-ignored-specified-ethernet"): {
        "eos_data": [
            {
                "interfaces": {
                    "Ethernet2": {
                        "name": "Ethernet2",
                        "forwardingModel": "routed",
                        "lineProtocolStatus": "up",
                        "interfaceStatus": "connected",
                        "hardware": "ethernet",
                        "mtu": 1503,
                        "l3MtuConfigured": True,
                        "l2Mru": 0,
                    },
                    "Ethernet1/1": {
                        "name": "Ethernet1/1",
                        "forwardingModel": "routed",
                        "lineProtocolStatus": "up",
                        "interfaceStatus": "connected",
                        "hardware": "ethernet",
                        "mtu": 1502,
                        "l3MtuConfigured": False,
                        "l2Mru": 0,
                    },
                    "Ethernet1.100": {
                        "name": "Ethernet1.100",
                        "forwardingModel": "routed",
                        "lineProtocolStatus": "up",
                        "interfaceStatus": "connected",
                        "hardware": "ethernet",
                        "mtu": 1507,
                        "l3MtuConfigured": False,
                        "l2Mru": 0,
                    },
                    "Port-Channel2": {
                        "name": "Port-Channel2",
                        "forwardingModel": "bridged",
                        "lineProtocolStatus": "lowerLayerDown",
                        "interfaceStatus": "notconnect",
                        "hardware": "portChannel",
                        "mtu": 1500,
                        "l3MtuConfigured": False,
                        "l2Mru": 0,
                    },
                    "Loopback0": {
                        "name": "Loopback0",
                        "forwardingModel": "routed",
                        "lineProtocolStatus": "up",
                        "interfaceStatus": "connected",
                        "hardware": "loopback",
                        "mtu": 65535,
                        "l3MtuConfigured": False,
                        "l2Mru": 0,
                    },
                    "Vxlan1": {
                        "name": "Vxlan1",
                        "forwardingModel": "bridged",
                        "lineProtocolStatus": "down",
                        "interfaceStatus": "notconnect",
                        "hardware": "vxlan",
                        "mtu": 0,
                        "l3MtuConfigured": False,
                        "l2Mru": 0,
                    },
                }
            }
        ],
        "inputs": {"mtu": 1500, "ignored_interfaces": ["Loopback", "Ethernet1"], "specific_mtu": [{"Ethernet1/1": 1501}]},
        "expected": {
            "result": AntaTestStatus.FAILURE,
            "messages": [
                "Interface: Ethernet2 - Incorrect MTU - Expected: 1500 Actual: 1503",
                "Interface: Ethernet1/1 - Incorrect MTU - Expected: 1501 Actual: 1502",
                "Interface: Ethernet1.100 - Incorrect MTU - Expected: 1500 Actual: 1507",
            ],
        },
    },
    (VerifyL3MTU, "succuss-ethernet-all"): {
        "eos_data": [
            {
                "interfaces": {
                    "Ethernet2": {
                        "name": "Ethernet2",
                        "forwardingModel": "routed",
                        "lineProtocolStatus": "up",
                        "interfaceStatus": "connected",
                        "hardware": "ethernet",
                        "mtu": 1503,
                        "l3MtuConfigured": True,
                        "l2Mru": 0,
                    },
                    "Ethernet1/1": {
                        "name": "Ethernet1/1",
                        "forwardingModel": "routed",
                        "lineProtocolStatus": "up",
                        "interfaceStatus": "connected",
                        "hardware": "ethernet",
                        "mtu": 1502,
                        "l3MtuConfigured": False,
                        "l2Mru": 0,
                    },
                    "Ethernet1.100": {
                        "name": "Ethernet1.100",
                        "forwardingModel": "routed",
                        "lineProtocolStatus": "up",
                        "interfaceStatus": "connected",
                        "hardware": "ethernet",
                        "mtu": 1507,
                        "l3MtuConfigured": False,
                        "l2Mru": 0,
                    },
                    "Port-Channel2": {
                        "name": "Port-Channel2",
                        "forwardingModel": "bridged",
                        "lineProtocolStatus": "lowerLayerDown",
                        "interfaceStatus": "notconnect",
                        "hardware": "portChannel",
                        "mtu": 1500,
                        "l3MtuConfigured": False,
                        "l2Mru": 0,
                    },
                    "Loopback0": {
                        "name": "Loopback0",
                        "forwardingModel": "routed",
                        "lineProtocolStatus": "up",
                        "interfaceStatus": "connected",
                        "hardware": "loopback",
                        "mtu": 65535,
                        "l3MtuConfigured": False,
                        "l2Mru": 0,
                    },
                    "Vxlan1": {
                        "name": "Vxlan1",
                        "forwardingModel": "bridged",
                        "lineProtocolStatus": "down",
                        "interfaceStatus": "notconnect",
                        "hardware": "vxlan",
                        "mtu": 0,
                        "l3MtuConfigured": False,
                        "l2Mru": 0,
                    },
                }
            }
        ],
        "inputs": {"mtu": 1500, "ignored_interfaces": ["Loopback", "Ethernet"], "specific_mtu": [{"Ethernet1/1": 1501}]},
        "expected": {"result": AntaTestStatus.SUCCESS},
    },
    (VerifyL2MTU, "success"): {
        "eos_data": [
            {
                "interfaces": {
                    "Ethernet2/1": {
                        "name": "Ethernet2/1",
                        "forwardingModel": "bridged",
                        "lineProtocolStatus": "up",
                        "interfaceStatus": "connected",
                        "hardware": "ethernet",
                        "mtu": 9218,
                        "l3MtuConfigured": True,
                        "l2Mru": 0,
                    },
                    "Ethernet10": {
                        "name": "Ethernet10",
                        "forwardingModel": "bridged",
                        "lineProtocolStatus": "up",
                        "interfaceStatus": "connected",
                        "hardware": "ethernet",
                        "mtu": 9214,
                        "l3MtuConfigured": False,
                        "l2Mru": 0,
                    },
                    "Management0": {
                        "name": "Management0",
                        "forwardingModel": "routed",
                        "lineProtocolStatus": "up",
                        "interfaceStatus": "connected",
                        "hardware": "ethernet",
                        "mtu": 1500,
                        "l3MtuConfigured": False,
                        "l2Mru": 0,
                    },
                    "Port-Channel2": {
                        "name": "Port-Channel2",
                        "forwardingModel": "bridged",
                        "lineProtocolStatus": "lowerLayerDown",
                        "interfaceStatus": "notconnect",
                        "hardware": "portChannel",
                        "mtu": 9214,
                        "l3MtuConfigured": False,
                        "l2Mru": 0,
                    },
                    "Loopback0": {
                        "name": "Loopback0",
                        "forwardingModel": "routed",
                        "lineProtocolStatus": "up",
                        "interfaceStatus": "connected",
                        "hardware": "loopback",
                        "mtu": 65535,
                        "l3MtuConfigured": False,
                        "l2Mru": 0,
                    },
                    "Vxlan1": {
                        "name": "Vxlan1",
                        "forwardingModel": "bridged",
                        "lineProtocolStatus": "down",
                        "interfaceStatus": "notconnect",
                        "hardware": "vxlan",
                        "mtu": 0,
                        "l3MtuConfigured": False,
                        "l2Mru": 0,
                    },
                }
            }
        ],
        "inputs": {"mtu": 9214, "ignored_interfaces": ["Loopback0", "Port-Channel", "Management0", "Vxlan", "Ethernet2/1"], "specific_mtu": [{"Ethernet10": 9214}]},
        "expected": {"result": AntaTestStatus.SUCCESS},
    },
    (VerifyL2MTU, "failure"): {
        "eos_data": [
            {
                "interfaces": {
                    "Ethernet2": {
                        "name": "Ethernet2",
                        "forwardingModel": "routed",
                        "lineProtocolStatus": "up",
                        "interfaceStatus": "connected",
                        "hardware": "ethernet",
                        "mtu": 1600,
                        "l3MtuConfigured": True,
                        "l2Mru": 0,
                    },
                    "Ethernet10": {
                        "name": "Ethernet10",
                        "forwardingModel": "bridged",
                        "lineProtocolStatus": "up",
                        "interfaceStatus": "connected",
                        "hardware": "ethernet",
                        "mtu": 9214,
                        "l3MtuConfigured": False,
                        "l2Mru": 0,
                    },
                    "Management0": {
                        "name": "Management0",
                        "forwardingModel": "routed",
                        "lineProtocolStatus": "up",
                        "interfaceStatus": "connected",
                        "hardware": "ethernet",
                        "mtu": 1500,
                        "l3MtuConfigured": False,
                        "l2Mru": 0,
                    },
                    "Port-Channel2": {
                        "name": "Port-Channel2",
                        "forwardingModel": "bridged",
                        "lineProtocolStatus": "lowerLayerDown",
                        "interfaceStatus": "notconnect",
                        "hardware": "portChannel",
                        "mtu": 9214,
                        "l3MtuConfigured": False,
                        "l2Mru": 0,
                    },
                    "Loopback0": {
                        "name": "Loopback0",
                        "forwardingModel": "routed",
                        "lineProtocolStatus": "up",
                        "interfaceStatus": "connected",
                        "hardware": "loopback",
                        "mtu": 65535,
                        "l3MtuConfigured": False,
                        "l2Mru": 0,
                    },
                    "Vxlan1": {
                        "name": "Vxlan1",
                        "forwardingModel": "bridged",
                        "lineProtocolStatus": "down",
                        "interfaceStatus": "notconnect",
                        "hardware": "vxlan",
                        "mtu": 0,
                        "l3MtuConfigured": False,
                        "l2Mru": 0,
                    },
                }
            }
        ],
        "inputs": {"mtu": 1500},
        "expected": {
            "result": AntaTestStatus.FAILURE,
            "messages": [
                "Interface: Ethernet10 - Incorrect MTU - Expected: 1500 Actual: 9214",
                "Interface: Port-Channel2 - Incorrect MTU - Expected: 1500 Actual: 9214",
            ],
        },
    },
    (VerifyL2MTU, "failure-specific-interface"): {
        "eos_data": [
            {
                "interfaces": {
                    "Ethernet1.100": {
                        "name": "Ethernet2",
                        "forwardingModel": "bridged",
                        "lineProtocolStatus": "up",
                        "interfaceStatus": "connected",
                        "hardware": "ethernet",
                        "mtu": 9218,
                        "l3MtuConfigured": True,
                        "l2Mru": 0,
                    },
                    "Ethernet10": {
                        "name": "Ethernet10",
                        "forwardingModel": "bridged",
                        "lineProtocolStatus": "up",
                        "interfaceStatus": "connected",
                        "hardware": "ethernet",
                        "mtu": 9214,
                        "l3MtuConfigured": False,
                        "l2Mru": 0,
                    },
                    "Management0": {
                        "name": "Management0",
                        "forwardingModel": "routed",
                        "lineProtocolStatus": "up",
                        "interfaceStatus": "connected",
                        "hardware": "ethernet",
                        "mtu": 1500,
                        "l3MtuConfigured": False,
                        "l2Mru": 0,
                    },
                    "Port-Channel2": {
                        "name": "Port-Channel2",
                        "forwardingModel": "bridged",
                        "lineProtocolStatus": "lowerLayerDown",
                        "interfaceStatus": "notconnect",
                        "hardware": "portChannel",
                        "mtu": 9214,
                        "l3MtuConfigured": False,
                        "l2Mru": 0,
                    },
                    "Loopback0": {
                        "name": "Loopback0",
                        "forwardingModel": "routed",
                        "lineProtocolStatus": "up",
                        "interfaceStatus": "connected",
                        "hardware": "loopback",
                        "mtu": 65535,
                        "l3MtuConfigured": False,
                        "l2Mru": 0,
                    },
                    "Vxlan1": {
                        "name": "Vxlan1",
                        "forwardingModel": "bridged",
                        "lineProtocolStatus": "down",
                        "interfaceStatus": "notconnect",
                        "hardware": "vxlan",
                        "mtu": 0,
                        "l3MtuConfigured": False,
                        "l2Mru": 0,
                    },
                }
            }
        ],
        "inputs": {"specific_mtu": [{"Et10": 9214}, {"Port-Channel2": 10000}], "ignored_interfaces": ["Ethernet", "Vxlan1"]},
        "expected": {"result": AntaTestStatus.FAILURE, "messages": ["Interface: Port-Channel2 - Incorrect MTU - Expected: 10000 Actual: 9214"]},
    },
    (VerifyIPProxyARP, "success"): {
        "eos_data": [
            {
                "interfaces": {
                    "Ethernet1": {"name": "Ethernet1", "lineProtocolStatus": "up", "interfaceStatus": "connected", "proxyArp": True},
                    "Ethernet2": {"name": "Ethernet2", "lineProtocolStatus": "up", "interfaceStatus": "connected", "proxyArp": True},
                }
            }
        ],
        "inputs": {"interfaces": ["Ethernet1", "Ethernet2"]},
        "expected": {"result": AntaTestStatus.SUCCESS},
    },
    (VerifyIPProxyARP, "failure-interface-not-found"): {
        "eos_data": [{"interfaces": {"Ethernet1": {"name": "Ethernet1", "lineProtocolStatus": "up", "interfaceStatus": "connected", "proxyArp": True}}}],
        "inputs": {"interfaces": ["Ethernet1", "Ethernet2"]},
        "expected": {"result": AntaTestStatus.FAILURE, "messages": ["Interface: Ethernet2 - Not found"]},
    },
    (VerifyIPProxyARP, "failure"): {
        "eos_data": [
            {
                "interfaces": {
                    "Ethernet1": {"name": "Ethernet1", "lineProtocolStatus": "up", "interfaceStatus": "connected", "proxyArp": True},
                    "Ethernet2": {"name": "Ethernet2", "lineProtocolStatus": "up", "interfaceStatus": "connected", "proxyArp": False},
                }
            }
        ],
        "inputs": {"interfaces": ["Ethernet1", "Ethernet2"]},
        "expected": {"result": AntaTestStatus.FAILURE, "messages": ["Interface: Ethernet2 - Proxy-ARP disabled"]},
    },
    (VerifyInterfaceIPv4, "success"): {
        "eos_data": [
            {
                "interfaces": {
                    "Ethernet2": {
                        "interfaceAddress": {
                            "primaryIp": {"address": "172.30.11.1", "maskLen": 31},
                            "secondaryIpsOrderedList": [{"address": "10.10.10.1", "maskLen": 31}, {"address": "10.10.10.10", "maskLen": 31}],
                        }
                    },
                    "Ethernet12": {
                        "interfaceAddress": {
                            "primaryIp": {"address": "172.30.11.10", "maskLen": 31},
                            "secondaryIpsOrderedList": [{"address": "10.10.10.10", "maskLen": 31}, {"address": "10.10.10.20", "maskLen": 31}],
                        }
                    },
                }
            }
        ],
        "inputs": {
            "interfaces": [
                {"name": "Ethernet2", "primary_ip": "172.30.11.1/31", "secondary_ips": ["10.10.10.1/31", "10.10.10.10/31"]},
                {"name": "Ethernet12", "primary_ip": "172.30.11.10/31", "secondary_ips": ["10.10.10.10/31", "10.10.10.20/31"]},
            ]
        },
        "expected": {"result": AntaTestStatus.SUCCESS},
    },
    (VerifyInterfaceIPv4, "success-without-secondary-ip"): {
        "eos_data": [
            {
                "interfaces": {
                    "Ethernet2": {"interfaceAddress": {"primaryIp": {"address": "172.30.11.0", "maskLen": 31}, "secondaryIpsOrderedList": []}},
                    "Ethernet12": {"interfaceAddress": {"primaryIp": {"address": "172.30.11.10", "maskLen": 31}, "secondaryIpsOrderedList": []}},
                }
            }
        ],
        "inputs": {"interfaces": [{"name": "Ethernet2", "primary_ip": "172.30.11.0/31"}, {"name": "Ethernet12", "primary_ip": "172.30.11.10/31"}]},
        "expected": {"result": AntaTestStatus.SUCCESS},
    },
    (VerifyInterfaceIPv4, "failure-interface-not-found"): {
        "eos_data": [{"interfaces": {"Ethernet10": {"interfaceAddress": {"primaryIp": {"address": "172.30.11.0", "maskLen": 31}, "secondaryIpsOrderedList": []}}}}],
        "inputs": {
            "interfaces": [
                {"name": "Ethernet2", "primary_ip": "172.30.11.0/31", "secondary_ips": ["10.10.10.0/31", "10.10.10.10/31"]},
                {"name": "Ethernet12", "primary_ip": "172.30.11.20/31", "secondary_ips": ["10.10.11.0/31", "10.10.11.10/31"]},
            ]
        },
        "expected": {"result": AntaTestStatus.FAILURE, "messages": ["Interface: Ethernet2 - Not found", "Interface: Ethernet12 - Not found"]},
    },
    (VerifyInterfaceIPv4, "failure-not-l3-interface"): {
        "eos_data": [{"interfaces": {"Ethernet2": {"interfaceAddress": {}}, "Ethernet12": {"interfaceAddress": {}}}}],
        "inputs": {
            "interfaces": [
                {"name": "Ethernet2", "primary_ip": "172.30.11.0/31", "secondary_ips": ["10.10.10.0/31", "10.10.10.10/31"]},
                {"name": "Ethernet12", "primary_ip": "172.30.11.20/31", "secondary_ips": ["10.10.11.0/31", "10.10.11.10/31"]},
            ]
        },
        "expected": {
            "result": AntaTestStatus.FAILURE,
            "messages": ["Interface: Ethernet2 - IP address is not configured", "Interface: Ethernet12 - IP address is not configured"],
        },
    },
    (VerifyInterfaceIPv4, "failure-ip-address-not-configured"): {
        "eos_data": [
            {
                "interfaces": {
                    "Ethernet2": {"interfaceAddress": {"primaryIp": {"address": "0.0.0.0", "maskLen": 0}, "secondaryIpsOrderedList": []}},
                    "Ethernet12": {"interfaceAddress": {"primaryIp": {"address": "0.0.0.0", "maskLen": 0}, "secondaryIpsOrderedList": []}},
                }
            }
        ],
        "inputs": {
            "interfaces": [
                {"name": "Ethernet2", "primary_ip": "172.30.11.0/31", "secondary_ips": ["10.10.10.0/31", "10.10.10.10/31"]},
                {"name": "Ethernet12", "primary_ip": "172.30.11.10/31", "secondary_ips": ["10.10.11.0/31", "10.10.11.10/31"]},
            ]
        },
        "expected": {
            "result": AntaTestStatus.FAILURE,
            "messages": [
                "Interface: Ethernet2 - IP address mismatch - Expected: 172.30.11.0/31 Actual: 0.0.0.0/0",
                "Interface: Ethernet2 - Secondary IP address is not configured",
                "Interface: Ethernet12 - IP address mismatch - Expected: 172.30.11.10/31 Actual: 0.0.0.0/0",
                "Interface: Ethernet12 - Secondary IP address is not configured",
            ],
        },
    },
    (VerifyInterfaceIPv4, "failure-ip-address-missmatch"): {
        "eos_data": [
            {
                "interfaces": {
                    "Ethernet2": {
                        "interfaceAddress": {
                            "primaryIp": {"address": "172.30.11.0", "maskLen": 31},
                            "secondaryIpsOrderedList": [{"address": "10.10.10.0", "maskLen": 31}, {"address": "10.10.10.10", "maskLen": 31}],
                        }
                    },
                    "Ethernet3": {
                        "interfaceAddress": {
                            "primaryIp": {"address": "172.30.10.10", "maskLen": 31},
                            "secondaryIpsOrderedList": [{"address": "10.10.11.0", "maskLen": 31}, {"address": "10.11.11.10", "maskLen": 31}],
                        }
                    },
                }
            }
        ],
        "inputs": {
            "interfaces": [
                {"name": "Ethernet2", "primary_ip": "172.30.11.2/31", "secondary_ips": ["10.10.10.20/31", "10.10.10.30/31"]},
                {"name": "Ethernet3", "primary_ip": "172.30.10.2/31", "secondary_ips": ["10.10.11.0/31", "10.10.11.10/31"]},
            ]
        },
        "expected": {
            "result": AntaTestStatus.FAILURE,
            "messages": [
                "Interface: Ethernet2 - IP address mismatch - Expected: 172.30.11.2/31 Actual: 172.30.11.0/31",
                "Interface: Ethernet2 - Secondary IP address mismatch - Expected: 10.10.10.20/31, 10.10.10.30/31 Actual: 10.10.10.0/31, 10.10.10.10/31",
                "Interface: Ethernet3 - IP address mismatch - Expected: 172.30.10.2/31 Actual: 172.30.10.10/31",
                "Interface: Ethernet3 - Secondary IP address mismatch - Expected: 10.10.11.0/31, 10.10.11.10/31 Actual: 10.10.11.0/31, 10.11.11.10/31",
            ],
        },
    },
    (VerifyInterfaceIPv4, "failure-secondary-ip-address"): {
        "eos_data": [
            {
                "interfaces": {
                    "Ethernet2": {"interfaceAddress": {"primaryIp": {"address": "172.30.11.0", "maskLen": 31}, "secondaryIpsOrderedList": []}},
                    "Ethernet3": {
                        "interfaceAddress": {
                            "primaryIp": {"address": "172.30.10.10", "maskLen": 31},
                            "secondaryIpsOrderedList": [{"address": "10.10.11.0", "maskLen": 31}, {"address": "10.11.11.10", "maskLen": 31}],
                        }
                    },
                }
            }
        ],
        "inputs": {
            "interfaces": [
                {"name": "Ethernet2", "primary_ip": "172.30.11.2/31", "secondary_ips": ["10.10.10.20/31", "10.10.10.30/31"]},
                {"name": "Ethernet3", "primary_ip": "172.30.10.2/31", "secondary_ips": ["10.10.11.0/31", "10.10.11.10/31"]},
            ]
        },
        "expected": {
            "result": AntaTestStatus.FAILURE,
            "messages": [
                "Interface: Ethernet2 - IP address mismatch - Expected: 172.30.11.2/31 Actual: 172.30.11.0/31",
                "Interface: Ethernet2 - Secondary IP address is not configured",
                "Interface: Ethernet3 - IP address mismatch - Expected: 172.30.10.2/31 Actual: 172.30.10.10/31",
                "Interface: Ethernet3 - Secondary IP address mismatch - Expected: 10.10.11.0/31, 10.10.11.10/31 Actual: 10.10.11.0/31, 10.11.11.10/31",
            ],
        },
    },
    (VerifyIpVirtualRouterMac, "success"): {
        "eos_data": [{"virtualMacs": [{"macAddress": "00:1c:73:00:dc:01"}]}],
        "inputs": {"mac_address": "00:1c:73:00:dc:01"},
        "expected": {"result": AntaTestStatus.SUCCESS},
    },
    (VerifyIpVirtualRouterMac, "faliure-incorrect-mac-address"): {
        "eos_data": [{"virtualMacs": [{"macAddress": "00:00:00:00:00:00"}]}],
        "inputs": {"mac_address": "00:1c:73:00:dc:01"},
        "expected": {"result": AntaTestStatus.FAILURE, "messages": ["IP virtual router MAC address: 00:1c:73:00:dc:01 - Not configured"]},
    },
    (VerifyInterfacesSpeed, "success"): {
        "eos_data": [
            {
                "interfaces": {
                    "Ethernet1": {"bandwidth": 1000000000, "autoNegotiate": "unknown", "duplex": "duplexFull", "lanes": 2},
                    "Ethernet1/1/2": {"bandwidth": 1000000000, "autoNegotiate": "unknown", "duplex": "duplexFull", "lanes": 2},
                    "Ethernet3": {"bandwidth": 100000000000, "autoNegotiate": "success", "duplex": "duplexFull", "lanes": 8},
                    "Ethernet4": {"bandwidth": 2500000000, "autoNegotiate": "unknown", "duplex": "duplexFull", "lanes": 8},
                }
            }
        ],
        "inputs": {
            "interfaces": [
                {"name": "Ethernet1", "auto": False, "speed": 1},
                {"name": "Ethernet1", "auto": False, "speed": 1, "lanes": 2},
                {"name": "Ethernet1/1/2", "auto": False, "speed": 1},
                {"name": "Ethernet3", "auto": True, "speed": 100},
                {"name": "Ethernet3", "auto": True, "speed": 100, "lanes": 8},
                {"name": "Ethernet3", "auto": True, "speed": 100},
                {"name": "Ethernet4", "auto": False, "speed": 2.5},
            ]
        },
        "expected": {"result": AntaTestStatus.SUCCESS},
    },
    (VerifyInterfacesSpeed, "failure-incorrect-speed"): {
        "eos_data": [
            {
                "interfaces": {
                    "Ethernet1": {"bandwidth": 100000000000, "autoNegotiate": "unknown", "duplex": "duplexFull", "lanes": 2},
                    "Ethernet1/1/1": {"bandwidth": 100000000000, "autoNegotiate": "unknown", "duplex": "duplexFull", "lanes": 2},
                    "Ethernet3": {"bandwidth": 10000000000, "autoNegotiate": "success", "duplex": "duplexFull", "lanes": 8},
                    "Ethernet4": {"bandwidth": 25000000000, "autoNegotiate": "unknown", "duplex": "duplexFull", "lanes": 8},
                }
            }
        ],
        "inputs": {
            "interfaces": [
                {"name": "Ethernet1", "auto": False, "speed": 1},
                {"name": "Ethernet1/1/1", "auto": False, "speed": 1},
                {"name": "Ethernet3", "auto": True, "speed": 100},
                {"name": "Ethernet4", "auto": False, "speed": 2.5},
            ]
        },
        "expected": {
            "result": AntaTestStatus.FAILURE,
            "messages": [
                "Interface: Ethernet1 - Bandwidth mismatch - Expected: 1.0Gbps Actual: 100Gbps",
                "Interface: Ethernet1/1/1 - Bandwidth mismatch - Expected: 1.0Gbps Actual: 100Gbps",
                "Interface: Ethernet3 - Bandwidth mismatch - Expected: 100.0Gbps Actual: 10Gbps",
                "Interface: Ethernet4 - Bandwidth mismatch - Expected: 2.5Gbps Actual: 25Gbps",
            ],
        },
    },
    (VerifyInterfacesSpeed, "failure-incorrect-mode"): {
        "eos_data": [
            {
                "interfaces": {
                    "Ethernet1": {"bandwidth": 1000000000, "autoNegotiate": "unknown", "duplex": "duplexHalf", "lanes": 2},
                    "Ethernet1/2/2": {"bandwidth": 1000000000, "autoNegotiate": "unknown", "duplex": "duplexHalf", "lanes": 2},
                    "Ethernet3": {"bandwidth": 100000000000, "autoNegotiate": "success", "duplex": "duplexHalf", "lanes": 8},
                    "Ethernet4": {"bandwidth": 2500000000, "autoNegotiate": "unknown", "duplex": "duplexHalf", "lanes": 8},
                }
            }
        ],
        "inputs": {
            "interfaces": [
                {"name": "Ethernet1", "auto": False, "speed": 1},
                {"name": "Ethernet1/2/2", "auto": False, "speed": 1},
                {"name": "Ethernet3", "auto": True, "speed": 100},
                {"name": "Ethernet3", "auto": True, "speed": 100, "lanes": 8},
                {"name": "Ethernet4", "auto": False, "speed": 2.5},
            ]
        },
        "expected": {
            "result": AntaTestStatus.FAILURE,
            "messages": [
                "Interface: Ethernet1 - Duplex mode mismatch - Expected: duplexFull Actual: duplexHalf",
                "Interface: Ethernet1/2/2 - Duplex mode mismatch - Expected: duplexFull Actual: duplexHalf",
                "Interface: Ethernet3 - Duplex mode mismatch - Expected: duplexFull Actual: duplexHalf",
                "Interface: Ethernet3 - Duplex mode mismatch - Expected: duplexFull Actual: duplexHalf",
                "Interface: Ethernet4 - Duplex mode mismatch - Expected: duplexFull Actual: duplexHalf",
            ],
        },
    },
    (VerifyInterfacesSpeed, "failure-incorrect-lane"): {
        "eos_data": [
            {
                "interfaces": {
                    "Ethernet1": {"bandwidth": 1000000000, "autoNegotiate": "unknown", "duplex": "duplexFull", "lanes": 4},
                    "Ethernet2": {"bandwidth": 10000000000, "autoNegotiate": "unknown", "duplex": "duplexFull", "lanes": 4},
                    "Ethernet3": {"bandwidth": 100000000000, "autoNegotiate": "success", "duplex": "duplexFull", "lanes": 4},
                    "Ethernet4": {"bandwidth": 2500000000, "autoNegotiate": "unknown", "duplex": "duplexFull", "lanes": 6},
                    "Ethernet4/1/1": {"bandwidth": 2500000000, "autoNegotiate": "unknown", "duplex": "duplexFull", "lanes": 6},
                }
            }
        ],
        "inputs": {
            "interfaces": [
                {"name": "Ethernet1", "auto": False, "speed": 1, "lanes": 2},
                {"name": "Ethernet3", "auto": True, "speed": 100, "lanes": 8},
                {"name": "Ethernet4", "auto": False, "speed": 2.5, "lanes": 4},
                {"name": "Ethernet4/1/1", "auto": False, "speed": 2.5, "lanes": 4},
            ]
        },
        "expected": {
            "result": AntaTestStatus.FAILURE,
            "messages": [
                "Interface: Ethernet1 - Data lanes count mismatch - Expected: 2 Actual: 4",
                "Interface: Ethernet3 - Data lanes count mismatch - Expected: 8 Actual: 4",
                "Interface: Ethernet4 - Data lanes count mismatch - Expected: 4 Actual: 6",
                "Interface: Ethernet4/1/1 - Data lanes count mismatch - Expected: 4 Actual: 6",
            ],
        },
    },
    (VerifyInterfacesSpeed, "failure-all-type"): {
        "eos_data": [
            {
                "interfaces": {
                    "Ethernet1": {"bandwidth": 10000000000, "autoNegotiate": "unknown", "duplex": "duplexHalf", "lanes": 4},
                    "Ethernet2/1/2": {"bandwidth": 1000000000, "autoNegotiate": "unknown", "duplex": "duplexHalf", "lanes": 2},
                    "Ethernet3": {"bandwidth": 10000000000, "autoNegotiate": "unknown", "duplex": "duplexHalf", "lanes": 6},
                    "Ethernet4": {"bandwidth": 25000000000, "autoNegotiate": "unknown", "duplex": "duplexHalf", "lanes": 4},
                }
            }
        ],
        "inputs": {
            "interfaces": [
                {"name": "Ethernet1", "auto": False, "speed": 1, "lanes": 2},
                {"name": "Ethernet2/1/2", "auto": False, "speed": 10},
                {"name": "Ethernet3", "auto": True, "speed": 100, "lanes": 8},
                {"name": "Ethernet4", "auto": False, "speed": 2.5},
            ]
        },
        "expected": {
            "result": AntaTestStatus.FAILURE,
            "messages": [
                "Interface: Ethernet1 - Bandwidth mismatch - Expected: 1.0Gbps Actual: 10Gbps",
                "Interface: Ethernet1 - Duplex mode mismatch - Expected: duplexFull Actual: duplexHalf",
                "Interface: Ethernet1 - Data lanes count mismatch - Expected: 2 Actual: 4",
                "Interface: Ethernet2/1/2 - Bandwidth mismatch - Expected: 10.0Gbps Actual: 1Gbps",
                "Interface: Ethernet2/1/2 - Duplex mode mismatch - Expected: duplexFull Actual: duplexHalf",
                "Interface: Ethernet3 - Bandwidth mismatch - Expected: 100.0Gbps Actual: 10Gbps",
                "Interface: Ethernet3 - Duplex mode mismatch - Expected: duplexFull Actual: duplexHalf",
                "Interface: Ethernet3 - Auto-negotiation mismatch - Expected: success Actual: unknown",
                "Interface: Ethernet3 - Data lanes count mismatch - Expected: 8 Actual: 6",
                "Interface: Ethernet4 - Bandwidth mismatch - Expected: 2.5Gbps Actual: 25Gbps",
                "Interface: Ethernet4 - Duplex mode mismatch - Expected: duplexFull Actual: duplexHalf",
            ],
        },
    },
    (VerifyLACPInterfacesStatus, "success"): {
        "eos_data": [
            {
                "portChannels": {
                    "Port-Channel5": {
                        "interfaces": {
                            "Ethernet5": {
                                "actorPortStatus": "bundled",
                                "partnerPortState": {
                                    "activity": True,
                                    "timeout": False,
                                    "aggregation": True,
                                    "synchronization": True,
                                    "collecting": True,
                                    "distributing": True,
                                },
                                "actorPortState": {
                                    "activity": True,
                                    "timeout": False,
                                    "aggregation": True,
                                    "synchronization": True,
                                    "collecting": True,
                                    "distributing": True,
                                },
                                "details": {"partnerChurnState": "noChurn", "actorChurnState": "noChurn"},
                            }
                        }
                    }
                },
                "orphanPorts": {},
            }
        ],
        "inputs": {"interfaces": [{"name": "Ethernet5", "portchannel": "Port-Channel5"}]},
        "expected": {"result": AntaTestStatus.SUCCESS},
    },
    (VerifyLACPInterfacesStatus, "success-validate-churn-state"): {
        "eos_data": [
            {
                "portChannels": {
                    "Port-Channel5": {
                        "interfaces": {
                            "Ethernet5": {
                                "actorPortStatus": "bundled",
                                "partnerPortState": {
                                    "activity": True,
                                    "timeout": False,
                                    "aggregation": True,
                                    "synchronization": True,
                                    "collecting": True,
                                    "distributing": True,
                                },
                                "actorPortState": {
                                    "activity": True,
                                    "timeout": False,
                                    "aggregation": True,
                                    "synchronization": True,
                                    "collecting": True,
                                    "distributing": True,
                                },
                                "details": {"partnerChurnState": "noChurn", "actorChurnState": "noChurn"},
                            }
                        }
                    }
                },
                "orphanPorts": {},
            }
        ],
        "inputs": {"interfaces": [{"name": "Ethernet5", "portchannel": "Port-Channel5", "lacp_churn_state": True}]},
        "expected": {"result": AntaTestStatus.SUCCESS},
    },
    (VerifyLACPInterfacesStatus, "success-short-timeout"): {
        "eos_data": [
            {
                "portChannels": {
                    "Port-Channel5": {
                        "interfaces": {
                            "Ethernet5": {
                                "actorPortStatus": "bundled",
                                "partnerPortState": {
                                    "activity": True,
                                    "timeout": True,
                                    "aggregation": True,
                                    "synchronization": True,
                                    "collecting": True,
                                    "distributing": True,
                                },
                                "actorPortState": {
                                    "activity": True,
                                    "timeout": True,
                                    "aggregation": True,
                                    "synchronization": True,
                                    "collecting": True,
                                    "distributing": True,
                                },
                                "details": {"partnerChurnState": "noChurn", "actorChurnState": "noChurn"},
                            }
                        }
                    }
                },
                "orphanPorts": {},
            }
        ],
        "inputs": {"interfaces": [{"name": "Ethernet5", "portchannel": "Port-Channel5", "lacp_rate_fast": True}]},
        "expected": {"result": AntaTestStatus.SUCCESS},
    },
    (VerifyLACPInterfacesStatus, "failure-not-bundled"): {
        "eos_data": [
            {
                "portChannels": {
                    "Port-Channel5": {
                        "interfaces": {
                            "Ethernet5": {
                                "actorPortStatus": "negotiation",
                                "partnerPortState": {
                                    "activity": True,
                                    "timeout": False,
                                    "aggregation": True,
                                    "synchronization": False,
                                    "collecting": True,
                                    "distributing": True,
                                    "defaulted": False,
                                    "expired": False,
                                },
                                "actorPortState": {
                                    "activity": True,
                                    "timeout": False,
                                    "aggregation": True,
                                    "synchronization": True,
                                    "collecting": False,
                                    "distributing": False,
                                    "defaulted": False,
                                    "expired": False,
                                },
                                "details": {"partnerChurnState": "churnMonitor", "actorChurnState": "noChurn"},
                            }
                        }
                    }
                },
                "orphanPorts": {},
            }
        ],
        "inputs": {"interfaces": [{"name": "Ethernet5", "portchannel": "Po5"}]},
        "expected": {"result": AntaTestStatus.FAILURE, "messages": ["Interface: Ethernet5 Port-Channel: Port-Channel5 - Not bundled - Port Status: negotiation"]},
    },
    (VerifyLACPInterfacesStatus, "failure-no-details-found"): {
        "eos_data": [{"portChannels": {"Port-Channel5": {"interfaces": {}}}}],
        "inputs": {"interfaces": [{"name": "Ethernet5", "portchannel": "Po 5"}]},
        "expected": {"result": AntaTestStatus.FAILURE, "messages": ["Interface: Ethernet5 Port-Channel: Port-Channel5 - Not configured"]},
    },
    (VerifyLACPInterfacesStatus, "failure-lacp-params"): {
        "eos_data": [
            {
                "portChannels": {
                    "Port-Channel5": {
                        "interfaces": {
                            "Ethernet5": {
                                "actorPortStatus": "bundled",
                                "partnerPortState": {
                                    "activity": False,
                                    "timeout": False,
                                    "aggregation": False,
                                    "synchronization": False,
                                    "collecting": True,
                                    "distributing": True,
                                },
                                "actorPortState": {
                                    "activity": False,
                                    "timeout": False,
                                    "aggregation": False,
                                    "synchronization": False,
                                    "collecting": True,
                                    "distributing": True,
                                },
                                "details": {"partnerChurnState": "noChurn", "actorChurnState": "noChurn"},
                            }
                        }
                    }
                },
                "orphanPorts": {},
            }
        ],
        "inputs": {"interfaces": [{"name": "Ethernet5", "portchannel": "port-channel 5"}]},
        "expected": {
            "result": AntaTestStatus.FAILURE,
            "messages": [
                "Interface: Ethernet5 Port-Channel: Port-Channel5 - Actor port activity state mismatch - Expected: True Actual: False",
                "Interface: Ethernet5 Port-Channel: Port-Channel5 - Actor port aggregation state mismatch - Expected: True Actual: False",
                "Interface: Ethernet5 Port-Channel: Port-Channel5 - Actor port synchronization state mismatch - Expected: True Actual: False",
                "Interface: Ethernet5 Port-Channel: Port-Channel5 - Partner port activity state mismatch - Expected: True Actual: False",
                "Interface: Ethernet5 Port-Channel: Port-Channel5 - Partner port aggregation state mismatch - Expected: True Actual: False",
                "Interface: Ethernet5 Port-Channel: Port-Channel5 - Partner port synchronization state mismatch - Expected: True Actual: False",
            ],
        },
    },
    (VerifyLACPInterfacesStatus, "failure-short-timeout"): {
        "eos_data": [
            {
                "portChannels": {
                    "Port-Channel5": {
                        "interfaces": {
                            "Ethernet5": {
                                "actorPortStatus": "bundled",
                                "partnerPortState": {
                                    "activity": True,
                                    "timeout": False,
                                    "aggregation": True,
                                    "synchronization": True,
                                    "collecting": True,
                                    "distributing": True,
                                },
                                "actorPortState": {
                                    "activity": True,
                                    "timeout": False,
                                    "aggregation": True,
                                    "synchronization": True,
                                    "collecting": True,
                                    "distributing": True,
                                },
                                "details": {"partnerChurnState": "noChurn", "actorChurnState": "noChurn"},
                            }
                        }
                    }
                },
                "orphanPorts": {},
            }
        ],
        "inputs": {"interfaces": [{"name": "Ethernet5", "portchannel": "port-channel 5", "lacp_rate_fast": True}]},
        "expected": {
            "result": AntaTestStatus.FAILURE,
            "messages": [
                "Interface: Ethernet5 Port-Channel: Port-Channel5 - Actor port timeout state mismatch - Expected: True Actual: False",
                "Interface: Ethernet5 Port-Channel: Port-Channel5 - Partner port timeout state mismatch - Expected: True Actual: False",
            ],
        },
    },
    (VerifyLACPInterfacesStatus, "failure-validate-churn-state"): {
        "eos_data": [
            {
                "portChannels": {
                    "Port-Channel5": {
                        "interfaces": {
                            "Ethernet5": {
                                "actorPortStatus": "bundled",
                                "partnerPortState": {
                                    "activity": True,
                                    "timeout": True,
                                    "aggregation": True,
                                    "synchronization": True,
                                    "collecting": True,
                                    "distributing": True,
                                },
                                "actorPortState": {
                                    "activity": True,
                                    "timeout": True,
                                    "aggregation": True,
                                    "synchronization": True,
                                    "collecting": False,
                                    "distributing": False,
                                },
                                "details": {"partnerChurnState": "churnDetected", "actorChurnState": "churnDetected"},
                            }
                        }
                    }
                },
                "orphanPorts": {},
            }
        ],
        "inputs": {"interfaces": [{"name": "Ethernet5", "portchannel": "Port-Channel5", "lacp_churn_state": False}]},
        "expected": {
            "result": AntaTestStatus.FAILURE,
            "messages": [
                "Interface: Ethernet5 Port-Channel: Port-Channel5 - Actor port collecting state mismatch - Expected: True Actual: False",
                "Interface: Ethernet5 Port-Channel: Port-Channel5 - Actor port distributing state mismatch - Expected: True Actual: False",
                "Interface: Ethernet5 Port-Channel: Port-Channel5 - Actor port timeout state mismatch - Expected: False Actual: True",
                "Interface: Ethernet5 Port-Channel: Port-Channel5 - Partner port timeout state mismatch - Expected: False Actual: True",
            ],
        },
    },
    (VerifyLACPInterfacesStatus, "failure-validate-actor-churn-state"): {
        "eos_data": [
            {
                "portChannels": {
                    "Port-Channel5": {
                        "interfaces": {
                            "Ethernet5": {
                                "actorPortStatus": "bundled",
                                "partnerPortState": {
                                    "activity": True,
                                    "timeout": False,
                                    "aggregation": True,
                                    "synchronization": True,
                                    "collecting": True,
                                    "distributing": True,
                                },
                                "actorPortState": {
                                    "activity": True,
                                    "timeout": False,
                                    "aggregation": True,
                                    "synchronization": True,
                                    "collecting": False,
                                    "distributing": False,
                                },
                                "details": {"partnerChurnState": "noChurn", "actorChurnState": "churnDetected"},
                            }
                        }
                    }
                },
                "orphanPorts": {},
            }
        ],
        "inputs": {"interfaces": [{"name": "Ethernet5", "portchannel": "Port-Channel5", "lacp_churn_state": True}]},
        "expected": {
            "result": AntaTestStatus.FAILURE,
            "messages": [
                "Interface: Ethernet5 Port-Channel: Port-Channel5 - Actor port collecting state mismatch - Expected: True Actual: False",
                "Interface: Ethernet5 Port-Channel: Port-Channel5 - Actor port distributing state mismatch - Expected: True Actual: False",
                "Interface: Ethernet5 Port-Channel: Port-Channel5 - Churn detected (mismatch system ID)",
            ],
        },
    },
    (VerifyLACPInterfacesStatus, "failure-validate-partner-churn-state"): {
        "eos_data": [
            {
                "portChannels": {
                    "Port-Channel5": {
                        "interfaces": {
                            "Ethernet5": {
                                "actorPortStatus": "bundled",
                                "partnerPortState": {
                                    "activity": True,
                                    "timeout": False,
                                    "aggregation": True,
                                    "synchronization": True,
                                    "collecting": True,
                                    "distributing": True,
                                },
                                "actorPortState": {
                                    "activity": True,
                                    "timeout": False,
                                    "aggregation": True,
                                    "synchronization": True,
                                    "collecting": False,
                                    "distributing": False,
                                },
                                "details": {"partnerChurnState": "churnDetected", "actorChurnState": "noChurn"},
                            }
                        }
                    }
                },
                "orphanPorts": {},
            }
        ],
        "inputs": {"interfaces": [{"name": "Ethernet5", "portchannel": "Port-Channel5", "lacp_churn_state": True}]},
        "expected": {
            "result": AntaTestStatus.FAILURE,
            "messages": [
                "Interface: Ethernet5 Port-Channel: Port-Channel5 - Actor port collecting state mismatch - Expected: True Actual: False",
                "Interface: Ethernet5 Port-Channel: Port-Channel5 - Actor port distributing state mismatch - Expected: True Actual: False",
                "Interface: Ethernet5 Port-Channel: Port-Channel5 - Churn detected (mismatch system ID)",
            ],
        },
    },
    (VerifyInterfacesVoqAndEgressQueueDrops, "success"): {
        "eos_data": [
            {
                "interfaces": {
                    "Ethernet48": {
                        "trafficClasses": {
                            "TC0": {
                                "ingressVoqCounters": {
                                    "countersSum": {
                                        "droppedPackets": 0,
                                    },
                                },
                                "egressQueueCounters": {
                                    "countersSum": {
                                        "droppedPackets": 0,
                                    },
                                },
                            },
                            "TC1": {
                                "ingressVoqCounters": {
                                    "countersSum": {
                                        "droppedPackets": 0,
                                    },
                                },
                                "egressQueueCounters": {
                                    "countersSum": {
                                        "droppedPackets": 0,
                                    },
                                },
                            },
                        }
                    },
                    "Ethernet49": {
                        "trafficClasses": {
                            "TC0": {
                                "ingressVoqCounters": {
                                    "countersSum": {
                                        "droppedPackets": 0,
                                    },
                                },
                                "egressQueueCounters": {
                                    "countersSum": {
                                        "droppedPackets": 0,
                                    },
                                },
                            },
                            "TC1": {
                                "ingressVoqCounters": {
                                    "countersSum": {
                                        "droppedPackets": 0,
                                    },
                                },
                                "egressQueueCounters": {
                                    "countersSum": {
                                        "droppedPackets": 0,
                                    },
                                },
                            },
                        }
                    },
                }
            }
        ],
        "expected": {"result": AntaTestStatus.SUCCESS},
    },
    (VerifyInterfacesVoqAndEgressQueueDrops, "success-range-of-traffic-class"): {
        "eos_data": [
            {
                "interfaces": {
                    "Ethernet48": {
                        "trafficClasses": {
                            "TC0-5": {
                                "ingressVoqCounters": {
                                    "countersSum": {
                                        "droppedPackets": 0,
                                    },
                                },
                                "egressQueueCounters": {
                                    "countersSum": {
                                        "droppedPackets": 0,
                                    },
                                },
                            },
                        }
                    },
                    "Ethernet49": {
                        "trafficClasses": {
                            "TC0-5": {
                                "ingressVoqCounters": {
                                    "countersSum": {
                                        "droppedPackets": 0,
                                    },
                                },
                                "egressQueueCounters": {
                                    "countersSum": {
                                        "droppedPackets": 0,
                                    },
                                },
                            },
                        }
                    },
                }
            }
        ],
        "inputs": {"interfaces": ["Ethernet48", "Ethernet49"], "traffic_classes": ["TC0", "TC1", "TC2", "TC3", "TC4", "TC5"]},
        "expected": {"result": AntaTestStatus.SUCCESS},
    },
    (VerifyInterfacesVoqAndEgressQueueDrops, "success-specific-intf"): {
        "eos_data": [
            {
                "interfaces": {
                    "Ethernet48": {
                        "trafficClasses": {
                            "TC0": {
                                "ingressVoqCounters": {
                                    "countersSum": {
                                        "droppedPackets": 0,
                                    },
                                },
                                "egressQueueCounters": {
                                    "countersSum": {
                                        "droppedPackets": 0,
                                    },
                                },
                            },
                            "TC1": {
                                "ingressVoqCounters": {
                                    "countersSum": {
                                        "droppedPackets": 0,
                                    },
                                },
                                "egressQueueCounters": {
                                    "countersSum": {
                                        "droppedPackets": 0,
                                    },
                                },
                            },
                        }
                    },
                    "Ethernet49": {
                        "trafficClasses": {
                            "TC0": {
                                "ingressVoqCounters": {
                                    "countersSum": {
                                        "droppedPackets": 5,
                                    },
                                },
                                "egressQueueCounters": {
                                    "countersSum": {
                                        "droppedPackets": 5,
                                    },
                                },
                            },
                            "TC1": {
                                "ingressVoqCounters": {
                                    "countersSum": {
                                        "droppedPackets": 5,
                                    },
                                },
                                "egressQueueCounters": {
                                    "countersSum": {
                                        "droppedPackets": 5,
                                    },
                                },
                            },
                        }
                    },
                }
            }
        ],
        "inputs": {"interfaces": ["Ethernet48"]},
        "expected": {"result": AntaTestStatus.SUCCESS},
    },
    (VerifyInterfacesVoqAndEgressQueueDrops, "success-all-intf-specific-traffic-class"): {
        "eos_data": [
            {
                "interfaces": {
                    "Ethernet48": {
                        "trafficClasses": {
                            "TC0": {
                                "ingressVoqCounters": {
                                    "countersSum": {
                                        "droppedPackets": 0,
                                    },
                                },
                                "egressQueueCounters": {
                                    "countersSum": {
                                        "droppedPackets": 0,
                                    },
                                },
                            },
                            "TC1": {
                                "ingressVoqCounters": {
                                    "countersSum": {
                                        "droppedPackets": 4,
                                    },
                                },
                                "egressQueueCounters": {
                                    "countersSum": {
                                        "droppedPackets": 5,
                                    },
                                },
                            },
                        }
                    },
                    "Ethernet49": {
                        "trafficClasses": {
                            "TC0": {
                                "ingressVoqCounters": {
                                    "countersSum": {
                                        "droppedPackets": 0,
                                    },
                                },
                                "egressQueueCounters": {
                                    "countersSum": {
                                        "droppedPackets": 0,
                                    },
                                },
                            },
                            "TC1": {
                                "ingressVoqCounters": {
                                    "countersSum": {
                                        "droppedPackets": 5,
                                    },
                                },
                                "egressQueueCounters": {
                                    "countersSum": {
                                        "droppedPackets": 4,
                                    },
                                },
                            },
                        }
                    },
                }
            }
        ],
        "inputs": {"traffic_classes": ["TC0"]},
        "expected": {"result": AntaTestStatus.SUCCESS},
    },
    (VerifyInterfacesVoqAndEgressQueueDrops, "success-specific-intf-specific-traffic-class"): {
        "eos_data": [
            {
                "interfaces": {
                    "Ethernet48": {
                        "trafficClasses": {
                            "TC0": {
                                "ingressVoqCounters": {
                                    "countersSum": {
                                        "droppedPackets": 0,
                                    },
                                },
                                "egressQueueCounters": {
                                    "countersSum": {
                                        "droppedPackets": 0,
                                    },
                                },
                            },
                            "TC1": {
                                "ingressVoqCounters": {
                                    "countersSum": {
                                        "droppedPackets": 4,
                                    },
                                },
                                "egressQueueCounters": {
                                    "countersSum": {
                                        "droppedPackets": 5,
                                    },
                                },
                            },
                        }
                    },
                    "Ethernet49": {
                        "trafficClasses": {
                            "TC0": {
                                "ingressVoqCounters": {
                                    "countersSum": {
                                        "droppedPackets": 5,
                                    },
                                },
                                "egressQueueCounters": {
                                    "countersSum": {
                                        "droppedPackets": 6,
                                    },
                                },
                            },
                            "TC1": {
                                "ingressVoqCounters": {
                                    "countersSum": {
                                        "droppedPackets": 5,
                                    },
                                },
                                "egressQueueCounters": {
                                    "countersSum": {
                                        "droppedPackets": 4,
                                    },
                                },
                            },
                        }
                    },
                }
            }
        ],
        "inputs": {"interfaces": ["Ethernet48"], "traffic_classes": ["TC0"]},
        "expected": {"result": AntaTestStatus.SUCCESS},
    },
    (VerifyInterfacesVoqAndEgressQueueDrops, "failure"): {
        "eos_data": [
            {
                "interfaces": {
                    "Ethernet48": {
                        "trafficClasses": {
                            "TC0": {
                                "ingressVoqCounters": {
                                    "countersSum": {
                                        "droppedPackets": 3,
                                    },
                                },
                                "egressQueueCounters": {
                                    "countersSum": {
                                        "droppedPackets": 0,
                                    },
                                },
                            },
                            "TC1": {
                                "ingressVoqCounters": {
                                    "countersSum": {
                                        "droppedPackets": 4,
                                    },
                                },
                                "egressQueueCounters": {
                                    "countersSum": {
                                        "droppedPackets": 5,
                                    },
                                },
                            },
                        }
                    },
                    "Ethernet49": {
                        "trafficClasses": {
                            "TC0": {
                                "ingressVoqCounters": {
                                    "countersSum": {
                                        "droppedPackets": 5,
                                    },
                                },
                                "egressQueueCounters": {
                                    "countersSum": {
                                        "droppedPackets": 6,
                                    },
                                },
                            },
                            "TC1": {
                                "ingressVoqCounters": {
                                    "countersSum": {
                                        "droppedPackets": 7,
                                    },
                                },
                                "egressQueueCounters": {
                                    "countersSum": {
                                        "droppedPackets": 7,
                                    },
                                },
                            },
                        }
                    },
                }
            }
        ],
        "expected": {
            "result": AntaTestStatus.FAILURE,
            "messages": [
                "Interface: Ethernet48 Traffic Class: TC0 - Queue drops exceeds the threshold - VOQ: 3, Egress: 0",
                "Interface: Ethernet48 Traffic Class: TC1 - Queue drops exceeds the threshold - VOQ: 4, Egress: 5",
                "Interface: Ethernet49 Traffic Class: TC0 - Queue drops exceeds the threshold - VOQ: 5, Egress: 6",
                "Interface: Ethernet49 Traffic Class: TC1 - Queue drops exceeds the threshold - VOQ: 7, Egress: 7",
            ],
        },
    },
    (VerifyInterfacesVoqAndEgressQueueDrops, "failure-intf-not-found"): {
        "eos_data": [{"interfaces": {}}],
        "inputs": {"interfaces": ["Ethernet48"]},
        "expected": {
            "result": AntaTestStatus.FAILURE,
            "messages": [
                "Interface: Ethernet48 - Not found",
            ],
        },
    },
    (VerifyInterfacesVoqAndEgressQueueDrops, "failure-traffic-class-not-found"): {
        "eos_data": [
            {
                "interfaces": {
                    "Ethernet48": {
                        "trafficClasses": {
                            "TC0": {
                                "ingressVoqCounters": {
                                    "countersSum": {
                                        "droppedPackets": 3,
                                    },
                                },
                                "egressQueueCounters": {
                                    "countersSum": {
                                        "droppedPackets": 0,
                                    },
                                },
                            },
                        }
                    }
                }
            }
        ],
        "inputs": {"traffic_classes": ["TC1"]},
        "expected": {
            "result": AntaTestStatus.FAILURE,
            "messages": [
                "Interface: Ethernet48 Traffic Class: TC1 - Not found",
            ],
        },
    },
    (VerifyInterfacesVoqAndEgressQueueDrops, "failure-range-of-traffic-class"): {
        "eos_data": [
            {
                "interfaces": {
                    "Ethernet48": {
                        "trafficClasses": {
                            "TC0-5": {
                                "ingressVoqCounters": {
                                    "countersSum": {
                                        "droppedPackets": 1,
                                    },
                                },
                                "egressQueueCounters": {
                                    "countersSum": {
                                        "droppedPackets": 0,
                                    },
                                },
                            },
                        }
                    },
                    "Ethernet49": {
                        "trafficClasses": {
                            "TC0-5": {
                                "ingressVoqCounters": {
                                    "countersSum": {
                                        "droppedPackets": 1,
                                    },
                                },
                                "egressQueueCounters": {
                                    "countersSum": {
                                        "droppedPackets": 2,
                                    },
                                },
                            },
                        }
                    },
                }
            }
        ],
        "inputs": {"interfaces": ["Ethernet48", "Ethernet49"], "traffic_classes": ["TC0", "TC1", "TC2"]},
        "expected": {
            "result": AntaTestStatus.FAILURE,
            "messages": [
                "Interface: Ethernet48 Traffic Class: TC0 - Queue drops exceeds the threshold - VOQ: 1, Egress: 0",
                "Interface: Ethernet48 Traffic Class: TC1 - Queue drops exceeds the threshold - VOQ: 1, Egress: 0",
                "Interface: Ethernet48 Traffic Class: TC2 - Queue drops exceeds the threshold - VOQ: 1, Egress: 0",
                "Interface: Ethernet49 Traffic Class: TC0 - Queue drops exceeds the threshold - VOQ: 1, Egress: 2",
                "Interface: Ethernet49 Traffic Class: TC1 - Queue drops exceeds the threshold - VOQ: 1, Egress: 2",
                "Interface: Ethernet49 Traffic Class: TC2 - Queue drops exceeds the threshold - VOQ: 1, Egress: 2",
            ],
        },
    },
<<<<<<< HEAD
    (VerifytOpticRxLevel, "success"): {
        "eos_data": [
            {
                "interfaces": {
                    "Ethernet1/1": {"displayName": "Ethernet1/1"},
                    "Ethernet2/1": {
                        "displayName": "Ethernet2/1",
                        "vendorSn": "ADP1637005DA",
                        "mediaType": "100GBASE-SR4",
                        "parameters": {
                            "rxPower": {
                                "unit": "dBm",
                                "channels": {"1": -0.08242460465652002, "2": -0.09972101229705288, "3": -0.31236951802751634, "4": -1.4630178822382547},
                                "threshold": {
                                    "lowAlarm": -13.29754146925876,
                                    "lowAlarmOverridden": False,
                                    "lowWarn": -10.301183562535002,
                                    "lowWarnOverridden": False,
                                },
                            }
                        },
                    },
                    "Ethernet3/1": {"displayName": "Ethernet3/1"},
                    "Ethernet7/1": {
                        "displayName": "Ethernet7/1",
                        "vendorSn": "ADP19120008M",
                        "mediaType": "40GBASE-SR4",
                        "parameters": {
                            "rxPower": {
                                "unit": "dBm",
                                "channels": {"1": -2.6019040097864092, "2": -2.3657200643706275, "3": -2.2242819530858995, "4": -2.7018749283906445},
                                "threshold": {
                                    "lowAlarm": -12.502636844309393,
                                    "lowAlarmOverridden": False,
                                    "lowWarn": -9.500071430798577,
                                    "lowWarnOverridden": False,
                                },
                            }
                        },
                    },
                }
            },
            {
                "interfaceDescriptions": {
                    "Ethernet1/1": {"description": "", "lineProtocolStatus": "up", "interfaceStatus": "up"},
                    "Ethernet2/1": {"description": "To_HS-154", "lineProtocolStatus": "up", "interfaceStatus": "up"},
                    "Ethernet3/1": {"description": "", "lineProtocolStatus": "down", "interfaceStatus": "down"},
                    "Ethernet7/1": {"description": "GZ_CMCC_v6", "lineProtocolStatus": "down", "interfaceStatus": "down"},
                }
            },
        ],
        "inputs": {"interfaces": ["Ethernet1/1", "Ethernet2/1"], "rx_tolerance": 2},
=======
    (VerifyInterfacesTridentCounters, "success"): {
        "eos_data": [
            {
                "ethernet": {
                    "Ethernet48": {
                        "count": {
                            "drop": {
                                "nonCongestionDiscard": 0,
                                "ipv4L3Discard": 0,
                                "ipv6L3Discard": 0,
                                "rxUrpfDrop": 0,
                                "rxFpDrop": 0,
                                "rxMmuDrop": 0,
                                "rxPipelineDrop": 0,
                                "txMmuDrop": 0,
                                "txPipelineDrop": 0,
                                "rxMCDrop": 0,
                                "rxIngressNFDrop": 0,
                                "rxBufferPoolDiscard": 0,
                                "rxPolicyDiscard": 0,
                                "txL3UCAgedDrop": 0,
                                "txL2MCDrop": 0,
                                "txTTLDrop": 0,
                                "wredDropPktCounter": 0,
                            },
                            "error": {
                                "txMACError": 0,
                                "txL2MTUError": 0,
                                "ipv4L3HeaderError": 0,
                                "ipv6L3HeaderError": 0,
                                "rxVlanDrop": 0,
                                "rxTunnelError": 0,
                                "rxL2MTUError": 0,
                                "txUnknownDrop": 0,
                                "txInvalidVlan": 0,
                                "txSplitHorizonDrop": 0,
                                "txVxltMiss": 0,
                                "txFCSError": 0,
                                "txPCError": 0,
                            },
                            "ok": {},
                        }
                    },
                    "Ethernet3": {
                        "count": {
                            "drop": {
                                "nonCongestionDiscard": 0,
                                "ipv4L3Discard": 0,
                                "ipv6L3Discard": 0,
                                "rxUrpfDrop": 0,
                                "rxFpDrop": 0,
                                "rxMmuDrop": 0,
                                "rxPipelineDrop": 0,
                                "txMmuDrop": 0,
                                "txPipelineDrop": 0,
                                "rxMCDrop": 0,
                                "rxIngressNFDrop": 0,
                                "rxBufferPoolDiscard": 0,
                                "rxPolicyDiscard": 0,
                                "txL3UCAgedDrop": 0,
                                "txL2MCDrop": 0,
                                "txTTLDrop": 0,
                                "wredDropPktCounter": 0,
                            },
                            "error": {
                                "txMACError": 0,
                                "txL2MTUError": 0,
                                "ipv4L3HeaderError": 0,
                                "ipv6L3HeaderError": 0,
                                "rxVlanDrop": 0,
                                "rxTunnelError": 0,
                                "rxL2MTUError": 0,
                                "txUnknownDrop": 0,
                                "txInvalidVlan": 0,
                                "txSplitHorizonDrop": 0,
                                "txVxltMiss": 0,
                                "txFCSError": 0,
                                "txPCError": 0,
                            },
                            "ok": {},
                        }
                    },
                }
            }
        ],
        "expected": {"result": AntaTestStatus.SUCCESS},
    },
    (VerifyInterfacesTridentCounters, "success-drop-threshold"): {
        "eos_data": [
            {
                "ethernet": {
                    "Ethernet48": {
                        "count": {
                            "drop": {
                                "nonCongestionDiscard": 8,
                                "ipv4L3Discard": 0,
                                "ipv6L3Discard": 0,
                                "rxUrpfDrop": 4,
                                "rxFpDrop": 0,
                                "rxMmuDrop": 0,
                                "rxPipelineDrop": 0,
                                "txMmuDrop": 4,
                                "txPipelineDrop": 0,
                                "rxMCDrop": 0,
                                "rxIngressNFDrop": 0,
                                "rxBufferPoolDiscard": 0,
                                "rxPolicyDiscard": 0,
                                "txL3UCAgedDrop": 0,
                                "txL2MCDrop": 0,
                                "txTTLDrop": 0,
                                "wredDropPktCounter": 0,
                            },
                            "error": {
                                "txMACError": 0,
                                "txL2MTUError": 0,
                                "ipv4L3HeaderError": 0,
                                "ipv6L3HeaderError": 0,
                                "rxVlanDrop": 0,
                                "rxTunnelError": 0,
                                "rxL2MTUError": 0,
                                "txUnknownDrop": 0,
                                "txInvalidVlan": 0,
                                "txSplitHorizonDrop": 0,
                                "txVxltMiss": 0,
                                "txFCSError": 0,
                                "txPCError": 0,
                            },
                            "ok": {},
                        }
                    },
                    "Ethernet3": {
                        "count": {
                            "drop": {
                                "nonCongestionDiscard": 10,
                                "ipv4L3Discard": 0,
                                "ipv6L3Discard": 4,
                                "rxUrpfDrop": 0,
                                "rxFpDrop": 1,
                                "rxMmuDrop": 0,
                                "rxPipelineDrop": 0,
                                "txMmuDrop": 2,
                                "txPipelineDrop": 0,
                                "rxMCDrop": 0,
                                "rxIngressNFDrop": 0,
                                "rxBufferPoolDiscard": 3,
                                "rxPolicyDiscard": 0,
                                "txL3UCAgedDrop": 0,
                                "txL2MCDrop": 0,
                                "txTTLDrop": 0,
                                "wredDropPktCounter": 0,
                            },
                            "error": {
                                "txMACError": 0,
                                "txL2MTUError": 0,
                                "ipv4L3HeaderError": 0,
                                "ipv6L3HeaderError": 0,
                                "rxVlanDrop": 14,
                                "rxTunnelError": 0,
                                "rxL2MTUError": 0,
                                "txUnknownDrop": 5,
                                "txInvalidVlan": 0,
                                "txSplitHorizonDrop": 0,
                                "txVxltMiss": 0,
                                "txFCSError": 0,
                                "txPCError": 0,
                            },
                            "ok": {},
                        }
                    },
                }
            }
        ],
        "inputs": {"packet_drop_threshold": 10},
        "expected": {"result": AntaTestStatus.SUCCESS},
    },
    (VerifyInterfacesTridentCounters, "failure-drop-error-threshold"): {
        "eos_data": [
            {
                "ethernet": {
                    "Ethernet48": {
                        "count": {
                            "drop": {
                                "nonCongestionDiscard": 8,
                                "ipv4L3Discard": 0,
                                "ipv6L3Discard": 0,
                                "rxUrpfDrop": 0,
                                "rxFpDrop": 0,
                                "rxMmuDrop": 0,
                                "rxPipelineDrop": 0,
                                "txMmuDrop": 4,
                                "txPipelineDrop": 0,
                                "rxMCDrop": 0,
                                "rxIngressNFDrop": 0,
                                "rxBufferPoolDiscard": 0,
                                "rxPolicyDiscard": 0,
                                "txL3UCAgedDrop": 0,
                                "txL2MCDrop": 0,
                                "txTTLDrop": 0,
                                "wredDropPktCounter": 0,
                            },
                            "error": {
                                "txMACError": 0,
                                "txL2MTUError": 0,
                                "ipv4L3HeaderError": 20,
                                "ipv6L3HeaderError": 0,
                                "rxVlanDrop": 0,
                                "rxTunnelError": 0,
                                "rxL2MTUError": 0,
                                "txUnknownDrop": 0,
                                "txInvalidVlan": 0,
                                "txSplitHorizonDrop": 0,
                                "txVxltMiss": 0,
                                "txFCSError": 0,
                                "txPCError": 0,
                            },
                            "ok": {},
                        }
                    },
                    "Ethernet3": {
                        "count": {
                            "drop": {
                                "nonCongestionDiscard": 10,
                                "ipv4L3Discard": 0,
                                "ipv6L3Discard": 0,
                                "rxUrpfDrop": 0,
                                "rxFpDrop": 0,
                                "rxMmuDrop": 0,
                                "rxPipelineDrop": 0,
                                "txMmuDrop": 2,
                                "txPipelineDrop": 0,
                                "rxMCDrop": 0,
                                "rxIngressNFDrop": 0,
                                "rxBufferPoolDiscard": 0,
                                "rxPolicyDiscard": 0,
                                "txL3UCAgedDrop": 0,
                                "txL2MCDrop": 0,
                                "txTTLDrop": 0,
                                "wredDropPktCounter": 0,
                            },
                            "error": {
                                "txMACError": 0,
                                "txL2MTUError": 10,
                                "ipv4L3HeaderError": 0,
                                "ipv6L3HeaderError": 0,
                                "rxVlanDrop": 14,
                                "rxTunnelError": 0,
                                "rxL2MTUError": 0,
                                "txUnknownDrop": 0,
                                "txInvalidVlan": 0,
                                "txSplitHorizonDrop": 0,
                                "txVxltMiss": 0,
                                "txFCSError": 0,
                                "txPCError": 0,
                            },
                            "ok": {},
                        }
                    },
                }
            }
        ],
        "expected": {
            "result": AntaTestStatus.FAILURE,
            "messages": [
                "Interface: Ethernet48 Drop Counter: txMmuDrop - Threshold exceeded - Expected: 0 Actual: 4",
                "Interface: Ethernet48 Error Counter: ipv4L3HeaderError - Threshold exceeded - Expected: 0 Actual: 20",
                "Interface: Ethernet3 Drop Counter: txMmuDrop - Threshold exceeded - Expected: 0 Actual: 2",
                "Interface: Ethernet3 Error Counter: txL2MTUError - Threshold exceeded - Expected: 0 Actual: 10",
            ],
        },
    },
    (VerifyPhysicalInterfacesCounterDetails, "success"): {
        "eos_data": [
            {
                "interfaces": {
                    "Ethernet2": {
                        "name": "Ethernet2",
                        "forwardingModel": "bridged",
                        "lineProtocolStatus": "up",
                        "interfaceStatus": "connected",
                        "description": "",
                        "lastStatusChangeTimestamp": timestamp_one_day_ago,
                        "interfaceCounters": {
                            "inDiscards": 0,
                            "outDiscards": 0,
                            "outTotalPkts": 0,
                            "linkStatusChanges": 2,
                            "totalInErrors": 0,
                            "inputErrorsDetail": {"runtFrames": 0, "giantFrames": 0, "fcsErrors": 0, "alignmentErrors": 0, "symbolErrors": 0, "rxPause": 0},
                            "totalOutErrors": 0,
                            "outputErrorsDetail": {"collisions": 0, "lateCollisions": 0, "deferredTransmissions": 0, "txPause": 0},
                        },
                    },
                    "Ethernet4": {
                        "name": "Ethernet4",
                        "forwardingModel": "bridged",
                        "lineProtocolStatus": "up",
                        "interfaceStatus": "connected",
                        "description": "",
                        "lastStatusChangeTimestamp": timestamp_one_day_ago,
                        "interfaceCounters": {
                            "inDiscards": 0,
                            "outDiscards": 0,
                            "linkStatusChanges": 2,
                            "totalInErrors": 0,
                            "inputErrorsDetail": {"runtFrames": 0, "giantFrames": 0, "fcsErrors": 0, "alignmentErrors": 0, "symbolErrors": 0, "rxPause": 0},
                            "totalOutErrors": 0,
                            "outputErrorsDetail": {"collisions": 0, "lateCollisions": 0, "deferredTransmissions": 0, "txPause": 0},
                        },
                    },
                    "Ethernet1": {
                        "name": "Ethernet1",
                        "forwardingModel": "bridged",
                        "lineProtocolStatus": "up",
                        "interfaceStatus": "connected",
                        "lastStatusChangeTimestamp": timestamp_one_day_ago,
                        "interfaceCounters": {
                            "inDiscards": 0,
                            "outDiscards": 0,
                            "linkStatusChanges": 2,
                            "totalInErrors": 0,
                            "inputErrorsDetail": {"runtFrames": 0, "giantFrames": 0, "fcsErrors": 0, "alignmentErrors": 0, "symbolErrors": 0, "rxPause": 0},
                            "totalOutErrors": 0,
                            "outputErrorsDetail": {"collisions": 0, "lateCollisions": 0, "deferredTransmissions": 0, "txPause": 0},
                        },
                    },
                    "Ethernet3": {
                        "name": "Ethernet3",
                        "forwardingModel": "bridged",
                        "lineProtocolStatus": "up",
                        "interfaceStatus": "connected",
                        "description": "",
                        "lastStatusChangeTimestamp": timestamp_one_day_ago,
                        "interfaceCounters": {
                            "inDiscards": 0,
                            "outDiscards": 0,
                            "outTotalPkts": 0,
                            "linkStatusChanges": 2,
                            "totalInErrors": 0,
                            "inputErrorsDetail": {"runtFrames": 0, "giantFrames": 0, "fcsErrors": 0, "alignmentErrors": 0, "symbolErrors": 0, "rxPause": 0},
                            "totalOutErrors": 0,
                            "outputErrorsDetail": {"collisions": 0, "lateCollisions": 0, "deferredTransmissions": 0, "txPause": 0},
                        },
                    },
                }
            },
        ],
        "inputs": {
            "interfaces": ["Ethernet1", "Ethernet2", "Ethernet4"],
            "ignored_interfaces": ["Ethernet3"],
            "counters_threshold": 0,
            "link_status_changes_threshold": 100,
        },
>>>>>>> 38ef07ce
        "expected": {
            "result": AntaTestStatus.SUCCESS,
        },
    },
<<<<<<< HEAD
    (VerifytOpticRxLevel, "success-valid-rx-power"): {
        "eos_data": [
            {
                "interfaces": {
                    "Ethernet1/1": {"displayName": "Ethernet1/1"},
                    "Ethernet2/1": {
                        "displayName": "Ethernet2/1",
                        "vendorSn": "ADP1637005DA",
                        "mediaType": "100GBASE-SR4",
                        "parameters": {
                            "rxPower": {
                                "unit": "dBm",
                                "channels": {"1": -30, "2": -0.09972101229705288, "3": -0.31236951802751634, "4": -1.4630178822382547},
                                "threshold": {
                                    "lowAlarm": -13.29754146925876,
                                    "lowAlarmOverridden": False,
                                    "lowWarn": -10.301183562535002,
                                    "lowWarnOverridden": False,
                                },
                            }
                        },
                    },
                    "Ethernet3/1": {"displayName": "Ethernet3/1"},
                    "Ethernet7/1": {
                        "displayName": "Ethernet7/1",
                        "vendorSn": "ADP19120008M",
                        "mediaType": "40GBASE-SR4",
                        "parameters": {
                            "rxPower": {
                                "unit": "dBm",
                                "channels": {"1": -30, "2": -2.3657200643706275, "3": -23.2242819530858995, "4": -2.7018749283906445},
                                "threshold": {
                                    "lowAlarm": -25.502636844309393,
                                    "lowAlarmOverridden": False,
                                    "lowWarn": -9.500071430798577,
                                    "lowWarnOverridden": False,
                                },
                            }
                        },
                    },
                }
            },
            {
                "interfaceDescriptions": {
                    "Ethernet1/1": {"description": "", "lineProtocolStatus": "up", "interfaceStatus": "up"},
                    "Ethernet2/1": {"description": "To_HS-154", "lineProtocolStatus": "up", "interfaceStatus": "up"},
                    "Ethernet3/1": {"description": "", "lineProtocolStatus": "down", "interfaceStatus": "down"},
                    "Ethernet7/1": {"description": "GZ_CMCC_v6", "lineProtocolStatus": "down", "interfaceStatus": "down"},
                }
            },
        ],
        "inputs": {"rx_tolerance": 2, "valid_rx_power": -30},
        "expected": {
            "result": AntaTestStatus.SUCCESS,
        },
    },
    (VerifytOpticRxLevel, "failure-optic-low-rx"): {
        "eos_data": [
            {
                "interfaces": {
                    "Ethernet1/1": {"displayName": "Ethernet1/1"},
                    "Ethernet2/1": {
                        "displayName": "Ethernet2/1",
                        "vendorSn": "ADP1637005DA",
                        "mediaType": "100GBASE-SR4",
                        "parameters": {
                            "rxPower": {
                                "unit": "dBm",
                                "channels": {"1": -30.08242460465652002, "2": -0.09972101229705288, "3": -40.31236951802751634, "4": -1.4630178822382547},
                                "threshold": {
                                    "lowAlarm": -13.29754146925876,
                                    "lowAlarmOverridden": False,
                                    "lowWarn": -10.301183562535002,
                                    "lowWarnOverridden": False,
                                },
                            }
                        },
                    },
                    "Ethernet3/1": {"displayName": "Ethernet3/1"},
                    "Ethernet7/1": {
                        "displayName": "Ethernet7/1",
                        "vendorSn": "ADP19120008M",
                        "mediaType": "40GBASE-SR4",
                        "parameters": {
                            "rxPower": {
                                "unit": "dBm",
                                "channels": {"1": -29.6019040097864092, "2": -2.3657200643706275, "3": -23.2242819530858995, "4": -2.7018749283906445},
                                "threshold": {
                                    "lowAlarm": -12.502636844309393,
                                    "lowAlarmOverridden": False,
                                    "lowWarn": -9.500071430798577,
                                    "lowWarnOverridden": False,
                                },
                            }
                        },
                    },
                    "Ethernet8/1": {
                        "displayName": "Ethernet8/1",
                        "vendorSn": "ADP19120008M",
                        "mediaType": "40GBASE-SR4",
                        "parameters": {
                            "rxPower": {
                                "unit": "dBm",
                                "channels": {"1": -29.6019040097864092, "2": -2.3657200643706275, "3": -23.2242819530858995, "4": -2.7018749283906445},
                                "threshold": {
                                    "lowAlarm": -12.502636844309393,
                                    "lowAlarmOverridden": False,
                                    "lowWarn": -9.500071430798577,
                                    "lowWarnOverridden": False,
                                },
                            }
                        },
                    },
                }
            },
            {
                "interfaceDescriptions": {
                    "Ethernet1/1": {"description": "", "lineProtocolStatus": "up", "interfaceStatus": "up"},
                    "Ethernet2/1": {"description": "", "lineProtocolStatus": "up", "interfaceStatus": "up"},
                    "Ethernet3/1": {"description": "", "lineProtocolStatus": "down", "interfaceStatus": "down"},
                    "Ethernet7/1": {"description": "GZ_CMCC_v6", "lineProtocolStatus": "down", "interfaceStatus": "down"},
                    "Ethernet8/1": {"description": "GZ_CMCC_v6", "lineProtocolStatus": "down", "interfaceStatus": "down"},
                }
            },
        ],
        "inputs": {"interfaces": ["Ethernet1/1", "Ethernet2/1", "Ethernet3/1", "Ethernet7/1"], "rx_tolerance": 2, "valid_rx_power": -30},
        "expected": {
            "result": AntaTestStatus.FAILURE,
            "messages": [
                "Interface: Ethernet2/1 Channel: 1 Optic: 100GBASE-SR4 Status: up Description: no description - Optics with low Rx found - Expected: >=-13.30dbm "
                "Actual: -30.08dbm",
                "Interface: Ethernet2/1 Channel: 3 Optic: 100GBASE-SR4 Status: up Description: no description - Optics with low Rx found - Expected: >=-13.30dbm "
                "Actual: -40.31dbm",
                "Interface: Ethernet7/1 Channel: 1 Optic: 40GBASE-SR4 Status: down Description: GZ_CMCC_v6 - Optics with low Rx found - Expected: >=-12.50dbm "
                "Actual: -29.60dbm",
                "Interface: Ethernet7/1 Channel: 3 Optic: 40GBASE-SR4 Status: down Description: GZ_CMCC_v6 - Optics with low Rx found - Expected: >=-12.50dbm "
                "Actual: -23.22dbm",
            ],
        },
    },
    (VerifytOpticRxLevel, "interface-not-found"): {
        "eos_data": [
            {
                "interfaces": {
                    "Ethernet1/1": {"displayName": "Ethernet1/1"},
                    "Ethernet2/1": {
                        "displayName": "Ethernet2/1",
                        "vendorSn": "ADP1637005DA",
                        "mediaType": "100GBASE-SR4",
                        "parameters": {
                            "rxPower": {
                                "unit": "dBm",
                                "channels": {"1": -30.08242460465652002, "2": -0.09972101229705288, "3": -40.31236951802751634, "4": -1.4630178822382547},
                                "threshold": {
                                    "lowAlarm": -13.29754146925876,
                                    "lowAlarmOverridden": False,
                                    "lowWarn": -10.301183562535002,
                                    "lowWarnOverridden": False,
                                },
                            }
                        },
                    },
                    "Ethernet3/1": {"displayName": "Ethernet3/1"},
                }
            },
            {
                "interfaceDescriptions": {
                    "Ethernet1/1": {"description": "", "lineProtocolStatus": "up", "interfaceStatus": "up"},
                    "Ethernet2/1": {"description": "", "lineProtocolStatus": "up", "interfaceStatus": "up"},
                    "Ethernet3/1": {"description": "", "lineProtocolStatus": "down", "interfaceStatus": "down"},
                }
            },
        ],
        "inputs": {"interfaces": ["Ethernet13/1"], "rx_tolerance": 2, "valid_rx_power": -30},
        "expected": {
            "result": AntaTestStatus.FAILURE,
            "messages": ["Interface: Ethernet13/1 - Not found"],
        },
    },
=======
    (VerifyPhysicalInterfacesCounterDetails, "failure-multiple-issues"): {
        "eos_data": [
            {
                "interfaces": {
                    "Ethernet2": {
                        "name": "Ethernet2",
                        "lineProtocolStatus": "up",
                        "interfaceStatus": "connected",
                        "description": "",
                        "lastStatusChangeTimestamp": timestamp_one_day_ago,
                        "interfaceCounters": {
                            "inDiscards": 10,
                            "outDiscards": 0,
                            "linkStatusChanges": 12,
                            "totalInErrors": 0,
                            "inputErrorsDetail": {"runtFrames": 0, "giantFrames": 0, "fcsErrors": 0, "alignmentErrors": 0, "symbolErrors": 0, "rxPause": 0},
                            "totalOutErrors": 0,
                            "outputErrorsDetail": {"collisions": 0, "lateCollisions": 0, "deferredTransmissions": 0, "txPause": 0},
                        },
                    },
                    "Management0": {
                        "name": "Management0",
                        "lineProtocolStatus": "up",
                        "interfaceStatus": "connected",
                        "description": "OOB_MANAGEMENT",
                        "interfaceCounters": {
                            "inDiscards": 20,
                            "outDiscards": 0,
                            "linkStatusChanges": 1,
                            "totalInErrors": 0,
                            "inputErrorsDetail": {"runtFrames": 0, "giantFrames": 0, "fcsErrors": 0, "alignmentErrors": 0, "symbolErrors": 0, "rxPause": 0},
                            "totalOutErrors": 10,
                            "outputErrorsDetail": {"collisions": 0, "lateCollisions": 0, "deferredTransmissions": 0, "txPause": 10},
                        },
                    },
                    "Ethernet10": {
                        "name": "Ethernet10",
                        "lineProtocolStatus": "up",
                        "interfaceStatus": "connected",
                        "hardware": "ethernet",
                        "description": "",
                        "lastStatusChangeTimestamp": timestamp_one_day_ago,
                        "interfaceCounters": {
                            "inDiscards": 0,
                            "outDiscards": 10,
                            "linkStatusChanges": 12,
                            "totalInErrors": 10,
                            "inputErrorsDetail": {"runtFrames": 10, "giantFrames": 0, "fcsErrors": 0, "alignmentErrors": 0, "symbolErrors": 0, "rxPause": 0},
                            "totalOutErrors": 0,
                            "outputErrorsDetail": {"collisions": 0, "lateCollisions": 20, "deferredTransmissions": 0, "txPause": 0},
                        },
                    },
                }
            }
        ],
        "inputs": {"interfaces": ["Management0", "Ethernet10"], "link_status_changes_threshold": 2},
        "expected": {
            "result": AntaTestStatus.FAILURE,
            "messages": [
                "Interface: Management0 Description: OOB_MANAGEMENT - Input discards above threshold - Expected: 0 Actual: 20",
                "Interface: Management0 Description: OOB_MANAGEMENT - Output errors above threshold - Expected: 0 Actual: 10",
                "Interface: Ethernet10 Uptime: 1 day - Link status changes count above threshold - Expected: < 2 Actual: 12",
                "Interface: Ethernet10 Uptime: 1 day - Output discards above threshold - Expected: 0 Actual: 10",
                "Interface: Ethernet10 Uptime: 1 day - Input errors above threshold - Expected: 0 Actual: 10",
                "Interface: Ethernet10 Uptime: 1 day - Runt frames above threshold - Expected: 0 Actual: 10",
                "Interface: Ethernet10 Uptime: 1 day - Late collisions above threshold - Expected: 0 Actual: 20",
            ],
        },
    },
    (VerifyPhysicalInterfacesCounterDetails, "failure-input-error"): {
        "eos_data": [
            {
                "interfaces": {
                    "Management1": {
                        "name": "Management1",
                        "forwardingModel": "bridged",
                        "lineProtocolStatus": "up",
                        "interfaceStatus": "connected",
                        "description": "",
                        "lastStatusChangeTimestamp": timestamp_one_day_ago,
                        "interfaceCounters": {
                            "inDiscards": 0,
                            "outDiscards": 0,
                            "outTotalPkts": 0,
                            "linkStatusChanges": 2,
                            "totalInErrors": 0,
                            "inputErrorsDetail": {"runtFrames": 30, "giantFrames": 0, "fcsErrors": 10, "alignmentErrors": 55, "symbolErrors": 20, "rxPause": 30},
                            "totalOutErrors": 0,
                            "outputErrorsDetail": {"collisions": 10, "lateCollisions": 10, "deferredTransmissions": 0, "txPause": 0},
                        },
                    },
                    "Ethernet4": {
                        "name": "Ethernet4",
                        "forwardingModel": "bridged",
                        "lineProtocolStatus": "up",
                        "interfaceStatus": "connected",
                        "description": "",
                        "lastStatusChangeTimestamp": timestamp_one_day_ago,
                        "interfaceCounters": {
                            "inDiscards": 0,
                            "outDiscards": 0,
                            "linkStatusChanges": 2,
                            "totalInErrors": 0,
                            "inputErrorsDetail": {"runtFrames": 0, "giantFrames": 30, "fcsErrors": 0, "alignmentErrors": 0, "symbolErrors": 0, "rxPause": 0},
                            "totalOutErrors": 0,
                            "outputErrorsDetail": {"collisions": 0, "lateCollisions": 30, "deferredTransmissions": 0, "txPause": 30},
                        },
                    },
                    "Loopback0": {
                        "name": "Loopback0",
                        "forwardingModel": "bridged",
                        "lineProtocolStatus": "up",
                        "interfaceStatus": "connected",
                        "description": "",
                        "lastStatusChangeTimestamp": timestamp_one_day_ago,
                        "interfaceCounters": {
                            "inDiscards": 0,
                            "outDiscards": 0,
                            "linkStatusChanges": 2,
                            "totalInErrors": 0,
                            "inputErrorsDetail": {"runtFrames": 0, "giantFrames": 30, "fcsErrors": 0, "alignmentErrors": 0, "symbolErrors": 0, "rxPause": 0},
                            "totalOutErrors": 0,
                            "outputErrorsDetail": {"collisions": 0, "lateCollisions": 30, "deferredTransmissions": 0, "txPause": 30},
                        },
                    },
                }
            },
        ],
        "inputs": {"ignored_interfaces": ["Ethernet4"], "counters_threshold": 10, "link_status_changes_threshold": 10},
        "expected": {
            "result": AntaTestStatus.FAILURE,
            "messages": [
                "Interface: Management1 Uptime: 1 day - Runt frames above threshold - Expected: < 10 Actual: 30",
                "Interface: Management1 Uptime: 1 day - Alignment errors above threshold - Expected: < 10 Actual: 55",
                "Interface: Management1 Uptime: 1 day - Symbol errors above threshold - Expected: < 10 Actual: 20",
            ],
        },
    },
    (VerifyPhysicalInterfacesCounterDetails, "failure-output-error"): {
        "eos_data": [
            {
                "interfaces": {
                    "Management1": {
                        "name": "Management1",
                        "forwardingModel": "bridged",
                        "lineProtocolStatus": "up",
                        "interfaceStatus": "connected",
                        "description": "",
                        "lastStatusChangeTimestamp": timestamp_one_day_ago,
                        "interfaceCounters": {
                            "inDiscards": 0,
                            "outDiscards": 0,
                            "outTotalPkts": 0,
                            "linkStatusChanges": 2,
                            "totalInErrors": 0,
                            "inputErrorsDetail": {"runtFrames": 10, "giantFrames": 0, "fcsErrors": 0, "alignmentErrors": 10, "symbolErrors": 20, "rxPause": 30},
                            "totalOutErrors": 0,
                            "outputErrorsDetail": {"collisions": 0, "lateCollisions": 0, "deferredTransmissions": 0, "txPause": 0},
                        },
                    },
                    "Ethernet4": {
                        "name": "Ethernet4",
                        "forwardingModel": "bridged",
                        "lineProtocolStatus": "up",
                        "interfaceStatus": "connected",
                        "description": "",
                        "lastStatusChangeTimestamp": timestamp_one_day_ago,
                        "interfaceCounters": {
                            "inDiscards": 0,
                            "outDiscards": 0,
                            "linkStatusChanges": 2,
                            "totalInErrors": 0,
                            "inputErrorsDetail": {"runtFrames": 0, "giantFrames": 0, "fcsErrors": 0, "alignmentErrors": 0, "symbolErrors": 0, "rxPause": 0},
                            "totalOutErrors": 0,
                            "outputErrorsDetail": {"collisions": 20, "lateCollisions": 30, "deferredTransmissions": 0, "txPause": 30},
                        },
                    },
                }
            },
        ],
        "inputs": {"counters_threshold": 0, "link_status_changes_threshold": 20},
        "expected": {
            "result": AntaTestStatus.FAILURE,
            "messages": [
                "Interface: Management1 Uptime: 1 day - Runt frames above threshold - Expected: 0 Actual: 10",
                "Interface: Management1 Uptime: 1 day - Alignment errors above threshold - Expected: 0 Actual: 10",
                "Interface: Management1 Uptime: 1 day - Symbol errors above threshold - Expected: 0 Actual: 20",
                "Interface: Ethernet4 Uptime: 1 day - Collisions above threshold - Expected: 0 Actual: 20",
                "Interface: Ethernet4 Uptime: 1 day - Late collisions above threshold - Expected: 0 Actual: 30",
            ],
        },
    },
    (VerifyPhysicalInterfacesCounterDetails, "failure-total-int-out-error"): {
        "eos_data": [
            {
                "interfaces": {
                    "Management1": {
                        "name": "Management1",
                        "forwardingModel": "bridged",
                        "lineProtocolStatus": "up",
                        "interfaceStatus": "connected",
                        "description": "",
                        "lastStatusChangeTimestamp": timestamp_one_day_ago,
                        "interfaceCounters": {
                            "inDiscards": 0,
                            "outDiscards": 0,
                            "outTotalPkts": 0,
                            "linkStatusChanges": 2,
                            "totalInErrors": 10,
                            "inputErrorsDetail": {"runtFrames": 0, "giantFrames": 0, "fcsErrors": 0, "alignmentErrors": 0, "symbolErrors": 0, "rxPause": 30},
                            "totalOutErrors": 0,
                            "outputErrorsDetail": {"collisions": 0, "lateCollisions": 0, "deferredTransmissions": 0, "txPause": 30},
                        },
                    },
                    "Ethernet4": {
                        "name": "Ethernet4",
                        "forwardingModel": "bridged",
                        "lineProtocolStatus": "up",
                        "interfaceStatus": "connected",
                        "description": "",
                        "lastStatusChangeTimestamp": timestamp_one_day_ago,
                        "interfaceCounters": {
                            "inDiscards": 0,
                            "outDiscards": 0,
                            "linkStatusChanges": 2,
                            "totalInErrors": 0,
                            "inputErrorsDetail": {"runtFrames": 0, "giantFrames": 0, "fcsErrors": 0, "alignmentErrors": 0, "symbolErrors": 0, "rxPause": 20},
                            "totalOutErrors": 30,
                            "outputErrorsDetail": {"collisions": 0, "lateCollisions": 0, "deferredTransmissions": 0, "txPause": 30},
                        },
                    },
                }
            },
        ],
        "inputs": {"counters_threshold": 0, "link_status_changes_threshold": 20},
        "expected": {
            "result": AntaTestStatus.FAILURE,
            "messages": [
                "Interface: Management1 Uptime: 1 day - Input errors above threshold - Expected: 0 Actual: 10",
                "Interface: Ethernet4 Uptime: 1 day - Output errors above threshold - Expected: 0 Actual: 30",
            ],
        },
    },
    (VerifyPhysicalInterfacesCounterDetails, "failure-int-out-packet-discard"): {
        "eos_data": [
            {
                "interfaces": {
                    "Management1": {
                        "name": "Management1",
                        "forwardingModel": "bridged",
                        "lineProtocolStatus": "up",
                        "interfaceStatus": "connected",
                        "description": "",
                        "lastStatusChangeTimestamp": timestamp_one_day_ago,
                        "interfaceCounters": {
                            "inDiscards": 0,
                            "outDiscards": 30,
                            "outTotalPkts": 0,
                            "linkStatusChanges": 2,
                            "totalInErrors": 10,
                            "inputErrorsDetail": {"runtFrames": 0, "giantFrames": 10, "fcsErrors": 0, "alignmentErrors": 0, "symbolErrors": 0, "rxPause": 30},
                            "totalOutErrors": 0,
                            "outputErrorsDetail": {"collisions": 0, "lateCollisions": 0, "deferredTransmissions": 0, "txPause": 30},
                        },
                    },
                    "Ethernet4": {
                        "name": "Ethernet4",
                        "forwardingModel": "bridged",
                        "lineProtocolStatus": "up",
                        "interfaceStatus": "connected",
                        "description": "",
                        "lastStatusChangeTimestamp": timestamp_one_day_ago,
                        "interfaceCounters": {
                            "inDiscards": 30,
                            "outDiscards": 10,
                            "linkStatusChanges": 2,
                            "totalInErrors": 0,
                            "inputErrorsDetail": {"runtFrames": 0, "giantFrames": 0, "fcsErrors": 0, "alignmentErrors": 10, "symbolErrors": 0, "rxPause": 20},
                            "totalOutErrors": 10,
                            "outputErrorsDetail": {"collisions": 0, "lateCollisions": 10, "deferredTransmissions": 0, "txPause": 30},
                        },
                    },
                }
            },
        ],
        "inputs": {"counters_threshold": 10, "link_status_changes_threshold": 20},
        "expected": {
            "result": AntaTestStatus.FAILURE,
            "messages": [
                "Interface: Management1 Uptime: 1 day - Output discards above threshold - Expected: < 10 Actual: 30",
                "Interface: Ethernet4 Uptime: 1 day - Input discards above threshold - Expected: < 10 Actual: 30",
            ],
        },
    },
    (VerifyPhysicalInterfacesCounterDetails, "failure-link-status-changes"): {
        "eos_data": [
            {
                "interfaces": {
                    "Management1/1": {
                        "name": "Management1/1",
                        "forwardingModel": "bridged",
                        "lineProtocolStatus": "up",
                        "interfaceStatus": "connected",
                        "description": "",
                        "lastStatusChangeTimestamp": timestamp_one_day_ago,
                        "interfaceCounters": {
                            "inDiscards": 0,
                            "outDiscards": 30,
                            "outTotalPkts": 0,
                            "linkStatusChanges": 45,
                            "totalInErrors": 10,
                            "inputErrorsDetail": {"runtFrames": 0, "giantFrames": 10, "fcsErrors": 0, "alignmentErrors": 0, "symbolErrors": 0, "rxPause": 30},
                            "totalOutErrors": 0,
                            "outputErrorsDetail": {"collisions": 0, "lateCollisions": 0, "deferredTransmissions": 0, "txPause": 30},
                        },
                    },
                    "Ethernet4/1": {
                        "name": "Ethernet4/1",
                        "forwardingModel": "bridged",
                        "lineProtocolStatus": "down",
                        "interfaceStatus": "notconnected",
                        "description": "",
                        "lastStatusChangeTimestamp": timestamp_one_day_ago,
                        "interfaceCounters": {
                            "inDiscards": 30,
                            "outDiscards": 10,
                            "linkStatusChanges": 40,
                            "totalInErrors": 0,
                            "inputErrorsDetail": {"runtFrames": 0, "giantFrames": 0, "fcsErrors": 0, "alignmentErrors": 10, "symbolErrors": 0, "rxPause": 20},
                            "totalOutErrors": 10,
                            "outputErrorsDetail": {"collisions": 0, "lateCollisions": 10, "deferredTransmissions": 0, "txPause": 30},
                        },
                    },
                    "Management0": {
                        "name": "Management0",
                        "forwardingModel": "bridged",
                        "lineProtocolStatus": "down",
                        "interfaceStatus": "notconnected",
                        "description": "",
                        "lastStatusChangeTimestamp": timestamp_one_day_ago,
                    },
                }
            },
        ],
        "inputs": {"ignored_interfaces": ["Management1/1"], "counters_threshold": 40, "link_status_changes_threshold": 20},
        "expected": {
            "result": AntaTestStatus.FAILURE,
            "messages": ["Interface: Ethernet4/1 Downtime: 1 day - Link status changes count above threshold - Expected: < 20 Actual: 40"],
        },
    },
    (VerifyPhysicalInterfacesCounterDetails, "failure-specific-interface-not-found"): {
        "eos_data": [
            {
                "interfaces": {
                    "Ethernet2/1": {
                        "name": "Ethernet2/1",
                        "forwardingModel": "bridged",
                        "lineProtocolStatus": "up",
                        "interfaceStatus": "connected",
                        "description": "",
                        "lastStatusChangeTimestamp": timestamp_one_day_ago,
                        "interfaceCounters": {
                            "inDiscards": 0,
                            "outDiscards": 0,
                            "outTotalPkts": 0,
                            "linkStatusChanges": 2,
                            "totalInErrors": 0,
                            "inputErrorsDetail": {"runtFrames": 0, "giantFrames": 0, "fcsErrors": 0, "alignmentErrors": 0, "symbolErrors": 0, "rxPause": 0},
                            "totalOutErrors": 0,
                            "outputErrorsDetail": {"collisions": 0, "lateCollisions": 0, "deferredTransmissions": 0, "txPause": 0},
                        },
                    },
                    "Ethernet4/2/1": {
                        "name": "Ethernet4/2/1",
                        "forwardingModel": "bridged",
                        "lineProtocolStatus": "up",
                        "interfaceStatus": "connected",
                        "description": "",
                        "lastStatusChangeTimestamp": timestamp_one_day_ago,
                        "interfaceCounters": {
                            "inDiscards": 0,
                            "outDiscards": 0,
                            "linkStatusChanges": 2,
                            "totalInErrors": 0,
                            "inputErrorsDetail": {"runtFrames": 0, "giantFrames": 0, "fcsErrors": 0, "alignmentErrors": 0, "symbolErrors": 0, "rxPause": 0},
                            "totalOutErrors": 0,
                            "outputErrorsDetail": {"collisions": 0, "lateCollisions": 0, "deferredTransmissions": 0, "txPause": 0},
                        },
                    },
                    "Ethernet1/1/1": {
                        "name": "Ethernet1/1/1",
                        "forwardingModel": "bridged",
                        "lineProtocolStatus": "up",
                        "interfaceStatus": "connected",
                        "lastStatusChangeTimestamp": timestamp_one_day_ago,
                        "interfaceCounters": {
                            "inDiscards": 0,
                            "outDiscards": 0,
                            "linkStatusChanges": 2,
                            "totalInErrors": 0,
                            "inputErrorsDetail": {"runtFrames": 0, "giantFrames": 0, "fcsErrors": 0, "alignmentErrors": 0, "symbolErrors": 0, "rxPause": 0},
                            "totalOutErrors": 0,
                            "outputErrorsDetail": {"collisions": 0, "lateCollisions": 0, "deferredTransmissions": 0, "txPause": 0},
                        },
                    },
                    "Ethernet3": {
                        "name": "Ethernet3",
                        "forwardingModel": "bridged",
                        "lineProtocolStatus": "up",
                        "interfaceStatus": "connected",
                        "description": "",
                        "lastStatusChangeTimestamp": timestamp_one_day_ago,
                        "interfaceCounters": {
                            "inDiscards": 0,
                            "outDiscards": 0,
                            "outTotalPkts": 0,
                            "linkStatusChanges": 2,
                            "totalInErrors": 0,
                            "inputErrorsDetail": {"runtFrames": 0, "giantFrames": 0, "fcsErrors": 0, "alignmentErrors": 0, "symbolErrors": 0, "rxPause": 0},
                            "totalOutErrors": 0,
                            "outputErrorsDetail": {"collisions": 0, "lateCollisions": 0, "deferredTransmissions": 0, "txPause": 0},
                        },
                    },
                }
            },
        ],
        "inputs": {"interfaces": ["Ethernet12/1/1", "Ethernet13/2", "Ethernet4/2/1"], "counters_threshold": 0, "link_status_changes_threshold": 100},
        "expected": {"result": AntaTestStatus.FAILURE, "messages": ["Interface: Ethernet12/1/1 - Not found", "Interface: Ethernet13/2 - Not found"]},
    },
>>>>>>> 38ef07ce
}<|MERGE_RESOLUTION|>--- conflicted
+++ resolved
@@ -3170,60 +3170,6 @@
             ],
         },
     },
-<<<<<<< HEAD
-    (VerifytOpticRxLevel, "success"): {
-        "eos_data": [
-            {
-                "interfaces": {
-                    "Ethernet1/1": {"displayName": "Ethernet1/1"},
-                    "Ethernet2/1": {
-                        "displayName": "Ethernet2/1",
-                        "vendorSn": "ADP1637005DA",
-                        "mediaType": "100GBASE-SR4",
-                        "parameters": {
-                            "rxPower": {
-                                "unit": "dBm",
-                                "channels": {"1": -0.08242460465652002, "2": -0.09972101229705288, "3": -0.31236951802751634, "4": -1.4630178822382547},
-                                "threshold": {
-                                    "lowAlarm": -13.29754146925876,
-                                    "lowAlarmOverridden": False,
-                                    "lowWarn": -10.301183562535002,
-                                    "lowWarnOverridden": False,
-                                },
-                            }
-                        },
-                    },
-                    "Ethernet3/1": {"displayName": "Ethernet3/1"},
-                    "Ethernet7/1": {
-                        "displayName": "Ethernet7/1",
-                        "vendorSn": "ADP19120008M",
-                        "mediaType": "40GBASE-SR4",
-                        "parameters": {
-                            "rxPower": {
-                                "unit": "dBm",
-                                "channels": {"1": -2.6019040097864092, "2": -2.3657200643706275, "3": -2.2242819530858995, "4": -2.7018749283906445},
-                                "threshold": {
-                                    "lowAlarm": -12.502636844309393,
-                                    "lowAlarmOverridden": False,
-                                    "lowWarn": -9.500071430798577,
-                                    "lowWarnOverridden": False,
-                                },
-                            }
-                        },
-                    },
-                }
-            },
-            {
-                "interfaceDescriptions": {
-                    "Ethernet1/1": {"description": "", "lineProtocolStatus": "up", "interfaceStatus": "up"},
-                    "Ethernet2/1": {"description": "To_HS-154", "lineProtocolStatus": "up", "interfaceStatus": "up"},
-                    "Ethernet3/1": {"description": "", "lineProtocolStatus": "down", "interfaceStatus": "down"},
-                    "Ethernet7/1": {"description": "GZ_CMCC_v6", "lineProtocolStatus": "down", "interfaceStatus": "down"},
-                }
-            },
-        ],
-        "inputs": {"interfaces": ["Ethernet1/1", "Ethernet2/1"], "rx_tolerance": 2},
-=======
     (VerifyInterfacesTridentCounters, "success"): {
         "eos_data": [
             {
@@ -3576,12 +3522,495 @@
             "counters_threshold": 0,
             "link_status_changes_threshold": 100,
         },
->>>>>>> 38ef07ce
         "expected": {
             "result": AntaTestStatus.SUCCESS,
         },
     },
-<<<<<<< HEAD
+    (VerifyPhysicalInterfacesCounterDetails, "failure-multiple-issues"): {
+        "eos_data": [
+            {
+                "interfaces": {
+                    "Ethernet2": {
+                        "name": "Ethernet2",
+                        "lineProtocolStatus": "up",
+                        "interfaceStatus": "connected",
+                        "description": "",
+                        "lastStatusChangeTimestamp": timestamp_one_day_ago,
+                        "interfaceCounters": {
+                            "inDiscards": 10,
+                            "outDiscards": 0,
+                            "linkStatusChanges": 12,
+                            "totalInErrors": 0,
+                            "inputErrorsDetail": {"runtFrames": 0, "giantFrames": 0, "fcsErrors": 0, "alignmentErrors": 0, "symbolErrors": 0, "rxPause": 0},
+                            "totalOutErrors": 0,
+                            "outputErrorsDetail": {"collisions": 0, "lateCollisions": 0, "deferredTransmissions": 0, "txPause": 0},
+                        },
+                    },
+                    "Management0": {
+                        "name": "Management0",
+                        "lineProtocolStatus": "up",
+                        "interfaceStatus": "connected",
+                        "description": "OOB_MANAGEMENT",
+                        "interfaceCounters": {
+                            "inDiscards": 20,
+                            "outDiscards": 0,
+                            "linkStatusChanges": 1,
+                            "totalInErrors": 0,
+                            "inputErrorsDetail": {"runtFrames": 0, "giantFrames": 0, "fcsErrors": 0, "alignmentErrors": 0, "symbolErrors": 0, "rxPause": 0},
+                            "totalOutErrors": 10,
+                            "outputErrorsDetail": {"collisions": 0, "lateCollisions": 0, "deferredTransmissions": 0, "txPause": 10},
+                        },
+                    },
+                    "Ethernet10": {
+                        "name": "Ethernet10",
+                        "lineProtocolStatus": "up",
+                        "interfaceStatus": "connected",
+                        "hardware": "ethernet",
+                        "description": "",
+                        "lastStatusChangeTimestamp": timestamp_one_day_ago,
+                        "interfaceCounters": {
+                            "inDiscards": 0,
+                            "outDiscards": 10,
+                            "linkStatusChanges": 12,
+                            "totalInErrors": 10,
+                            "inputErrorsDetail": {"runtFrames": 10, "giantFrames": 0, "fcsErrors": 0, "alignmentErrors": 0, "symbolErrors": 0, "rxPause": 0},
+                            "totalOutErrors": 0,
+                            "outputErrorsDetail": {"collisions": 0, "lateCollisions": 20, "deferredTransmissions": 0, "txPause": 0},
+                        },
+                    },
+                }
+            }
+        ],
+        "inputs": {"interfaces": ["Management0", "Ethernet10"], "link_status_changes_threshold": 2},
+        "expected": {
+            "result": AntaTestStatus.FAILURE,
+            "messages": [
+                "Interface: Management0 Description: OOB_MANAGEMENT - Input discards above threshold - Expected: 0 Actual: 20",
+                "Interface: Management0 Description: OOB_MANAGEMENT - Output errors above threshold - Expected: 0 Actual: 10",
+                "Interface: Ethernet10 Uptime: 1 day - Link status changes count above threshold - Expected: < 2 Actual: 12",
+                "Interface: Ethernet10 Uptime: 1 day - Output discards above threshold - Expected: 0 Actual: 10",
+                "Interface: Ethernet10 Uptime: 1 day - Input errors above threshold - Expected: 0 Actual: 10",
+                "Interface: Ethernet10 Uptime: 1 day - Runt frames above threshold - Expected: 0 Actual: 10",
+                "Interface: Ethernet10 Uptime: 1 day - Late collisions above threshold - Expected: 0 Actual: 20",
+            ],
+        },
+    },
+    (VerifyPhysicalInterfacesCounterDetails, "failure-input-error"): {
+        "eos_data": [
+            {
+                "interfaces": {
+                    "Management1": {
+                        "name": "Management1",
+                        "forwardingModel": "bridged",
+                        "lineProtocolStatus": "up",
+                        "interfaceStatus": "connected",
+                        "description": "",
+                        "lastStatusChangeTimestamp": timestamp_one_day_ago,
+                        "interfaceCounters": {
+                            "inDiscards": 0,
+                            "outDiscards": 0,
+                            "outTotalPkts": 0,
+                            "linkStatusChanges": 2,
+                            "totalInErrors": 0,
+                            "inputErrorsDetail": {"runtFrames": 30, "giantFrames": 0, "fcsErrors": 10, "alignmentErrors": 55, "symbolErrors": 20, "rxPause": 30},
+                            "totalOutErrors": 0,
+                            "outputErrorsDetail": {"collisions": 10, "lateCollisions": 10, "deferredTransmissions": 0, "txPause": 0},
+                        },
+                    },
+                    "Ethernet4": {
+                        "name": "Ethernet4",
+                        "forwardingModel": "bridged",
+                        "lineProtocolStatus": "up",
+                        "interfaceStatus": "connected",
+                        "description": "",
+                        "lastStatusChangeTimestamp": timestamp_one_day_ago,
+                        "interfaceCounters": {
+                            "inDiscards": 0,
+                            "outDiscards": 0,
+                            "linkStatusChanges": 2,
+                            "totalInErrors": 0,
+                            "inputErrorsDetail": {"runtFrames": 0, "giantFrames": 30, "fcsErrors": 0, "alignmentErrors": 0, "symbolErrors": 0, "rxPause": 0},
+                            "totalOutErrors": 0,
+                            "outputErrorsDetail": {"collisions": 0, "lateCollisions": 30, "deferredTransmissions": 0, "txPause": 30},
+                        },
+                    },
+                    "Loopback0": {
+                        "name": "Loopback0",
+                        "forwardingModel": "bridged",
+                        "lineProtocolStatus": "up",
+                        "interfaceStatus": "connected",
+                        "description": "",
+                        "lastStatusChangeTimestamp": timestamp_one_day_ago,
+                        "interfaceCounters": {
+                            "inDiscards": 0,
+                            "outDiscards": 0,
+                            "linkStatusChanges": 2,
+                            "totalInErrors": 0,
+                            "inputErrorsDetail": {"runtFrames": 0, "giantFrames": 30, "fcsErrors": 0, "alignmentErrors": 0, "symbolErrors": 0, "rxPause": 0},
+                            "totalOutErrors": 0,
+                            "outputErrorsDetail": {"collisions": 0, "lateCollisions": 30, "deferredTransmissions": 0, "txPause": 30},
+                        },
+                    },
+                }
+            },
+        ],
+        "inputs": {"ignored_interfaces": ["Ethernet4"], "counters_threshold": 10, "link_status_changes_threshold": 10},
+        "expected": {
+            "result": AntaTestStatus.FAILURE,
+            "messages": [
+                "Interface: Management1 Uptime: 1 day - Runt frames above threshold - Expected: < 10 Actual: 30",
+                "Interface: Management1 Uptime: 1 day - Alignment errors above threshold - Expected: < 10 Actual: 55",
+                "Interface: Management1 Uptime: 1 day - Symbol errors above threshold - Expected: < 10 Actual: 20",
+            ],
+        },
+    },
+    (VerifyPhysicalInterfacesCounterDetails, "failure-output-error"): {
+        "eos_data": [
+            {
+                "interfaces": {
+                    "Management1": {
+                        "name": "Management1",
+                        "forwardingModel": "bridged",
+                        "lineProtocolStatus": "up",
+                        "interfaceStatus": "connected",
+                        "description": "",
+                        "lastStatusChangeTimestamp": timestamp_one_day_ago,
+                        "interfaceCounters": {
+                            "inDiscards": 0,
+                            "outDiscards": 0,
+                            "outTotalPkts": 0,
+                            "linkStatusChanges": 2,
+                            "totalInErrors": 0,
+                            "inputErrorsDetail": {"runtFrames": 10, "giantFrames": 0, "fcsErrors": 0, "alignmentErrors": 10, "symbolErrors": 20, "rxPause": 30},
+                            "totalOutErrors": 0,
+                            "outputErrorsDetail": {"collisions": 0, "lateCollisions": 0, "deferredTransmissions": 0, "txPause": 0},
+                        },
+                    },
+                    "Ethernet4": {
+                        "name": "Ethernet4",
+                        "forwardingModel": "bridged",
+                        "lineProtocolStatus": "up",
+                        "interfaceStatus": "connected",
+                        "description": "",
+                        "lastStatusChangeTimestamp": timestamp_one_day_ago,
+                        "interfaceCounters": {
+                            "inDiscards": 0,
+                            "outDiscards": 0,
+                            "linkStatusChanges": 2,
+                            "totalInErrors": 0,
+                            "inputErrorsDetail": {"runtFrames": 0, "giantFrames": 0, "fcsErrors": 0, "alignmentErrors": 0, "symbolErrors": 0, "rxPause": 0},
+                            "totalOutErrors": 0,
+                            "outputErrorsDetail": {"collisions": 20, "lateCollisions": 30, "deferredTransmissions": 0, "txPause": 30},
+                        },
+                    },
+                }
+            },
+        ],
+        "inputs": {"counters_threshold": 0, "link_status_changes_threshold": 20},
+        "expected": {
+            "result": AntaTestStatus.FAILURE,
+            "messages": [
+                "Interface: Management1 Uptime: 1 day - Runt frames above threshold - Expected: 0 Actual: 10",
+                "Interface: Management1 Uptime: 1 day - Alignment errors above threshold - Expected: 0 Actual: 10",
+                "Interface: Management1 Uptime: 1 day - Symbol errors above threshold - Expected: 0 Actual: 20",
+                "Interface: Ethernet4 Uptime: 1 day - Collisions above threshold - Expected: 0 Actual: 20",
+                "Interface: Ethernet4 Uptime: 1 day - Late collisions above threshold - Expected: 0 Actual: 30",
+            ],
+        },
+    },
+    (VerifyPhysicalInterfacesCounterDetails, "failure-total-int-out-error"): {
+        "eos_data": [
+            {
+                "interfaces": {
+                    "Management1": {
+                        "name": "Management1",
+                        "forwardingModel": "bridged",
+                        "lineProtocolStatus": "up",
+                        "interfaceStatus": "connected",
+                        "description": "",
+                        "lastStatusChangeTimestamp": timestamp_one_day_ago,
+                        "interfaceCounters": {
+                            "inDiscards": 0,
+                            "outDiscards": 0,
+                            "outTotalPkts": 0,
+                            "linkStatusChanges": 2,
+                            "totalInErrors": 10,
+                            "inputErrorsDetail": {"runtFrames": 0, "giantFrames": 0, "fcsErrors": 0, "alignmentErrors": 0, "symbolErrors": 0, "rxPause": 30},
+                            "totalOutErrors": 0,
+                            "outputErrorsDetail": {"collisions": 0, "lateCollisions": 0, "deferredTransmissions": 0, "txPause": 30},
+                        },
+                    },
+                    "Ethernet4": {
+                        "name": "Ethernet4",
+                        "forwardingModel": "bridged",
+                        "lineProtocolStatus": "up",
+                        "interfaceStatus": "connected",
+                        "description": "",
+                        "lastStatusChangeTimestamp": timestamp_one_day_ago,
+                        "interfaceCounters": {
+                            "inDiscards": 0,
+                            "outDiscards": 0,
+                            "linkStatusChanges": 2,
+                            "totalInErrors": 0,
+                            "inputErrorsDetail": {"runtFrames": 0, "giantFrames": 0, "fcsErrors": 0, "alignmentErrors": 0, "symbolErrors": 0, "rxPause": 20},
+                            "totalOutErrors": 30,
+                            "outputErrorsDetail": {"collisions": 0, "lateCollisions": 0, "deferredTransmissions": 0, "txPause": 30},
+                        },
+                    },
+                }
+            },
+        ],
+        "inputs": {"counters_threshold": 0, "link_status_changes_threshold": 20},
+        "expected": {
+            "result": AntaTestStatus.FAILURE,
+            "messages": [
+                "Interface: Management1 Uptime: 1 day - Input errors above threshold - Expected: 0 Actual: 10",
+                "Interface: Ethernet4 Uptime: 1 day - Output errors above threshold - Expected: 0 Actual: 30",
+            ],
+        },
+    },
+    (VerifyPhysicalInterfacesCounterDetails, "failure-int-out-packet-discard"): {
+        "eos_data": [
+            {
+                "interfaces": {
+                    "Management1": {
+                        "name": "Management1",
+                        "forwardingModel": "bridged",
+                        "lineProtocolStatus": "up",
+                        "interfaceStatus": "connected",
+                        "description": "",
+                        "lastStatusChangeTimestamp": timestamp_one_day_ago,
+                        "interfaceCounters": {
+                            "inDiscards": 0,
+                            "outDiscards": 30,
+                            "outTotalPkts": 0,
+                            "linkStatusChanges": 2,
+                            "totalInErrors": 10,
+                            "inputErrorsDetail": {"runtFrames": 0, "giantFrames": 10, "fcsErrors": 0, "alignmentErrors": 0, "symbolErrors": 0, "rxPause": 30},
+                            "totalOutErrors": 0,
+                            "outputErrorsDetail": {"collisions": 0, "lateCollisions": 0, "deferredTransmissions": 0, "txPause": 30},
+                        },
+                    },
+                    "Ethernet4": {
+                        "name": "Ethernet4",
+                        "forwardingModel": "bridged",
+                        "lineProtocolStatus": "up",
+                        "interfaceStatus": "connected",
+                        "description": "",
+                        "lastStatusChangeTimestamp": timestamp_one_day_ago,
+                        "interfaceCounters": {
+                            "inDiscards": 30,
+                            "outDiscards": 10,
+                            "linkStatusChanges": 2,
+                            "totalInErrors": 0,
+                            "inputErrorsDetail": {"runtFrames": 0, "giantFrames": 0, "fcsErrors": 0, "alignmentErrors": 10, "symbolErrors": 0, "rxPause": 20},
+                            "totalOutErrors": 10,
+                            "outputErrorsDetail": {"collisions": 0, "lateCollisions": 10, "deferredTransmissions": 0, "txPause": 30},
+                        },
+                    },
+                }
+            },
+        ],
+        "inputs": {"counters_threshold": 10, "link_status_changes_threshold": 20},
+        "expected": {
+            "result": AntaTestStatus.FAILURE,
+            "messages": [
+                "Interface: Management1 Uptime: 1 day - Output discards above threshold - Expected: < 10 Actual: 30",
+                "Interface: Ethernet4 Uptime: 1 day - Input discards above threshold - Expected: < 10 Actual: 30",
+            ],
+        },
+    },
+    (VerifyPhysicalInterfacesCounterDetails, "failure-link-status-changes"): {
+        "eos_data": [
+            {
+                "interfaces": {
+                    "Management1/1": {
+                        "name": "Management1/1",
+                        "forwardingModel": "bridged",
+                        "lineProtocolStatus": "up",
+                        "interfaceStatus": "connected",
+                        "description": "",
+                        "lastStatusChangeTimestamp": timestamp_one_day_ago,
+                        "interfaceCounters": {
+                            "inDiscards": 0,
+                            "outDiscards": 30,
+                            "outTotalPkts": 0,
+                            "linkStatusChanges": 45,
+                            "totalInErrors": 10,
+                            "inputErrorsDetail": {"runtFrames": 0, "giantFrames": 10, "fcsErrors": 0, "alignmentErrors": 0, "symbolErrors": 0, "rxPause": 30},
+                            "totalOutErrors": 0,
+                            "outputErrorsDetail": {"collisions": 0, "lateCollisions": 0, "deferredTransmissions": 0, "txPause": 30},
+                        },
+                    },
+                    "Ethernet4/1": {
+                        "name": "Ethernet4/1",
+                        "forwardingModel": "bridged",
+                        "lineProtocolStatus": "down",
+                        "interfaceStatus": "notconnected",
+                        "description": "",
+                        "lastStatusChangeTimestamp": timestamp_one_day_ago,
+                        "interfaceCounters": {
+                            "inDiscards": 30,
+                            "outDiscards": 10,
+                            "linkStatusChanges": 40,
+                            "totalInErrors": 0,
+                            "inputErrorsDetail": {"runtFrames": 0, "giantFrames": 0, "fcsErrors": 0, "alignmentErrors": 10, "symbolErrors": 0, "rxPause": 20},
+                            "totalOutErrors": 10,
+                            "outputErrorsDetail": {"collisions": 0, "lateCollisions": 10, "deferredTransmissions": 0, "txPause": 30},
+                        },
+                    },
+                    "Management0": {
+                        "name": "Management0",
+                        "forwardingModel": "bridged",
+                        "lineProtocolStatus": "down",
+                        "interfaceStatus": "notconnected",
+                        "description": "",
+                        "lastStatusChangeTimestamp": timestamp_one_day_ago,
+                    },
+                }
+            },
+        ],
+        "inputs": {"ignored_interfaces": ["Management1/1"], "counters_threshold": 40, "link_status_changes_threshold": 20},
+        "expected": {
+            "result": AntaTestStatus.FAILURE,
+            "messages": ["Interface: Ethernet4/1 Downtime: 1 day - Link status changes count above threshold - Expected: < 20 Actual: 40"],
+        },
+    },
+    (VerifyPhysicalInterfacesCounterDetails, "failure-specific-interface-not-found"): {
+        "eos_data": [
+            {
+                "interfaces": {
+                    "Ethernet2/1": {
+                        "name": "Ethernet2/1",
+                        "forwardingModel": "bridged",
+                        "lineProtocolStatus": "up",
+                        "interfaceStatus": "connected",
+                        "description": "",
+                        "lastStatusChangeTimestamp": timestamp_one_day_ago,
+                        "interfaceCounters": {
+                            "inDiscards": 0,
+                            "outDiscards": 0,
+                            "outTotalPkts": 0,
+                            "linkStatusChanges": 2,
+                            "totalInErrors": 0,
+                            "inputErrorsDetail": {"runtFrames": 0, "giantFrames": 0, "fcsErrors": 0, "alignmentErrors": 0, "symbolErrors": 0, "rxPause": 0},
+                            "totalOutErrors": 0,
+                            "outputErrorsDetail": {"collisions": 0, "lateCollisions": 0, "deferredTransmissions": 0, "txPause": 0},
+                        },
+                    },
+                    "Ethernet4/2/1": {
+                        "name": "Ethernet4/2/1",
+                        "forwardingModel": "bridged",
+                        "lineProtocolStatus": "up",
+                        "interfaceStatus": "connected",
+                        "description": "",
+                        "lastStatusChangeTimestamp": timestamp_one_day_ago,
+                        "interfaceCounters": {
+                            "inDiscards": 0,
+                            "outDiscards": 0,
+                            "linkStatusChanges": 2,
+                            "totalInErrors": 0,
+                            "inputErrorsDetail": {"runtFrames": 0, "giantFrames": 0, "fcsErrors": 0, "alignmentErrors": 0, "symbolErrors": 0, "rxPause": 0},
+                            "totalOutErrors": 0,
+                            "outputErrorsDetail": {"collisions": 0, "lateCollisions": 0, "deferredTransmissions": 0, "txPause": 0},
+                        },
+                    },
+                    "Ethernet1/1/1": {
+                        "name": "Ethernet1/1/1",
+                        "forwardingModel": "bridged",
+                        "lineProtocolStatus": "up",
+                        "interfaceStatus": "connected",
+                        "lastStatusChangeTimestamp": timestamp_one_day_ago,
+                        "interfaceCounters": {
+                            "inDiscards": 0,
+                            "outDiscards": 0,
+                            "linkStatusChanges": 2,
+                            "totalInErrors": 0,
+                            "inputErrorsDetail": {"runtFrames": 0, "giantFrames": 0, "fcsErrors": 0, "alignmentErrors": 0, "symbolErrors": 0, "rxPause": 0},
+                            "totalOutErrors": 0,
+                            "outputErrorsDetail": {"collisions": 0, "lateCollisions": 0, "deferredTransmissions": 0, "txPause": 0},
+                        },
+                    },
+                    "Ethernet3": {
+                        "name": "Ethernet3",
+                        "forwardingModel": "bridged",
+                        "lineProtocolStatus": "up",
+                        "interfaceStatus": "connected",
+                        "description": "",
+                        "lastStatusChangeTimestamp": timestamp_one_day_ago,
+                        "interfaceCounters": {
+                            "inDiscards": 0,
+                            "outDiscards": 0,
+                            "outTotalPkts": 0,
+                            "linkStatusChanges": 2,
+                            "totalInErrors": 0,
+                            "inputErrorsDetail": {"runtFrames": 0, "giantFrames": 0, "fcsErrors": 0, "alignmentErrors": 0, "symbolErrors": 0, "rxPause": 0},
+                            "totalOutErrors": 0,
+                            "outputErrorsDetail": {"collisions": 0, "lateCollisions": 0, "deferredTransmissions": 0, "txPause": 0},
+                        },
+                    },
+                }
+            },
+        ],
+        "inputs": {"interfaces": ["Ethernet12/1/1", "Ethernet13/2", "Ethernet4/2/1"], "counters_threshold": 0, "link_status_changes_threshold": 100},
+        "expected": {"result": AntaTestStatus.FAILURE, "messages": ["Interface: Ethernet12/1/1 - Not found", "Interface: Ethernet13/2 - Not found"]},
+    },
+    (VerifytOpticRxLevel, "success"): {
+        "eos_data": [
+            {
+                "interfaces": {
+                    "Ethernet1/1": {"displayName": "Ethernet1/1"},
+                    "Ethernet2/1": {
+                        "displayName": "Ethernet2/1",
+                        "vendorSn": "ADP1637005DA",
+                        "mediaType": "100GBASE-SR4",
+                        "parameters": {
+                            "rxPower": {
+                                "unit": "dBm",
+                                "channels": {"1": -0.08242460465652002, "2": -0.09972101229705288, "3": -0.31236951802751634, "4": -1.4630178822382547},
+                                "threshold": {
+                                    "lowAlarm": -13.29754146925876,
+                                    "lowAlarmOverridden": False,
+                                    "lowWarn": -10.301183562535002,
+                                    "lowWarnOverridden": False,
+                                },
+                            }
+                        },
+                    },
+                    "Ethernet3/1": {"displayName": "Ethernet3/1"},
+                    "Ethernet7/1": {
+                        "displayName": "Ethernet7/1",
+                        "vendorSn": "ADP19120008M",
+                        "mediaType": "40GBASE-SR4",
+                        "parameters": {
+                            "rxPower": {
+                                "unit": "dBm",
+                                "channels": {"1": -2.6019040097864092, "2": -2.3657200643706275, "3": -2.2242819530858995, "4": -2.7018749283906445},
+                                "threshold": {
+                                    "lowAlarm": -12.502636844309393,
+                                    "lowAlarmOverridden": False,
+                                    "lowWarn": -9.500071430798577,
+                                    "lowWarnOverridden": False,
+                                },
+                            }
+                        },
+                    },
+                }
+            },
+            {
+                "interfaceDescriptions": {
+                    "Ethernet1/1": {"description": "", "lineProtocolStatus": "up", "interfaceStatus": "up"},
+                    "Ethernet2/1": {"description": "To_HS-154", "lineProtocolStatus": "up", "interfaceStatus": "up"},
+                    "Ethernet3/1": {"description": "", "lineProtocolStatus": "down", "interfaceStatus": "down"},
+                    "Ethernet7/1": {"description": "GZ_CMCC_v6", "lineProtocolStatus": "down", "interfaceStatus": "down"},
+                }
+            },
+        ],
+        "inputs": {"interfaces": ["Ethernet1/1", "Ethernet2/1"], "rx_tolerance": 2},
+        "expected": {
+            "result": AntaTestStatus.SUCCESS,
+        },
+    },
     (VerifytOpticRxLevel, "success-valid-rx-power"): {
         "eos_data": [
             {
@@ -3761,435 +4190,4 @@
             "messages": ["Interface: Ethernet13/1 - Not found"],
         },
     },
-=======
-    (VerifyPhysicalInterfacesCounterDetails, "failure-multiple-issues"): {
-        "eos_data": [
-            {
-                "interfaces": {
-                    "Ethernet2": {
-                        "name": "Ethernet2",
-                        "lineProtocolStatus": "up",
-                        "interfaceStatus": "connected",
-                        "description": "",
-                        "lastStatusChangeTimestamp": timestamp_one_day_ago,
-                        "interfaceCounters": {
-                            "inDiscards": 10,
-                            "outDiscards": 0,
-                            "linkStatusChanges": 12,
-                            "totalInErrors": 0,
-                            "inputErrorsDetail": {"runtFrames": 0, "giantFrames": 0, "fcsErrors": 0, "alignmentErrors": 0, "symbolErrors": 0, "rxPause": 0},
-                            "totalOutErrors": 0,
-                            "outputErrorsDetail": {"collisions": 0, "lateCollisions": 0, "deferredTransmissions": 0, "txPause": 0},
-                        },
-                    },
-                    "Management0": {
-                        "name": "Management0",
-                        "lineProtocolStatus": "up",
-                        "interfaceStatus": "connected",
-                        "description": "OOB_MANAGEMENT",
-                        "interfaceCounters": {
-                            "inDiscards": 20,
-                            "outDiscards": 0,
-                            "linkStatusChanges": 1,
-                            "totalInErrors": 0,
-                            "inputErrorsDetail": {"runtFrames": 0, "giantFrames": 0, "fcsErrors": 0, "alignmentErrors": 0, "symbolErrors": 0, "rxPause": 0},
-                            "totalOutErrors": 10,
-                            "outputErrorsDetail": {"collisions": 0, "lateCollisions": 0, "deferredTransmissions": 0, "txPause": 10},
-                        },
-                    },
-                    "Ethernet10": {
-                        "name": "Ethernet10",
-                        "lineProtocolStatus": "up",
-                        "interfaceStatus": "connected",
-                        "hardware": "ethernet",
-                        "description": "",
-                        "lastStatusChangeTimestamp": timestamp_one_day_ago,
-                        "interfaceCounters": {
-                            "inDiscards": 0,
-                            "outDiscards": 10,
-                            "linkStatusChanges": 12,
-                            "totalInErrors": 10,
-                            "inputErrorsDetail": {"runtFrames": 10, "giantFrames": 0, "fcsErrors": 0, "alignmentErrors": 0, "symbolErrors": 0, "rxPause": 0},
-                            "totalOutErrors": 0,
-                            "outputErrorsDetail": {"collisions": 0, "lateCollisions": 20, "deferredTransmissions": 0, "txPause": 0},
-                        },
-                    },
-                }
-            }
-        ],
-        "inputs": {"interfaces": ["Management0", "Ethernet10"], "link_status_changes_threshold": 2},
-        "expected": {
-            "result": AntaTestStatus.FAILURE,
-            "messages": [
-                "Interface: Management0 Description: OOB_MANAGEMENT - Input discards above threshold - Expected: 0 Actual: 20",
-                "Interface: Management0 Description: OOB_MANAGEMENT - Output errors above threshold - Expected: 0 Actual: 10",
-                "Interface: Ethernet10 Uptime: 1 day - Link status changes count above threshold - Expected: < 2 Actual: 12",
-                "Interface: Ethernet10 Uptime: 1 day - Output discards above threshold - Expected: 0 Actual: 10",
-                "Interface: Ethernet10 Uptime: 1 day - Input errors above threshold - Expected: 0 Actual: 10",
-                "Interface: Ethernet10 Uptime: 1 day - Runt frames above threshold - Expected: 0 Actual: 10",
-                "Interface: Ethernet10 Uptime: 1 day - Late collisions above threshold - Expected: 0 Actual: 20",
-            ],
-        },
-    },
-    (VerifyPhysicalInterfacesCounterDetails, "failure-input-error"): {
-        "eos_data": [
-            {
-                "interfaces": {
-                    "Management1": {
-                        "name": "Management1",
-                        "forwardingModel": "bridged",
-                        "lineProtocolStatus": "up",
-                        "interfaceStatus": "connected",
-                        "description": "",
-                        "lastStatusChangeTimestamp": timestamp_one_day_ago,
-                        "interfaceCounters": {
-                            "inDiscards": 0,
-                            "outDiscards": 0,
-                            "outTotalPkts": 0,
-                            "linkStatusChanges": 2,
-                            "totalInErrors": 0,
-                            "inputErrorsDetail": {"runtFrames": 30, "giantFrames": 0, "fcsErrors": 10, "alignmentErrors": 55, "symbolErrors": 20, "rxPause": 30},
-                            "totalOutErrors": 0,
-                            "outputErrorsDetail": {"collisions": 10, "lateCollisions": 10, "deferredTransmissions": 0, "txPause": 0},
-                        },
-                    },
-                    "Ethernet4": {
-                        "name": "Ethernet4",
-                        "forwardingModel": "bridged",
-                        "lineProtocolStatus": "up",
-                        "interfaceStatus": "connected",
-                        "description": "",
-                        "lastStatusChangeTimestamp": timestamp_one_day_ago,
-                        "interfaceCounters": {
-                            "inDiscards": 0,
-                            "outDiscards": 0,
-                            "linkStatusChanges": 2,
-                            "totalInErrors": 0,
-                            "inputErrorsDetail": {"runtFrames": 0, "giantFrames": 30, "fcsErrors": 0, "alignmentErrors": 0, "symbolErrors": 0, "rxPause": 0},
-                            "totalOutErrors": 0,
-                            "outputErrorsDetail": {"collisions": 0, "lateCollisions": 30, "deferredTransmissions": 0, "txPause": 30},
-                        },
-                    },
-                    "Loopback0": {
-                        "name": "Loopback0",
-                        "forwardingModel": "bridged",
-                        "lineProtocolStatus": "up",
-                        "interfaceStatus": "connected",
-                        "description": "",
-                        "lastStatusChangeTimestamp": timestamp_one_day_ago,
-                        "interfaceCounters": {
-                            "inDiscards": 0,
-                            "outDiscards": 0,
-                            "linkStatusChanges": 2,
-                            "totalInErrors": 0,
-                            "inputErrorsDetail": {"runtFrames": 0, "giantFrames": 30, "fcsErrors": 0, "alignmentErrors": 0, "symbolErrors": 0, "rxPause": 0},
-                            "totalOutErrors": 0,
-                            "outputErrorsDetail": {"collisions": 0, "lateCollisions": 30, "deferredTransmissions": 0, "txPause": 30},
-                        },
-                    },
-                }
-            },
-        ],
-        "inputs": {"ignored_interfaces": ["Ethernet4"], "counters_threshold": 10, "link_status_changes_threshold": 10},
-        "expected": {
-            "result": AntaTestStatus.FAILURE,
-            "messages": [
-                "Interface: Management1 Uptime: 1 day - Runt frames above threshold - Expected: < 10 Actual: 30",
-                "Interface: Management1 Uptime: 1 day - Alignment errors above threshold - Expected: < 10 Actual: 55",
-                "Interface: Management1 Uptime: 1 day - Symbol errors above threshold - Expected: < 10 Actual: 20",
-            ],
-        },
-    },
-    (VerifyPhysicalInterfacesCounterDetails, "failure-output-error"): {
-        "eos_data": [
-            {
-                "interfaces": {
-                    "Management1": {
-                        "name": "Management1",
-                        "forwardingModel": "bridged",
-                        "lineProtocolStatus": "up",
-                        "interfaceStatus": "connected",
-                        "description": "",
-                        "lastStatusChangeTimestamp": timestamp_one_day_ago,
-                        "interfaceCounters": {
-                            "inDiscards": 0,
-                            "outDiscards": 0,
-                            "outTotalPkts": 0,
-                            "linkStatusChanges": 2,
-                            "totalInErrors": 0,
-                            "inputErrorsDetail": {"runtFrames": 10, "giantFrames": 0, "fcsErrors": 0, "alignmentErrors": 10, "symbolErrors": 20, "rxPause": 30},
-                            "totalOutErrors": 0,
-                            "outputErrorsDetail": {"collisions": 0, "lateCollisions": 0, "deferredTransmissions": 0, "txPause": 0},
-                        },
-                    },
-                    "Ethernet4": {
-                        "name": "Ethernet4",
-                        "forwardingModel": "bridged",
-                        "lineProtocolStatus": "up",
-                        "interfaceStatus": "connected",
-                        "description": "",
-                        "lastStatusChangeTimestamp": timestamp_one_day_ago,
-                        "interfaceCounters": {
-                            "inDiscards": 0,
-                            "outDiscards": 0,
-                            "linkStatusChanges": 2,
-                            "totalInErrors": 0,
-                            "inputErrorsDetail": {"runtFrames": 0, "giantFrames": 0, "fcsErrors": 0, "alignmentErrors": 0, "symbolErrors": 0, "rxPause": 0},
-                            "totalOutErrors": 0,
-                            "outputErrorsDetail": {"collisions": 20, "lateCollisions": 30, "deferredTransmissions": 0, "txPause": 30},
-                        },
-                    },
-                }
-            },
-        ],
-        "inputs": {"counters_threshold": 0, "link_status_changes_threshold": 20},
-        "expected": {
-            "result": AntaTestStatus.FAILURE,
-            "messages": [
-                "Interface: Management1 Uptime: 1 day - Runt frames above threshold - Expected: 0 Actual: 10",
-                "Interface: Management1 Uptime: 1 day - Alignment errors above threshold - Expected: 0 Actual: 10",
-                "Interface: Management1 Uptime: 1 day - Symbol errors above threshold - Expected: 0 Actual: 20",
-                "Interface: Ethernet4 Uptime: 1 day - Collisions above threshold - Expected: 0 Actual: 20",
-                "Interface: Ethernet4 Uptime: 1 day - Late collisions above threshold - Expected: 0 Actual: 30",
-            ],
-        },
-    },
-    (VerifyPhysicalInterfacesCounterDetails, "failure-total-int-out-error"): {
-        "eos_data": [
-            {
-                "interfaces": {
-                    "Management1": {
-                        "name": "Management1",
-                        "forwardingModel": "bridged",
-                        "lineProtocolStatus": "up",
-                        "interfaceStatus": "connected",
-                        "description": "",
-                        "lastStatusChangeTimestamp": timestamp_one_day_ago,
-                        "interfaceCounters": {
-                            "inDiscards": 0,
-                            "outDiscards": 0,
-                            "outTotalPkts": 0,
-                            "linkStatusChanges": 2,
-                            "totalInErrors": 10,
-                            "inputErrorsDetail": {"runtFrames": 0, "giantFrames": 0, "fcsErrors": 0, "alignmentErrors": 0, "symbolErrors": 0, "rxPause": 30},
-                            "totalOutErrors": 0,
-                            "outputErrorsDetail": {"collisions": 0, "lateCollisions": 0, "deferredTransmissions": 0, "txPause": 30},
-                        },
-                    },
-                    "Ethernet4": {
-                        "name": "Ethernet4",
-                        "forwardingModel": "bridged",
-                        "lineProtocolStatus": "up",
-                        "interfaceStatus": "connected",
-                        "description": "",
-                        "lastStatusChangeTimestamp": timestamp_one_day_ago,
-                        "interfaceCounters": {
-                            "inDiscards": 0,
-                            "outDiscards": 0,
-                            "linkStatusChanges": 2,
-                            "totalInErrors": 0,
-                            "inputErrorsDetail": {"runtFrames": 0, "giantFrames": 0, "fcsErrors": 0, "alignmentErrors": 0, "symbolErrors": 0, "rxPause": 20},
-                            "totalOutErrors": 30,
-                            "outputErrorsDetail": {"collisions": 0, "lateCollisions": 0, "deferredTransmissions": 0, "txPause": 30},
-                        },
-                    },
-                }
-            },
-        ],
-        "inputs": {"counters_threshold": 0, "link_status_changes_threshold": 20},
-        "expected": {
-            "result": AntaTestStatus.FAILURE,
-            "messages": [
-                "Interface: Management1 Uptime: 1 day - Input errors above threshold - Expected: 0 Actual: 10",
-                "Interface: Ethernet4 Uptime: 1 day - Output errors above threshold - Expected: 0 Actual: 30",
-            ],
-        },
-    },
-    (VerifyPhysicalInterfacesCounterDetails, "failure-int-out-packet-discard"): {
-        "eos_data": [
-            {
-                "interfaces": {
-                    "Management1": {
-                        "name": "Management1",
-                        "forwardingModel": "bridged",
-                        "lineProtocolStatus": "up",
-                        "interfaceStatus": "connected",
-                        "description": "",
-                        "lastStatusChangeTimestamp": timestamp_one_day_ago,
-                        "interfaceCounters": {
-                            "inDiscards": 0,
-                            "outDiscards": 30,
-                            "outTotalPkts": 0,
-                            "linkStatusChanges": 2,
-                            "totalInErrors": 10,
-                            "inputErrorsDetail": {"runtFrames": 0, "giantFrames": 10, "fcsErrors": 0, "alignmentErrors": 0, "symbolErrors": 0, "rxPause": 30},
-                            "totalOutErrors": 0,
-                            "outputErrorsDetail": {"collisions": 0, "lateCollisions": 0, "deferredTransmissions": 0, "txPause": 30},
-                        },
-                    },
-                    "Ethernet4": {
-                        "name": "Ethernet4",
-                        "forwardingModel": "bridged",
-                        "lineProtocolStatus": "up",
-                        "interfaceStatus": "connected",
-                        "description": "",
-                        "lastStatusChangeTimestamp": timestamp_one_day_ago,
-                        "interfaceCounters": {
-                            "inDiscards": 30,
-                            "outDiscards": 10,
-                            "linkStatusChanges": 2,
-                            "totalInErrors": 0,
-                            "inputErrorsDetail": {"runtFrames": 0, "giantFrames": 0, "fcsErrors": 0, "alignmentErrors": 10, "symbolErrors": 0, "rxPause": 20},
-                            "totalOutErrors": 10,
-                            "outputErrorsDetail": {"collisions": 0, "lateCollisions": 10, "deferredTransmissions": 0, "txPause": 30},
-                        },
-                    },
-                }
-            },
-        ],
-        "inputs": {"counters_threshold": 10, "link_status_changes_threshold": 20},
-        "expected": {
-            "result": AntaTestStatus.FAILURE,
-            "messages": [
-                "Interface: Management1 Uptime: 1 day - Output discards above threshold - Expected: < 10 Actual: 30",
-                "Interface: Ethernet4 Uptime: 1 day - Input discards above threshold - Expected: < 10 Actual: 30",
-            ],
-        },
-    },
-    (VerifyPhysicalInterfacesCounterDetails, "failure-link-status-changes"): {
-        "eos_data": [
-            {
-                "interfaces": {
-                    "Management1/1": {
-                        "name": "Management1/1",
-                        "forwardingModel": "bridged",
-                        "lineProtocolStatus": "up",
-                        "interfaceStatus": "connected",
-                        "description": "",
-                        "lastStatusChangeTimestamp": timestamp_one_day_ago,
-                        "interfaceCounters": {
-                            "inDiscards": 0,
-                            "outDiscards": 30,
-                            "outTotalPkts": 0,
-                            "linkStatusChanges": 45,
-                            "totalInErrors": 10,
-                            "inputErrorsDetail": {"runtFrames": 0, "giantFrames": 10, "fcsErrors": 0, "alignmentErrors": 0, "symbolErrors": 0, "rxPause": 30},
-                            "totalOutErrors": 0,
-                            "outputErrorsDetail": {"collisions": 0, "lateCollisions": 0, "deferredTransmissions": 0, "txPause": 30},
-                        },
-                    },
-                    "Ethernet4/1": {
-                        "name": "Ethernet4/1",
-                        "forwardingModel": "bridged",
-                        "lineProtocolStatus": "down",
-                        "interfaceStatus": "notconnected",
-                        "description": "",
-                        "lastStatusChangeTimestamp": timestamp_one_day_ago,
-                        "interfaceCounters": {
-                            "inDiscards": 30,
-                            "outDiscards": 10,
-                            "linkStatusChanges": 40,
-                            "totalInErrors": 0,
-                            "inputErrorsDetail": {"runtFrames": 0, "giantFrames": 0, "fcsErrors": 0, "alignmentErrors": 10, "symbolErrors": 0, "rxPause": 20},
-                            "totalOutErrors": 10,
-                            "outputErrorsDetail": {"collisions": 0, "lateCollisions": 10, "deferredTransmissions": 0, "txPause": 30},
-                        },
-                    },
-                    "Management0": {
-                        "name": "Management0",
-                        "forwardingModel": "bridged",
-                        "lineProtocolStatus": "down",
-                        "interfaceStatus": "notconnected",
-                        "description": "",
-                        "lastStatusChangeTimestamp": timestamp_one_day_ago,
-                    },
-                }
-            },
-        ],
-        "inputs": {"ignored_interfaces": ["Management1/1"], "counters_threshold": 40, "link_status_changes_threshold": 20},
-        "expected": {
-            "result": AntaTestStatus.FAILURE,
-            "messages": ["Interface: Ethernet4/1 Downtime: 1 day - Link status changes count above threshold - Expected: < 20 Actual: 40"],
-        },
-    },
-    (VerifyPhysicalInterfacesCounterDetails, "failure-specific-interface-not-found"): {
-        "eos_data": [
-            {
-                "interfaces": {
-                    "Ethernet2/1": {
-                        "name": "Ethernet2/1",
-                        "forwardingModel": "bridged",
-                        "lineProtocolStatus": "up",
-                        "interfaceStatus": "connected",
-                        "description": "",
-                        "lastStatusChangeTimestamp": timestamp_one_day_ago,
-                        "interfaceCounters": {
-                            "inDiscards": 0,
-                            "outDiscards": 0,
-                            "outTotalPkts": 0,
-                            "linkStatusChanges": 2,
-                            "totalInErrors": 0,
-                            "inputErrorsDetail": {"runtFrames": 0, "giantFrames": 0, "fcsErrors": 0, "alignmentErrors": 0, "symbolErrors": 0, "rxPause": 0},
-                            "totalOutErrors": 0,
-                            "outputErrorsDetail": {"collisions": 0, "lateCollisions": 0, "deferredTransmissions": 0, "txPause": 0},
-                        },
-                    },
-                    "Ethernet4/2/1": {
-                        "name": "Ethernet4/2/1",
-                        "forwardingModel": "bridged",
-                        "lineProtocolStatus": "up",
-                        "interfaceStatus": "connected",
-                        "description": "",
-                        "lastStatusChangeTimestamp": timestamp_one_day_ago,
-                        "interfaceCounters": {
-                            "inDiscards": 0,
-                            "outDiscards": 0,
-                            "linkStatusChanges": 2,
-                            "totalInErrors": 0,
-                            "inputErrorsDetail": {"runtFrames": 0, "giantFrames": 0, "fcsErrors": 0, "alignmentErrors": 0, "symbolErrors": 0, "rxPause": 0},
-                            "totalOutErrors": 0,
-                            "outputErrorsDetail": {"collisions": 0, "lateCollisions": 0, "deferredTransmissions": 0, "txPause": 0},
-                        },
-                    },
-                    "Ethernet1/1/1": {
-                        "name": "Ethernet1/1/1",
-                        "forwardingModel": "bridged",
-                        "lineProtocolStatus": "up",
-                        "interfaceStatus": "connected",
-                        "lastStatusChangeTimestamp": timestamp_one_day_ago,
-                        "interfaceCounters": {
-                            "inDiscards": 0,
-                            "outDiscards": 0,
-                            "linkStatusChanges": 2,
-                            "totalInErrors": 0,
-                            "inputErrorsDetail": {"runtFrames": 0, "giantFrames": 0, "fcsErrors": 0, "alignmentErrors": 0, "symbolErrors": 0, "rxPause": 0},
-                            "totalOutErrors": 0,
-                            "outputErrorsDetail": {"collisions": 0, "lateCollisions": 0, "deferredTransmissions": 0, "txPause": 0},
-                        },
-                    },
-                    "Ethernet3": {
-                        "name": "Ethernet3",
-                        "forwardingModel": "bridged",
-                        "lineProtocolStatus": "up",
-                        "interfaceStatus": "connected",
-                        "description": "",
-                        "lastStatusChangeTimestamp": timestamp_one_day_ago,
-                        "interfaceCounters": {
-                            "inDiscards": 0,
-                            "outDiscards": 0,
-                            "outTotalPkts": 0,
-                            "linkStatusChanges": 2,
-                            "totalInErrors": 0,
-                            "inputErrorsDetail": {"runtFrames": 0, "giantFrames": 0, "fcsErrors": 0, "alignmentErrors": 0, "symbolErrors": 0, "rxPause": 0},
-                            "totalOutErrors": 0,
-                            "outputErrorsDetail": {"collisions": 0, "lateCollisions": 0, "deferredTransmissions": 0, "txPause": 0},
-                        },
-                    },
-                }
-            },
-        ],
-        "inputs": {"interfaces": ["Ethernet12/1/1", "Ethernet13/2", "Ethernet4/2/1"], "counters_threshold": 0, "link_status_changes_threshold": 100},
-        "expected": {"result": AntaTestStatus.FAILURE, "messages": ["Interface: Ethernet12/1/1 - Not found", "Interface: Ethernet13/2 - Not found"]},
-    },
->>>>>>> 38ef07ce
 }