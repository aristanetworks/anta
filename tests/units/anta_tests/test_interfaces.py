# Copyright (c) 2023-2025 Arista Networks, Inc.
# Use of this source code is governed by the Apache License 2.0
# that can be found in the LICENSE file.
"""Test inputs for anta.tests.interfaces."""

# pylint: disable=C0302
from __future__ import annotations

import sys
from datetime import datetime, timedelta, timezone
from typing import TYPE_CHECKING, Any

from anta.models import AntaTest
from anta.result_manager.models import AntaTestStatus
from anta.tests.interfaces import (
    VerifyIllegalLACP,
    VerifyInterfaceDiscards,
    VerifyInterfaceErrDisabled,
    VerifyInterfaceErrors,
    VerifyInterfaceIPv4,
    VerifyInterfacesEgressQueueDrops,
    VerifyInterfacesOpticalReceivePower,
    VerifyInterfacesSpeed,
    VerifyInterfacesStatus,
    VerifyInterfacesTridentCounters,
    VerifyInterfacesVoqAndEgressQueueDrops,
    VerifyInterfaceUtilization,
    VerifyIPProxyARP,
    VerifyIpVirtualRouterMac,
    VerifyL2MTU,
    VerifyL3MTU,
    VerifyLACPInterfacesStatus,
    VerifyLoopbackCount,
    VerifyPhysicalInterfacesCounterDetails,
    VerifyPortChannels,
    VerifyStormControlDrops,
    VerifySVI,
    VerifytInterfacesBER,
)
from tests.units.anta_tests import test

if TYPE_CHECKING:
    from tests.units.anta_tests import AntaUnitTestDataDict


# Helper to create minimal rate data in unit tests
def create_rate_data(*interfaces_with_rates: tuple[str, float, float]) -> dict[str, Any]:
    """Create the 'show interfaces counters rates' data.

    Each arg is a tuple: (name, in_bps_rate, out_bps_rate).
    """
    data: dict[str, Any] = {"interfaces": {}}
    for name, in_rate, out_rate in interfaces_with_rates:
        data["interfaces"][name] = {"inBpsRate": float(in_rate), "outBpsRate": float(out_rate)}
    return data


# Helper to create minimal status data in unit tests
def create_status_data(*interfaces_with_status: tuple[str, str, float]) -> dict[str, Any]:
    """Create the 'show interfaces status' data.

    Each arg is a tuple: (name, duplex, bandwidth_bps)
    """
    data: dict[str, Any] = {"interfaceStatuses": {}}
    for name, duplex, bw in interfaces_with_status:
        data["interfaceStatuses"][name] = {"duplex": duplex, "bandwidth": int(bw)}
    return data


# Mock current time to maintain test VerifyPhysicalInterfacesCounterDetails stability
now = datetime.now(timezone.utc)
one_day_ago = now - timedelta(days=1)
timestamp_one_day_ago = one_day_ago.timestamp()


DATA: AntaUnitTestDataDict = {
    (VerifyInterfaceUtilization, "success"): {
        "eos_data": [
            create_rate_data(
                ("Ethernet1", 100e6, 50e6),  # 10%, 5% utilization
                ("Ethernet2/1", 20e6, 10e6),  # 2%, 1% utilization
                ("Ethernet3/1/1", 5e6, 5e6),  # 0.5%, 0.5% utilization
                ("Port-Channel1", 150e6, 150e6),  # 7.5%, 7.5% utilization (on 2G BW)
                ("Management0", 1e6, 1e6),  # 0.1%, 0.1% utilization
                ("Ethernet1.100", 0.5e6, 1e6),  # 0.05%, 0.1% utilization (inherits Eth1 BW)
                ("Port-Channel1.200", 1e6, 2e6),  # 0.05%, 0.1% utilization (inherits Po1 BW)
            ),
            create_status_data(
                ("Ethernet1", "duplexFull", 1e9),
                ("Ethernet2/1", "duplexFull", 1e9),
                ("Ethernet3/1/1", "duplexFull", 1e9),
                ("Port-Channel1", "duplexFull", 2e9),  # Example 2x1G LACP
                ("Management0", "duplexFull", 1e9),
                ("Ethernet1.100", "duplexFull", 1e9),  # Sub-interface status
                ("Port-Channel1.200", "duplexFull", 2e9),  # Sub-interface status
            ),
        ],
        "inputs": {"threshold": 15.0},  # All utilizations are <= 15%
        "expected": {"result": AntaTestStatus.SUCCESS},
    },
    (VerifyInterfaceUtilization, "success-ignored-interfaces"): {
        "eos_data": [
            create_rate_data(
                ("Ethernet1", 800e6, 10e6),  # 80% utilization, but will be ignored
                ("Port-Channel1", 1800e6, 50e6),  # 90% utilization, but will be ignored
                ("Management0", 50e6, 750e6),  # 5%, 75% utilization, Management0 ignored by type
                ("Ethernet2", 10e6, 20e6),  # 1%, 2% utilization (this one is checked)
            ),
            create_status_data(
                ("Ethernet1", "duplexFull", 1e9), ("Port-Channel1", "duplexFull", 2e9), ("Management0", "duplexFull", 1e9), ("Ethernet2", "duplexFull", 1e9)
            ),
        ],
        "inputs": {"threshold": 10.0, "ignored_interfaces": ["Ethernet1", "Port-Channel1", "Management"]},
        "expected": {"result": AntaTestStatus.SUCCESS},
    },
    (VerifyInterfaceUtilization, "success-user-provided-interfaces"): {
        "eos_data": [
            create_rate_data(
                ("Ethernet1/1", 800e6, 10e6),  # 80% (Not in user list)
                ("Port-Channel10", 50e6, 70e6),  # 2.5%, 3.5%
                ("Ethernet2.100", 1e6, 0.5e6),  # 0.1%, 0.05%
            ),
            create_status_data(("Ethernet1/1", "duplexFull", 1e9), ("Port-Channel10", "duplexFull", 2e9), ("Ethernet2.100", "duplexFull", 1e9)),
        ],
        "inputs": {"threshold": 5.0, "interfaces": ["Port-Channel10", "Ethernet2.100"]},
        "expected": {"result": AntaTestStatus.SUCCESS},
    },
    (VerifyInterfaceUtilization, "success-not-connected-interfaces"): {
        "eos_data": [
            create_rate_data(
                ("Ethernet1/1", 0.0, 0.0),  # Not connected
                ("Port-Channel10", 50e6, 70e6),  # 2.5%, 3.5%
                ("Ethernet2.100", 1e6, 0.5e6),  # 0.1%, 0.05%
            ),
            create_status_data(("Ethernet1/1", "duplexUnknown", 0.0), ("Port-Channel10", "duplexFull", 2e9), ("Ethernet2.100", "duplexFull", 1e9)),
        ],
        "inputs": {"threshold": 5.0},
        "expected": {"result": AntaTestStatus.SUCCESS},
    },
    (VerifyInterfaceUtilization, "failure-utilization-exceeded"): {
        "eos_data": [
            create_rate_data(
                ("Ethernet1", 100e6, 50e6),  # OK
                ("Port-Channel5", 800e6, 150e6),  # Ingress 800Mbps/2Gbps = 40%. Egress 150Mbps/2Gbps = 7.5%
            ),  # Fails on Ingress
            create_status_data(
                ("Ethernet1", "duplexFull", 1e9),
                ("Port-Channel5", "duplexFull", 2e9),  # Example: 2x1G LACP
            ),
        ],
        "inputs": {"threshold": 30.0},
        "expected": {
            "result": AntaTestStatus.FAILURE,
            "messages": ["Interface: Port-Channel5 BPS Rate: inBpsRate - Usage exceeds the threshold - Expected: <30.0% Actual: 40.0%"],
        },
    },
    (VerifyInterfaceUtilization, "failure-ethernet-duplex-half"): {
        "eos_data": [
            create_rate_data(("Ethernet1/1", 10e6, 10e6)),
            create_status_data(("Ethernet1/1", "duplexHalf", 1e9)),  # Problematic interface
        ],
        "inputs": {"threshold": 70.0},
        "expected": {
            "result": AntaTestStatus.FAILURE,
            "messages": ["Interface: Ethernet1/1 - Test not implemented for non-full-duplex interfaces - Expected: duplexFull Actual: duplexHalf"],
        },
    },
    (VerifyInterfaceUtilization, "failure-port-channel-subinterface-duplex-half"): {
        "eos_data": [
            create_rate_data(
                ("Port-Channel10", 10e6, 10e6),
                ("Port-Channel10.50", 1e6, 1e6),  # Rates for sub-interface
            ),
            create_status_data(
                ("Port-Channel10", "duplexFull", 2e9),
                ("Port-Channel10.50", "duplexHalf", 2e9),  # Problematic sub-interface
            ),
        ],
        "inputs": {"threshold": 70.0},
        "expected": {
            "result": AntaTestStatus.FAILURE,
            "messages": ["Interface: Port-Channel10.50 - Test not implemented for non-full-duplex interfaces - Expected: duplexFull Actual: duplexHalf"],
        },
    },
    (VerifyInterfaceUtilization, "failure-management0-duplex-half"): {
        "eos_data": [
            create_rate_data(("Management0", 10e6, 10e6)),
            create_status_data(("Management0", "duplexHalf", 1e9)),
        ],
        "inputs": {"threshold": 70.0},
        "expected": {
            "result": AntaTestStatus.FAILURE,
            "messages": ["Interface: Management0 - Test not implemented for non-full-duplex interfaces - Expected: duplexFull Actual: duplexHalf"],
        },
    },
    (VerifyInterfaceUtilization, "failure-specific-interface-not-found"): {
        "eos_data": [
            create_rate_data(("Ethernet1", 10e6, 10e6)),  # Ethernet99 is missing
            create_status_data(("Ethernet1", "duplexFull", 1e9)),
        ],
        "inputs": {"threshold": 70.0, "interfaces": ["Ethernet1", "Ethernet99"]},
        "expected": {
            "result": AntaTestStatus.FAILURE,
            "messages": ["Interface: Ethernet99 - Not found"],
        },
    },
    (VerifyInterfaceUtilization, "failure-specific-interface-null-bandwidth"): {
        "eos_data": [
            create_rate_data(("Ethernet1/1/1", 10e6, 10e6), ("Port-Channel1", 1e6, 1e6)),
            create_status_data(
                ("Ethernet1/1/1", "duplexFull", 1e9),
                ("Port-Channel1", "duplexFull", 0),  # Explicitly tested, BW is 0
            ),
        ],
        "inputs": {"threshold": 70.0, "interfaces": ["Ethernet1/1/1", "Port-Channel1"]},
        "expected": {
            "result": AntaTestStatus.FAILURE,
            "messages": ["Interface: Port-Channel1 - Cannot get interface utilization due to null bandwidth value"],
        },
    },
    (VerifyInterfaceUtilization, "success-null-bandwidth-general-scan-skipped"): {
        # This test ensures that when scanning ALL interfaces, a null bandwidth is skipped, not failed.
        # And other interfaces are still checked.
        "eos_data": [
            create_rate_data(
                ("Ethernet1", 10e6, 10e6),  # OK
                ("Ethernet2/1", 1e6, 1e6),  # Null BW, will be skipped
                ("Port-Channel1", 800e6, 10e6),  # High util, should fail the test
            ),
            create_status_data(
                ("Ethernet1", "duplexFull", 1e9),
                ("Ethernet2/1", "duplexFull", 0),  # Null bandwidth
                ("Port-Channel1", "duplexFull", 1e9),
            ),
        ],
        "inputs": {"threshold": 70.0},  # Po1 inBpsRate (800Mbps/1Gbps = 80%) will cause failure
        "expected": {
            "result": AntaTestStatus.FAILURE,  # Failure due to Port-Channel1, not Ethernet2/1
            "messages": ["Interface: Port-Channel1 BPS Rate: inBpsRate - Usage exceeds the threshold - Expected: <70.0% Actual: 80.0%"],
        },
    },
    (VerifyInterfaceUtilization, "success-all-interfaces-one-null-bw-others-ok"): {
        # Similar to above, but this time the other interfaces are OK, so the overall result is success
        "eos_data": [
            create_rate_data(
                ("Ethernet1", 10e6, 10e6),  # OK
                ("Ethernet2/1", 1e6, 1e6),  # Null BW, will be skipped
                ("Port-Channel1", 50e6, 10e6),  # OK (5%)
            ),
            create_status_data(
                ("Ethernet1", "duplexFull", 1e9),
                ("Ethernet2/1", "duplexFull", 0),  # Null bandwidth
                ("Port-Channel1", "duplexFull", 1e9),
            ),
        ],
        "inputs": {"threshold": 70.0},
        "expected": {
            "result": AntaTestStatus.SUCCESS,
        },
    },
    (VerifyInterfaceErrors, "success"): {
        "eos_data": [
            {
                "interfaceErrorCounters": {
                    "Ethernet1": {"inErrors": 0, "frameTooLongs": 0, "outErrors": 0, "frameTooShorts": 0, "fcsErrors": 0, "alignmentErrors": 0, "symbolErrors": 0},
                    "Ethernet6": {"inErrors": 0, "frameTooLongs": 0, "outErrors": 0, "frameTooShorts": 0, "fcsErrors": 0, "alignmentErrors": 0, "symbolErrors": 0},
                }
            }
        ],
        "expected": {"result": AntaTestStatus.SUCCESS},
    },
    (VerifyInterfaceErrors, "success-ignore-interface"): {
        "eos_data": [
            {
                "interfaceErrorCounters": {
                    "Ethernet1": {"inErrors": 42, "frameTooLongs": 0, "outErrors": 0, "frameTooShorts": 0, "fcsErrors": 0, "alignmentErrors": 0, "symbolErrors": 0},
                    "Management0": {
                        "inErrors": 0,
                        "frameTooLongs": 0,
                        "outErrors": 0,
                        "frameTooShorts": 0,
                        "fcsErrors": 0,
                        "alignmentErrors": 666,
                        "symbolErrors": 0,
                    },
                }
            }
        ],
        "inputs": {"ignored_interfaces": ["Ethernet", "Management0"]},
        "expected": {"result": AntaTestStatus.SUCCESS},
    },
    (VerifyInterfaceErrors, "failure-ignore-interface"): {
        "eos_data": [
            {
                "interfaceErrorCounters": {
                    "Ethernet1": {"inErrors": 42, "frameTooLongs": 0, "outErrors": 0, "frameTooShorts": 0, "fcsErrors": 0, "alignmentErrors": 0, "symbolErrors": 0},
                    "Management0": {
                        "inErrors": 0,
                        "frameTooLongs": 0,
                        "outErrors": 0,
                        "frameTooShorts": 0,
                        "fcsErrors": 0,
                        "alignmentErrors": 666,
                        "symbolErrors": 0,
                    },
                    "Ethernet10": {"inErrors": 42, "frameTooLongs": 0, "outErrors": 0, "frameTooShorts": 0, "fcsErrors": 0, "alignmentErrors": 0, "symbolErrors": 0},
                }
            }
        ],
        "inputs": {"ignored_interfaces": ["Ethernet1", "Management0"]},
        "expected": {"result": AntaTestStatus.FAILURE, "messages": ["Interface: Ethernet10 - Non-zero error counter(s) - inErrors: 42"]},
    },
    (VerifyInterfaceErrors, "failure-multiple-intfs"): {
        "eos_data": [
            {
                "interfaceErrorCounters": {
                    "Ethernet1": {"inErrors": 42, "frameTooLongs": 0, "outErrors": 0, "frameTooShorts": 0, "fcsErrors": 0, "alignmentErrors": 0, "symbolErrors": 0},
                    "Ethernet6": {"inErrors": 0, "frameTooLongs": 0, "outErrors": 0, "frameTooShorts": 0, "fcsErrors": 0, "alignmentErrors": 666, "symbolErrors": 0},
                }
            }
        ],
        "expected": {
            "result": AntaTestStatus.FAILURE,
            "messages": [
                "Interface: Ethernet1 - Non-zero error counter(s) - inErrors: 42",
                "Interface: Ethernet6 - Non-zero error counter(s) - alignmentErrors: 666",
            ],
        },
    },
    (VerifyInterfaceErrors, "failure-multiple-intfs-multiple-errors"): {
        "eos_data": [
            {
                "interfaceErrorCounters": {
                    "Ethernet1": {"inErrors": 42, "frameTooLongs": 0, "outErrors": 10, "frameTooShorts": 0, "fcsErrors": 0, "alignmentErrors": 0, "symbolErrors": 0},
                    "Ethernet6": {"inErrors": 0, "frameTooLongs": 0, "outErrors": 0, "frameTooShorts": 0, "fcsErrors": 0, "alignmentErrors": 6, "symbolErrors": 10},
                }
            }
        ],
        "expected": {
            "result": AntaTestStatus.FAILURE,
            "messages": [
                "Interface: Ethernet1 - Non-zero error counter(s) - inErrors: 42, outErrors: 10",
                "Interface: Ethernet6 - Non-zero error counter(s) - alignmentErrors: 6, symbolErrors: 10",
            ],
        },
    },
    (VerifyInterfaceErrors, "failure-single-intf-multiple-errors"): {
        "eos_data": [
            {
                "interfaceErrorCounters": {
                    "Ethernet1": {"inErrors": 42, "frameTooLongs": 0, "outErrors": 2, "frameTooShorts": 0, "fcsErrors": 0, "alignmentErrors": 0, "symbolErrors": 0}
                }
            }
        ],
        "expected": {"result": AntaTestStatus.FAILURE, "messages": ["Interface: Ethernet1 - Non-zero error counter(s) - inErrors: 42, outErrors: 2"]},
    },
    (VerifyInterfaceErrors, "success-specific-interface"): {
        "eos_data": [
            {
                "interfaceErrorCounters": {
                    "Ethernet1": {"inErrors": 0, "frameTooLongs": 0, "outErrors": 0, "frameTooShorts": 0, "fcsErrors": 0, "alignmentErrors": 0, "symbolErrors": 0},
                    "Management0": {
                        "inErrors": 0,
                        "frameTooLongs": 0,
                        "outErrors": 0,
                        "frameTooShorts": 0,
                        "fcsErrors": 0,
                        "alignmentErrors": 666,
                        "symbolErrors": 0,
                    },
                }
            }
        ],
        "inputs": {"interfaces": ["Etherne1"]},
        "expected": {"result": AntaTestStatus.SUCCESS},
    },
    (VerifyInterfaceErrors, "failure-specific-interface-not-found"): {
        "eos_data": [
            {
                "interfaceErrorCounters": {
                    "Ethernet1": {"inErrors": 0, "frameTooLongs": 0, "outErrors": 0, "frameTooShorts": 0, "fcsErrors": 0, "alignmentErrors": 0, "symbolErrors": 0},
                    "Management0": {
                        "inErrors": 0,
                        "frameTooLongs": 0,
                        "outErrors": 0,
                        "frameTooShorts": 0,
                        "fcsErrors": 0,
                        "alignmentErrors": 666,
                        "symbolErrors": 0,
                    },
                }
            }
        ],
        "inputs": {"interfaces": ["Etherne10"]},
        "expected": {"result": AntaTestStatus.FAILURE, "messages": ["Interface: Ethernet10 - Not found"]},
    },
    (VerifyInterfaceDiscards, "success"): {
        "eos_data": [
            {
                "inDiscardsTotal": 0,
                "interfaces": {"Ethernet2": {"outDiscards": 0, "inDiscards": 0}, "Ethernet1": {"outDiscards": 0, "inDiscards": 0}},
                "outDiscardsTotal": 0,
            }
        ],
        "expected": {"result": AntaTestStatus.SUCCESS},
    },
    (VerifyInterfaceDiscards, "success-ignored-interface"): {
        "eos_data": [
            {
                "inDiscardsTotal": 0,
                "interfaces": {
                    "Ethernet2": {"outDiscards": 42, "inDiscards": 0},
                    "Ethernet1": {"outDiscards": 0, "inDiscards": 42},
                    "Ethernet3": {"outDiscards": 0, "inDiscards": 42},
                    "Port-Channel1": {"outDiscards": 0, "inDiscards": 42},
                    "Port-Channel2": {"outDiscards": 0, "inDiscards": 0},
                },
                "outDiscardsTotal": 0,
            }
        ],
        "inputs": {"ignored_interfaces": ["Port-Channel1", "Ethernet"]},
        "expected": {"result": AntaTestStatus.SUCCESS},
    },
    (VerifyInterfaceDiscards, "failure"): {
        "eos_data": [
            {
                "inDiscardsTotal": 0,
                "interfaces": {"Ethernet2": {"outDiscards": 42, "inDiscards": 0}, "Ethernet1": {"outDiscards": 0, "inDiscards": 42}},
                "outDiscardsTotal": 0,
            }
        ],
        "expected": {
            "result": AntaTestStatus.FAILURE,
            "messages": [
                "Interface: Ethernet2 - Non-zero discard counter(s): outDiscards: 42",
                "Interface: Ethernet1 - Non-zero discard counter(s): inDiscards: 42",
            ],
        },
    },
    (VerifyInterfaceErrDisabled, "success"): {"eos_data": [{"interfaceStatuses": {}}], "expected": {"result": AntaTestStatus.SUCCESS}},
    (VerifyInterfaceErrDisabled, "failure"): {
        "eos_data": [{"interfaceStatuses": {"Ethernet2": {"description": "", "status": "errdisabled", "causes": ["bpduguard"]}}}],
        "expected": {"result": AntaTestStatus.FAILURE, "messages": ["Interface: Ethernet2 - Error disabled - Causes: bpduguard"]},
    },
    (VerifyInterfaceErrDisabled, "failure-no-cause"): {
        "eos_data": [{"interfaceStatuses": {"Ethernet2": {"description": "", "status": "errdisabled"}}}],
        "expected": {"result": AntaTestStatus.FAILURE, "messages": ["Interface: Ethernet2 - Error disabled"]},
    },
    (VerifyInterfaceDiscards, "success-specific-interface"): {
        "eos_data": [
            {
                "inDiscardsTotal": 0,
                "interfaces": {
                    "Ethernet2": {"outDiscards": 0, "inDiscards": 0},
                    "Ethernet1": {"outDiscards": 0, "inDiscards": 42},
                    "Ethernet3": {"outDiscards": 0, "inDiscards": 0},
                    "Port-Channel1": {"outDiscards": 0, "inDiscards": 0},
                    "Port-Channel2": {"outDiscards": 30, "inDiscards": 0},
                },
                "outDiscardsTotal": 0,
            }
        ],
        "inputs": {"interfaces": ["Port-Channel1", "Ethernet3", "Ethernet2"]},
        "expected": {"result": AntaTestStatus.SUCCESS},
    },
    (VerifyInterfaceDiscards, "failure-specific-interface-not-found"): {
        "eos_data": [
            {
                "inDiscardsTotal": 0,
                "interfaces": {
                    "Ethernet2": {"outDiscards": 0, "inDiscards": 0},
                    "Ethernet1": {"outDiscards": 0, "inDiscards": 42},
                    "Ethernet3": {"outDiscards": 40, "inDiscards": 0},
                    "Port-Channel1": {"outDiscards": 30, "inDiscards": 0},
                    "Port-Channel2": {"outDiscards": 30, "inDiscards": 0},
                },
                "outDiscardsTotal": 0,
            }
        ],
        "inputs": {"interfaces": ["Port-Channel10", "Ethernet3", "Ethernet2"]},
        "expected": {
            "result": AntaTestStatus.FAILURE,
            "messages": ["Interface: Port-Channel10 - Not found", "Interface: Ethernet3 - Non-zero discard counter(s): outDiscards: 40"],
        },
    },
    (VerifyInterfacesStatus, "success"): {
        "eos_data": [
            {
                "interfaceDescriptions": {
                    "Ethernet8": {"interfaceStatus": "up", "description": "", "lineProtocolStatus": "up"},
                    "Ethernet2": {"interfaceStatus": "adminDown", "description": "", "lineProtocolStatus": "down"},
                    "Ethernet3": {"interfaceStatus": "up", "description": "", "lineProtocolStatus": "up"},
                }
            }
        ],
        "inputs": {"interfaces": [{"name": "Ethernet2", "status": "adminDown"}, {"name": "Ethernet8", "status": "up"}, {"name": "Ethernet3", "status": "up"}]},
        "expected": {"result": AntaTestStatus.SUCCESS},
    },
    (VerifyInterfacesStatus, "success-up-with-line-protocol-status"): {
        "eos_data": [{"interfaceDescriptions": {"Ethernet8": {"interfaceStatus": "up", "description": "", "lineProtocolStatus": "down"}}}],
        "inputs": {"interfaces": [{"name": "Ethernet8", "status": "up", "line_protocol_status": "down"}]},
        "expected": {"result": AntaTestStatus.SUCCESS},
    },
    (VerifyInterfacesStatus, "success-with-line-protocol-status"): {
        "eos_data": [
            {
                "interfaceDescriptions": {
                    "Ethernet8": {"interfaceStatus": "adminDown", "description": "", "lineProtocolStatus": "testing"},
                    "Ethernet2": {"interfaceStatus": "adminDown", "description": "", "lineProtocolStatus": "down"},
                    "Ethernet3.10": {"interfaceStatus": "down", "description": "", "lineProtocolStatus": "dormant"},
                }
            }
        ],
        "inputs": {
            "interfaces": [
                {"name": "Ethernet2", "status": "adminDown", "line_protocol_status": "down"},
                {"name": "Ethernet8", "status": "adminDown", "line_protocol_status": "testing"},
                {"name": "Ethernet3.10", "status": "down", "line_protocol_status": "dormant"},
            ]
        },
        "expected": {"result": AntaTestStatus.SUCCESS},
    },
    (VerifyInterfacesStatus, "success-lower"): {
        "eos_data": [
            {
                "interfaceDescriptions": {
                    "Ethernet8": {"interfaceStatus": "up", "description": "", "lineProtocolStatus": "up"},
                    "Ethernet2": {"interfaceStatus": "adminDown", "description": "", "lineProtocolStatus": "down"},
                    "Ethernet3": {"interfaceStatus": "up", "description": "", "lineProtocolStatus": "up"},
                }
            }
        ],
        "inputs": {"interfaces": [{"name": "ethernet2", "status": "adminDown"}, {"name": "ethernet8", "status": "up"}, {"name": "ethernet3", "status": "up"}]},
        "expected": {"result": AntaTestStatus.SUCCESS},
    },
    (VerifyInterfacesStatus, "success-eth-name"): {
        "eos_data": [
            {
                "interfaceDescriptions": {
                    "Ethernet8": {"interfaceStatus": "up", "description": "", "lineProtocolStatus": "up"},
                    "Ethernet2": {"interfaceStatus": "adminDown", "description": "", "lineProtocolStatus": "down"},
                    "Ethernet3": {"interfaceStatus": "up", "description": "", "lineProtocolStatus": "up"},
                }
            }
        ],
        "inputs": {"interfaces": [{"name": "eth2", "status": "adminDown"}, {"name": "et8", "status": "up"}, {"name": "et3", "status": "up"}]},
        "expected": {"result": AntaTestStatus.SUCCESS},
    },
    (VerifyInterfacesStatus, "success-po-name"): {
        "eos_data": [{"interfaceDescriptions": {"Port-Channel100": {"interfaceStatus": "up", "description": "", "lineProtocolStatus": "up"}}}],
        "inputs": {"interfaces": [{"name": "po100", "status": "up"}]},
        "expected": {"result": AntaTestStatus.SUCCESS},
    },
    (VerifyInterfacesStatus, "success-sub-interfaces"): {
        "eos_data": [{"interfaceDescriptions": {"Ethernet52/1.1963": {"interfaceStatus": "up", "description": "", "lineProtocolStatus": "up"}}}],
        "inputs": {"interfaces": [{"name": "Ethernet52/1.1963", "status": "up"}]},
        "expected": {"result": AntaTestStatus.SUCCESS},
    },
    (VerifyInterfacesStatus, "success-transceiver-down"): {
        "eos_data": [{"interfaceDescriptions": {"Ethernet49/1": {"interfaceStatus": "adminDown", "description": "", "lineProtocolStatus": "notPresent"}}}],
        "inputs": {"interfaces": [{"name": "Ethernet49/1", "status": "adminDown"}]},
        "expected": {"result": AntaTestStatus.SUCCESS},
    },
    (VerifyInterfacesStatus, "success-po-down"): {
        "eos_data": [{"interfaceDescriptions": {"Port-Channel100": {"interfaceStatus": "adminDown", "description": "", "lineProtocolStatus": "lowerLayerDown"}}}],
        "inputs": {"interfaces": [{"name": "PortChannel100", "status": "adminDown"}]},
        "expected": {"result": AntaTestStatus.SUCCESS},
    },
    (VerifyInterfacesStatus, "success-po-lowerlayerdown"): {
        "eos_data": [{"interfaceDescriptions": {"Port-Channel100": {"interfaceStatus": "adminDown", "description": "", "lineProtocolStatus": "lowerLayerDown"}}}],
        "inputs": {"interfaces": [{"name": "Port-Channel100", "status": "adminDown", "line_protocol_status": "lowerLayerDown"}]},
        "expected": {"result": AntaTestStatus.SUCCESS},
    },
    (VerifyInterfacesStatus, "failure-not-configured"): {
        "eos_data": [
            {
                "interfaceDescriptions": {
                    "Ethernet2": {"interfaceStatus": "up", "description": "", "lineProtocolStatus": "up"},
                    "Ethernet3": {"interfaceStatus": "up", "description": "", "lineProtocolStatus": "up"},
                }
            }
        ],
        "inputs": {"interfaces": [{"name": "Ethernet2", "status": "up"}, {"name": "Ethernet8", "status": "up"}, {"name": "Ethernet3", "status": "up"}]},
        "expected": {"result": AntaTestStatus.FAILURE, "messages": ["Ethernet8 - Not configured"]},
    },
    (VerifyInterfacesStatus, "failure-status-down"): {
        "eos_data": [
            {
                "interfaceDescriptions": {
                    "Ethernet8": {"interfaceStatus": "down", "description": "", "lineProtocolStatus": "down"},
                    "Ethernet2": {"interfaceStatus": "up", "description": "", "lineProtocolStatus": "up"},
                    "Ethernet3": {"interfaceStatus": "up", "description": "", "lineProtocolStatus": "up"},
                }
            }
        ],
        "inputs": {"interfaces": [{"name": "Ethernet2", "status": "up"}, {"name": "Ethernet8", "status": "up"}, {"name": "Ethernet3", "status": "up"}]},
        "expected": {"result": AntaTestStatus.FAILURE, "messages": ["Ethernet8 - Status mismatch - Expected: up/up, Actual: down/down"]},
    },
    (VerifyInterfacesStatus, "failure-proto-down"): {
        "eos_data": [
            {
                "interfaceDescriptions": {
                    "Ethernet8": {"interfaceStatus": "up", "description": "", "lineProtocolStatus": "down"},
                    "Ethernet2": {"interfaceStatus": "up", "description": "", "lineProtocolStatus": "up"},
                    "Ethernet3": {"interfaceStatus": "up", "description": "", "lineProtocolStatus": "up"},
                }
            }
        ],
        "inputs": {"interfaces": [{"name": "Ethernet2", "status": "up"}, {"name": "Ethernet8", "status": "up"}, {"name": "Ethernet3", "status": "up"}]},
        "expected": {"result": AntaTestStatus.FAILURE, "messages": ["Ethernet8 - Status mismatch - Expected: up/up, Actual: up/down"]},
    },
    (VerifyInterfacesStatus, "failure-po-status-down"): {
        "eos_data": [{"interfaceDescriptions": {"Port-Channel100": {"interfaceStatus": "down", "description": "", "lineProtocolStatus": "lowerLayerDown"}}}],
        "inputs": {"interfaces": [{"name": "PortChannel100", "status": "up"}]},
        "expected": {"result": AntaTestStatus.FAILURE, "messages": ["Port-Channel100 - Status mismatch - Expected: up/up, Actual: down/lowerLayerDown"]},
    },
    (VerifyInterfacesStatus, "failure-proto-unknown"): {
        "eos_data": [
            {
                "interfaceDescriptions": {
                    "Ethernet8": {"interfaceStatus": "up", "description": "", "lineProtocolStatus": "down"},
                    "Ethernet2": {"interfaceStatus": "up", "description": "", "lineProtocolStatus": "unknown"},
                    "Ethernet3": {"interfaceStatus": "up", "description": "", "lineProtocolStatus": "up"},
                }
            }
        ],
        "inputs": {
            "interfaces": [
                {"name": "Ethernet2", "status": "up", "line_protocol_status": "down"},
                {"name": "Ethernet8", "status": "up"},
                {"name": "Ethernet3", "status": "up"},
            ]
        },
        "expected": {
            "result": AntaTestStatus.FAILURE,
            "messages": ["Ethernet2 - Status mismatch - Expected: up/down, Actual: up/unknown", "Ethernet8 - Status mismatch - Expected: up/up, Actual: up/down"],
        },
    },
    (VerifyInterfacesStatus, "failure-interface-status-down"): {
        "eos_data": [
            {
                "interfaceDescriptions": {
                    "Ethernet8": {"interfaceStatus": "up", "description": "", "lineProtocolStatus": "down"},
                    "Ethernet2": {"interfaceStatus": "up", "description": "", "lineProtocolStatus": "unknown"},
                    "Ethernet3": {"interfaceStatus": "up", "description": "", "lineProtocolStatus": "up"},
                }
            }
        ],
        "inputs": {"interfaces": [{"name": "Ethernet2", "status": "down"}, {"name": "Ethernet8", "status": "down"}, {"name": "Ethernet3", "status": "down"}]},
        "expected": {
            "result": AntaTestStatus.FAILURE,
            "messages": [
                "Ethernet2 - Status mismatch - Expected: down, Actual: up",
                "Ethernet8 - Status mismatch - Expected: down, Actual: up",
                "Ethernet3 - Status mismatch - Expected: down, Actual: up",
            ],
        },
    },
    (VerifyStormControlDrops, "success"): {
        "eos_data": [
            {
                "aggregateTrafficClasses": {},
                "interfaces": {
                    "Ethernet1": {
                        "trafficTypes": {"broadcast": {"level": 100, "thresholdType": "packetsPerSecond", "rate": 0, "drop": 0, "dormant": False}},
                        "active": True,
                        "reason": "",
                        "errdisabled": False,
                    }
                },
            }
        ],
        "expected": {"result": AntaTestStatus.SUCCESS},
    },
    (VerifyStormControlDrops, "failure"): {
        "eos_data": [
            {
                "aggregateTrafficClasses": {},
                "interfaces": {
                    "Ethernet1": {
                        "trafficTypes": {"broadcast": {"level": 100, "thresholdType": "packetsPerSecond", "rate": 0, "drop": 666, "dormant": False}},
                        "active": True,
                        "reason": "",
                        "errdisabled": False,
                    }
                },
            }
        ],
        "expected": {"result": AntaTestStatus.FAILURE, "messages": ["Interface: Ethernet1 - Non-zero storm-control drop counter(s) - broadcast: 666"]},
    },
    (VerifyStormControlDrops, "success-ignore-interfface"): {
        "eos_data": [
            {
                "aggregateTrafficClasses": {},
                "interfaces": {
                    "Ethernet1": {
                        "trafficTypes": {"broadcast": {"level": 100, "thresholdType": "packetsPerSecond", "rate": 0, "drop": 0, "dormant": False}},
                        "active": True,
                        "reason": "",
                        "errdisabled": False,
                    },
                    "Ethernet10": {
                        "trafficTypes": {"broadcast": {"level": 100, "thresholdType": "packetsPerSecond", "rate": 440, "drop": 40, "dormant": False}},
                        "active": True,
                        "reason": "",
                        "errdisabled": False,
                    },
                },
            }
        ],
        "inputs": {"ignored_interfaces": ["Ethernet10"]},
        "expected": {"result": AntaTestStatus.SUCCESS},
    },
    (VerifyStormControlDrops, "success-specific-interfface"): {
        "eos_data": [
            {
                "aggregateTrafficClasses": {},
                "interfaces": {
                    "Ethernet1": {
                        "trafficTypes": {"broadcast": {"level": 100, "thresholdType": "packetsPerSecond", "rate": 0, "drop": 0, "dormant": False}},
                        "active": True,
                        "reason": "",
                        "errdisabled": False,
                    },
                    "Ethernet10": {
                        "trafficTypes": {"broadcast": {"level": 100, "thresholdType": "packetsPerSecond", "rate": 440, "drop": 40, "dormant": False}},
                        "active": True,
                        "reason": "",
                        "errdisabled": False,
                    },
                },
            }
        ],
        "inputs": {"interfaces": ["Ethernet1"]},
        "expected": {"result": AntaTestStatus.SUCCESS},
    },
    (VerifyStormControlDrops, "failure-specific-interfface-not-found"): {
        "eos_data": [
            {
                "aggregateTrafficClasses": {},
                "interfaces": {
                    "Ethernet1": {
                        "trafficTypes": {"broadcast": {"level": 100, "thresholdType": "packetsPerSecond", "rate": 0, "drop": 0, "dormant": False}},
                        "active": True,
                        "reason": "",
                        "errdisabled": False,
                    },
                    "Ethernet10": {
                        "trafficTypes": {"broadcast": {"level": 100, "thresholdType": "packetsPerSecond", "rate": 440, "drop": 40, "dormant": False}},
                        "active": True,
                        "reason": "",
                        "errdisabled": False,
                    },
                    "Ethernet20": {
                        "trafficTypes": {"broadcast": {"level": 100, "thresholdType": "packetsPerSecond", "rate": 440, "drop": 40, "dormant": False}},
                        "active": True,
                        "reason": "",
                        "errdisabled": False,
                    },
                },
            }
        ],
        "inputs": {"interfaces": ["Ethernet13", "Ethernet10", "Ethernet20"]},
        "expected": {
            "result": AntaTestStatus.FAILURE,
            "messages": [
                "Interface: Ethernet13 - Not found",
                "Interface: Ethernet10 - Non-zero storm-control drop counter(s) - broadcast: 40",
                "Interface: Ethernet20 - Non-zero storm-control drop counter(s) - broadcast: 40",
            ],
        },
    },
    (VerifyPortChannels, "success"): {
        "eos_data": [
            {
                "portChannels": {
                    "Port-Channel42": {
                        "recircFeature": [],
                        "maxWeight": 16,
                        "minSpeed": "0 gbps",
                        "rxPorts": {},
                        "currWeight": 0,
                        "minLinks": 0,
                        "inactivePorts": {},
                        "activePorts": {},
                        "inactiveLag": False,
                    }
                }
            }
        ],
        "expected": {"result": AntaTestStatus.SUCCESS},
    },
    (VerifyPortChannels, "success-ignored-interface"): {
        "eos_data": [
            {
                "portChannels": {
                    "Port-Channel1": {
                        "activePorts": {"Ethernet1": {}, "Ethernet6": {}},
                        "rxPorts": {},
                        "inactivePorts": {},
                        "recircFeature": [],
                        "inactiveLag": False,
                        "minLinks": 0,
                        "minSpeed": "0 gbps",
                        "currWeight": 0,
                        "maxWeight": 16,
                    },
                    "Port-Channel5": {
                        "activePorts": {"Ethernet4": {}, "PeerEthernet4": {}},
                        "rxPorts": {},
                        "inactivePorts": {"Ethernet8": {"reasonUnconfigured": "waiting for LACP response"}},
                        "recircFeature": [],
                        "inactiveLag": False,
                        "minLinks": 0,
                        "minSpeed": "0 gbps",
                        "currWeight": 0,
                        "maxWeight": 16,
                    },
                }
            }
        ],
        "inputs": {"ignored_interfaces": ["Port-Channel5"]},
        "expected": {"result": AntaTestStatus.SUCCESS},
    },
    (VerifyPortChannels, "success-ignored-all-interface"): {
        "eos_data": [
            {
                "portChannels": {
                    "Port-Channel1": {
                        "activePorts": {"Ethernet1": {}, "Ethernet6": {}},
                        "rxPorts": {},
                        "inactivePorts": {},
                        "recircFeature": [],
                        "inactiveLag": False,
                        "minLinks": 0,
                        "minSpeed": "0 gbps",
                        "currWeight": 0,
                        "maxWeight": 16,
                    },
                    "Port-Channel5": {
                        "activePorts": {"Ethernet4": {}, "PeerEthernet4": {}},
                        "rxPorts": {},
                        "inactivePorts": {"Ethernet8": {"reasonUnconfigured": "waiting for LACP response"}},
                        "recircFeature": [],
                        "inactiveLag": False,
                        "minLinks": 0,
                        "minSpeed": "0 gbps",
                        "currWeight": 0,
                        "maxWeight": 16,
                    },
                }
            }
        ],
        "inputs": {"ignored_interfaces": ["Port-Channel5"]},
        "expected": {"result": AntaTestStatus.SUCCESS},
    },
    (VerifyPortChannels, "failure"): {
        "eos_data": [
            {
                "portChannels": {
                    "Port-Channel42": {
                        "recircFeature": [],
                        "maxWeight": 16,
                        "minSpeed": "0 gbps",
                        "rxPorts": {},
                        "currWeight": 0,
                        "minLinks": 0,
                        "inactivePorts": {"Ethernet8": {"reasonUnconfigured": "waiting for LACP response"}},
                        "activePorts": {},
                        "inactiveLag": False,
                    }
                }
            }
        ],
        "expected": {"result": AntaTestStatus.FAILURE, "messages": ["Port-Channel42 - Inactive port(s) - Ethernet8"]},
    },
    (VerifyPortChannels, "success-specified-interface"): {
        "eos_data": [
            {
                "portChannels": {
                    "Port-Channel1": {
                        "activePorts": {"Ethernet1": {}, "Ethernet6": {}},
                        "rxPorts": {},
                        "inactivePorts": {},
                        "recircFeature": [],
                        "inactiveLag": False,
                        "minLinks": 0,
                        "minSpeed": "0 gbps",
                        "currWeight": 0,
                        "maxWeight": 16,
                    },
                    "Port-Channel5": {
                        "activePorts": {"Ethernet4": {}, "PeerEthernet4": {}},
                        "rxPorts": {},
                        "inactivePorts": {"Ethernet8": {"reasonUnconfigured": "waiting for LACP response"}},
                        "recircFeature": [],
                        "inactiveLag": False,
                        "minLinks": 0,
                        "minSpeed": "0 gbps",
                        "currWeight": 0,
                        "maxWeight": 16,
                    },
                }
            }
        ],
        "inputs": {"interfaces": ["Port-Channel1"]},
        "expected": {"result": AntaTestStatus.SUCCESS},
    },
    (VerifyPortChannels, "failure-specified-interface-not-found"): {
        "eos_data": [
            {
                "portChannels": {
                    "Port-Channel1": {
                        "activePorts": {"Ethernet1": {}, "Ethernet6": {}},
                        "rxPorts": {},
                        "inactivePorts": {},
                        "recircFeature": [],
                        "inactiveLag": False,
                        "minLinks": 0,
                        "minSpeed": "0 gbps",
                        "currWeight": 0,
                        "maxWeight": 16,
                    },
                    "Port-Channel5": {
                        "activePorts": {"Ethernet4": {}, "PeerEthernet4": {}},
                        "rxPorts": {},
                        "inactivePorts": {"Ethernet8": {"reasonUnconfigured": "waiting for LACP response"}},
                        "recircFeature": [],
                        "inactiveLag": False,
                        "minLinks": 0,
                        "minSpeed": "0 gbps",
                        "currWeight": 0,
                        "maxWeight": 16,
                    },
                }
            }
        ],
        "inputs": {"interfaces": ["Port-Channel10", "Port-Channel5"]},
        "expected": {"result": AntaTestStatus.FAILURE, "messages": ["Interface: Port-Channel10 - Not found", "Port-Channel5 - Inactive port(s) - Ethernet8"]},
    },
    (VerifyIllegalLACP, "success"): {
        "eos_data": [
            {
                "portChannels": {
                    "Port-Channel42": {
                        "interfaces": {
                            "Ethernet8": {
                                "actorPortStatus": "noAgg",
                                "illegalRxCount": 0,
                                "markerResponseTxCount": 0,
                                "markerResponseRxCount": 0,
                                "lacpdusRxCount": 0,
                                "lacpdusTxCount": 454,
                                "markersTxCount": 0,
                                "markersRxCount": 0,
                            }
                        }
                    }
                },
                "orphanPorts": {},
            }
        ],
        "expected": {"result": AntaTestStatus.SUCCESS},
    },
    (VerifyIllegalLACP, "success-ignored-interface"): {
        "eos_data": [
            {
                "portChannels": {
                    "Port-Channel1": {
                        "interfaces": {
                            "Ethernet1": {
                                "actorPortStatus": "bundled",
                                "lacpdusRxCount": 512,
                                "lacpdusTxCount": 514,
                                "markersRxCount": 0,
                                "markersTxCount": 0,
                                "markerResponseRxCount": 0,
                                "markerResponseTxCount": 0,
                                "illegalRxCount": 66,
                            },
                            "Ethernet6": {
                                "actorPortStatus": "bundled",
                                "lacpdusRxCount": 513,
                                "lacpdusTxCount": 516,
                                "markersRxCount": 0,
                                "markersTxCount": 0,
                                "markerResponseRxCount": 0,
                                "markerResponseTxCount": 0,
                                "illegalRxCount": 0,
                            },
                        }
                    },
                    "Port-Channel5": {
                        "markers": {"markers": ["*"]},
                        "interfaces": {
                            "Ethernet4": {
                                "actorPortStatus": "bundled",
                                "lacpdusRxCount": 521,
                                "lacpdusTxCount": 15119,
                                "markersRxCount": 0,
                                "markersTxCount": 0,
                                "markerResponseRxCount": 0,
                                "markerResponseTxCount": 0,
                                "illegalRxCount": 66,
                            }
                        },
                    },
                },
                "markerMessages": {"markerMessages": [{"marker": "*"}]},
                "orphanPorts": {},
            }
        ],
        "inputs": {"ignored_interfaces": ["Port-Channel1", "Port-Channel5"]},
        "expected": {"result": AntaTestStatus.SUCCESS},
    },
    (VerifyIllegalLACP, "success-specific-interface"): {
        "eos_data": [
            {
                "portChannels": {
                    "Port-Channel1": {
                        "interfaces": {
                            "Ethernet1": {
                                "actorPortStatus": "bundled",
                                "lacpdusRxCount": 512,
                                "lacpdusTxCount": 514,
                                "markersRxCount": 0,
                                "markersTxCount": 0,
                                "markerResponseRxCount": 0,
                                "markerResponseTxCount": 0,
                                "illegalRxCount": 66,
                            },
                            "Ethernet6": {
                                "actorPortStatus": "bundled",
                                "lacpdusRxCount": 513,
                                "lacpdusTxCount": 516,
                                "markersRxCount": 0,
                                "markersTxCount": 0,
                                "markerResponseRxCount": 0,
                                "markerResponseTxCount": 0,
                                "illegalRxCount": 0,
                            },
                        }
                    },
                    "Port-Channel5": {
                        "markers": {"markers": ["*"]},
                        "interfaces": {
                            "Ethernet4": {
                                "actorPortStatus": "bundled",
                                "lacpdusRxCount": 521,
                                "lacpdusTxCount": 15119,
                                "markersRxCount": 0,
                                "markersTxCount": 0,
                                "markerResponseRxCount": 0,
                                "markerResponseTxCount": 0,
                                "illegalRxCount": 66,
                            }
                        },
                    },
                    "Port-Channel42": {
                        "interfaces": {
                            "Ethernet8": {
                                "actorPortStatus": "noAgg",
                                "illegalRxCount": 0,
                                "markerResponseTxCount": 0,
                                "markerResponseRxCount": 0,
                                "lacpdusRxCount": 0,
                                "lacpdusTxCount": 454,
                                "markersTxCount": 0,
                                "markersRxCount": 0,
                            }
                        }
                    },
                },
                "markerMessages": {"markerMessages": [{"marker": "*"}]},
                "orphanPorts": {},
            }
        ],
        "inputs": {"interfaces": ["Port-Channel42"]},
        "expected": {"result": AntaTestStatus.SUCCESS},
    },
    (VerifyIllegalLACP, "success-specific-interface-not-found"): {
        "eos_data": [
            {
                "portChannels": {
                    "Port-Channel1": {
                        "interfaces": {
                            "Ethernet1": {
                                "actorPortStatus": "bundled",
                                "lacpdusRxCount": 512,
                                "lacpdusTxCount": 514,
                                "markersRxCount": 0,
                                "markersTxCount": 0,
                                "markerResponseRxCount": 0,
                                "markerResponseTxCount": 0,
                                "illegalRxCount": 66,
                            },
                            "Ethernet6": {
                                "actorPortStatus": "bundled",
                                "lacpdusRxCount": 513,
                                "lacpdusTxCount": 516,
                                "markersRxCount": 0,
                                "markersTxCount": 0,
                                "markerResponseRxCount": 0,
                                "markerResponseTxCount": 0,
                                "illegalRxCount": 0,
                            },
                        }
                    },
                    "Port-Channel5": {
                        "markers": {"markers": ["*"]},
                        "interfaces": {
                            "Ethernet4": {
                                "actorPortStatus": "bundled",
                                "lacpdusRxCount": 521,
                                "lacpdusTxCount": 15119,
                                "markersRxCount": 0,
                                "markersTxCount": 0,
                                "markerResponseRxCount": 0,
                                "markerResponseTxCount": 0,
                                "illegalRxCount": 66,
                            }
                        },
                    },
                    "Port-Channel42": {
                        "interfaces": {
                            "Ethernet8": {
                                "actorPortStatus": "noAgg",
                                "illegalRxCount": 0,
                                "markerResponseTxCount": 0,
                                "markerResponseRxCount": 0,
                                "lacpdusRxCount": 0,
                                "lacpdusTxCount": 454,
                                "markersTxCount": 0,
                                "markersRxCount": 0,
                            }
                        }
                    },
                },
                "markerMessages": {"markerMessages": [{"marker": "*"}]},
                "orphanPorts": {},
            }
        ],
        "inputs": {"interfaces": ["Port-Channel4", "Port-Channel5"]},
        "expected": {
            "result": AntaTestStatus.FAILURE,
            "messages": ["Interface: Port-Channel4 - Not found", "Port-Channel5 Interface: Ethernet4 - Illegal LACP packets found"],
        },
    },
    (VerifyIllegalLACP, "failure"): {
        "eos_data": [
            {
                "portChannels": {
                    "Port-Channel42": {
                        "interfaces": {
                            "Ethernet8": {
                                "actorPortStatus": "noAgg",
                                "illegalRxCount": 666,
                                "markerResponseTxCount": 0,
                                "markerResponseRxCount": 0,
                                "lacpdusRxCount": 0,
                                "lacpdusTxCount": 454,
                                "markersTxCount": 0,
                                "markersRxCount": 0,
                            }
                        }
                    }
                },
                "orphanPorts": {},
            }
        ],
        "expected": {"result": AntaTestStatus.FAILURE, "messages": ["Port-Channel42 Interface: Ethernet8 - Illegal LACP packets found"]},
    },
    (VerifyLoopbackCount, "success"): {
        "eos_data": [
            {
                "interfaces": {
                    "Loopback42": {
                        "name": "Loopback42",
                        "interfaceStatus": "connected",
                        "interfaceAddress": {"ipAddr": {"maskLen": 0, "address": "0.0.0.0"}, "unnumberedIntf": "Vlan42"},
                        "ipv4Routable240": False,
                        "lineProtocolStatus": "up",
                        "mtu": 65535,
                    },
                    "Loopback666": {
                        "name": "Loopback666",
                        "interfaceStatus": "connected",
                        "interfaceAddress": {"ipAddr": {"maskLen": 32, "address": "6.6.6.6"}},
                        "ipv4Routable240": False,
                        "lineProtocolStatus": "up",
                        "mtu": 65535,
                    },
                    "Ethernet666": {
                        "name": "Ethernet666",
                        "interfaceStatus": "connected",
                        "interfaceAddress": {"ipAddr": {"maskLen": 32, "address": "6.6.6.6"}},
                        "ipv4Routable240": False,
                        "lineProtocolStatus": "up",
                    },
                }
            }
        ],
        "inputs": {"number": 2},
        "expected": {"result": AntaTestStatus.SUCCESS},
    },
    (VerifyLoopbackCount, "failure-loopback-down"): {
        "eos_data": [
            {
                "interfaces": {
                    "Loopback42": {
                        "name": "Loopback42",
                        "interfaceStatus": "connected",
                        "interfaceAddress": {"ipAddr": {"maskLen": 0, "address": "0.0.0.0"}, "unnumberedIntf": "Vlan42"},
                        "ipv4Routable240": False,
                        "lineProtocolStatus": "up",
                        "mtu": 65535,
                    },
                    "Loopback666": {
                        "name": "Loopback666",
                        "interfaceStatus": "notconnect",
                        "interfaceAddress": {"ipAddr": {"maskLen": 32, "address": "6.6.6.6"}},
                        "ipv4Routable240": False,
                        "lineProtocolStatus": "down",
                        "mtu": 65535,
                    },
                }
            }
        ],
        "inputs": {"number": 2},
        "expected": {
            "result": AntaTestStatus.FAILURE,
            "messages": [
                "Interface: Loopback666 - Invalid line protocol status - Expected: up Actual: down",
                "Interface: Loopback666 - Invalid interface status - Expected: connected Actual: notconnect",
            ],
        },
    },
    (VerifyLoopbackCount, "failure-count-loopback"): {
        "eos_data": [
            {
                "interfaces": {
                    "Loopback42": {
                        "name": "Loopback42",
                        "interfaceStatus": "connected",
                        "interfaceAddress": {"ipAddr": {"maskLen": 0, "address": "0.0.0.0"}, "unnumberedIntf": "Vlan42"},
                        "ipv4Routable240": False,
                        "lineProtocolStatus": "up",
                        "mtu": 65535,
                    }
                }
            }
        ],
        "inputs": {"number": 2},
        "expected": {"result": AntaTestStatus.FAILURE, "messages": ["Loopback interface(s) count mismatch: Expected 2 Actual: 1"]},
    },
    (VerifySVI, "success"): {
        "eos_data": [
            {
                "interfaces": {
                    "Vlan42": {
                        "name": "Vlan42",
                        "interfaceStatus": "connected",
                        "interfaceAddress": {"ipAddr": {"maskLen": 24, "address": "11.11.11.11"}},
                        "ipv4Routable240": False,
                        "lineProtocolStatus": "up",
                        "mtu": 1500,
                    }
                }
            }
        ],
        "expected": {"result": AntaTestStatus.SUCCESS},
    },
    (VerifySVI, "failure"): {
        "eos_data": [
            {
                "interfaces": {
                    "Vlan42": {
                        "name": "Vlan42",
                        "interfaceStatus": "notconnect",
                        "interfaceAddress": {"ipAddr": {"maskLen": 24, "address": "11.11.11.11"}},
                        "ipv4Routable240": False,
                        "lineProtocolStatus": "lowerLayerDown",
                        "mtu": 1500,
                    }
                }
            }
        ],
        "expected": {
            "result": AntaTestStatus.FAILURE,
            "messages": [
                "SVI: Vlan42 - Invalid line protocol status - Expected: up Actual: lowerLayerDown",
                "SVI: Vlan42 - Invalid interface status - Expected: connected Actual: notconnect",
            ],
        },
    },
    (VerifyL3MTU, "success"): {
        "eos_data": [
            {
                "interfaces": {
                    "Ethernet2": {
                        "name": "Ethernet2",
                        "forwardingModel": "routed",
                        "lineProtocolStatus": "up",
                        "interfaceStatus": "connected",
                        "hardware": "ethernet",
                        "mtu": 1500,
                        "l3MtuConfigured": True,
                        "l2Mru": 0,
                    },
                    "Ethernet10": {
                        "name": "Ethernet10",
                        "forwardingModel": "bridged",
                        "lineProtocolStatus": "up",
                        "interfaceStatus": "connected",
                        "hardware": "ethernet",
                        "mtu": 1500,
                        "l3MtuConfigured": False,
                        "l2Mru": 0,
                    },
                    "Management1/1": {
                        "name": "Management0",
                        "forwardingModel": "routed",
                        "lineProtocolStatus": "up",
                        "interfaceStatus": "connected",
                        "hardware": "ethernet",
                        "mtu": 1500,
                        "l3MtuConfigured": False,
                        "l2Mru": 0,
                    },
                    "Port-Channel2": {
                        "name": "Port-Channel2",
                        "forwardingModel": "bridged",
                        "lineProtocolStatus": "lowerLayerDown",
                        "interfaceStatus": "notconnect",
                        "hardware": "portChannel",
                        "mtu": 1500,
                        "l3MtuConfigured": False,
                        "l2Mru": 0,
                    },
                    "Loopback0": {
                        "name": "Loopback0",
                        "forwardingModel": "routed",
                        "lineProtocolStatus": "up",
                        "interfaceStatus": "connected",
                        "hardware": "loopback",
                        "mtu": 65535,
                        "l3MtuConfigured": False,
                        "l2Mru": 0,
                    },
                    "Vxlan1": {
                        "name": "Vxlan1",
                        "forwardingModel": "bridged",
                        "lineProtocolStatus": "down",
                        "interfaceStatus": "notconnect",
                        "hardware": "vxlan",
                        "mtu": 0,
                        "l3MtuConfigured": False,
                        "l2Mru": 0,
                    },
                }
            }
        ],
        "inputs": {"mtu": 1500},
        "expected": {"result": AntaTestStatus.SUCCESS},
    },
    (VerifyL3MTU, "success-ignored-interfaces"): {
        "eos_data": [
            {
                "interfaces": {
                    "Ethernet2": {
                        "name": "Ethernet2",
                        "forwardingModel": "routed",
                        "lineProtocolStatus": "up",
                        "interfaceStatus": "connected",
                        "hardware": "ethernet",
                        "mtu": 1500,
                        "l3MtuConfigured": True,
                        "l2Mru": 0,
                    },
                    "Ethernet10": {
                        "name": "Ethernet10",
                        "forwardingModel": "routed",
                        "lineProtocolStatus": "up",
                        "interfaceStatus": "connected",
                        "hardware": "ethernet",
                        "mtu": 1501,
                        "l3MtuConfigured": False,
                        "l2Mru": 0,
                    },
                    "Management0": {
                        "name": "Management0",
                        "forwardingModel": "routed",
                        "lineProtocolStatus": "up",
                        "interfaceStatus": "connected",
                        "hardware": "ethernet",
                        "mtu": 1500,
                        "l3MtuConfigured": False,
                        "l2Mru": 0,
                    },
                    "Port-Channel2": {
                        "name": "Port-Channel2",
                        "forwardingModel": "bridged",
                        "lineProtocolStatus": "lowerLayerDown",
                        "interfaceStatus": "notconnect",
                        "hardware": "portChannel",
                        "mtu": 1500,
                        "l3MtuConfigured": False,
                        "l2Mru": 0,
                    },
                    "Loopback0": {
                        "name": "Loopback0",
                        "forwardingModel": "routed",
                        "lineProtocolStatus": "up",
                        "interfaceStatus": "connected",
                        "hardware": "loopback",
                        "mtu": 65535,
                        "l3MtuConfigured": False,
                        "l2Mru": 0,
                    },
                    "Vxlan1": {
                        "name": "Vxlan1",
                        "forwardingModel": "bridged",
                        "lineProtocolStatus": "down",
                        "interfaceStatus": "notconnect",
                        "hardware": "vxlan",
                        "mtu": 0,
                        "l3MtuConfigured": False,
                        "l2Mru": 0,
                    },
                }
            }
        ],
        "inputs": {"mtu": 1500, "ignored_interfaces": ["Loopback", "Port-Channel", "Management", "Vxlan"], "specific_mtu": [{"Ethernet10": 1501}]},
        "expected": {"result": AntaTestStatus.SUCCESS},
    },
    (VerifyL3MTU, "failure"): {
        "eos_data": [
            {
                "interfaces": {
                    "Ethernet2": {
                        "name": "Ethernet2",
                        "forwardingModel": "routed",
                        "lineProtocolStatus": "up",
                        "interfaceStatus": "connected",
                        "hardware": "ethernet",
                        "mtu": 1600,
                        "l3MtuConfigured": True,
                        "l2Mru": 0,
                    },
                    "Ethernet10": {
                        "name": "Ethernet10",
                        "forwardingModel": "routed",
                        "lineProtocolStatus": "up",
                        "interfaceStatus": "connected",
                        "hardware": "ethernet",
                        "mtu": 1500,
                        "l3MtuConfigured": False,
                        "l2Mru": 0,
                    },
                    "Management0": {
                        "name": "Management0",
                        "forwardingModel": "routed",
                        "lineProtocolStatus": "up",
                        "interfaceStatus": "connected",
                        "hardware": "ethernet",
                        "mtu": 1500,
                        "l3MtuConfigured": False,
                        "l2Mru": 0,
                    },
                    "Port-Channel2": {
                        "name": "Port-Channel2",
                        "forwardingModel": "bridged",
                        "lineProtocolStatus": "lowerLayerDown",
                        "interfaceStatus": "notconnect",
                        "hardware": "portChannel",
                        "mtu": 1500,
                        "l3MtuConfigured": False,
                        "l2Mru": 0,
                    },
                    "Loopback0": {
                        "name": "Loopback0",
                        "forwardingModel": "routed",
                        "lineProtocolStatus": "up",
                        "interfaceStatus": "connected",
                        "hardware": "loopback",
                        "mtu": 65535,
                        "l3MtuConfigured": False,
                        "l2Mru": 0,
                    },
                    "Vxlan1": {
                        "name": "Vxlan1",
                        "forwardingModel": "bridged",
                        "lineProtocolStatus": "down",
                        "interfaceStatus": "notconnect",
                        "hardware": "vxlan",
                        "mtu": 0,
                        "l3MtuConfigured": False,
                        "l2Mru": 0,
                    },
                }
            }
        ],
        "inputs": {"mtu": 1500},
        "expected": {"result": AntaTestStatus.FAILURE, "messages": ["Interface: Ethernet2 - Incorrect MTU - Expected: 1500 Actual: 1600"]},
    },
    (VerifyL3MTU, "failure-specified-interface-mtu"): {
        "eos_data": [
            {
                "interfaces": {
                    "Ethernet2": {
                        "name": "Ethernet2",
                        "forwardingModel": "routed",
                        "lineProtocolStatus": "up",
                        "interfaceStatus": "connected",
                        "hardware": "ethernet",
                        "mtu": 1500,
                        "l3MtuConfigured": True,
                        "l2Mru": 0,
                    },
                    "Ethernet10": {
                        "name": "Ethernet10",
                        "forwardingModel": "routed",
                        "lineProtocolStatus": "up",
                        "interfaceStatus": "connected",
                        "hardware": "ethernet",
                        "mtu": 1502,
                        "l3MtuConfigured": False,
                        "l2Mru": 0,
                    },
                    "Management0": {
                        "name": "Management0",
                        "forwardingModel": "routed",
                        "lineProtocolStatus": "up",
                        "interfaceStatus": "connected",
                        "hardware": "ethernet",
                        "mtu": 1500,
                        "l3MtuConfigured": False,
                        "l2Mru": 0,
                    },
                    "Port-Channel2": {
                        "name": "Port-Channel2",
                        "forwardingModel": "bridged",
                        "lineProtocolStatus": "lowerLayerDown",
                        "interfaceStatus": "notconnect",
                        "hardware": "portChannel",
                        "mtu": 1500,
                        "l3MtuConfigured": False,
                        "l2Mru": 0,
                    },
                    "Loopback0": {
                        "name": "Loopback0",
                        "forwardingModel": "routed",
                        "lineProtocolStatus": "up",
                        "interfaceStatus": "connected",
                        "hardware": "loopback",
                        "mtu": 65535,
                        "l3MtuConfigured": False,
                        "l2Mru": 0,
                    },
                    "Vxlan1": {
                        "name": "Vxlan1",
                        "forwardingModel": "bridged",
                        "lineProtocolStatus": "down",
                        "interfaceStatus": "notconnect",
                        "hardware": "vxlan",
                        "mtu": 0,
                        "l3MtuConfigured": False,
                        "l2Mru": 0,
                    },
                }
            }
        ],
        "inputs": {"mtu": 1500, "ignored_interfaces": ["Loopback", "Port-Channel2", "Management", "Vxlan1"], "specific_mtu": [{"Ethernet10": 1501}]},
        "expected": {"result": AntaTestStatus.FAILURE, "messages": ["Interface: Ethernet10 - Incorrect MTU - Expected: 1501 Actual: 1502"]},
    },
    (VerifyL3MTU, "failure-ignored-specified-interface-mtu"): {
        "eos_data": [
            {
                "interfaces": {
                    "Ethernet2": {
                        "name": "Ethernet2",
                        "forwardingModel": "routed",
                        "lineProtocolStatus": "up",
                        "interfaceStatus": "connected",
                        "hardware": "ethernet",
                        "mtu": 1503,
                        "l3MtuConfigured": True,
                        "l2Mru": 0,
                    },
                    "Ethernet1/1": {
                        "name": "Ethernet1/1",
                        "forwardingModel": "routed",
                        "lineProtocolStatus": "up",
                        "interfaceStatus": "connected",
                        "hardware": "ethernet",
                        "mtu": 1502,
                        "l3MtuConfigured": False,
                        "l2Mru": 0,
                    },
                    "Ethernet1.100": {
                        "name": "Ethernet1.100",
                        "forwardingModel": "routed",
                        "lineProtocolStatus": "up",
                        "interfaceStatus": "connected",
                        "hardware": "ethernet",
                        "mtu": 1507,
                        "l3MtuConfigured": False,
                        "l2Mru": 0,
                    },
                    "Port-Channel2": {
                        "name": "Port-Channel2",
                        "forwardingModel": "bridged",
                        "lineProtocolStatus": "lowerLayerDown",
                        "interfaceStatus": "notconnect",
                        "hardware": "portChannel",
                        "mtu": 1500,
                        "l3MtuConfigured": False,
                        "l2Mru": 0,
                    },
                    "Loopback0": {
                        "name": "Loopback0",
                        "forwardingModel": "routed",
                        "lineProtocolStatus": "up",
                        "interfaceStatus": "connected",
                        "hardware": "loopback",
                        "mtu": 65535,
                        "l3MtuConfigured": False,
                        "l2Mru": 0,
                    },
                    "Vxlan1": {
                        "name": "Vxlan1",
                        "forwardingModel": "bridged",
                        "lineProtocolStatus": "down",
                        "interfaceStatus": "notconnect",
                        "hardware": "vxlan",
                        "mtu": 0,
                        "l3MtuConfigured": False,
                        "l2Mru": 0,
                    },
                }
            }
        ],
        "inputs": {
            "mtu": 1500,
            "ignored_interfaces": ["Loopback", "Port-Channel2", "Management", "Vxlan1", "Ethernet1/1", "Ethernet1.100"],
            "specific_mtu": [{"Ethernet1/1": 1501}],
        },
        "expected": {"result": AntaTestStatus.FAILURE, "messages": ["Interface: Ethernet2 - Incorrect MTU - Expected: 1500 Actual: 1503"]},
    },
    (VerifyL3MTU, "failure-ignored-specified-ethernet"): {
        "eos_data": [
            {
                "interfaces": {
                    "Ethernet2": {
                        "name": "Ethernet2",
                        "forwardingModel": "routed",
                        "lineProtocolStatus": "up",
                        "interfaceStatus": "connected",
                        "hardware": "ethernet",
                        "mtu": 1503,
                        "l3MtuConfigured": True,
                        "l2Mru": 0,
                    },
                    "Ethernet1/1": {
                        "name": "Ethernet1/1",
                        "forwardingModel": "routed",
                        "lineProtocolStatus": "up",
                        "interfaceStatus": "connected",
                        "hardware": "ethernet",
                        "mtu": 1502,
                        "l3MtuConfigured": False,
                        "l2Mru": 0,
                    },
                    "Ethernet1.100": {
                        "name": "Ethernet1.100",
                        "forwardingModel": "routed",
                        "lineProtocolStatus": "up",
                        "interfaceStatus": "connected",
                        "hardware": "ethernet",
                        "mtu": 1507,
                        "l3MtuConfigured": False,
                        "l2Mru": 0,
                    },
                    "Port-Channel2": {
                        "name": "Port-Channel2",
                        "forwardingModel": "bridged",
                        "lineProtocolStatus": "lowerLayerDown",
                        "interfaceStatus": "notconnect",
                        "hardware": "portChannel",
                        "mtu": 1500,
                        "l3MtuConfigured": False,
                        "l2Mru": 0,
                    },
                    "Loopback0": {
                        "name": "Loopback0",
                        "forwardingModel": "routed",
                        "lineProtocolStatus": "up",
                        "interfaceStatus": "connected",
                        "hardware": "loopback",
                        "mtu": 65535,
                        "l3MtuConfigured": False,
                        "l2Mru": 0,
                    },
                    "Vxlan1": {
                        "name": "Vxlan1",
                        "forwardingModel": "bridged",
                        "lineProtocolStatus": "down",
                        "interfaceStatus": "notconnect",
                        "hardware": "vxlan",
                        "mtu": 0,
                        "l3MtuConfigured": False,
                        "l2Mru": 0,
                    },
                }
            }
        ],
        "inputs": {"mtu": 1500, "ignored_interfaces": ["Loopback", "Ethernet1"], "specific_mtu": [{"Ethernet1/1": 1501}]},
        "expected": {
            "result": AntaTestStatus.FAILURE,
            "messages": [
                "Interface: Ethernet2 - Incorrect MTU - Expected: 1500 Actual: 1503",
                "Interface: Ethernet1/1 - Incorrect MTU - Expected: 1501 Actual: 1502",
                "Interface: Ethernet1.100 - Incorrect MTU - Expected: 1500 Actual: 1507",
            ],
        },
    },
    (VerifyL3MTU, "succuss-ethernet-all"): {
        "eos_data": [
            {
                "interfaces": {
                    "Ethernet2": {
                        "name": "Ethernet2",
                        "forwardingModel": "routed",
                        "lineProtocolStatus": "up",
                        "interfaceStatus": "connected",
                        "hardware": "ethernet",
                        "mtu": 1503,
                        "l3MtuConfigured": True,
                        "l2Mru": 0,
                    },
                    "Ethernet1/1": {
                        "name": "Ethernet1/1",
                        "forwardingModel": "routed",
                        "lineProtocolStatus": "up",
                        "interfaceStatus": "connected",
                        "hardware": "ethernet",
                        "mtu": 1502,
                        "l3MtuConfigured": False,
                        "l2Mru": 0,
                    },
                    "Ethernet1.100": {
                        "name": "Ethernet1.100",
                        "forwardingModel": "routed",
                        "lineProtocolStatus": "up",
                        "interfaceStatus": "connected",
                        "hardware": "ethernet",
                        "mtu": 1507,
                        "l3MtuConfigured": False,
                        "l2Mru": 0,
                    },
                    "Port-Channel2": {
                        "name": "Port-Channel2",
                        "forwardingModel": "bridged",
                        "lineProtocolStatus": "lowerLayerDown",
                        "interfaceStatus": "notconnect",
                        "hardware": "portChannel",
                        "mtu": 1500,
                        "l3MtuConfigured": False,
                        "l2Mru": 0,
                    },
                    "Loopback0": {
                        "name": "Loopback0",
                        "forwardingModel": "routed",
                        "lineProtocolStatus": "up",
                        "interfaceStatus": "connected",
                        "hardware": "loopback",
                        "mtu": 65535,
                        "l3MtuConfigured": False,
                        "l2Mru": 0,
                    },
                    "Vxlan1": {
                        "name": "Vxlan1",
                        "forwardingModel": "bridged",
                        "lineProtocolStatus": "down",
                        "interfaceStatus": "notconnect",
                        "hardware": "vxlan",
                        "mtu": 0,
                        "l3MtuConfigured": False,
                        "l2Mru": 0,
                    },
                }
            }
        ],
        "inputs": {"mtu": 1500, "ignored_interfaces": ["Loopback", "Ethernet"], "specific_mtu": [{"Ethernet1/1": 1501}]},
        "expected": {"result": AntaTestStatus.SUCCESS},
    },
    (VerifyL2MTU, "success"): {
        "eos_data": [
            {
                "interfaces": {
                    "Ethernet2/1": {
                        "name": "Ethernet2/1",
                        "forwardingModel": "bridged",
                        "lineProtocolStatus": "up",
                        "interfaceStatus": "connected",
                        "hardware": "ethernet",
                        "mtu": 9218,
                        "l3MtuConfigured": True,
                        "l2Mru": 0,
                    },
                    "Ethernet10": {
                        "name": "Ethernet10",
                        "forwardingModel": "bridged",
                        "lineProtocolStatus": "up",
                        "interfaceStatus": "connected",
                        "hardware": "ethernet",
                        "mtu": 9214,
                        "l3MtuConfigured": False,
                        "l2Mru": 0,
                    },
                    "Management0": {
                        "name": "Management0",
                        "forwardingModel": "routed",
                        "lineProtocolStatus": "up",
                        "interfaceStatus": "connected",
                        "hardware": "ethernet",
                        "mtu": 1500,
                        "l3MtuConfigured": False,
                        "l2Mru": 0,
                    },
                    "Port-Channel2": {
                        "name": "Port-Channel2",
                        "forwardingModel": "bridged",
                        "lineProtocolStatus": "lowerLayerDown",
                        "interfaceStatus": "notconnect",
                        "hardware": "portChannel",
                        "mtu": 9214,
                        "l3MtuConfigured": False,
                        "l2Mru": 0,
                    },
                    "Loopback0": {
                        "name": "Loopback0",
                        "forwardingModel": "routed",
                        "lineProtocolStatus": "up",
                        "interfaceStatus": "connected",
                        "hardware": "loopback",
                        "mtu": 65535,
                        "l3MtuConfigured": False,
                        "l2Mru": 0,
                    },
                    "Vxlan1": {
                        "name": "Vxlan1",
                        "forwardingModel": "bridged",
                        "lineProtocolStatus": "down",
                        "interfaceStatus": "notconnect",
                        "hardware": "vxlan",
                        "mtu": 0,
                        "l3MtuConfigured": False,
                        "l2Mru": 0,
                    },
                }
            }
        ],
        "inputs": {"mtu": 9214, "ignored_interfaces": ["Loopback0", "Port-Channel", "Management0", "Vxlan", "Ethernet2/1"], "specific_mtu": [{"Ethernet10": 9214}]},
        "expected": {"result": AntaTestStatus.SUCCESS},
    },
    (VerifyL2MTU, "failure"): {
        "eos_data": [
            {
                "interfaces": {
                    "Ethernet2": {
                        "name": "Ethernet2",
                        "forwardingModel": "routed",
                        "lineProtocolStatus": "up",
                        "interfaceStatus": "connected",
                        "hardware": "ethernet",
                        "mtu": 1600,
                        "l3MtuConfigured": True,
                        "l2Mru": 0,
                    },
                    "Ethernet10": {
                        "name": "Ethernet10",
                        "forwardingModel": "bridged",
                        "lineProtocolStatus": "up",
                        "interfaceStatus": "connected",
                        "hardware": "ethernet",
                        "mtu": 9214,
                        "l3MtuConfigured": False,
                        "l2Mru": 0,
                    },
                    "Management0": {
                        "name": "Management0",
                        "forwardingModel": "routed",
                        "lineProtocolStatus": "up",
                        "interfaceStatus": "connected",
                        "hardware": "ethernet",
                        "mtu": 1500,
                        "l3MtuConfigured": False,
                        "l2Mru": 0,
                    },
                    "Port-Channel2": {
                        "name": "Port-Channel2",
                        "forwardingModel": "bridged",
                        "lineProtocolStatus": "lowerLayerDown",
                        "interfaceStatus": "notconnect",
                        "hardware": "portChannel",
                        "mtu": 9214,
                        "l3MtuConfigured": False,
                        "l2Mru": 0,
                    },
                    "Loopback0": {
                        "name": "Loopback0",
                        "forwardingModel": "routed",
                        "lineProtocolStatus": "up",
                        "interfaceStatus": "connected",
                        "hardware": "loopback",
                        "mtu": 65535,
                        "l3MtuConfigured": False,
                        "l2Mru": 0,
                    },
                    "Vxlan1": {
                        "name": "Vxlan1",
                        "forwardingModel": "bridged",
                        "lineProtocolStatus": "down",
                        "interfaceStatus": "notconnect",
                        "hardware": "vxlan",
                        "mtu": 0,
                        "l3MtuConfigured": False,
                        "l2Mru": 0,
                    },
                }
            }
        ],
        "inputs": {"mtu": 1500},
        "expected": {
            "result": AntaTestStatus.FAILURE,
            "messages": [
                "Interface: Ethernet10 - Incorrect MTU - Expected: 1500 Actual: 9214",
                "Interface: Port-Channel2 - Incorrect MTU - Expected: 1500 Actual: 9214",
            ],
        },
    },
    (VerifyL2MTU, "failure-specific-interface"): {
        "eos_data": [
            {
                "interfaces": {
                    "Ethernet1.100": {
                        "name": "Ethernet2",
                        "forwardingModel": "bridged",
                        "lineProtocolStatus": "up",
                        "interfaceStatus": "connected",
                        "hardware": "ethernet",
                        "mtu": 9218,
                        "l3MtuConfigured": True,
                        "l2Mru": 0,
                    },
                    "Ethernet10": {
                        "name": "Ethernet10",
                        "forwardingModel": "bridged",
                        "lineProtocolStatus": "up",
                        "interfaceStatus": "connected",
                        "hardware": "ethernet",
                        "mtu": 9214,
                        "l3MtuConfigured": False,
                        "l2Mru": 0,
                    },
                    "Management0": {
                        "name": "Management0",
                        "forwardingModel": "routed",
                        "lineProtocolStatus": "up",
                        "interfaceStatus": "connected",
                        "hardware": "ethernet",
                        "mtu": 1500,
                        "l3MtuConfigured": False,
                        "l2Mru": 0,
                    },
                    "Port-Channel2": {
                        "name": "Port-Channel2",
                        "forwardingModel": "bridged",
                        "lineProtocolStatus": "lowerLayerDown",
                        "interfaceStatus": "notconnect",
                        "hardware": "portChannel",
                        "mtu": 9214,
                        "l3MtuConfigured": False,
                        "l2Mru": 0,
                    },
                    "Loopback0": {
                        "name": "Loopback0",
                        "forwardingModel": "routed",
                        "lineProtocolStatus": "up",
                        "interfaceStatus": "connected",
                        "hardware": "loopback",
                        "mtu": 65535,
                        "l3MtuConfigured": False,
                        "l2Mru": 0,
                    },
                    "Vxlan1": {
                        "name": "Vxlan1",
                        "forwardingModel": "bridged",
                        "lineProtocolStatus": "down",
                        "interfaceStatus": "notconnect",
                        "hardware": "vxlan",
                        "mtu": 0,
                        "l3MtuConfigured": False,
                        "l2Mru": 0,
                    },
                }
            }
        ],
        "inputs": {"specific_mtu": [{"Et10": 9214}, {"Port-Channel2": 10000}], "ignored_interfaces": ["Ethernet", "Vxlan1"]},
        "expected": {"result": AntaTestStatus.FAILURE, "messages": ["Interface: Port-Channel2 - Incorrect MTU - Expected: 10000 Actual: 9214"]},
    },
    (VerifyIPProxyARP, "success"): {
        "eos_data": [
            {
                "interfaces": {
                    "Ethernet1": {"name": "Ethernet1", "lineProtocolStatus": "up", "interfaceStatus": "connected", "proxyArp": True},
                    "Ethernet2": {"name": "Ethernet2", "lineProtocolStatus": "up", "interfaceStatus": "connected", "proxyArp": True},
                }
            }
        ],
        "inputs": {"interfaces": ["Ethernet1", "Ethernet2"]},
        "expected": {"result": AntaTestStatus.SUCCESS},
    },
    (VerifyIPProxyARP, "failure-interface-not-found"): {
        "eos_data": [{"interfaces": {"Ethernet1": {"name": "Ethernet1", "lineProtocolStatus": "up", "interfaceStatus": "connected", "proxyArp": True}}}],
        "inputs": {"interfaces": ["Ethernet1", "Ethernet2"]},
        "expected": {"result": AntaTestStatus.FAILURE, "messages": ["Interface: Ethernet2 - Not found"]},
    },
    (VerifyIPProxyARP, "failure"): {
        "eos_data": [
            {
                "interfaces": {
                    "Ethernet1": {"name": "Ethernet1", "lineProtocolStatus": "up", "interfaceStatus": "connected", "proxyArp": True},
                    "Ethernet2": {"name": "Ethernet2", "lineProtocolStatus": "up", "interfaceStatus": "connected", "proxyArp": False},
                }
            }
        ],
        "inputs": {"interfaces": ["Ethernet1", "Ethernet2"]},
        "expected": {"result": AntaTestStatus.FAILURE, "messages": ["Interface: Ethernet2 - Proxy-ARP disabled"]},
    },
    (VerifyInterfaceIPv4, "success"): {
        "eos_data": [
            {
                "interfaces": {
                    "Ethernet2": {
                        "interfaceAddress": {
                            "primaryIp": {"address": "172.30.11.1", "maskLen": 31},
                            "secondaryIpsOrderedList": [{"address": "10.10.10.1", "maskLen": 31}, {"address": "10.10.10.10", "maskLen": 31}],
                        }
                    },
                    "Ethernet12": {
                        "interfaceAddress": {
                            "primaryIp": {"address": "172.30.11.10", "maskLen": 31},
                            "secondaryIpsOrderedList": [{"address": "10.10.10.10", "maskLen": 31}, {"address": "10.10.10.20", "maskLen": 31}],
                        }
                    },
                }
            }
        ],
        "inputs": {
            "interfaces": [
                {"name": "Ethernet2", "primary_ip": "172.30.11.1/31", "secondary_ips": ["10.10.10.1/31", "10.10.10.10/31"]},
                {"name": "Ethernet12", "primary_ip": "172.30.11.10/31", "secondary_ips": ["10.10.10.10/31", "10.10.10.20/31"]},
            ]
        },
        "expected": {"result": AntaTestStatus.SUCCESS},
    },
    (VerifyInterfaceIPv4, "success-without-secondary-ip"): {
        "eos_data": [
            {
                "interfaces": {
                    "Ethernet2": {"interfaceAddress": {"primaryIp": {"address": "172.30.11.0", "maskLen": 31}, "secondaryIpsOrderedList": []}},
                    "Ethernet12": {"interfaceAddress": {"primaryIp": {"address": "172.30.11.10", "maskLen": 31}, "secondaryIpsOrderedList": []}},
                }
            }
        ],
        "inputs": {"interfaces": [{"name": "Ethernet2", "primary_ip": "172.30.11.0/31"}, {"name": "Ethernet12", "primary_ip": "172.30.11.10/31"}]},
        "expected": {"result": AntaTestStatus.SUCCESS},
    },
    (VerifyInterfaceIPv4, "failure-interface-not-found"): {
        "eos_data": [{"interfaces": {"Ethernet10": {"interfaceAddress": {"primaryIp": {"address": "172.30.11.0", "maskLen": 31}, "secondaryIpsOrderedList": []}}}}],
        "inputs": {
            "interfaces": [
                {"name": "Ethernet2", "primary_ip": "172.30.11.0/31", "secondary_ips": ["10.10.10.0/31", "10.10.10.10/31"]},
                {"name": "Ethernet12", "primary_ip": "172.30.11.20/31", "secondary_ips": ["10.10.11.0/31", "10.10.11.10/31"]},
            ]
        },
        "expected": {"result": AntaTestStatus.FAILURE, "messages": ["Interface: Ethernet2 - Not found", "Interface: Ethernet12 - Not found"]},
    },
    (VerifyInterfaceIPv4, "failure-not-l3-interface"): {
        "eos_data": [{"interfaces": {"Ethernet2": {"interfaceAddress": {}}, "Ethernet12": {"interfaceAddress": {}}}}],
        "inputs": {
            "interfaces": [
                {"name": "Ethernet2", "primary_ip": "172.30.11.0/31", "secondary_ips": ["10.10.10.0/31", "10.10.10.10/31"]},
                {"name": "Ethernet12", "primary_ip": "172.30.11.20/31", "secondary_ips": ["10.10.11.0/31", "10.10.11.10/31"]},
            ]
        },
        "expected": {
            "result": AntaTestStatus.FAILURE,
            "messages": ["Interface: Ethernet2 - IP address is not configured", "Interface: Ethernet12 - IP address is not configured"],
        },
    },
    (VerifyInterfaceIPv4, "failure-ip-address-not-configured"): {
        "eos_data": [
            {
                "interfaces": {
                    "Ethernet2": {"interfaceAddress": {"primaryIp": {"address": "0.0.0.0", "maskLen": 0}, "secondaryIpsOrderedList": []}},
                    "Ethernet12": {"interfaceAddress": {"primaryIp": {"address": "0.0.0.0", "maskLen": 0}, "secondaryIpsOrderedList": []}},
                }
            }
        ],
        "inputs": {
            "interfaces": [
                {"name": "Ethernet2", "primary_ip": "172.30.11.0/31", "secondary_ips": ["10.10.10.0/31", "10.10.10.10/31"]},
                {"name": "Ethernet12", "primary_ip": "172.30.11.10/31", "secondary_ips": ["10.10.11.0/31", "10.10.11.10/31"]},
            ]
        },
        "expected": {
            "result": AntaTestStatus.FAILURE,
            "messages": [
                "Interface: Ethernet2 - IP address mismatch - Expected: 172.30.11.0/31 Actual: 0.0.0.0/0",
                "Interface: Ethernet2 - Secondary IP address is not configured",
                "Interface: Ethernet12 - IP address mismatch - Expected: 172.30.11.10/31 Actual: 0.0.0.0/0",
                "Interface: Ethernet12 - Secondary IP address is not configured",
            ],
        },
    },
    (VerifyInterfaceIPv4, "failure-ip-address-missmatch"): {
        "eos_data": [
            {
                "interfaces": {
                    "Ethernet2": {
                        "interfaceAddress": {
                            "primaryIp": {"address": "172.30.11.0", "maskLen": 31},
                            "secondaryIpsOrderedList": [{"address": "10.10.10.0", "maskLen": 31}, {"address": "10.10.10.10", "maskLen": 31}],
                        }
                    },
                    "Ethernet3": {
                        "interfaceAddress": {
                            "primaryIp": {"address": "172.30.10.10", "maskLen": 31},
                            "secondaryIpsOrderedList": [{"address": "10.10.11.0", "maskLen": 31}, {"address": "10.11.11.10", "maskLen": 31}],
                        }
                    },
                }
            }
        ],
        "inputs": {
            "interfaces": [
                {"name": "Ethernet2", "primary_ip": "172.30.11.2/31", "secondary_ips": ["10.10.10.20/31", "10.10.10.30/31"]},
                {"name": "Ethernet3", "primary_ip": "172.30.10.2/31", "secondary_ips": ["10.10.11.0/31", "10.10.11.10/31"]},
            ]
        },
        "expected": {
            "result": AntaTestStatus.FAILURE,
            "messages": [
                "Interface: Ethernet2 - IP address mismatch - Expected: 172.30.11.2/31 Actual: 172.30.11.0/31",
                "Interface: Ethernet2 - Secondary IP address mismatch - Expected: 10.10.10.20/31, 10.10.10.30/31 Actual: 10.10.10.0/31, 10.10.10.10/31",
                "Interface: Ethernet3 - IP address mismatch - Expected: 172.30.10.2/31 Actual: 172.30.10.10/31",
                "Interface: Ethernet3 - Secondary IP address mismatch - Expected: 10.10.11.0/31, 10.10.11.10/31 Actual: 10.10.11.0/31, 10.11.11.10/31",
            ],
        },
    },
    (VerifyInterfaceIPv4, "failure-secondary-ip-address"): {
        "eos_data": [
            {
                "interfaces": {
                    "Ethernet2": {"interfaceAddress": {"primaryIp": {"address": "172.30.11.0", "maskLen": 31}, "secondaryIpsOrderedList": []}},
                    "Ethernet3": {
                        "interfaceAddress": {
                            "primaryIp": {"address": "172.30.10.10", "maskLen": 31},
                            "secondaryIpsOrderedList": [{"address": "10.10.11.0", "maskLen": 31}, {"address": "10.11.11.10", "maskLen": 31}],
                        }
                    },
                }
            }
        ],
        "inputs": {
            "interfaces": [
                {"name": "Ethernet2", "primary_ip": "172.30.11.2/31", "secondary_ips": ["10.10.10.20/31", "10.10.10.30/31"]},
                {"name": "Ethernet3", "primary_ip": "172.30.10.2/31", "secondary_ips": ["10.10.11.0/31", "10.10.11.10/31"]},
            ]
        },
        "expected": {
            "result": AntaTestStatus.FAILURE,
            "messages": [
                "Interface: Ethernet2 - IP address mismatch - Expected: 172.30.11.2/31 Actual: 172.30.11.0/31",
                "Interface: Ethernet2 - Secondary IP address is not configured",
                "Interface: Ethernet3 - IP address mismatch - Expected: 172.30.10.2/31 Actual: 172.30.10.10/31",
                "Interface: Ethernet3 - Secondary IP address mismatch - Expected: 10.10.11.0/31, 10.10.11.10/31 Actual: 10.10.11.0/31, 10.11.11.10/31",
            ],
        },
    },
    (VerifyIpVirtualRouterMac, "success"): {
        "eos_data": [{"virtualMacs": [{"macAddress": "00:1c:73:00:dc:01"}]}],
        "inputs": {"mac_address": "00:1c:73:00:dc:01"},
        "expected": {"result": AntaTestStatus.SUCCESS},
    },
    (VerifyIpVirtualRouterMac, "faliure-incorrect-mac-address"): {
        "eos_data": [{"virtualMacs": [{"macAddress": "00:00:00:00:00:00"}]}],
        "inputs": {"mac_address": "00:1c:73:00:dc:01"},
        "expected": {"result": AntaTestStatus.FAILURE, "messages": ["IP virtual router MAC address: 00:1c:73:00:dc:01 - Not configured"]},
    },
    (VerifyInterfacesSpeed, "success"): {
        "eos_data": [
            {
                "interfaces": {
                    "Ethernet1": {"bandwidth": 1000000000, "autoNegotiate": "unknown", "duplex": "duplexFull", "lanes": 2},
                    "Ethernet1/1/2": {"bandwidth": 1000000000, "autoNegotiate": "unknown", "duplex": "duplexFull", "lanes": 2},
                    "Ethernet3": {"bandwidth": 100000000000, "autoNegotiate": "success", "duplex": "duplexFull", "lanes": 8},
                    "Ethernet4": {"bandwidth": 2500000000, "autoNegotiate": "unknown", "duplex": "duplexFull", "lanes": 8},
                }
            }
        ],
        "inputs": {
            "interfaces": [
                {"name": "Ethernet1", "auto": False, "speed": 1},
                {"name": "Ethernet1", "auto": False, "speed": 1, "lanes": 2},
                {"name": "Ethernet1/1/2", "auto": False, "speed": 1},
                {"name": "Ethernet3", "auto": True, "speed": 100},
                {"name": "Ethernet3", "auto": True, "speed": 100, "lanes": 8},
                {"name": "Ethernet3", "auto": True, "speed": 100},
                {"name": "Ethernet4", "auto": False, "speed": 2.5},
            ]
        },
        "expected": {"result": AntaTestStatus.SUCCESS},
    },
    (VerifyInterfacesSpeed, "failure-incorrect-speed"): {
        "eos_data": [
            {
                "interfaces": {
                    "Ethernet1": {"bandwidth": 100000000000, "autoNegotiate": "unknown", "duplex": "duplexFull", "lanes": 2},
                    "Ethernet1/1/1": {"bandwidth": 100000000000, "autoNegotiate": "unknown", "duplex": "duplexFull", "lanes": 2},
                    "Ethernet3": {"bandwidth": 10000000000, "autoNegotiate": "success", "duplex": "duplexFull", "lanes": 8},
                    "Ethernet4": {"bandwidth": 25000000000, "autoNegotiate": "unknown", "duplex": "duplexFull", "lanes": 8},
                }
            }
        ],
        "inputs": {
            "interfaces": [
                {"name": "Ethernet1", "auto": False, "speed": 1},
                {"name": "Ethernet1/1/1", "auto": False, "speed": 1},
                {"name": "Ethernet3", "auto": True, "speed": 100},
                {"name": "Ethernet4", "auto": False, "speed": 2.5},
            ]
        },
        "expected": {
            "result": AntaTestStatus.FAILURE,
            "messages": [
                "Interface: Ethernet1 - Bandwidth mismatch - Expected: 1.0Gbps Actual: 100Gbps",
                "Interface: Ethernet1/1/1 - Bandwidth mismatch - Expected: 1.0Gbps Actual: 100Gbps",
                "Interface: Ethernet3 - Bandwidth mismatch - Expected: 100.0Gbps Actual: 10Gbps",
                "Interface: Ethernet4 - Bandwidth mismatch - Expected: 2.5Gbps Actual: 25Gbps",
            ],
        },
    },
    (VerifyInterfacesSpeed, "failure-incorrect-mode"): {
        "eos_data": [
            {
                "interfaces": {
                    "Ethernet1": {"bandwidth": 1000000000, "autoNegotiate": "unknown", "duplex": "duplexHalf", "lanes": 2},
                    "Ethernet1/2/2": {"bandwidth": 1000000000, "autoNegotiate": "unknown", "duplex": "duplexHalf", "lanes": 2},
                    "Ethernet3": {"bandwidth": 100000000000, "autoNegotiate": "success", "duplex": "duplexHalf", "lanes": 8},
                    "Ethernet4": {"bandwidth": 2500000000, "autoNegotiate": "unknown", "duplex": "duplexHalf", "lanes": 8},
                }
            }
        ],
        "inputs": {
            "interfaces": [
                {"name": "Ethernet1", "auto": False, "speed": 1},
                {"name": "Ethernet1/2/2", "auto": False, "speed": 1},
                {"name": "Ethernet3", "auto": True, "speed": 100},
                {"name": "Ethernet3", "auto": True, "speed": 100, "lanes": 8},
                {"name": "Ethernet4", "auto": False, "speed": 2.5},
            ]
        },
        "expected": {
            "result": AntaTestStatus.FAILURE,
            "messages": [
                "Interface: Ethernet1 - Duplex mode mismatch - Expected: duplexFull Actual: duplexHalf",
                "Interface: Ethernet1/2/2 - Duplex mode mismatch - Expected: duplexFull Actual: duplexHalf",
                "Interface: Ethernet3 - Duplex mode mismatch - Expected: duplexFull Actual: duplexHalf",
                "Interface: Ethernet3 - Duplex mode mismatch - Expected: duplexFull Actual: duplexHalf",
                "Interface: Ethernet4 - Duplex mode mismatch - Expected: duplexFull Actual: duplexHalf",
            ],
        },
    },
    (VerifyInterfacesSpeed, "failure-incorrect-lane"): {
        "eos_data": [
            {
                "interfaces": {
                    "Ethernet1": {"bandwidth": 1000000000, "autoNegotiate": "unknown", "duplex": "duplexFull", "lanes": 4},
                    "Ethernet2": {"bandwidth": 10000000000, "autoNegotiate": "unknown", "duplex": "duplexFull", "lanes": 4},
                    "Ethernet3": {"bandwidth": 100000000000, "autoNegotiate": "success", "duplex": "duplexFull", "lanes": 4},
                    "Ethernet4": {"bandwidth": 2500000000, "autoNegotiate": "unknown", "duplex": "duplexFull", "lanes": 6},
                    "Ethernet4/1/1": {"bandwidth": 2500000000, "autoNegotiate": "unknown", "duplex": "duplexFull", "lanes": 6},
                }
            }
        ],
        "inputs": {
            "interfaces": [
                {"name": "Ethernet1", "auto": False, "speed": 1, "lanes": 2},
                {"name": "Ethernet3", "auto": True, "speed": 100, "lanes": 8},
                {"name": "Ethernet4", "auto": False, "speed": 2.5, "lanes": 4},
                {"name": "Ethernet4/1/1", "auto": False, "speed": 2.5, "lanes": 4},
            ]
        },
        "expected": {
            "result": AntaTestStatus.FAILURE,
            "messages": [
                "Interface: Ethernet1 - Data lanes count mismatch - Expected: 2 Actual: 4",
                "Interface: Ethernet3 - Data lanes count mismatch - Expected: 8 Actual: 4",
                "Interface: Ethernet4 - Data lanes count mismatch - Expected: 4 Actual: 6",
                "Interface: Ethernet4/1/1 - Data lanes count mismatch - Expected: 4 Actual: 6",
            ],
        },
    },
    (VerifyInterfacesSpeed, "failure-all-type"): {
        "eos_data": [
            {
                "interfaces": {
                    "Ethernet1": {"bandwidth": 10000000000, "autoNegotiate": "unknown", "duplex": "duplexHalf", "lanes": 4},
                    "Ethernet2/1/2": {"bandwidth": 1000000000, "autoNegotiate": "unknown", "duplex": "duplexHalf", "lanes": 2},
                    "Ethernet3": {"bandwidth": 10000000000, "autoNegotiate": "unknown", "duplex": "duplexHalf", "lanes": 6},
                    "Ethernet4": {"bandwidth": 25000000000, "autoNegotiate": "unknown", "duplex": "duplexHalf", "lanes": 4},
                }
            }
        ],
        "inputs": {
            "interfaces": [
                {"name": "Ethernet1", "auto": False, "speed": 1, "lanes": 2},
                {"name": "Ethernet2/1/2", "auto": False, "speed": 10},
                {"name": "Ethernet3", "auto": True, "speed": 100, "lanes": 8},
                {"name": "Ethernet4", "auto": False, "speed": 2.5},
            ]
        },
        "expected": {
            "result": AntaTestStatus.FAILURE,
            "messages": [
                "Interface: Ethernet1 - Bandwidth mismatch - Expected: 1.0Gbps Actual: 10Gbps",
                "Interface: Ethernet1 - Duplex mode mismatch - Expected: duplexFull Actual: duplexHalf",
                "Interface: Ethernet1 - Data lanes count mismatch - Expected: 2 Actual: 4",
                "Interface: Ethernet2/1/2 - Bandwidth mismatch - Expected: 10.0Gbps Actual: 1Gbps",
                "Interface: Ethernet2/1/2 - Duplex mode mismatch - Expected: duplexFull Actual: duplexHalf",
                "Interface: Ethernet3 - Bandwidth mismatch - Expected: 100.0Gbps Actual: 10Gbps",
                "Interface: Ethernet3 - Duplex mode mismatch - Expected: duplexFull Actual: duplexHalf",
                "Interface: Ethernet3 - Auto-negotiation mismatch - Expected: success Actual: unknown",
                "Interface: Ethernet3 - Data lanes count mismatch - Expected: 8 Actual: 6",
                "Interface: Ethernet4 - Bandwidth mismatch - Expected: 2.5Gbps Actual: 25Gbps",
                "Interface: Ethernet4 - Duplex mode mismatch - Expected: duplexFull Actual: duplexHalf",
            ],
        },
    },
    (VerifyLACPInterfacesStatus, "success"): {
        "eos_data": [
            {
                "portChannels": {
                    "Port-Channel5": {
                        "interfaces": {
                            "Ethernet5": {
                                "actorPortStatus": "bundled",
                                "partnerPortState": {
                                    "activity": True,
                                    "timeout": False,
                                    "aggregation": True,
                                    "synchronization": True,
                                    "collecting": True,
                                    "distributing": True,
                                },
                                "actorPortState": {
                                    "activity": True,
                                    "timeout": False,
                                    "aggregation": True,
                                    "synchronization": True,
                                    "collecting": True,
                                    "distributing": True,
                                },
                                "details": {"partnerChurnState": "noChurn", "actorChurnState": "noChurn"},
                            }
                        }
                    }
                },
                "orphanPorts": {},
            }
        ],
        "inputs": {"interfaces": [{"name": "Ethernet5", "portchannel": "Port-Channel5"}]},
        "expected": {"result": AntaTestStatus.SUCCESS},
    },
    (VerifyLACPInterfacesStatus, "success-validate-churn-state"): {
        "eos_data": [
            {
                "portChannels": {
                    "Port-Channel5": {
                        "interfaces": {
                            "Ethernet5": {
                                "actorPortStatus": "bundled",
                                "partnerPortState": {
                                    "activity": True,
                                    "timeout": False,
                                    "aggregation": True,
                                    "synchronization": True,
                                    "collecting": True,
                                    "distributing": True,
                                },
                                "actorPortState": {
                                    "activity": True,
                                    "timeout": False,
                                    "aggregation": True,
                                    "synchronization": True,
                                    "collecting": True,
                                    "distributing": True,
                                },
                                "details": {"partnerChurnState": "noChurn", "actorChurnState": "noChurn"},
                            }
                        }
                    }
                },
                "orphanPorts": {},
            }
        ],
        "inputs": {"interfaces": [{"name": "Ethernet5", "portchannel": "Port-Channel5", "lacp_churn_state": True}]},
        "expected": {"result": AntaTestStatus.SUCCESS},
    },
    (VerifyLACPInterfacesStatus, "success-short-timeout"): {
        "eos_data": [
            {
                "portChannels": {
                    "Port-Channel5": {
                        "interfaces": {
                            "Ethernet5": {
                                "actorPortStatus": "bundled",
                                "partnerPortState": {
                                    "activity": True,
                                    "timeout": True,
                                    "aggregation": True,
                                    "synchronization": True,
                                    "collecting": True,
                                    "distributing": True,
                                },
                                "actorPortState": {
                                    "activity": True,
                                    "timeout": True,
                                    "aggregation": True,
                                    "synchronization": True,
                                    "collecting": True,
                                    "distributing": True,
                                },
                                "details": {"partnerChurnState": "noChurn", "actorChurnState": "noChurn"},
                            }
                        }
                    }
                },
                "orphanPorts": {},
            }
        ],
        "inputs": {"interfaces": [{"name": "Ethernet5", "portchannel": "Port-Channel5", "lacp_rate_fast": True}]},
        "expected": {"result": AntaTestStatus.SUCCESS},
    },
    (VerifyLACPInterfacesStatus, "failure-not-bundled"): {
        "eos_data": [
            {
                "portChannels": {
                    "Port-Channel5": {
                        "interfaces": {
                            "Ethernet5": {
                                "actorPortStatus": "negotiation",
                                "partnerPortState": {
                                    "activity": True,
                                    "timeout": False,
                                    "aggregation": True,
                                    "synchronization": False,
                                    "collecting": True,
                                    "distributing": True,
                                    "defaulted": False,
                                    "expired": False,
                                },
                                "actorPortState": {
                                    "activity": True,
                                    "timeout": False,
                                    "aggregation": True,
                                    "synchronization": True,
                                    "collecting": False,
                                    "distributing": False,
                                    "defaulted": False,
                                    "expired": False,
                                },
                                "details": {"partnerChurnState": "churnMonitor", "actorChurnState": "noChurn"},
                            }
                        }
                    }
                },
                "orphanPorts": {},
            }
        ],
        "inputs": {"interfaces": [{"name": "Ethernet5", "portchannel": "Po5"}]},
        "expected": {"result": AntaTestStatus.FAILURE, "messages": ["Interface: Ethernet5 Port-Channel: Port-Channel5 - Not bundled - Port Status: negotiation"]},
    },
    (VerifyLACPInterfacesStatus, "failure-no-details-found"): {
        "eos_data": [{"portChannels": {"Port-Channel5": {"interfaces": {}}}}],
        "inputs": {"interfaces": [{"name": "Ethernet5", "portchannel": "Po 5"}]},
        "expected": {"result": AntaTestStatus.FAILURE, "messages": ["Interface: Ethernet5 Port-Channel: Port-Channel5 - Not configured"]},
    },
    (VerifyLACPInterfacesStatus, "failure-lacp-params"): {
        "eos_data": [
            {
                "portChannels": {
                    "Port-Channel5": {
                        "interfaces": {
                            "Ethernet5": {
                                "actorPortStatus": "bundled",
                                "partnerPortState": {
                                    "activity": False,
                                    "timeout": False,
                                    "aggregation": False,
                                    "synchronization": False,
                                    "collecting": True,
                                    "distributing": True,
                                },
                                "actorPortState": {
                                    "activity": False,
                                    "timeout": False,
                                    "aggregation": False,
                                    "synchronization": False,
                                    "collecting": True,
                                    "distributing": True,
                                },
                                "details": {"partnerChurnState": "noChurn", "actorChurnState": "noChurn"},
                            }
                        }
                    }
                },
                "orphanPorts": {},
            }
        ],
        "inputs": {"interfaces": [{"name": "Ethernet5", "portchannel": "port-channel 5"}]},
        "expected": {
            "result": AntaTestStatus.FAILURE,
            "messages": [
                "Interface: Ethernet5 Port-Channel: Port-Channel5 - Actor port activity state mismatch - Expected: True Actual: False",
                "Interface: Ethernet5 Port-Channel: Port-Channel5 - Actor port aggregation state mismatch - Expected: True Actual: False",
                "Interface: Ethernet5 Port-Channel: Port-Channel5 - Actor port synchronization state mismatch - Expected: True Actual: False",
                "Interface: Ethernet5 Port-Channel: Port-Channel5 - Partner port activity state mismatch - Expected: True Actual: False",
                "Interface: Ethernet5 Port-Channel: Port-Channel5 - Partner port aggregation state mismatch - Expected: True Actual: False",
                "Interface: Ethernet5 Port-Channel: Port-Channel5 - Partner port synchronization state mismatch - Expected: True Actual: False",
            ],
        },
    },
    (VerifyLACPInterfacesStatus, "failure-short-timeout"): {
        "eos_data": [
            {
                "portChannels": {
                    "Port-Channel5": {
                        "interfaces": {
                            "Ethernet5": {
                                "actorPortStatus": "bundled",
                                "partnerPortState": {
                                    "activity": True,
                                    "timeout": False,
                                    "aggregation": True,
                                    "synchronization": True,
                                    "collecting": True,
                                    "distributing": True,
                                },
                                "actorPortState": {
                                    "activity": True,
                                    "timeout": False,
                                    "aggregation": True,
                                    "synchronization": True,
                                    "collecting": True,
                                    "distributing": True,
                                },
                                "details": {"partnerChurnState": "noChurn", "actorChurnState": "noChurn"},
                            }
                        }
                    }
                },
                "orphanPorts": {},
            }
        ],
        "inputs": {"interfaces": [{"name": "Ethernet5", "portchannel": "port-channel 5", "lacp_rate_fast": True}]},
        "expected": {
            "result": AntaTestStatus.FAILURE,
            "messages": [
                "Interface: Ethernet5 Port-Channel: Port-Channel5 - Actor port timeout state mismatch - Expected: True Actual: False",
                "Interface: Ethernet5 Port-Channel: Port-Channel5 - Partner port timeout state mismatch - Expected: True Actual: False",
            ],
        },
    },
    (VerifyLACPInterfacesStatus, "failure-validate-churn-state"): {
        "eos_data": [
            {
                "portChannels": {
                    "Port-Channel5": {
                        "interfaces": {
                            "Ethernet5": {
                                "actorPortStatus": "bundled",
                                "partnerPortState": {
                                    "activity": True,
                                    "timeout": True,
                                    "aggregation": True,
                                    "synchronization": True,
                                    "collecting": True,
                                    "distributing": True,
                                },
                                "actorPortState": {
                                    "activity": True,
                                    "timeout": True,
                                    "aggregation": True,
                                    "synchronization": True,
                                    "collecting": False,
                                    "distributing": False,
                                },
                                "details": {"partnerChurnState": "churnDetected", "actorChurnState": "churnDetected"},
                            }
                        }
                    }
                },
                "orphanPorts": {},
            }
        ],
        "inputs": {"interfaces": [{"name": "Ethernet5", "portchannel": "Port-Channel5", "lacp_churn_state": False}]},
        "expected": {
            "result": AntaTestStatus.FAILURE,
            "messages": [
                "Interface: Ethernet5 Port-Channel: Port-Channel5 - Actor port collecting state mismatch - Expected: True Actual: False",
                "Interface: Ethernet5 Port-Channel: Port-Channel5 - Actor port distributing state mismatch - Expected: True Actual: False",
                "Interface: Ethernet5 Port-Channel: Port-Channel5 - Actor port timeout state mismatch - Expected: False Actual: True",
                "Interface: Ethernet5 Port-Channel: Port-Channel5 - Partner port timeout state mismatch - Expected: False Actual: True",
            ],
        },
    },
    (VerifyLACPInterfacesStatus, "failure-validate-actor-churn-state"): {
        "eos_data": [
            {
                "portChannels": {
                    "Port-Channel5": {
                        "interfaces": {
                            "Ethernet5": {
                                "actorPortStatus": "bundled",
                                "partnerPortState": {
                                    "activity": True,
                                    "timeout": False,
                                    "aggregation": True,
                                    "synchronization": True,
                                    "collecting": True,
                                    "distributing": True,
                                },
                                "actorPortState": {
                                    "activity": True,
                                    "timeout": False,
                                    "aggregation": True,
                                    "synchronization": True,
                                    "collecting": False,
                                    "distributing": False,
                                },
                                "details": {"partnerChurnState": "noChurn", "actorChurnState": "churnDetected"},
                            }
                        }
                    }
                },
                "orphanPorts": {},
            }
        ],
        "inputs": {"interfaces": [{"name": "Ethernet5", "portchannel": "Port-Channel5", "lacp_churn_state": True}]},
        "expected": {
            "result": AntaTestStatus.FAILURE,
            "messages": [
                "Interface: Ethernet5 Port-Channel: Port-Channel5 - Actor port collecting state mismatch - Expected: True Actual: False",
                "Interface: Ethernet5 Port-Channel: Port-Channel5 - Actor port distributing state mismatch - Expected: True Actual: False",
                "Interface: Ethernet5 Port-Channel: Port-Channel5 - Churn detected (mismatch system ID)",
            ],
        },
    },
    (VerifyLACPInterfacesStatus, "failure-validate-partner-churn-state"): {
        "eos_data": [
            {
                "portChannels": {
                    "Port-Channel5": {
                        "interfaces": {
                            "Ethernet5": {
                                "actorPortStatus": "bundled",
                                "partnerPortState": {
                                    "activity": True,
                                    "timeout": False,
                                    "aggregation": True,
                                    "synchronization": True,
                                    "collecting": True,
                                    "distributing": True,
                                },
                                "actorPortState": {
                                    "activity": True,
                                    "timeout": False,
                                    "aggregation": True,
                                    "synchronization": True,
                                    "collecting": False,
                                    "distributing": False,
                                },
                                "details": {"partnerChurnState": "churnDetected", "actorChurnState": "noChurn"},
                            }
                        }
                    }
                },
                "orphanPorts": {},
            }
        ],
        "inputs": {"interfaces": [{"name": "Ethernet5", "portchannel": "Port-Channel5", "lacp_churn_state": True}]},
        "expected": {
            "result": AntaTestStatus.FAILURE,
            "messages": [
                "Interface: Ethernet5 Port-Channel: Port-Channel5 - Actor port collecting state mismatch - Expected: True Actual: False",
                "Interface: Ethernet5 Port-Channel: Port-Channel5 - Actor port distributing state mismatch - Expected: True Actual: False",
                "Interface: Ethernet5 Port-Channel: Port-Channel5 - Churn detected (mismatch system ID)",
            ],
        },
    },
    (VerifyInterfacesVoqAndEgressQueueDrops, "success"): {
        "eos_data": [
            {
                "interfaces": {
                    "Ethernet48": {
                        "trafficClasses": {
                            "TC0": {
                                "ingressVoqCounters": {
                                    "countersSum": {
                                        "droppedPackets": 0,
                                    },
                                },
                                "egressQueueCounters": {
                                    "countersSum": {
                                        "droppedPackets": 0,
                                    },
                                },
                            },
                            "TC1": {
                                "ingressVoqCounters": {
                                    "countersSum": {
                                        "droppedPackets": 0,
                                    },
                                },
                                "egressQueueCounters": {
                                    "countersSum": {
                                        "droppedPackets": 0,
                                    },
                                },
                            },
                        }
                    },
                    "Ethernet49": {
                        "trafficClasses": {
                            "TC0": {
                                "ingressVoqCounters": {
                                    "countersSum": {
                                        "droppedPackets": 0,
                                    },
                                },
                                "egressQueueCounters": {
                                    "countersSum": {
                                        "droppedPackets": 0,
                                    },
                                },
                            },
                            "TC1": {
                                "ingressVoqCounters": {
                                    "countersSum": {
                                        "droppedPackets": 0,
                                    },
                                },
                                "egressQueueCounters": {
                                    "countersSum": {
                                        "droppedPackets": 0,
                                    },
                                },
                            },
                        }
                    },
                }
            }
        ],
        "expected": {"result": AntaTestStatus.SUCCESS},
    },
    (VerifyInterfacesVoqAndEgressQueueDrops, "success-range-of-traffic-class"): {
        "eos_data": [
            {
                "interfaces": {
                    "Ethernet48": {
                        "trafficClasses": {
                            "TC0-5": {
                                "ingressVoqCounters": {
                                    "countersSum": {
                                        "droppedPackets": 0,
                                    },
                                },
                                "egressQueueCounters": {
                                    "countersSum": {
                                        "droppedPackets": 0,
                                    },
                                },
                            },
                        }
                    },
                    "Ethernet49": {
                        "trafficClasses": {
                            "TC0-5": {
                                "ingressVoqCounters": {
                                    "countersSum": {
                                        "droppedPackets": 0,
                                    },
                                },
                                "egressQueueCounters": {
                                    "countersSum": {
                                        "droppedPackets": 0,
                                    },
                                },
                            },
                        }
                    },
                }
            }
        ],
        "inputs": {"interfaces": ["Ethernet48", "Ethernet49"], "traffic_classes": ["TC0", "TC1", "TC2", "TC3", "TC4", "TC5"]},
        "expected": {"result": AntaTestStatus.SUCCESS},
    },
    (VerifyInterfacesVoqAndEgressQueueDrops, "success-specific-intf"): {
        "eos_data": [
            {
                "interfaces": {
                    "Ethernet48": {
                        "trafficClasses": {
                            "TC0": {
                                "ingressVoqCounters": {
                                    "countersSum": {
                                        "droppedPackets": 0,
                                    },
                                },
                                "egressQueueCounters": {
                                    "countersSum": {
                                        "droppedPackets": 0,
                                    },
                                },
                            },
                            "TC1": {
                                "ingressVoqCounters": {
                                    "countersSum": {
                                        "droppedPackets": 0,
                                    },
                                },
                                "egressQueueCounters": {
                                    "countersSum": {
                                        "droppedPackets": 0,
                                    },
                                },
                            },
                        }
                    },
                    "Ethernet49": {
                        "trafficClasses": {
                            "TC0": {
                                "ingressVoqCounters": {
                                    "countersSum": {
                                        "droppedPackets": 5,
                                    },
                                },
                                "egressQueueCounters": {
                                    "countersSum": {
                                        "droppedPackets": 5,
                                    },
                                },
                            },
                            "TC1": {
                                "ingressVoqCounters": {
                                    "countersSum": {
                                        "droppedPackets": 5,
                                    },
                                },
                                "egressQueueCounters": {
                                    "countersSum": {
                                        "droppedPackets": 5,
                                    },
                                },
                            },
                        }
                    },
                }
            }
        ],
        "inputs": {"interfaces": ["Ethernet48"]},
        "expected": {"result": AntaTestStatus.SUCCESS},
    },
    (VerifyInterfacesVoqAndEgressQueueDrops, "success-all-intf-specific-traffic-class"): {
        "eos_data": [
            {
                "interfaces": {
                    "Ethernet48": {
                        "trafficClasses": {
                            "TC0": {
                                "ingressVoqCounters": {
                                    "countersSum": {
                                        "droppedPackets": 0,
                                    },
                                },
                                "egressQueueCounters": {
                                    "countersSum": {
                                        "droppedPackets": 0,
                                    },
                                },
                            },
                            "TC1": {
                                "ingressVoqCounters": {
                                    "countersSum": {
                                        "droppedPackets": 4,
                                    },
                                },
                                "egressQueueCounters": {
                                    "countersSum": {
                                        "droppedPackets": 5,
                                    },
                                },
                            },
                        }
                    },
                    "Ethernet49": {
                        "trafficClasses": {
                            "TC0": {
                                "ingressVoqCounters": {
                                    "countersSum": {
                                        "droppedPackets": 0,
                                    },
                                },
                                "egressQueueCounters": {
                                    "countersSum": {
                                        "droppedPackets": 0,
                                    },
                                },
                            },
                            "TC1": {
                                "ingressVoqCounters": {
                                    "countersSum": {
                                        "droppedPackets": 5,
                                    },
                                },
                                "egressQueueCounters": {
                                    "countersSum": {
                                        "droppedPackets": 4,
                                    },
                                },
                            },
                        }
                    },
                }
            }
        ],
        "inputs": {"traffic_classes": ["TC0"]},
        "expected": {"result": AntaTestStatus.SUCCESS},
    },
    (VerifyInterfacesVoqAndEgressQueueDrops, "success-specific-intf-specific-traffic-class"): {
        "eos_data": [
            {
                "interfaces": {
                    "Ethernet48": {
                        "trafficClasses": {
                            "TC0": {
                                "ingressVoqCounters": {
                                    "countersSum": {
                                        "droppedPackets": 0,
                                    },
                                },
                                "egressQueueCounters": {
                                    "countersSum": {
                                        "droppedPackets": 0,
                                    },
                                },
                            },
                            "TC1": {
                                "ingressVoqCounters": {
                                    "countersSum": {
                                        "droppedPackets": 4,
                                    },
                                },
                                "egressQueueCounters": {
                                    "countersSum": {
                                        "droppedPackets": 5,
                                    },
                                },
                            },
                        }
                    },
                    "Ethernet49": {
                        "trafficClasses": {
                            "TC0": {
                                "ingressVoqCounters": {
                                    "countersSum": {
                                        "droppedPackets": 5,
                                    },
                                },
                                "egressQueueCounters": {
                                    "countersSum": {
                                        "droppedPackets": 6,
                                    },
                                },
                            },
                            "TC1": {
                                "ingressVoqCounters": {
                                    "countersSum": {
                                        "droppedPackets": 5,
                                    },
                                },
                                "egressQueueCounters": {
                                    "countersSum": {
                                        "droppedPackets": 4,
                                    },
                                },
                            },
                        }
                    },
                }
            }
        ],
        "inputs": {"interfaces": ["Ethernet48"], "traffic_classes": ["TC0"]},
        "expected": {"result": AntaTestStatus.SUCCESS},
    },
    (VerifyInterfacesVoqAndEgressQueueDrops, "failure"): {
        "eos_data": [
            {
                "interfaces": {
                    "Ethernet48": {
                        "trafficClasses": {
                            "TC0": {
                                "ingressVoqCounters": {
                                    "countersSum": {
                                        "droppedPackets": 3,
                                    },
                                },
                                "egressQueueCounters": {
                                    "countersSum": {
                                        "droppedPackets": 0,
                                    },
                                },
                            },
                            "TC1": {
                                "ingressVoqCounters": {
                                    "countersSum": {
                                        "droppedPackets": 4,
                                    },
                                },
                                "egressQueueCounters": {
                                    "countersSum": {
                                        "droppedPackets": 5,
                                    },
                                },
                            },
                        }
                    },
                    "Ethernet49": {
                        "trafficClasses": {
                            "TC0": {
                                "ingressVoqCounters": {
                                    "countersSum": {
                                        "droppedPackets": 5,
                                    },
                                },
                                "egressQueueCounters": {
                                    "countersSum": {
                                        "droppedPackets": 6,
                                    },
                                },
                            },
                            "TC1": {
                                "ingressVoqCounters": {
                                    "countersSum": {
                                        "droppedPackets": 7,
                                    },
                                },
                                "egressQueueCounters": {
                                    "countersSum": {
                                        "droppedPackets": 7,
                                    },
                                },
                            },
                        }
                    },
                }
            }
        ],
        "expected": {
            "result": AntaTestStatus.FAILURE,
            "messages": [
                "Interface: Ethernet48 Traffic Class: TC0 - Queue drops exceeds the threshold - VOQ: 3, Egress: 0",
                "Interface: Ethernet48 Traffic Class: TC1 - Queue drops exceeds the threshold - VOQ: 4, Egress: 5",
                "Interface: Ethernet49 Traffic Class: TC0 - Queue drops exceeds the threshold - VOQ: 5, Egress: 6",
                "Interface: Ethernet49 Traffic Class: TC1 - Queue drops exceeds the threshold - VOQ: 7, Egress: 7",
            ],
        },
    },
    (VerifyInterfacesVoqAndEgressQueueDrops, "failure-intf-not-found"): {
        "eos_data": [{"interfaces": {}}],
        "inputs": {"interfaces": ["Ethernet48"]},
        "expected": {
            "result": AntaTestStatus.FAILURE,
            "messages": [
                "Interface: Ethernet48 - Not found",
            ],
        },
    },
    (VerifyInterfacesVoqAndEgressQueueDrops, "failure-traffic-class-not-found"): {
        "eos_data": [
            {
                "interfaces": {
                    "Ethernet48": {
                        "trafficClasses": {
                            "TC0": {
                                "ingressVoqCounters": {
                                    "countersSum": {
                                        "droppedPackets": 3,
                                    },
                                },
                                "egressQueueCounters": {
                                    "countersSum": {
                                        "droppedPackets": 0,
                                    },
                                },
                            },
                        }
                    }
                }
            }
        ],
        "inputs": {"traffic_classes": ["TC1"]},
        "expected": {
            "result": AntaTestStatus.FAILURE,
            "messages": [
                "Interface: Ethernet48 Traffic Class: TC1 - Not found",
            ],
        },
    },
    (VerifyInterfacesVoqAndEgressQueueDrops, "failure-range-of-traffic-class"): {
        "eos_data": [
            {
                "interfaces": {
                    "Ethernet48": {
                        "trafficClasses": {
                            "TC0-5": {
                                "ingressVoqCounters": {
                                    "countersSum": {
                                        "droppedPackets": 1,
                                    },
                                },
                                "egressQueueCounters": {
                                    "countersSum": {
                                        "droppedPackets": 0,
                                    },
                                },
                            },
                        }
                    },
                    "Ethernet49": {
                        "trafficClasses": {
                            "TC0-5": {
                                "ingressVoqCounters": {
                                    "countersSum": {
                                        "droppedPackets": 1,
                                    },
                                },
                                "egressQueueCounters": {
                                    "countersSum": {
                                        "droppedPackets": 2,
                                    },
                                },
                            },
                        }
                    },
                }
            }
        ],
        "inputs": {"interfaces": ["Ethernet48", "Ethernet49"], "traffic_classes": ["TC0", "TC1", "TC2"]},
        "expected": {
            "result": AntaTestStatus.FAILURE,
            "messages": [
                "Interface: Ethernet48 Traffic Class: TC0 - Queue drops exceeds the threshold - VOQ: 1, Egress: 0",
                "Interface: Ethernet48 Traffic Class: TC1 - Queue drops exceeds the threshold - VOQ: 1, Egress: 0",
                "Interface: Ethernet48 Traffic Class: TC2 - Queue drops exceeds the threshold - VOQ: 1, Egress: 0",
                "Interface: Ethernet49 Traffic Class: TC0 - Queue drops exceeds the threshold - VOQ: 1, Egress: 2",
                "Interface: Ethernet49 Traffic Class: TC1 - Queue drops exceeds the threshold - VOQ: 1, Egress: 2",
                "Interface: Ethernet49 Traffic Class: TC2 - Queue drops exceeds the threshold - VOQ: 1, Egress: 2",
            ],
        },
    },
    (VerifyInterfacesTridentCounters, "success"): {
        "eos_data": [
            {
                "ethernet": {
                    "Ethernet48": {
                        "count": {
                            "drop": {
                                "nonCongestionDiscard": 0,
                                "ipv4L3Discard": 0,
                                "ipv6L3Discard": 0,
                                "rxUrpfDrop": 0,
                                "rxFpDrop": 0,
                                "rxMmuDrop": 0,
                                "rxPipelineDrop": 0,
                                "txMmuDrop": 0,
                                "txPipelineDrop": 0,
                                "rxMCDrop": 0,
                                "rxIngressNFDrop": 0,
                                "rxBufferPoolDiscard": 0,
                                "rxPolicyDiscard": 0,
                                "txL3UCAgedDrop": 0,
                                "txL2MCDrop": 0,
                                "txTTLDrop": 0,
                                "wredDropPktCounter": 0,
                            },
                            "error": {
                                "txMACError": 0,
                                "txL2MTUError": 0,
                                "ipv4L3HeaderError": 0,
                                "ipv6L3HeaderError": 0,
                                "rxVlanDrop": 0,
                                "rxTunnelError": 0,
                                "rxL2MTUError": 0,
                                "txUnknownDrop": 0,
                                "txInvalidVlan": 0,
                                "txSplitHorizonDrop": 0,
                                "txVxltMiss": 0,
                                "txFCSError": 0,
                                "txPCError": 0,
                            },
                            "ok": {},
                        }
                    },
                    "Ethernet3": {
                        "count": {
                            "drop": {
                                "nonCongestionDiscard": 0,
                                "ipv4L3Discard": 0,
                                "ipv6L3Discard": 0,
                                "rxUrpfDrop": 0,
                                "rxFpDrop": 0,
                                "rxMmuDrop": 0,
                                "rxPipelineDrop": 0,
                                "txMmuDrop": 0,
                                "txPipelineDrop": 0,
                                "rxMCDrop": 0,
                                "rxIngressNFDrop": 0,
                                "rxBufferPoolDiscard": 0,
                                "rxPolicyDiscard": 0,
                                "txL3UCAgedDrop": 0,
                                "txL2MCDrop": 0,
                                "txTTLDrop": 0,
                                "wredDropPktCounter": 0,
                            },
                            "error": {
                                "txMACError": 0,
                                "txL2MTUError": 0,
                                "ipv4L3HeaderError": 0,
                                "ipv6L3HeaderError": 0,
                                "rxVlanDrop": 0,
                                "rxTunnelError": 0,
                                "rxL2MTUError": 0,
                                "txUnknownDrop": 0,
                                "txInvalidVlan": 0,
                                "txSplitHorizonDrop": 0,
                                "txVxltMiss": 0,
                                "txFCSError": 0,
                                "txPCError": 0,
                            },
                            "ok": {},
                        }
                    },
                }
            }
        ],
        "expected": {"result": AntaTestStatus.SUCCESS},
    },
    (VerifyInterfacesTridentCounters, "success-drop-threshold"): {
        "eos_data": [
            {
                "ethernet": {
                    "Ethernet48": {
                        "count": {
                            "drop": {
                                "nonCongestionDiscard": 8,
                                "ipv4L3Discard": 0,
                                "ipv6L3Discard": 0,
                                "rxUrpfDrop": 4,
                                "rxFpDrop": 0,
                                "rxMmuDrop": 0,
                                "rxPipelineDrop": 0,
                                "txMmuDrop": 4,
                                "txPipelineDrop": 0,
                                "rxMCDrop": 0,
                                "rxIngressNFDrop": 0,
                                "rxBufferPoolDiscard": 0,
                                "rxPolicyDiscard": 0,
                                "txL3UCAgedDrop": 0,
                                "txL2MCDrop": 0,
                                "txTTLDrop": 0,
                                "wredDropPktCounter": 0,
                            },
                            "error": {
                                "txMACError": 0,
                                "txL2MTUError": 0,
                                "ipv4L3HeaderError": 0,
                                "ipv6L3HeaderError": 0,
                                "rxVlanDrop": 0,
                                "rxTunnelError": 0,
                                "rxL2MTUError": 0,
                                "txUnknownDrop": 0,
                                "txInvalidVlan": 0,
                                "txSplitHorizonDrop": 0,
                                "txVxltMiss": 0,
                                "txFCSError": 0,
                                "txPCError": 0,
                            },
                            "ok": {},
                        }
                    },
                    "Ethernet3": {
                        "count": {
                            "drop": {
                                "nonCongestionDiscard": 10,
                                "ipv4L3Discard": 0,
                                "ipv6L3Discard": 4,
                                "rxUrpfDrop": 0,
                                "rxFpDrop": 1,
                                "rxMmuDrop": 0,
                                "rxPipelineDrop": 0,
                                "txMmuDrop": 2,
                                "txPipelineDrop": 0,
                                "rxMCDrop": 0,
                                "rxIngressNFDrop": 0,
                                "rxBufferPoolDiscard": 3,
                                "rxPolicyDiscard": 0,
                                "txL3UCAgedDrop": 0,
                                "txL2MCDrop": 0,
                                "txTTLDrop": 0,
                                "wredDropPktCounter": 0,
                            },
                            "error": {
                                "txMACError": 0,
                                "txL2MTUError": 0,
                                "ipv4L3HeaderError": 0,
                                "ipv6L3HeaderError": 0,
                                "rxVlanDrop": 14,
                                "rxTunnelError": 0,
                                "rxL2MTUError": 0,
                                "txUnknownDrop": 5,
                                "txInvalidVlan": 0,
                                "txSplitHorizonDrop": 0,
                                "txVxltMiss": 0,
                                "txFCSError": 0,
                                "txPCError": 0,
                            },
                            "ok": {},
                        }
                    },
                }
            }
        ],
        "inputs": {"packet_drop_threshold": 10},
        "expected": {"result": AntaTestStatus.SUCCESS},
    },
    (VerifyInterfacesTridentCounters, "failure-drop-error-threshold"): {
        "eos_data": [
            {
                "ethernet": {
                    "Ethernet48": {
                        "count": {
                            "drop": {
                                "nonCongestionDiscard": 8,
                                "ipv4L3Discard": 0,
                                "ipv6L3Discard": 0,
                                "rxUrpfDrop": 0,
                                "rxFpDrop": 0,
                                "rxMmuDrop": 0,
                                "rxPipelineDrop": 0,
                                "txMmuDrop": 4,
                                "txPipelineDrop": 0,
                                "rxMCDrop": 0,
                                "rxIngressNFDrop": 0,
                                "rxBufferPoolDiscard": 0,
                                "rxPolicyDiscard": 0,
                                "txL3UCAgedDrop": 0,
                                "txL2MCDrop": 0,
                                "txTTLDrop": 0,
                                "wredDropPktCounter": 0,
                            },
                            "error": {
                                "txMACError": 0,
                                "txL2MTUError": 0,
                                "ipv4L3HeaderError": 20,
                                "ipv6L3HeaderError": 0,
                                "rxVlanDrop": 0,
                                "rxTunnelError": 0,
                                "rxL2MTUError": 0,
                                "txUnknownDrop": 0,
                                "txInvalidVlan": 0,
                                "txSplitHorizonDrop": 0,
                                "txVxltMiss": 0,
                                "txFCSError": 0,
                                "txPCError": 0,
                            },
                            "ok": {},
                        }
                    },
                    "Ethernet3": {
                        "count": {
                            "drop": {
                                "nonCongestionDiscard": 10,
                                "ipv4L3Discard": 0,
                                "ipv6L3Discard": 0,
                                "rxUrpfDrop": 0,
                                "rxFpDrop": 0,
                                "rxMmuDrop": 0,
                                "rxPipelineDrop": 0,
                                "txMmuDrop": 2,
                                "txPipelineDrop": 0,
                                "rxMCDrop": 0,
                                "rxIngressNFDrop": 0,
                                "rxBufferPoolDiscard": 0,
                                "rxPolicyDiscard": 0,
                                "txL3UCAgedDrop": 0,
                                "txL2MCDrop": 0,
                                "txTTLDrop": 0,
                                "wredDropPktCounter": 0,
                            },
                            "error": {
                                "txMACError": 0,
                                "txL2MTUError": 10,
                                "ipv4L3HeaderError": 0,
                                "ipv6L3HeaderError": 0,
                                "rxVlanDrop": 14,
                                "rxTunnelError": 0,
                                "rxL2MTUError": 0,
                                "txUnknownDrop": 0,
                                "txInvalidVlan": 0,
                                "txSplitHorizonDrop": 0,
                                "txVxltMiss": 0,
                                "txFCSError": 0,
                                "txPCError": 0,
                            },
                            "ok": {},
                        }
                    },
                }
            }
        ],
        "expected": {
            "result": AntaTestStatus.FAILURE,
            "messages": [
                "Interface: Ethernet48 Drop Counter: txMmuDrop - Threshold exceeded - Expected: 0 Actual: 4",
                "Interface: Ethernet48 Error Counter: ipv4L3HeaderError - Threshold exceeded - Expected: 0 Actual: 20",
                "Interface: Ethernet3 Drop Counter: txMmuDrop - Threshold exceeded - Expected: 0 Actual: 2",
                "Interface: Ethernet3 Error Counter: txL2MTUError - Threshold exceeded - Expected: 0 Actual: 10",
            ],
        },
    },
    (VerifyPhysicalInterfacesCounterDetails, "success"): {
        "eos_data": [
            {
                "interfaces": {
                    "Ethernet2": {
                        "name": "Ethernet2",
                        "forwardingModel": "bridged",
                        "lineProtocolStatus": "up",
                        "interfaceStatus": "connected",
                        "description": "",
                        "lastStatusChangeTimestamp": timestamp_one_day_ago,
                        "interfaceCounters": {
                            "inDiscards": 0,
                            "outDiscards": 0,
                            "outTotalPkts": 0,
                            "linkStatusChanges": 2,
                            "totalInErrors": 0,
                            "inputErrorsDetail": {"runtFrames": 0, "giantFrames": 0, "fcsErrors": 0, "alignmentErrors": 0, "symbolErrors": 0, "rxPause": 0},
                            "totalOutErrors": 0,
                            "outputErrorsDetail": {"collisions": 0, "lateCollisions": 0, "deferredTransmissions": 0, "txPause": 0},
                        },
                    },
                    "Ethernet4": {
                        "name": "Ethernet4",
                        "forwardingModel": "bridged",
                        "lineProtocolStatus": "up",
                        "interfaceStatus": "connected",
                        "description": "",
                        "lastStatusChangeTimestamp": timestamp_one_day_ago,
                        "interfaceCounters": {
                            "inDiscards": 0,
                            "outDiscards": 0,
                            "linkStatusChanges": 2,
                            "totalInErrors": 0,
                            "inputErrorsDetail": {"runtFrames": 0, "giantFrames": 0, "fcsErrors": 0, "alignmentErrors": 0, "symbolErrors": 0, "rxPause": 0},
                            "totalOutErrors": 0,
                            "outputErrorsDetail": {"collisions": 0, "lateCollisions": 0, "deferredTransmissions": 0, "txPause": 0},
                        },
                    },
                    "Ethernet1": {
                        "name": "Ethernet1",
                        "forwardingModel": "bridged",
                        "lineProtocolStatus": "up",
                        "interfaceStatus": "connected",
                        "lastStatusChangeTimestamp": timestamp_one_day_ago,
                        "interfaceCounters": {
                            "inDiscards": 0,
                            "outDiscards": 0,
                            "linkStatusChanges": 2,
                            "totalInErrors": 0,
                            "inputErrorsDetail": {"runtFrames": 0, "giantFrames": 0, "fcsErrors": 0, "alignmentErrors": 0, "symbolErrors": 0, "rxPause": 0},
                            "totalOutErrors": 0,
                            "outputErrorsDetail": {"collisions": 0, "lateCollisions": 0, "deferredTransmissions": 0, "txPause": 0},
                        },
                    },
                    "Ethernet3": {
                        "name": "Ethernet3",
                        "forwardingModel": "bridged",
                        "lineProtocolStatus": "up",
                        "interfaceStatus": "connected",
                        "description": "",
                        "lastStatusChangeTimestamp": timestamp_one_day_ago,
                        "interfaceCounters": {
                            "inDiscards": 0,
                            "outDiscards": 0,
                            "outTotalPkts": 0,
                            "linkStatusChanges": 2,
                            "totalInErrors": 0,
                            "inputErrorsDetail": {"runtFrames": 0, "giantFrames": 0, "fcsErrors": 0, "alignmentErrors": 0, "symbolErrors": 0, "rxPause": 0},
                            "totalOutErrors": 0,
                            "outputErrorsDetail": {"collisions": 0, "lateCollisions": 0, "deferredTransmissions": 0, "txPause": 0},
                        },
                    },
                }
            },
        ],
        "inputs": {
            "interfaces": ["Ethernet1", "Ethernet2", "Ethernet4"],
            "ignored_interfaces": ["Ethernet3"],
            "counters_threshold": 0,
            "link_status_changes_threshold": 100,
        },
        "expected": {
            "result": AntaTestStatus.SUCCESS,
        },
    },
    (VerifyPhysicalInterfacesCounterDetails, "failure-multiple-issues"): {
        "eos_data": [
            {
                "interfaces": {
                    "Ethernet2": {
                        "name": "Ethernet2",
                        "lineProtocolStatus": "up",
                        "interfaceStatus": "connected",
                        "description": "",
                        "lastStatusChangeTimestamp": timestamp_one_day_ago,
                        "interfaceCounters": {
                            "inDiscards": 10,
                            "outDiscards": 0,
                            "linkStatusChanges": 12,
                            "totalInErrors": 0,
                            "inputErrorsDetail": {"runtFrames": 0, "giantFrames": 0, "fcsErrors": 0, "alignmentErrors": 0, "symbolErrors": 0, "rxPause": 0},
                            "totalOutErrors": 0,
                            "outputErrorsDetail": {"collisions": 0, "lateCollisions": 0, "deferredTransmissions": 0, "txPause": 0},
                        },
                    },
                    "Management0": {
                        "name": "Management0",
                        "lineProtocolStatus": "up",
                        "interfaceStatus": "connected",
                        "description": "OOB_MANAGEMENT",
                        "interfaceCounters": {
                            "inDiscards": 20,
                            "outDiscards": 0,
                            "linkStatusChanges": 1,
                            "totalInErrors": 0,
                            "inputErrorsDetail": {"runtFrames": 0, "giantFrames": 0, "fcsErrors": 0, "alignmentErrors": 0, "symbolErrors": 0, "rxPause": 0},
                            "totalOutErrors": 10,
                            "outputErrorsDetail": {"collisions": 0, "lateCollisions": 0, "deferredTransmissions": 0, "txPause": 10},
                        },
                    },
                    "Ethernet10": {
                        "name": "Ethernet10",
                        "lineProtocolStatus": "up",
                        "interfaceStatus": "connected",
                        "hardware": "ethernet",
                        "description": "",
                        "lastStatusChangeTimestamp": timestamp_one_day_ago,
                        "interfaceCounters": {
                            "inDiscards": 0,
                            "outDiscards": 10,
                            "linkStatusChanges": 12,
                            "totalInErrors": 10,
                            "inputErrorsDetail": {"runtFrames": 10, "giantFrames": 0, "fcsErrors": 0, "alignmentErrors": 0, "symbolErrors": 0, "rxPause": 0},
                            "totalOutErrors": 0,
                            "outputErrorsDetail": {"collisions": 0, "lateCollisions": 20, "deferredTransmissions": 0, "txPause": 0},
                        },
                    },
                }
            }
        ],
        "inputs": {"interfaces": ["Management0", "Ethernet10"], "link_status_changes_threshold": 2},
        "expected": {
            "result": AntaTestStatus.FAILURE,
            "messages": [
                "Interface: Management0 Description: OOB_MANAGEMENT - Input discards above threshold - Expected: 0 Actual: 20",
                "Interface: Management0 Description: OOB_MANAGEMENT - Output errors above threshold - Expected: 0 Actual: 10",
                "Interface: Ethernet10 Uptime: 1 day - Link status changes count above threshold - Expected: < 2 Actual: 12",
                "Interface: Ethernet10 Uptime: 1 day - Output discards above threshold - Expected: 0 Actual: 10",
                "Interface: Ethernet10 Uptime: 1 day - Input errors above threshold - Expected: 0 Actual: 10",
                "Interface: Ethernet10 Uptime: 1 day - Runt frames above threshold - Expected: 0 Actual: 10",
                "Interface: Ethernet10 Uptime: 1 day - Late collisions above threshold - Expected: 0 Actual: 20",
            ],
        },
    },
    (VerifyPhysicalInterfacesCounterDetails, "failure-input-error"): {
        "eos_data": [
            {
                "interfaces": {
                    "Management1": {
                        "name": "Management1",
                        "forwardingModel": "bridged",
                        "lineProtocolStatus": "up",
                        "interfaceStatus": "connected",
                        "description": "",
                        "lastStatusChangeTimestamp": timestamp_one_day_ago,
                        "interfaceCounters": {
                            "inDiscards": 0,
                            "outDiscards": 0,
                            "outTotalPkts": 0,
                            "linkStatusChanges": 2,
                            "totalInErrors": 0,
                            "inputErrorsDetail": {"runtFrames": 30, "giantFrames": 0, "fcsErrors": 10, "alignmentErrors": 55, "symbolErrors": 20, "rxPause": 30},
                            "totalOutErrors": 0,
                            "outputErrorsDetail": {"collisions": 10, "lateCollisions": 10, "deferredTransmissions": 0, "txPause": 0},
                        },
                    },
                    "Ethernet4": {
                        "name": "Ethernet4",
                        "forwardingModel": "bridged",
                        "lineProtocolStatus": "up",
                        "interfaceStatus": "connected",
                        "description": "",
                        "lastStatusChangeTimestamp": timestamp_one_day_ago,
                        "interfaceCounters": {
                            "inDiscards": 0,
                            "outDiscards": 0,
                            "linkStatusChanges": 2,
                            "totalInErrors": 0,
                            "inputErrorsDetail": {"runtFrames": 0, "giantFrames": 30, "fcsErrors": 0, "alignmentErrors": 0, "symbolErrors": 0, "rxPause": 0},
                            "totalOutErrors": 0,
                            "outputErrorsDetail": {"collisions": 0, "lateCollisions": 30, "deferredTransmissions": 0, "txPause": 30},
                        },
                    },
                    "Loopback0": {
                        "name": "Loopback0",
                        "forwardingModel": "bridged",
                        "lineProtocolStatus": "up",
                        "interfaceStatus": "connected",
                        "description": "",
                        "lastStatusChangeTimestamp": timestamp_one_day_ago,
                        "interfaceCounters": {
                            "inDiscards": 0,
                            "outDiscards": 0,
                            "linkStatusChanges": 2,
                            "totalInErrors": 0,
                            "inputErrorsDetail": {"runtFrames": 0, "giantFrames": 30, "fcsErrors": 0, "alignmentErrors": 0, "symbolErrors": 0, "rxPause": 0},
                            "totalOutErrors": 0,
                            "outputErrorsDetail": {"collisions": 0, "lateCollisions": 30, "deferredTransmissions": 0, "txPause": 30},
                        },
                    },
                }
            },
        ],
        "inputs": {"ignored_interfaces": ["Ethernet4"], "counters_threshold": 10, "link_status_changes_threshold": 10},
        "expected": {
            "result": AntaTestStatus.FAILURE,
            "messages": [
                "Interface: Management1 Uptime: 1 day - Runt frames above threshold - Expected: < 10 Actual: 30",
                "Interface: Management1 Uptime: 1 day - Alignment errors above threshold - Expected: < 10 Actual: 55",
                "Interface: Management1 Uptime: 1 day - Symbol errors above threshold - Expected: < 10 Actual: 20",
            ],
        },
    },
    (VerifyPhysicalInterfacesCounterDetails, "failure-output-error"): {
        "eos_data": [
            {
                "interfaces": {
                    "Management1": {
                        "name": "Management1",
                        "forwardingModel": "bridged",
                        "lineProtocolStatus": "up",
                        "interfaceStatus": "connected",
                        "description": "",
                        "lastStatusChangeTimestamp": timestamp_one_day_ago,
                        "interfaceCounters": {
                            "inDiscards": 0,
                            "outDiscards": 0,
                            "outTotalPkts": 0,
                            "linkStatusChanges": 2,
                            "totalInErrors": 0,
                            "inputErrorsDetail": {"runtFrames": 10, "giantFrames": 0, "fcsErrors": 0, "alignmentErrors": 10, "symbolErrors": 20, "rxPause": 30},
                            "totalOutErrors": 0,
                            "outputErrorsDetail": {"collisions": 0, "lateCollisions": 0, "deferredTransmissions": 0, "txPause": 0},
                        },
                    },
                    "Ethernet4": {
                        "name": "Ethernet4",
                        "forwardingModel": "bridged",
                        "lineProtocolStatus": "up",
                        "interfaceStatus": "connected",
                        "description": "",
                        "lastStatusChangeTimestamp": timestamp_one_day_ago,
                        "interfaceCounters": {
                            "inDiscards": 0,
                            "outDiscards": 0,
                            "linkStatusChanges": 2,
                            "totalInErrors": 0,
                            "inputErrorsDetail": {"runtFrames": 0, "giantFrames": 0, "fcsErrors": 0, "alignmentErrors": 0, "symbolErrors": 0, "rxPause": 0},
                            "totalOutErrors": 0,
                            "outputErrorsDetail": {"collisions": 20, "lateCollisions": 30, "deferredTransmissions": 0, "txPause": 30},
                        },
                    },
                }
            },
        ],
        "inputs": {"counters_threshold": 0, "link_status_changes_threshold": 20},
        "expected": {
            "result": AntaTestStatus.FAILURE,
            "messages": [
                "Interface: Management1 Uptime: 1 day - Runt frames above threshold - Expected: 0 Actual: 10",
                "Interface: Management1 Uptime: 1 day - Alignment errors above threshold - Expected: 0 Actual: 10",
                "Interface: Management1 Uptime: 1 day - Symbol errors above threshold - Expected: 0 Actual: 20",
                "Interface: Ethernet4 Uptime: 1 day - Collisions above threshold - Expected: 0 Actual: 20",
                "Interface: Ethernet4 Uptime: 1 day - Late collisions above threshold - Expected: 0 Actual: 30",
            ],
        },
    },
    (VerifyPhysicalInterfacesCounterDetails, "failure-total-int-out-error"): {
        "eos_data": [
            {
                "interfaces": {
                    "Management1": {
                        "name": "Management1",
                        "forwardingModel": "bridged",
                        "lineProtocolStatus": "up",
                        "interfaceStatus": "connected",
                        "description": "",
                        "lastStatusChangeTimestamp": timestamp_one_day_ago,
                        "interfaceCounters": {
                            "inDiscards": 0,
                            "outDiscards": 0,
                            "outTotalPkts": 0,
                            "linkStatusChanges": 2,
                            "totalInErrors": 10,
                            "inputErrorsDetail": {"runtFrames": 0, "giantFrames": 0, "fcsErrors": 0, "alignmentErrors": 0, "symbolErrors": 0, "rxPause": 30},
                            "totalOutErrors": 0,
                            "outputErrorsDetail": {"collisions": 0, "lateCollisions": 0, "deferredTransmissions": 0, "txPause": 30},
                        },
                    },
                    "Ethernet4": {
                        "name": "Ethernet4",
                        "forwardingModel": "bridged",
                        "lineProtocolStatus": "up",
                        "interfaceStatus": "connected",
                        "description": "",
                        "lastStatusChangeTimestamp": timestamp_one_day_ago,
                        "interfaceCounters": {
                            "inDiscards": 0,
                            "outDiscards": 0,
                            "linkStatusChanges": 2,
                            "totalInErrors": 0,
                            "inputErrorsDetail": {"runtFrames": 0, "giantFrames": 0, "fcsErrors": 0, "alignmentErrors": 0, "symbolErrors": 0, "rxPause": 20},
                            "totalOutErrors": 30,
                            "outputErrorsDetail": {"collisions": 0, "lateCollisions": 0, "deferredTransmissions": 0, "txPause": 30},
                        },
                    },
                }
            },
        ],
        "inputs": {"counters_threshold": 0, "link_status_changes_threshold": 20},
        "expected": {
            "result": AntaTestStatus.FAILURE,
            "messages": [
                "Interface: Management1 Uptime: 1 day - Input errors above threshold - Expected: 0 Actual: 10",
                "Interface: Ethernet4 Uptime: 1 day - Output errors above threshold - Expected: 0 Actual: 30",
            ],
        },
    },
    (VerifyPhysicalInterfacesCounterDetails, "failure-int-out-packet-discard"): {
        "eos_data": [
            {
                "interfaces": {
                    "Management1": {
                        "name": "Management1",
                        "forwardingModel": "bridged",
                        "lineProtocolStatus": "up",
                        "interfaceStatus": "connected",
                        "description": "",
                        "lastStatusChangeTimestamp": timestamp_one_day_ago,
                        "interfaceCounters": {
                            "inDiscards": 0,
                            "outDiscards": 30,
                            "outTotalPkts": 0,
                            "linkStatusChanges": 2,
                            "totalInErrors": 10,
                            "inputErrorsDetail": {"runtFrames": 0, "giantFrames": 10, "fcsErrors": 0, "alignmentErrors": 0, "symbolErrors": 0, "rxPause": 30},
                            "totalOutErrors": 0,
                            "outputErrorsDetail": {"collisions": 0, "lateCollisions": 0, "deferredTransmissions": 0, "txPause": 30},
                        },
                    },
                    "Ethernet4": {
                        "name": "Ethernet4",
                        "forwardingModel": "bridged",
                        "lineProtocolStatus": "up",
                        "interfaceStatus": "connected",
                        "description": "",
                        "lastStatusChangeTimestamp": timestamp_one_day_ago,
                        "interfaceCounters": {
                            "inDiscards": 30,
                            "outDiscards": 10,
                            "linkStatusChanges": 2,
                            "totalInErrors": 0,
                            "inputErrorsDetail": {"runtFrames": 0, "giantFrames": 0, "fcsErrors": 0, "alignmentErrors": 10, "symbolErrors": 0, "rxPause": 20},
                            "totalOutErrors": 10,
                            "outputErrorsDetail": {"collisions": 0, "lateCollisions": 10, "deferredTransmissions": 0, "txPause": 30},
                        },
                    },
                }
            },
        ],
        "inputs": {"counters_threshold": 10, "link_status_changes_threshold": 20},
        "expected": {
            "result": AntaTestStatus.FAILURE,
            "messages": [
                "Interface: Management1 Uptime: 1 day - Output discards above threshold - Expected: < 10 Actual: 30",
                "Interface: Ethernet4 Uptime: 1 day - Input discards above threshold - Expected: < 10 Actual: 30",
            ],
        },
    },
    (VerifyPhysicalInterfacesCounterDetails, "failure-link-status-changes"): {
        "eos_data": [
            {
                "interfaces": {
                    "Management1/1": {
                        "name": "Management1/1",
                        "forwardingModel": "bridged",
                        "lineProtocolStatus": "up",
                        "interfaceStatus": "connected",
                        "description": "",
                        "lastStatusChangeTimestamp": timestamp_one_day_ago,
                        "interfaceCounters": {
                            "inDiscards": 0,
                            "outDiscards": 30,
                            "outTotalPkts": 0,
                            "linkStatusChanges": 45,
                            "totalInErrors": 10,
                            "inputErrorsDetail": {"runtFrames": 0, "giantFrames": 10, "fcsErrors": 0, "alignmentErrors": 0, "symbolErrors": 0, "rxPause": 30},
                            "totalOutErrors": 0,
                            "outputErrorsDetail": {"collisions": 0, "lateCollisions": 0, "deferredTransmissions": 0, "txPause": 30},
                        },
                    },
                    "Ethernet4/1": {
                        "name": "Ethernet4/1",
                        "forwardingModel": "bridged",
                        "lineProtocolStatus": "down",
                        "interfaceStatus": "notconnected",
                        "description": "",
                        "lastStatusChangeTimestamp": timestamp_one_day_ago,
                        "interfaceCounters": {
                            "inDiscards": 30,
                            "outDiscards": 10,
                            "linkStatusChanges": 40,
                            "totalInErrors": 0,
                            "inputErrorsDetail": {"runtFrames": 0, "giantFrames": 0, "fcsErrors": 0, "alignmentErrors": 10, "symbolErrors": 0, "rxPause": 20},
                            "totalOutErrors": 10,
                            "outputErrorsDetail": {"collisions": 0, "lateCollisions": 10, "deferredTransmissions": 0, "txPause": 30},
                        },
                    },
                    "Management0": {
                        "name": "Management0",
                        "forwardingModel": "bridged",
                        "lineProtocolStatus": "down",
                        "interfaceStatus": "notconnected",
                        "description": "",
                        "lastStatusChangeTimestamp": timestamp_one_day_ago,
                    },
                }
            },
        ],
        "inputs": {"ignored_interfaces": ["Management1/1"], "counters_threshold": 40, "link_status_changes_threshold": 20},
        "expected": {
            "result": AntaTestStatus.FAILURE,
            "messages": ["Interface: Ethernet4/1 Downtime: 1 day - Link status changes count above threshold - Expected: < 20 Actual: 40"],
        },
    },
    (VerifyPhysicalInterfacesCounterDetails, "failure-specific-interface-not-found"): {
        "eos_data": [
            {
                "interfaces": {
                    "Ethernet2/1": {
                        "name": "Ethernet2/1",
                        "forwardingModel": "bridged",
                        "lineProtocolStatus": "up",
                        "interfaceStatus": "connected",
                        "description": "",
                        "lastStatusChangeTimestamp": timestamp_one_day_ago,
                        "interfaceCounters": {
                            "inDiscards": 0,
                            "outDiscards": 0,
                            "outTotalPkts": 0,
                            "linkStatusChanges": 2,
                            "totalInErrors": 0,
                            "inputErrorsDetail": {"runtFrames": 0, "giantFrames": 0, "fcsErrors": 0, "alignmentErrors": 0, "symbolErrors": 0, "rxPause": 0},
                            "totalOutErrors": 0,
                            "outputErrorsDetail": {"collisions": 0, "lateCollisions": 0, "deferredTransmissions": 0, "txPause": 0},
                        },
                    },
                    "Ethernet4/2/1": {
                        "name": "Ethernet4/2/1",
                        "forwardingModel": "bridged",
                        "lineProtocolStatus": "up",
                        "interfaceStatus": "connected",
                        "description": "",
                        "lastStatusChangeTimestamp": timestamp_one_day_ago,
                        "interfaceCounters": {
                            "inDiscards": 0,
                            "outDiscards": 0,
                            "linkStatusChanges": 2,
                            "totalInErrors": 0,
                            "inputErrorsDetail": {"runtFrames": 0, "giantFrames": 0, "fcsErrors": 0, "alignmentErrors": 0, "symbolErrors": 0, "rxPause": 0},
                            "totalOutErrors": 0,
                            "outputErrorsDetail": {"collisions": 0, "lateCollisions": 0, "deferredTransmissions": 0, "txPause": 0},
                        },
                    },
                    "Ethernet1/1/1": {
                        "name": "Ethernet1/1/1",
                        "forwardingModel": "bridged",
                        "lineProtocolStatus": "up",
                        "interfaceStatus": "connected",
                        "lastStatusChangeTimestamp": timestamp_one_day_ago,
                        "interfaceCounters": {
                            "inDiscards": 0,
                            "outDiscards": 0,
                            "linkStatusChanges": 2,
                            "totalInErrors": 0,
                            "inputErrorsDetail": {"runtFrames": 0, "giantFrames": 0, "fcsErrors": 0, "alignmentErrors": 0, "symbolErrors": 0, "rxPause": 0},
                            "totalOutErrors": 0,
                            "outputErrorsDetail": {"collisions": 0, "lateCollisions": 0, "deferredTransmissions": 0, "txPause": 0},
                        },
                    },
                    "Ethernet3": {
                        "name": "Ethernet3",
                        "forwardingModel": "bridged",
                        "lineProtocolStatus": "up",
                        "interfaceStatus": "connected",
                        "description": "",
                        "lastStatusChangeTimestamp": timestamp_one_day_ago,
                        "interfaceCounters": {
                            "inDiscards": 0,
                            "outDiscards": 0,
                            "outTotalPkts": 0,
                            "linkStatusChanges": 2,
                            "totalInErrors": 0,
                            "inputErrorsDetail": {"runtFrames": 0, "giantFrames": 0, "fcsErrors": 0, "alignmentErrors": 0, "symbolErrors": 0, "rxPause": 0},
                            "totalOutErrors": 0,
                            "outputErrorsDetail": {"collisions": 0, "lateCollisions": 0, "deferredTransmissions": 0, "txPause": 0},
                        },
                    },
                }
            },
        ],
        "inputs": {"interfaces": ["Ethernet12/1/1", "Ethernet13/2", "Ethernet4/2/1"], "counters_threshold": 0, "link_status_changes_threshold": 100},
        "expected": {"result": AntaTestStatus.FAILURE, "messages": ["Interface: Ethernet12/1/1 - Not found", "Interface: Ethernet13/2 - Not found"]},
    },
<<<<<<< HEAD
    (VerifytInterfacesBER, "success"): {
        "eos_data": [
            {
                "interfacePhyStatuses": {
                    "Ethernet1/1": {
                        "phyStatuses": [
                            {
                                "description": {"phyChipName": "BCM88690-TSCBH", "location": "line"},
                                "fec": {
                                    "correctedCodewords": {"value": 3, "changes": 303, "lastChange": 1749635205.1726532},
                                    "uncorrectedCodewords": {"value": 0, "changes": 0, "lastChange": 0.0},
                                },
                                "preFecBer": {"value": 0.5378509864228316e-9},
                                "pma": {"laneTxStatus": {}},
                                "phyState": {"value": "linkUp", "changes": 2, "lastChange": 1749630055.512745},
                            },
                            {"description": {"phyChipName": "CRT50216"}},
                            {
                                "description": {"phyChipName": "CRT50216", "location": "system"},
                                "fec": {
                                    "correctedCodewords": {"value": 2, "changes": 382, "lastChange": 1749635233.8094382},
                                    "uncorrectedCodewords": {"value": 0, "changes": 0, "lastChange": 0.0},
                                },
                                "preFecBer": {"value": 1.3005834847433436e-12},
                            },
                            {
                                "description": {"phyChipName": "CRT50216", "location": "line"},
                                "fec": {
                                    "hiSer": {"value": False, "changes": 0, "lastChange": 0.0},
                                    "correctedCodewords": {"value": 0, "changes": 0, "lastChange": 0.0},
                                    "uncorrectedCodewords": {"value": 0, "changes": 0, "lastChange": 0.0},
                                    "laneMap": {"0": 0, "1": 1, "2": 2, "3": 3},
                                },
                                "preFecBer": {"value": 1.3399973239803202e-22},
                            },
                        ],
                        "interfaceState": {},
                        "transceiver": {},
                        "macFaults": {},
                    },
                    "Ethernet1/2": {
                        "phyStatuses": [
                            {
                                "description": {"phyChipName": "BCM88690-TSCBH", "location": "line"},
                                "chip": {},
                                "operSpeed": "unknown",
                                "fec": {
                                    "correctedCodewords": {"value": 3, "changes": 303, "lastChange": 1749635205.1726532},
                                    "uncorrectedCodewords": {"value": 0, "changes": 0, "lastChange": 0.0},
                                },
                                "preFecBer": {"value": 1.3005834847433436e-2},
                            },
                            {
                                "description": {"phyChipName": "CRT50216"},
                                "chip": {"oui": 10137034, "model": 0, "rev": 0, "hwRev": "B0", "modelName": "CRT50216"},
                                "firmwareRev": "02.21.02",
                            },
                            {"description": {"phyChipName": "CRT50216", "location": "system"}, "lanes": {}, "topPllVcoCap": {"txPllCap": 43, "rxPllCap": 43}},
                            {"description": {"phyChipName": "CRT50216", "location": "line"}, "lanes": {}, "topPllVcoCap": {}},
                        ],
                        "interfaceState": {},
                        "transceiver": {},
                        "macFaults": {},
=======
    (VerifyInterfacesOpticalReceivePower, "success"): {
        "eos_data": [
            {
                "interfaces": {
                    "Ethernet1/1": {"displayName": "Ethernet1/1"},
                    "Ethernet2/1": {
                        "displayName": "Ethernet2/1",
                        "vendorSn": "TEST05DA",
                        "mediaType": "100GBASE-SR4",
                        "parameters": {
                            "rxPower": {
                                "unit": "dBm",
                                "channels": {"1": -30.08242460465652002, "2": -0.09972101229705288, "3": -40.31236951802751634, "4": -1.4630178822382547},
                                "threshold": {
                                    "lowAlarm": -13.29754146925876,
                                    "lowAlarmOverridden": False,
                                    "lowWarn": -10.301183562535002,
                                    "lowWarnOverridden": False,
                                },
                            }
                        },
                    },
                    "Ethernet3/1": {"displayName": "Ethernet3/1"},
                    "Ethernet7/1": {
                        "displayName": "Ethernet7/1",
                        "vendorSn": "TEST08M",
                        "mediaType": "40GBASE-SR4",
                        "parameters": {
                            "rxPower": {
                                "unit": "dBm",
                                "channels": {"1": -2.6019040097864092, "2": -2.3657200643706275, "3": -2.2242819530858995, "4": -2.7018749283906445},
                                "threshold": {
                                    "lowAlarm": -12.502636844309393,
                                    "lowAlarmOverridden": False,
                                    "lowWarn": -9.500071430798577,
                                    "lowWarnOverridden": False,
                                },
                            }
                        },
>>>>>>> f9755abf
                    },
                }
            },
            {
                "interfaceDescriptions": {
<<<<<<< HEAD
                    "Ethernet1/1": {"description": "To Arelion Sweden AB", "lineProtocolStatus": "up", "interfaceStatus": "up"},
                    "Ethernet1/2": {"description": "", "lineProtocolStatus": "up", "interfaceStatus": "up"},
                }
            },
        ],
        "inputs": {"interfaces": ["Ethernet1/1"], "ignored_interfaces": ["Ethernet1/2"], "max_ber_threshold": 1e-8},
        "expected": {"result": AntaTestStatus.SUCCESS},
    },
    (VerifytInterfacesBER, "success-default-input"): {
        "eos_data": [
            {
                "interfacePhyStatuses": {
                    "Ethernet1/1": {
                        "phyStatuses": [
                            {
                                "description": {"phyChipName": "BCM88690-TSCBH", "location": "line"},
                                "fec": {
                                    "correctedCodewords": {"value": 3, "changes": 303, "lastChange": 1749635205.1726532},
                                    "uncorrectedCodewords": {"value": 0, "changes": 0, "lastChange": 0.0},
                                },
                                "preFecBer": {"value": 1.5402777434414486e-13},
                                "pma": {"laneTxStatus": {}},
                                "phyState": {"value": "linkUp", "changes": 2, "lastChange": 1749630055.512745},
                            },
                            {"description": {"phyChipName": "CRT50216"}},
                            {
                                "description": {"phyChipName": "CRT50216", "location": "system"},
                                "fec": {
                                    "correctedCodewords": {"value": 2, "changes": 382, "lastChange": 1749635233.8094382},
                                    "uncorrectedCodewords": {"value": 0, "changes": 0, "lastChange": 0.0},
                                },
                                "preFecBer": {"value": 1.3005834847433436e-12},
                            },
                            {
                                "description": {"phyChipName": "CRT50216", "location": "line"},
                                "fec": {
                                    "hiSer": {"value": False, "changes": 0, "lastChange": 0.0},
                                    "correctedCodewords": {"value": 0, "changes": 0, "lastChange": 0.0},
                                    "uncorrectedCodewords": {"value": 0, "changes": 0, "lastChange": 0.0},
                                    "laneMap": {"0": 0, "1": 1, "2": 2, "3": 3},
                                },
                                "preFecBer": {"value": 1.3399973239803202e-22},
                            },
                        ],
                        "interfaceState": {},
                        "transceiver": {},
                        "macFaults": {},
                    },
                    "Ethernet1/2": {
                        "phyStatuses": [
                            {
                                "description": {"phyChipName": "BCM88690-TSCBH", "location": "line"},
                                "chip": {},
                                "operSpeed": "unknown",
                            },
                            {
                                "description": {"phyChipName": "CRT50216"},
                                "chip": {"oui": 10137034, "model": 0, "rev": 0, "hwRev": "B0", "modelName": "CRT50216"},
                                "firmwareRev": "02.21.02",
                            },
                            {"description": {"phyChipName": "CRT50216", "location": "system"}, "lanes": {}, "topPllVcoCap": {"txPllCap": 43, "rxPllCap": 43}},
                            {"description": {"phyChipName": "CRT50216", "location": "line"}, "lanes": {}, "topPllVcoCap": {}},
                        ],
                        "interfaceState": {},
                        "transceiver": {},
                        "macFaults": {},
=======
                    "Ethernet1/1": {"description": "", "lineProtocolStatus": "up", "interfaceStatus": "up"},
                    "Ethernet2/1": {"description": "To_HS-154", "lineProtocolStatus": "up", "interfaceStatus": "up"},
                    "Ethernet3/1": {"description": "", "lineProtocolStatus": "down", "interfaceStatus": "down"},
                    "Ethernet7/1": {"description": "GZ_CMCC_v6", "lineProtocolStatus": "down", "interfaceStatus": "down"},
                }
            },
        ],
        "inputs": {"ignored_interfaces": ["Ethernet2/1"], "rx_tolerance": 2},
        "expected": {
            "result": AntaTestStatus.SUCCESS,
        },
    },
    (VerifyInterfacesOpticalReceivePower, "success-valid-rx-power"): {
        "eos_data": [
            {
                "interfaces": {
                    "Ethernet1/1": {"displayName": "Ethernet1/1"},
                    "Ethernet2/1": {
                        "displayName": "Ethernet2/1",
                        "vendorSn": "TEST5DA",
                        "mediaType": "100GBASE-SR4",
                        "parameters": {
                            "rxPower": {
                                "unit": "dBm",
                                "channels": {"1": -30, "2": -0.09972101229705288, "3": -0.31236951802751634, "4": -1.4630178822382547},
                                "threshold": {
                                    "lowAlarm": -13.29754146925876,
                                    "lowAlarmOverridden": False,
                                    "lowWarn": -10.301183562535002,
                                    "lowWarnOverridden": False,
                                },
                            }
                        },
                    },
                    "Ethernet3/1": {"displayName": "Ethernet3/1"},
                    "Ethernet7/1": {
                        "displayName": "Ethernet7/1",
                        "vendorSn": "TEST8M",
                        "mediaType": "40GBASE-SR4",
                        "parameters": {
                            "rxPower": {
                                "unit": "dBm",
                                "channels": {"1": -30, "2": -2.3657200643706275, "3": -23.2242819530858995, "4": -2.7018749283906445},
                                "threshold": {
                                    "lowAlarm": -25.502636844309393,
                                    "lowAlarmOverridden": False,
                                    "lowWarn": -9.500071430798577,
                                    "lowWarnOverridden": False,
                                },
                            }
                        },
>>>>>>> f9755abf
                    },
                }
            },
            {
                "interfaceDescriptions": {
<<<<<<< HEAD
                    "Ethernet1/1": {"description": "To Arelion Sweden AB", "lineProtocolStatus": "up", "interfaceStatus": "up"},
                    "Ethernet1/2": {"description": "", "lineProtocolStatus": "up", "interfaceStatus": "up"},
                }
            },
        ],
        "expected": {"result": AntaTestStatus.SUCCESS},
    },
    (VerifytInterfacesBER, "failure-uncorrected-codewords"): {
        "eos_data": [
            {
                "interfacePhyStatuses": {
                    "Ethernet1/1": {
                        "phyStatuses": [
                            {
                                "description": {"phyChipName": "BCM88690-TSCBH", "location": "line"},
                                "fec": {
                                    "correctedCodewords": {"value": 3, "changes": 303, "lastChange": 1749635205.1726532},
                                    "uncorrectedCodewords": {"value": 10, "changes": 0, "lastChange": 0.0},
                                },
                                "preFecBer": {"value": 1.5402777434414486e-23},
                                "pma": {"laneTxStatus": {}},
                                "phyState": {"value": "linkUp", "changes": 2, "lastChange": 1749630055.512745},
                            },
                            {"description": {"phyChipName": "CRT50216"}},
                            {
                                "description": {"phyChipName": "CRT50216", "location": "system"},
                                "fec": {
                                    "correctedCodewords": {"value": 32, "changes": 382, "lastChange": 1749635233.8094382},
                                    "uncorrectedCodewords": {"value": 10, "changes": 0, "lastChange": 0.0},
                                },
                                "preFecBer": {"value": 1.3005834847433436e-22},
                            },
                            {
                                "description": {"phyChipName": "CRT50216", "location": "line"},
                                "fec": {
                                    "hiSer": {"value": False, "changes": 0, "lastChange": 0.0},
                                    "correctedCodewords": {"value": 0, "changes": 0, "lastChange": 0.0},
                                    "uncorrectedCodewords": {"value": 0, "changes": 0, "lastChange": 0.0},
                                    "laneMap": {"0": 0, "1": 1, "2": 2, "3": 3},
                                },
                                "preFecBer": {"value": 1.3399973239803202e-22},
                            },
                        ],
                        "interfaceState": {},
                        "transceiver": {},
                        "macFaults": {},
                    },
                    "Ethernet1/2": {
                        "phyStatuses": [
                            {
                                "description": {"phyChipName": "BCM88690-TSCBH", "location": "line"},
                                "chip": {},
                                "fec": {
                                    "hiSer": {"value": False, "changes": 0, "lastChange": 0.0},
                                    "correctedCodewords": {"value": 0, "changes": 0, "lastChange": 0.0},
                                    "uncorrectedCodewords": {"value": 0, "changes": 0, "lastChange": 0.0},
                                    "laneMap": {"0": 0, "1": 1, "2": 2, "3": 3},
                                },
                                "operSpeed": "unknown",
                            },
                            {
                                "description": {"phyChipName": "CRT50216"},
                                "chip": {"oui": 10137034, "model": 0, "rev": 0, "hwRev": "B0", "modelName": "CRT50216"},
                                "firmwareRev": "02.21.02",
                            },
                            {"description": {"phyChipName": "CRT50216", "location": "system"}, "lanes": {}, "topPllVcoCap": {"txPllCap": 43, "rxPllCap": 43}},
                            {"description": {"phyChipName": "CRT50216", "location": "line"}, "lanes": {}, "topPllVcoCap": {}},
                        ],
                        "interfaceState": {},
                        "transceiver": {},
                        "macFaults": {},
=======
                    "Ethernet1/1": {"description": "", "lineProtocolStatus": "up", "interfaceStatus": "up"},
                    "Ethernet2/1": {"description": "To_HS-154", "lineProtocolStatus": "up", "interfaceStatus": "up"},
                    "Ethernet3/1": {"description": "", "lineProtocolStatus": "down", "interfaceStatus": "down"},
                    "Ethernet7/1": {"description": "GZ_CMCC_v6", "lineProtocolStatus": "down", "interfaceStatus": "down"},
                }
            },
        ],
        "inputs": {"rx_tolerance": 2},
        "expected": {
            "result": AntaTestStatus.SUCCESS,
        },
    },
    (VerifyInterfacesOpticalReceivePower, "failure-optic-low-rx"): {
        "eos_data": [
            {
                "interfaces": {
                    "Ethernet1/1": {"displayName": "Ethernet1/1"},
                    "Ethernet2/1": {
                        "displayName": "Ethernet2/1",
                        "vendorSn": "TEST05DA",
                        "mediaType": "100GBASE-SR4",
                        "parameters": {
                            "rxPower": {
                                "unit": "dBm",
                                "channels": {"1": -30.08242460465652002, "2": -0.09972101229705288, "3": -40.31236951802751634, "4": -1.4630178822382547},
                                "threshold": {
                                    "lowAlarm": -13.29754146925876,
                                    "lowAlarmOverridden": False,
                                    "lowWarn": -10.301183562535002,
                                    "lowWarnOverridden": False,
                                },
                            }
                        },
                    },
                    "Ethernet3/1": {"displayName": "Ethernet3/1"},
                    "Ethernet7/1/1": {
                        "displayName": "Ethernet7/1/1",
                        "vendorSn": "TEST008M",
                        "mediaType": "40GBASE-SR4",
                        "parameters": {
                            "rxPower": {
                                "unit": "dBm",
                                "channels": {"1": -29.6019040097864092, "2": -2.3657200643706275, "3": -23.2242819530858995, "4": -2.7018749283906445},
                                "threshold": {
                                    "lowAlarm": -12.502636844309393,
                                    "lowAlarmOverridden": False,
                                    "lowWarn": -9.500071430798577,
                                    "lowWarnOverridden": False,
                                },
                            }
                        },
                    },
                    "Ethernet8/1/1": {
                        "displayName": "Ethernet8/1/1",
                        "vendorSn": "TEST8M",
                        "mediaType": "40GBASE-SR4",
                        "parameters": {
                            "rxPower": {
                                "unit": "dBm",
                                "channels": {"1": -29.6019040097864092, "2": -2.3657200643706275, "3": -23.2242819530858995, "4": -2.7018749283906445},
                                "threshold": {
                                    "lowAlarm": -12.502636844309393,
                                    "lowAlarmOverridden": False,
                                    "lowWarn": -9.500071430798577,
                                    "lowWarnOverridden": False,
                                },
                            }
                        },
>>>>>>> f9755abf
                    },
                }
            },
            {
                "interfaceDescriptions": {
<<<<<<< HEAD
                    "Ethernet1/1": {"description": "To Arelion Sweden AB", "lineProtocolStatus": "up", "interfaceStatus": "up"},
                    "Ethernet1/2": {"description": "", "lineProtocolStatus": "up", "interfaceStatus": "up"},
                }
            },
        ],
        "inputs": {"interfaces": ["Ethernet1/1"], "max_ber_threshold": 1e-8},
        "expected": {
            "result": AntaTestStatus.FAILURE,
            "messages": [
                "Interface: Ethernet1/1  Description: To Arelion Sweden AB - Uncorrected FEC codewords detected - Expected: < 0 Actual: 10",
                "Interface: Ethernet1/1  Description: To Arelion Sweden AB - Uncorrected FEC codewords detected - Expected: < 0 Actual: 10",
            ],
        },
    },
    (VerifytInterfacesBER, "failure-low-ber-threshold"): {
        "eos_data": [
            {
                "interfacePhyStatuses": {
                    "Ethernet1/1": {
                        "phyStatuses": [
                            {
                                "description": {"phyChipName": "BCM88690-TSCBH", "location": "line"},
                                "fec": {
                                    "correctedCodewords": {"value": 3, "changes": 303, "lastChange": 1749635205.1726532},
                                    "uncorrectedCodewords": {"value": 0, "changes": 0, "lastChange": 0.0},
                                },
                                "preFecBer": {"value": 2.5402777434414486e-2},
                                "pma": {"laneTxStatus": {}},
                                "phyState": {"value": "linkUp", "changes": 2, "lastChange": 1749630055.512745},
                            },
                            {"description": {"phyChipName": "CRT50216"}},
                            {
                                "description": {"phyChipName": "CRT50216", "location": "system"},
                                "fec": {
                                    "correctedCodewords": {"value": 2, "changes": 382, "lastChange": 1749635233.8094382},
                                    "uncorrectedCodewords": {"value": 0, "changes": 0, "lastChange": 0.0},
                                },
                                "preFecBer": {"value": 1.3005834847433436e-12},
                            },
                            {
                                "description": {"phyChipName": "CRT50216", "location": "line"},
                                "fec": {
                                    "hiSer": {"value": False, "changes": 0, "lastChange": 0.0},
                                    "correctedCodewords": {"value": 0, "changes": 0, "lastChange": 0.0},
                                    "uncorrectedCodewords": {"value": 0, "changes": 0, "lastChange": 0.0},
                                    "laneMap": {"0": 0, "1": 1, "2": 2, "3": 3},
                                },
                                "preFecBer": {"value": 1.3399973239803202e-3},
                            },
                        ],
                        "interfaceState": {},
                        "transceiver": {},
                        "macFaults": {},
                    },
                    "Ethernet3/1/1": {
                        "phyStatuses": [
                            {
                                "description": {"phyChipName": "BCM88690-TSCBH", "location": "line"},
                                "fec": {
                                    "correctedCodewords": {"value": 3, "changes": 303, "lastChange": 1749635205.1726532},
                                    "uncorrectedCodewords": {"value": 0, "changes": 0, "lastChange": 0.0},
                                },
                                "preFecBer": {"value": 2.5402777434414486e-2},
                                "pma": {"laneTxStatus": {}},
                                "phyState": {"value": "linkUp", "changes": 2, "lastChange": 1749630055.512745},
                            },
                            {"description": {"phyChipName": "CRT50216"}},
                            {
                                "description": {"phyChipName": "CRT50216", "location": "system"},
                                "fec": {
                                    "correctedCodewords": {"value": 2, "changes": 382, "lastChange": 1749635233.8094382},
                                    "uncorrectedCodewords": {"value": 0, "changes": 0, "lastChange": 0.0},
                                },
                                "preFecBer": {"value": 1.3005834847433436e-2},
                            },
                            {
                                "description": {"phyChipName": "CRT50216", "location": "line"},
                                "fec": {
                                    "hiSer": {"value": False, "changes": 0, "lastChange": 0.0},
                                    "correctedCodewords": {"value": 0, "changes": 0, "lastChange": 0.0},
                                    "uncorrectedCodewords": {"value": 0, "changes": 0, "lastChange": 0.0},
                                    "laneMap": {"0": 0, "1": 1, "2": 2, "3": 3},
                                },
                                "preFecBer": {"value": 1.3399973239803202e-3},
                            },
                        ],
                        "interfaceState": {},
                        "transceiver": {},
                        "macFaults": {},
                    },
                    "Ethernet1/2": {
                        "phyStatuses": [
                            {
                                "description": {"phyChipName": "BCM88690-TSCBH", "location": "line"},
                                "chip": {},
                                "operSpeed": "unknown",
                            },
                            {
                                "description": {"phyChipName": "CRT50216"},
                                "chip": {"oui": 10137034, "model": 0, "rev": 0, "hwRev": "B0", "modelName": "CRT50216"},
                                "firmwareRev": "02.21.02",
                            },
                            {"description": {"phyChipName": "CRT50216", "location": "system"}, "lanes": {}, "topPllVcoCap": {"txPllCap": 43, "rxPllCap": 43}},
                            {"description": {"phyChipName": "CRT50216", "location": "line"}, "lanes": {}, "topPllVcoCap": {}},
                        ],
                        "interfaceState": {},
                        "transceiver": {},
                        "macFaults": {},
                    },
                }
            },
            {
                "interfaceDescriptions": {
                    "Ethernet1/1": {"description": "To Arelion Sweden AB", "lineProtocolStatus": "up", "interfaceStatus": "up"},
                    "Ethernet1/2": {"description": "", "lineProtocolStatus": "up", "interfaceStatus": "up"},
                    "Ethernet3/1/1": {"description": "", "lineProtocolStatus": "up", "interfaceStatus": "up"},
                }
            },
        ],
        "inputs": {"ignored_interfaces": ["Ethernet3/1/1"]},
        "expected": {
            "result": AntaTestStatus.FAILURE,
            "messages": [
                "Interface: Ethernet1/1 FEC Corrected: 3 FEC Uncorrected: 0   Description: To Arelion Sweden AB - BER threshold value mismtach -"
                " Expected: >= 0.00000010000000000000 Actual: 0.02540277743441448494",
                "Interface: Ethernet1/1 FEC Corrected: 0 FEC Uncorrected: 0   Description: To Arelion Sweden AB - BER threshold value mismtach -"
                " Expected: >= 0.00000010000000000000 Actual: 0.00133999732398032011",
            ],
        },
    },
    (VerifytInterfacesBER, "interface-not-found"): {
        "eos_data": [
            {
                "interfacePhyStatuses": {
                    "Ethernet1/1": {
                        "phyStatuses": [
                            {
                                "description": {"phyChipName": "BCM88690-TSCBH", "location": "line"},
                                "fec": {
                                    "correctedCodewords": {"value": 3, "changes": 303, "lastChange": 1749635205.1726532},
                                    "uncorrectedCodewords": {"value": 0, "changes": 0, "lastChange": 0.0},
                                },
                                "preFecBer": {"value": 2.5402777434414486e-12},
                                "pma": {"laneTxStatus": {}},
                                "phyState": {"value": "linkUp", "changes": 2, "lastChange": 1749630055.512745},
                            },
                            {"description": {"phyChipName": "CRT50216"}},
                            {
                                "description": {"phyChipName": "CRT50216", "location": "system"},
                                "fec": {
                                    "correctedCodewords": {"value": 2, "changes": 382, "lastChange": 1749635233.8094382},
                                    "uncorrectedCodewords": {"value": 0, "changes": 0, "lastChange": 0.0},
                                },
                                "preFecBer": {"value": 1.3005834847433436e-8},
                            },
                            {
                                "description": {"phyChipName": "CRT50216", "location": "line"},
                                "fec": {
                                    "hiSer": {"value": False, "changes": 0, "lastChange": 0.0},
                                    "correctedCodewords": {"value": 0, "changes": 0, "lastChange": 0.0},
                                    "uncorrectedCodewords": {"value": 0, "changes": 0, "lastChange": 0.0},
                                    "laneMap": {"0": 0, "1": 1, "2": 2, "3": 3},
                                },
                                "preFecBer": {"value": 1.3399973239803202e-13},
                            },
                        ],
                        "interfaceState": {},
                        "transceiver": {},
                        "macFaults": {},
                    },
                }
            },
            {
                "interfaceDescriptions": {
                    "Ethernet1/1": {"description": "To Arelion Sweden AB", "lineProtocolStatus": "up", "interfaceStatus": "up"},
                    "Ethernet1/2": {"description": "", "lineProtocolStatus": "up", "interfaceStatus": "up"},
                }
            },
        ],
        "inputs": {"interfaces": ["Ethernet8/1"], "max_ber_threshold": 1e-9},
        "expected": {
            "result": AntaTestStatus.FAILURE,
            "messages": ["Interface: Ethernet8/1 - Not found"],
=======
                    "Ethernet1/1": {"description": "", "lineProtocolStatus": "up", "interfaceStatus": "up"},
                    "Ethernet2/1": {"description": "", "lineProtocolStatus": "up", "interfaceStatus": "up"},
                    "Ethernet3/1": {"description": "", "lineProtocolStatus": "down", "interfaceStatus": "down"},
                    "Ethernet7/1/1": {"description": "GZ_CMCC_v6", "lineProtocolStatus": "down", "interfaceStatus": "down"},
                    "Ethernet8/1/1": {"description": "GZ_CMCC_v6", "lineProtocolStatus": "down", "interfaceStatus": "down"},
                }
            },
        ],
        "inputs": {"interfaces": ["Ethernet1/1", "Ethernet2/1", "Ethernet3/1"], "ignored_interfaces": ["Ethernet7/1/1"], "rx_tolerance": 2},
        "expected": {
            "result": AntaTestStatus.FAILURE,
            "messages": [
                "Interface: Ethernet1/1 - Receive power details are not found (DOM not supported)",
                "Interface: Ethernet2/1 Channel: 1 Optic: 100GBASE-SR4 Status: up - Low receive power detected - Expected: > -13.30dbm Actual: -30.08dbm",
                "Interface: Ethernet2/1 Channel: 3 Optic: 100GBASE-SR4 Status: up - Low receive power detected - Expected: > -13.30dbm Actual: -40.31dbm",
                "Interface: Ethernet3/1 - Receive power details are not found (DOM not supported)",
            ],
        },
    },
    (VerifyInterfacesOpticalReceivePower, "interface-not-found"): {
        "eos_data": [
            {
                "interfaces": {
                    "Ethernet1/1": {"displayName": "Ethernet1/1"},
                    "Ethernet2/1": {
                        "displayName": "Ethernet2/1",
                        "vendorSn": "TEST5DA",
                        "mediaType": "100GBASE-SR4",
                        "parameters": {
                            "rxPower": {
                                "unit": "dBm",
                                "channels": {"1": -30.08242460465652002, "2": -0.09972101229705288, "3": -40.31236951802751634, "4": -1.4630178822382547},
                                "threshold": {
                                    "lowAlarm": -13.29754146925876,
                                    "lowAlarmOverridden": False,
                                    "lowWarn": -10.301183562535002,
                                    "lowWarnOverridden": False,
                                },
                            }
                        },
                    },
                    "Ethernet3/1": {"displayName": "Ethernet3/1"},
                }
            },
            {
                "interfaceDescriptions": {
                    "Ethernet1/1": {"description": "", "lineProtocolStatus": "up", "interfaceStatus": "up"},
                    "Ethernet2/1": {"description": "", "lineProtocolStatus": "up", "interfaceStatus": "up"},
                    "Ethernet3/1": {"description": "", "lineProtocolStatus": "down", "interfaceStatus": "down"},
                }
            },
        ],
        "inputs": {"interfaces": ["Ethernet13/1"], "rx_tolerance": 2},
        "expected": {
            "result": AntaTestStatus.FAILURE,
            "messages": ["Interface: Ethernet13/1 - Not found"],
        },
    },
    (VerifyInterfacesEgressQueueDrops, "success-all"): {
        "eos_data": [
            {
                "egressQueueCounters": {
                    "interfaces": {
                        "Ethernet1": {
                            "ucastQueues": {
                                "trafficClasses": {
                                    "TC0": {
                                        "dropPrecedences": {
                                            "DP0": {
                                                "droppedPackets": 0,
                                            }
                                        }
                                    },
                                    "TC1": {
                                        "dropPrecedences": {
                                            "DP0": {
                                                "droppedPackets": 0,
                                            }
                                        }
                                    },
                                }
                            },
                            "mcastQueues": {
                                "trafficClasses": {
                                    "TC0": {
                                        "dropPrecedences": {
                                            "DP0": {
                                                "droppedPackets": 0,
                                            }
                                        }
                                    },
                                    "TC1": {
                                        "dropPrecedences": {
                                            "DP0": {
                                                "droppedPackets": 0,
                                            }
                                        }
                                    },
                                }
                            },
                        },
                        "Ethernet2": {
                            "ucastQueues": {
                                "trafficClasses": {
                                    "TC0": {
                                        "dropPrecedences": {
                                            "DP0": {
                                                "droppedPackets": 0,
                                            }
                                        }
                                    },
                                    "TC1": {
                                        "dropPrecedences": {
                                            "DP0": {
                                                "droppedPackets": 0,
                                            }
                                        }
                                    },
                                }
                            },
                            "mcastQueues": {
                                "trafficClasses": {
                                    "TC0": {
                                        "dropPrecedences": {
                                            "DP0": {
                                                "droppedPackets": 0,
                                            }
                                        }
                                    },
                                    "TC1": {
                                        "dropPrecedences": {
                                            "DP0": {
                                                "droppedPackets": 4,
                                            }
                                        }
                                    },
                                }
                            },
                        },
                    }
                }
            }
        ],
        "inputs": {"ignored_interfaces": ["Ethernet2"]},
        "expected": {"result": AntaTestStatus.SUCCESS},
    },
    (VerifyInterfacesEgressQueueDrops, "success-all-modular"): {
        "eos_data": [
            {
                "egressQueueCounters": {
                    "interfaces": {
                        "Ethernet1/1": {
                            "ucastQueues": {
                                "trafficClasses": {
                                    "TC0": {
                                        "dropPrecedences": {
                                            "DP0": {
                                                "droppedPackets": 0,
                                            }
                                        }
                                    },
                                    "TC1": {
                                        "dropPrecedences": {
                                            "DP0": {
                                                "droppedPackets": 0,
                                            }
                                        }
                                    },
                                }
                            },
                            "mcastQueues": {
                                "trafficClasses": {
                                    "TC0": {
                                        "dropPrecedences": {
                                            "DP0": {
                                                "droppedPackets": 0,
                                            }
                                        }
                                    },
                                    "TC1": {
                                        "dropPrecedences": {
                                            "DP0": {
                                                "droppedPackets": 0,
                                            }
                                        }
                                    },
                                }
                            },
                        },
                        "Ethernet2/1": {
                            "ucastQueues": {
                                "trafficClasses": {
                                    "TC0": {
                                        "dropPrecedences": {
                                            "DP0": {
                                                "droppedPackets": 0,
                                            }
                                        }
                                    },
                                    "TC1": {
                                        "dropPrecedences": {
                                            "DP0": {
                                                "droppedPackets": 0,
                                            }
                                        }
                                    },
                                }
                            },
                            "mcastQueues": {
                                "trafficClasses": {
                                    "TC0": {
                                        "dropPrecedences": {
                                            "DP0": {
                                                "droppedPackets": 0,
                                            }
                                        }
                                    },
                                    "TC1": {
                                        "dropPrecedences": {
                                            "DP0": {
                                                "droppedPackets": 0,
                                            }
                                        }
                                    },
                                }
                            },
                        },
                    }
                }
            }
        ],
        "expected": {"result": AntaTestStatus.SUCCESS},
    },
    (VerifyInterfacesEgressQueueDrops, "success-traffic-claas-and-dp-range"): {
        "eos_data": [
            {
                "egressQueueCounters": {
                    "interfaces": {
                        "Ethernet1": {
                            "ucastQueues": {
                                "trafficClasses": {
                                    "TC0-2": {
                                        "dropPrecedences": {
                                            "DP0-2": {
                                                "droppedPackets": 0,
                                            }
                                        }
                                    },
                                }
                            },
                            "mcastQueues": {
                                "trafficClasses": {
                                    "TC0-2": {
                                        "dropPrecedences": {
                                            "DP0-2": {
                                                "droppedPackets": 0,
                                            }
                                        }
                                    },
                                }
                            },
                        },
                        "Ethernet2": {
                            "ucastQueues": {
                                "trafficClasses": {
                                    "TC0-2": {
                                        "dropPrecedences": {
                                            "DP0-2": {
                                                "droppedPackets": 0,
                                            }
                                        }
                                    },
                                }
                            },
                            "mcastQueues": {
                                "trafficClasses": {
                                    "TC0-2": {
                                        "dropPrecedences": {
                                            "DP0-2": {
                                                "droppedPackets": 0,
                                            }
                                        }
                                    },
                                }
                            },
                        },
                    }
                }
            }
        ],
        "inputs": {"traffic_classes": ["TC0", "TC1", "TC2"], "drop_precedences": ["DP0", "DP1", "DP2"]},
        "expected": {"result": AntaTestStatus.SUCCESS},
    },
    (VerifyInterfacesEgressQueueDrops, "success-unicast"): {
        "eos_data": [
            {
                "egressQueueCounters": {
                    "interfaces": {
                        "Ethernet1": {
                            "ucastQueues": {
                                "trafficClasses": {
                                    "TC0": {
                                        "dropPrecedences": {
                                            "DP0": {
                                                "droppedPackets": 0,
                                            }
                                        }
                                    },
                                    "TC1": {
                                        "dropPrecedences": {
                                            "DP0": {
                                                "droppedPackets": 0,
                                            }
                                        }
                                    },
                                }
                            },
                        }
                    }
                }
            }
        ],
        "inputs": {"queue_types": ["unicast"]},
        "expected": {"result": AntaTestStatus.SUCCESS},
    },
    (VerifyInterfacesEgressQueueDrops, "success-multicast"): {
        "eos_data": [
            {
                "egressQueueCounters": {
                    "interfaces": {
                        "Ethernet1": {
                            "mcastQueues": {
                                "trafficClasses": {
                                    "TC0": {
                                        "dropPrecedences": {
                                            "DP0": {
                                                "droppedPackets": 0,
                                            }
                                        }
                                    },
                                    "TC1": {
                                        "dropPrecedences": {
                                            "DP0": {
                                                "droppedPackets": 0,
                                            }
                                        }
                                    },
                                }
                            },
                        }
                    }
                }
            }
        ],
        "inputs": {"queue_types": ["multicast"]},
        "expected": {"result": AntaTestStatus.SUCCESS},
    },
    (VerifyInterfacesEgressQueueDrops, "success-specific-intf"): {
        "eos_data": [
            {
                "egressQueueCounters": {
                    "interfaces": {
                        "Ethernet1": {
                            "mcastQueues": {
                                "trafficClasses": {
                                    "TC0": {
                                        "dropPrecedences": {
                                            "DP0": {
                                                "droppedPackets": 0,
                                            }
                                        }
                                    },
                                    "TC1": {
                                        "dropPrecedences": {
                                            "DP0": {
                                                "droppedPackets": 0,
                                            }
                                        }
                                    },
                                }
                            },
                        },
                        "Ethernet2": {
                            "mcastQueues": {
                                "trafficClasses": {
                                    "TC0": {
                                        "dropPrecedences": {
                                            "DP0": {
                                                "droppedPackets": 4,
                                            }
                                        }
                                    },
                                    "TC1": {
                                        "dropPrecedences": {
                                            "DP0": {
                                                "droppedPackets": 4,
                                            }
                                        }
                                    },
                                }
                            },
                        },
                    }
                }
            }
        ],
        "inputs": {"interfaces": ["Ethernet1"], "queue_types": ["multicast"]},
        "expected": {"result": AntaTestStatus.SUCCESS},
    },
    (VerifyInterfacesEgressQueueDrops, "success-specific-traffic-class"): {
        "eos_data": [
            {
                "egressQueueCounters": {
                    "interfaces": {
                        "Ethernet1": {
                            "mcastQueues": {
                                "trafficClasses": {
                                    "TC0": {
                                        "dropPrecedences": {
                                            "DP0": {
                                                "droppedPackets": 0,
                                            }
                                        }
                                    },
                                    "TC1": {
                                        "dropPrecedences": {
                                            "DP0": {
                                                "droppedPackets": 3,
                                            }
                                        }
                                    },
                                }
                            },
                        },
                        "Ethernet2": {
                            "mcastQueues": {
                                "trafficClasses": {
                                    "TC0": {
                                        "dropPrecedences": {
                                            "DP0": {
                                                "droppedPackets": 0,
                                            }
                                        }
                                    },
                                    "TC1": {
                                        "dropPrecedences": {
                                            "DP0": {
                                                "droppedPackets": 4,
                                            }
                                        }
                                    },
                                }
                            },
                        },
                    }
                }
            }
        ],
        "inputs": {"traffic_classes": ["TC0"], "queue_types": ["multicast"]},
        "expected": {"result": AntaTestStatus.SUCCESS},
    },
    (VerifyInterfacesEgressQueueDrops, "failure"): {
        "eos_data": [
            {
                "egressQueueCounters": {
                    "interfaces": {
                        "Ethernet1": {
                            "ucastQueues": {
                                "trafficClasses": {
                                    "TC0": {
                                        "dropPrecedences": {
                                            "DP0": {
                                                "droppedPackets": 2,
                                            }
                                        }
                                    },
                                    "TC1": {
                                        "dropPrecedences": {
                                            "DP0": {
                                                "droppedPackets": 0,
                                            }
                                        }
                                    },
                                }
                            },
                            "mcastQueues": {
                                "trafficClasses": {
                                    "TC0": {
                                        "dropPrecedences": {
                                            "DP0": {
                                                "droppedPackets": 0,
                                            }
                                        }
                                    },
                                    "TC1": {
                                        "dropPrecedences": {
                                            "DP0": {
                                                "droppedPackets": 3,
                                            }
                                        }
                                    },
                                }
                            },
                        },
                        "Ethernet2": {
                            "ucastQueues": {
                                "trafficClasses": {
                                    "TC0": {
                                        "dropPrecedences": {
                                            "DP0": {
                                                "droppedPackets": 0,
                                            }
                                        }
                                    },
                                    "TC1": {
                                        "dropPrecedences": {
                                            "DP0": {
                                                "droppedPackets": 2,
                                            }
                                        }
                                    },
                                }
                            },
                            "mcastQueues": {
                                "trafficClasses": {
                                    "TC0": {
                                        "dropPrecedences": {
                                            "DP0": {
                                                "droppedPackets": 3,
                                            }
                                        }
                                    },
                                    "TC1": {
                                        "dropPrecedences": {
                                            "DP0": {
                                                "droppedPackets": 0,
                                            }
                                        }
                                    },
                                }
                            },
                        },
                    }
                }
            }
        ],
        "expected": {
            "result": AntaTestStatus.FAILURE,
            "messages": [
                "Interface: Ethernet1 Traffic Class: TC0 Queue Type: unicast Drop Precedence: DP0 - Queue drops exceed the threshold - Threshold: 0 Actual: 2",
                "Interface: Ethernet1 Traffic Class: TC1 Queue Type: multicast Drop Precedence: DP0 - Queue drops exceed the threshold - Threshold: 0 Actual: 3",
                "Interface: Ethernet2 Traffic Class: TC1 Queue Type: unicast Drop Precedence: DP0 - Queue drops exceed the threshold - Threshold: 0 Actual: 2",
                "Interface: Ethernet2 Traffic Class: TC0 Queue Type: multicast Drop Precedence: DP0 - Queue drops exceed the threshold - Threshold: 0 Actual: 3",
            ],
        },
    },
    (VerifyInterfacesEgressQueueDrops, "failure-specific-intf"): {
        "eos_data": [
            {
                "egressQueueCounters": {
                    "interfaces": {
                        "Ethernet2": {
                            "mcastQueues": {
                                "trafficClasses": {
                                    "TC0": {
                                        "dropPrecedences": {
                                            "DP0": {
                                                "droppedPackets": 4,
                                            }
                                        }
                                    },
                                    "TC1": {
                                        "dropPrecedences": {
                                            "DP0": {
                                                "droppedPackets": 4,
                                            }
                                        }
                                    },
                                }
                            },
                        }
                    }
                }
            }
        ],
        "inputs": {"interfaces": ["Ethernet1"], "queue_types": ["multicast"]},
        "expected": {"result": AntaTestStatus.FAILURE, "messages": ["Interface: Ethernet1 - Not found"]},
    },
    (VerifyInterfacesEgressQueueDrops, "failure-specific-traffic-class"): {
        "eos_data": [
            {
                "egressQueueCounters": {
                    "interfaces": {
                        "Ethernet1": {
                            "mcastQueues": {
                                "trafficClasses": {
                                    "TC1": {
                                        "dropPrecedences": {
                                            "DP0": {
                                                "droppedPackets": 3,
                                            }
                                        }
                                    }
                                }
                            },
                        },
                        "Ethernet2": {
                            "mcastQueues": {
                                "trafficClasses": {
                                    "TC1": {
                                        "dropPrecedences": {
                                            "DP0": {
                                                "droppedPackets": 4,
                                            }
                                        }
                                    }
                                }
                            },
                        },
                    }
                }
            }
        ],
        "inputs": {"traffic_classes": ["TC0"], "queue_types": ["multicast"]},
        "expected": {
            "result": AntaTestStatus.FAILURE,
            "messages": [
                "Interface: Ethernet1 Queue Type: multicast Traffic Class: TC0 - Not found",
                "Interface: Ethernet2 Queue Type: multicast Traffic Class: TC0 - Not found",
            ],
        },
    },
    (VerifyInterfacesEgressQueueDrops, "failure-traffic-claas-and-dp-range"): {
        "eos_data": [
            {
                "egressQueueCounters": {
                    "interfaces": {
                        "Ethernet1": {
                            "ucastQueues": {
                                "trafficClasses": {
                                    "TC0-2": {
                                        "dropPrecedences": {
                                            "DP0-2": {
                                                "droppedPackets": 2,
                                            }
                                        }
                                    },
                                }
                            },
                        },
                    }
                }
            }
        ],
        "inputs": {"traffic_classes": ["TC0", "TC1"], "drop_precedences": ["DP0", "DP1"], "queue_types": ["unicast"]},
        "expected": {
            "result": AntaTestStatus.FAILURE,
            "messages": [
                "Interface: Ethernet1 Traffic Class: TC0 Queue Type: unicast Drop Precedence: DP0 - Queue drops exceed the threshold - Threshold: 0 Actual: 2",
                "Interface: Ethernet1 Traffic Class: TC0 Queue Type: unicast Drop Precedence: DP1 - Queue drops exceed the threshold - Threshold: 0 Actual: 2",
                "Interface: Ethernet1 Traffic Class: TC1 Queue Type: unicast Drop Precedence: DP0 - Queue drops exceed the threshold - Threshold: 0 Actual: 2",
                "Interface: Ethernet1 Traffic Class: TC1 Queue Type: unicast Drop Precedence: DP1 - Queue drops exceed the threshold - Threshold: 0 Actual: 2",
            ],
        },
    },
    (VerifyInterfacesEgressQueueDrops, "failure-precedence-not-found"): {
        "eos_data": [
            {
                "egressQueueCounters": {
                    "interfaces": {
                        "Ethernet1": {
                            "ucastQueues": {
                                "trafficClasses": {
                                    "TC0-2": {"dropPrecedences": {}},
                                }
                            },
                        },
                    }
                }
            }
        ],
        "inputs": {"traffic_classes": ["TC0", "TC1"], "drop_precedences": ["DP0"], "queue_types": ["unicast"]},
        "expected": {
            "result": AntaTestStatus.FAILURE,
            "messages": [
                "Interface: Ethernet1 Traffic Class: TC0 Queue Type: unicast Drop Precedence: DP0 - Not found",
                "Interface: Ethernet1 Traffic Class: TC1 Queue Type: unicast Drop Precedence: DP0 - Not found",
            ],
        },
    },
    (VerifyInterfacesEgressQueueDrops, "failure-modular"): {
        "eos_data": [
            {
                "egressQueueCounters": {
                    "interfaces": {
                        "Ethernet1/1": {
                            "ucastQueues": {
                                "trafficClasses": {
                                    "TC0": {
                                        "dropPrecedences": {
                                            "DP0": {
                                                "droppedPackets": 2,
                                            }
                                        }
                                    },
                                    "TC1": {
                                        "dropPrecedences": {
                                            "DP0": {
                                                "droppedPackets": 2,
                                            }
                                        }
                                    },
                                }
                            },
                            "mcastQueues": {
                                "trafficClasses": {
                                    "TC0": {
                                        "dropPrecedences": {
                                            "DP0": {
                                                "droppedPackets": 1,
                                            }
                                        }
                                    },
                                    "TC1": {
                                        "dropPrecedences": {
                                            "DP0": {
                                                "droppedPackets": 0,
                                            }
                                        }
                                    },
                                }
                            },
                        },
                        "Ethernet2/1": {
                            "ucastQueues": {
                                "trafficClasses": {
                                    "TC0": {
                                        "dropPrecedences": {
                                            "DP0": {
                                                "droppedPackets": 0,
                                            }
                                        }
                                    },
                                    "TC1": {
                                        "dropPrecedences": {
                                            "DP0": {
                                                "droppedPackets": 0,
                                            }
                                        }
                                    },
                                }
                            },
                            "mcastQueues": {
                                "trafficClasses": {
                                    "TC0": {
                                        "dropPrecedences": {
                                            "DP0": {
                                                "droppedPackets": 0,
                                            }
                                        }
                                    },
                                    "TC1": {
                                        "dropPrecedences": {
                                            "DP0": {
                                                "droppedPackets": 0,
                                            }
                                        }
                                    },
                                }
                            },
                        },
                    }
                }
            }
        ],
        "expected": {
            "result": AntaTestStatus.FAILURE,
            "messages": [
                "Interface: Ethernet1/1 Traffic Class: TC0 Queue Type: unicast Drop Precedence: DP0 - Queue drops exceed the threshold - Threshold: 0 Actual: 2",
                "Interface: Ethernet1/1 Traffic Class: TC1 Queue Type: unicast Drop Precedence: DP0 - Queue drops exceed the threshold - Threshold: 0 Actual: 2",
                "Interface: Ethernet1/1 Traffic Class: TC0 Queue Type: multicast Drop Precedence: DP0 - Queue drops exceed the threshold - Threshold: 0 Actual: 1",
            ],
>>>>>>> f9755abf
        },
    },
}<|MERGE_RESOLUTION|>--- conflicted
+++ resolved
@@ -3969,7 +3969,6 @@
         "inputs": {"interfaces": ["Ethernet12/1/1", "Ethernet13/2", "Ethernet4/2/1"], "counters_threshold": 0, "link_status_changes_threshold": 100},
         "expected": {"result": AntaTestStatus.FAILURE, "messages": ["Interface: Ethernet12/1/1 - Not found", "Interface: Ethernet13/2 - Not found"]},
     },
-<<<<<<< HEAD
     (VerifytInterfacesBER, "success"): {
         "eos_data": [
             {
@@ -4033,7 +4032,343 @@
                         "interfaceState": {},
                         "transceiver": {},
                         "macFaults": {},
-=======
+                    },
+                }
+            },
+            {
+                "interfaceDescriptions": {
+                    "Ethernet1/1": {"description": "To Arelion Sweden AB", "lineProtocolStatus": "up", "interfaceStatus": "up"},
+                    "Ethernet1/2": {"description": "", "lineProtocolStatus": "up", "interfaceStatus": "up"},
+                }
+            },
+        ],
+        "inputs": {"interfaces": ["Ethernet1/1"], "ignored_interfaces": ["Ethernet1/2"], "max_ber_threshold": 1e-8},
+        "expected": {"result": AntaTestStatus.SUCCESS},
+    },
+    (VerifytInterfacesBER, "success-default-input"): {
+        "eos_data": [
+            {
+                "interfacePhyStatuses": {
+                    "Ethernet1/1": {
+                        "phyStatuses": [
+                            {
+                                "description": {"phyChipName": "BCM88690-TSCBH", "location": "line"},
+                                "fec": {
+                                    "correctedCodewords": {"value": 3, "changes": 303, "lastChange": 1749635205.1726532},
+                                    "uncorrectedCodewords": {"value": 0, "changes": 0, "lastChange": 0.0},
+                                },
+                                "preFecBer": {"value": 1.5402777434414486e-13},
+                                "pma": {"laneTxStatus": {}},
+                                "phyState": {"value": "linkUp", "changes": 2, "lastChange": 1749630055.512745},
+                            },
+                            {"description": {"phyChipName": "CRT50216"}},
+                            {
+                                "description": {"phyChipName": "CRT50216", "location": "system"},
+                                "fec": {
+                                    "correctedCodewords": {"value": 2, "changes": 382, "lastChange": 1749635233.8094382},
+                                    "uncorrectedCodewords": {"value": 0, "changes": 0, "lastChange": 0.0},
+                                },
+                                "preFecBer": {"value": 1.3005834847433436e-12},
+                            },
+                            {
+                                "description": {"phyChipName": "CRT50216", "location": "line"},
+                                "fec": {
+                                    "hiSer": {"value": False, "changes": 0, "lastChange": 0.0},
+                                    "correctedCodewords": {"value": 0, "changes": 0, "lastChange": 0.0},
+                                    "uncorrectedCodewords": {"value": 0, "changes": 0, "lastChange": 0.0},
+                                    "laneMap": {"0": 0, "1": 1, "2": 2, "3": 3},
+                                },
+                                "preFecBer": {"value": 1.3399973239803202e-22},
+                            },
+                        ],
+                        "interfaceState": {},
+                        "transceiver": {},
+                        "macFaults": {},
+                    },
+                    "Ethernet1/2": {
+                        "phyStatuses": [
+                            {
+                                "description": {"phyChipName": "BCM88690-TSCBH", "location": "line"},
+                                "chip": {},
+                                "operSpeed": "unknown",
+                            },
+                            {
+                                "description": {"phyChipName": "CRT50216"},
+                                "chip": {"oui": 10137034, "model": 0, "rev": 0, "hwRev": "B0", "modelName": "CRT50216"},
+                                "firmwareRev": "02.21.02",
+                            },
+                            {"description": {"phyChipName": "CRT50216", "location": "system"}, "lanes": {}, "topPllVcoCap": {"txPllCap": 43, "rxPllCap": 43}},
+                            {"description": {"phyChipName": "CRT50216", "location": "line"}, "lanes": {}, "topPllVcoCap": {}},
+                        ],
+                        "interfaceState": {},
+                        "transceiver": {},
+                        "macFaults": {},
+                    },
+                }
+            },
+            {
+                "interfaceDescriptions": {
+                    "Ethernet1/1": {"description": "To Arelion Sweden AB", "lineProtocolStatus": "up", "interfaceStatus": "up"},
+                    "Ethernet1/2": {"description": "", "lineProtocolStatus": "up", "interfaceStatus": "up"},
+                }
+            },
+        ],
+        "expected": {"result": AntaTestStatus.SUCCESS},
+    },
+    (VerifytInterfacesBER, "failure-uncorrected-codewords"): {
+        "eos_data": [
+            {
+                "interfacePhyStatuses": {
+                    "Ethernet1/1": {
+                        "phyStatuses": [
+                            {
+                                "description": {"phyChipName": "BCM88690-TSCBH", "location": "line"},
+                                "fec": {
+                                    "correctedCodewords": {"value": 3, "changes": 303, "lastChange": 1749635205.1726532},
+                                    "uncorrectedCodewords": {"value": 10, "changes": 0, "lastChange": 0.0},
+                                },
+                                "preFecBer": {"value": 1.5402777434414486e-23},
+                                "pma": {"laneTxStatus": {}},
+                                "phyState": {"value": "linkUp", "changes": 2, "lastChange": 1749630055.512745},
+                            },
+                            {"description": {"phyChipName": "CRT50216"}},
+                            {
+                                "description": {"phyChipName": "CRT50216", "location": "system"},
+                                "fec": {
+                                    "correctedCodewords": {"value": 32, "changes": 382, "lastChange": 1749635233.8094382},
+                                    "uncorrectedCodewords": {"value": 10, "changes": 0, "lastChange": 0.0},
+                                },
+                                "preFecBer": {"value": 1.3005834847433436e-22},
+                            },
+                            {
+                                "description": {"phyChipName": "CRT50216", "location": "line"},
+                                "fec": {
+                                    "hiSer": {"value": False, "changes": 0, "lastChange": 0.0},
+                                    "correctedCodewords": {"value": 0, "changes": 0, "lastChange": 0.0},
+                                    "uncorrectedCodewords": {"value": 0, "changes": 0, "lastChange": 0.0},
+                                    "laneMap": {"0": 0, "1": 1, "2": 2, "3": 3},
+                                },
+                                "preFecBer": {"value": 1.3399973239803202e-22},
+                            },
+                        ],
+                        "interfaceState": {},
+                        "transceiver": {},
+                        "macFaults": {},
+                    },
+                    "Ethernet1/2": {
+                        "phyStatuses": [
+                            {
+                                "description": {"phyChipName": "BCM88690-TSCBH", "location": "line"},
+                                "chip": {},
+                                "fec": {
+                                    "hiSer": {"value": False, "changes": 0, "lastChange": 0.0},
+                                    "correctedCodewords": {"value": 0, "changes": 0, "lastChange": 0.0},
+                                    "uncorrectedCodewords": {"value": 0, "changes": 0, "lastChange": 0.0},
+                                    "laneMap": {"0": 0, "1": 1, "2": 2, "3": 3},
+                                },
+                                "operSpeed": "unknown",
+                            },
+                            {
+                                "description": {"phyChipName": "CRT50216"},
+                                "chip": {"oui": 10137034, "model": 0, "rev": 0, "hwRev": "B0", "modelName": "CRT50216"},
+                                "firmwareRev": "02.21.02",
+                            },
+                            {"description": {"phyChipName": "CRT50216", "location": "system"}, "lanes": {}, "topPllVcoCap": {"txPllCap": 43, "rxPllCap": 43}},
+                            {"description": {"phyChipName": "CRT50216", "location": "line"}, "lanes": {}, "topPllVcoCap": {}},
+                        ],
+                        "interfaceState": {},
+                        "transceiver": {},
+                        "macFaults": {},
+                    },
+                }
+            },
+            {
+                "interfaceDescriptions": {
+                    "Ethernet1/1": {"description": "To Arelion Sweden AB", "lineProtocolStatus": "up", "interfaceStatus": "up"},
+                    "Ethernet1/2": {"description": "", "lineProtocolStatus": "up", "interfaceStatus": "up"},
+                }
+            },
+        ],
+        "inputs": {"interfaces": ["Ethernet1/1"], "max_ber_threshold": 1e-8},
+        "expected": {
+            "result": AntaTestStatus.FAILURE,
+            "messages": [
+                "Interface: Ethernet1/1  Description: To Arelion Sweden AB - Uncorrected FEC codewords detected - Expected: < 0 Actual: 10",
+                "Interface: Ethernet1/1  Description: To Arelion Sweden AB - Uncorrected FEC codewords detected - Expected: < 0 Actual: 10",
+            ],
+        },
+    },
+    (VerifytInterfacesBER, "failure-low-ber-threshold"): {
+        "eos_data": [
+            {
+                "interfacePhyStatuses": {
+                    "Ethernet1/1": {
+                        "phyStatuses": [
+                            {
+                                "description": {"phyChipName": "BCM88690-TSCBH", "location": "line"},
+                                "fec": {
+                                    "correctedCodewords": {"value": 3, "changes": 303, "lastChange": 1749635205.1726532},
+                                    "uncorrectedCodewords": {"value": 0, "changes": 0, "lastChange": 0.0},
+                                },
+                                "preFecBer": {"value": 2.5402777434414486e-2},
+                                "pma": {"laneTxStatus": {}},
+                                "phyState": {"value": "linkUp", "changes": 2, "lastChange": 1749630055.512745},
+                            },
+                            {"description": {"phyChipName": "CRT50216"}},
+                            {
+                                "description": {"phyChipName": "CRT50216", "location": "system"},
+                                "fec": {
+                                    "correctedCodewords": {"value": 2, "changes": 382, "lastChange": 1749635233.8094382},
+                                    "uncorrectedCodewords": {"value": 0, "changes": 0, "lastChange": 0.0},
+                                },
+                                "preFecBer": {"value": 1.3005834847433436e-12},
+                            },
+                            {
+                                "description": {"phyChipName": "CRT50216", "location": "line"},
+                                "fec": {
+                                    "hiSer": {"value": False, "changes": 0, "lastChange": 0.0},
+                                    "correctedCodewords": {"value": 0, "changes": 0, "lastChange": 0.0},
+                                    "uncorrectedCodewords": {"value": 0, "changes": 0, "lastChange": 0.0},
+                                    "laneMap": {"0": 0, "1": 1, "2": 2, "3": 3},
+                                },
+                                "preFecBer": {"value": 1.3399973239803202e-3},
+                            },
+                        ],
+                        "interfaceState": {},
+                        "transceiver": {},
+                        "macFaults": {},
+                    },
+                    "Ethernet3/1/1": {
+                        "phyStatuses": [
+                            {
+                                "description": {"phyChipName": "BCM88690-TSCBH", "location": "line"},
+                                "fec": {
+                                    "correctedCodewords": {"value": 3, "changes": 303, "lastChange": 1749635205.1726532},
+                                    "uncorrectedCodewords": {"value": 0, "changes": 0, "lastChange": 0.0},
+                                },
+                                "preFecBer": {"value": 2.5402777434414486e-2},
+                                "pma": {"laneTxStatus": {}},
+                                "phyState": {"value": "linkUp", "changes": 2, "lastChange": 1749630055.512745},
+                            },
+                            {"description": {"phyChipName": "CRT50216"}},
+                            {
+                                "description": {"phyChipName": "CRT50216", "location": "system"},
+                                "fec": {
+                                    "correctedCodewords": {"value": 2, "changes": 382, "lastChange": 1749635233.8094382},
+                                    "uncorrectedCodewords": {"value": 0, "changes": 0, "lastChange": 0.0},
+                                },
+                                "preFecBer": {"value": 1.3005834847433436e-2},
+                            },
+                            {
+                                "description": {"phyChipName": "CRT50216", "location": "line"},
+                                "fec": {
+                                    "hiSer": {"value": False, "changes": 0, "lastChange": 0.0},
+                                    "correctedCodewords": {"value": 0, "changes": 0, "lastChange": 0.0},
+                                    "uncorrectedCodewords": {"value": 0, "changes": 0, "lastChange": 0.0},
+                                    "laneMap": {"0": 0, "1": 1, "2": 2, "3": 3},
+                                },
+                                "preFecBer": {"value": 1.3399973239803202e-3},
+                            },
+                        ],
+                        "interfaceState": {},
+                        "transceiver": {},
+                        "macFaults": {},
+                    },
+                    "Ethernet1/2": {
+                        "phyStatuses": [
+                            {
+                                "description": {"phyChipName": "BCM88690-TSCBH", "location": "line"},
+                                "chip": {},
+                                "operSpeed": "unknown",
+                            },
+                            {
+                                "description": {"phyChipName": "CRT50216"},
+                                "chip": {"oui": 10137034, "model": 0, "rev": 0, "hwRev": "B0", "modelName": "CRT50216"},
+                                "firmwareRev": "02.21.02",
+                            },
+                            {"description": {"phyChipName": "CRT50216", "location": "system"}, "lanes": {}, "topPllVcoCap": {"txPllCap": 43, "rxPllCap": 43}},
+                            {"description": {"phyChipName": "CRT50216", "location": "line"}, "lanes": {}, "topPllVcoCap": {}},
+                        ],
+                        "interfaceState": {},
+                        "transceiver": {},
+                        "macFaults": {},
+                    },
+                }
+            },
+            {
+                "interfaceDescriptions": {
+                    "Ethernet1/1": {"description": "To Arelion Sweden AB", "lineProtocolStatus": "up", "interfaceStatus": "up"},
+                    "Ethernet1/2": {"description": "", "lineProtocolStatus": "up", "interfaceStatus": "up"},
+                    "Ethernet3/1/1": {"description": "", "lineProtocolStatus": "up", "interfaceStatus": "up"},
+                }
+            },
+        ],
+        "inputs": {"ignored_interfaces": ["Ethernet3/1/1"]},
+        "expected": {
+            "result": AntaTestStatus.FAILURE,
+            "messages": [
+                "Interface: Ethernet1/1 FEC Corrected: 3 FEC Uncorrected: 0   Description: To Arelion Sweden AB - BER threshold value mismtach -"
+                " Expected: >= 0.00000010000000000000 Actual: 0.02540277743441448494",
+                "Interface: Ethernet1/1 FEC Corrected: 0 FEC Uncorrected: 0   Description: To Arelion Sweden AB - BER threshold value mismtach -"
+                " Expected: >= 0.00000010000000000000 Actual: 0.00133999732398032011",
+            ],
+        },
+    },
+    (VerifytInterfacesBER, "interface-not-found"): {
+        "eos_data": [
+            {
+                "interfacePhyStatuses": {
+                    "Ethernet1/1": {
+                        "phyStatuses": [
+                            {
+                                "description": {"phyChipName": "BCM88690-TSCBH", "location": "line"},
+                                "fec": {
+                                    "correctedCodewords": {"value": 3, "changes": 303, "lastChange": 1749635205.1726532},
+                                    "uncorrectedCodewords": {"value": 0, "changes": 0, "lastChange": 0.0},
+                                },
+                                "preFecBer": {"value": 2.5402777434414486e-12},
+                                "pma": {"laneTxStatus": {}},
+                                "phyState": {"value": "linkUp", "changes": 2, "lastChange": 1749630055.512745},
+                            },
+                            {"description": {"phyChipName": "CRT50216"}},
+                            {
+                                "description": {"phyChipName": "CRT50216", "location": "system"},
+                                "fec": {
+                                    "correctedCodewords": {"value": 2, "changes": 382, "lastChange": 1749635233.8094382},
+                                    "uncorrectedCodewords": {"value": 0, "changes": 0, "lastChange": 0.0},
+                                },
+                                "preFecBer": {"value": 1.3005834847433436e-8},
+                            },
+                            {
+                                "description": {"phyChipName": "CRT50216", "location": "line"},
+                                "fec": {
+                                    "hiSer": {"value": False, "changes": 0, "lastChange": 0.0},
+                                    "correctedCodewords": {"value": 0, "changes": 0, "lastChange": 0.0},
+                                    "uncorrectedCodewords": {"value": 0, "changes": 0, "lastChange": 0.0},
+                                    "laneMap": {"0": 0, "1": 1, "2": 2, "3": 3},
+                                },
+                                "preFecBer": {"value": 1.3399973239803202e-13},
+                            },
+                        ],
+                        "interfaceState": {},
+                        "transceiver": {},
+                        "macFaults": {},
+                    },
+                }
+            },
+            {
+                "interfaceDescriptions": {
+                    "Ethernet1/1": {"description": "To Arelion Sweden AB", "lineProtocolStatus": "up", "interfaceStatus": "up"},
+                    "Ethernet1/2": {"description": "", "lineProtocolStatus": "up", "interfaceStatus": "up"},
+                }
+            },
+        ],
+        "inputs": {"interfaces": ["Ethernet8/1"], "max_ber_threshold": 1e-9},
+        "expected": {
+            "result": AntaTestStatus.FAILURE,
+            "messages": ["Interface: Ethernet8/1 - Not found"],
+        },
+    },
     (VerifyInterfacesOpticalReceivePower, "success"): {
         "eos_data": [
             {
@@ -4073,80 +4408,11 @@
                                 },
                             }
                         },
->>>>>>> f9755abf
                     },
                 }
             },
             {
                 "interfaceDescriptions": {
-<<<<<<< HEAD
-                    "Ethernet1/1": {"description": "To Arelion Sweden AB", "lineProtocolStatus": "up", "interfaceStatus": "up"},
-                    "Ethernet1/2": {"description": "", "lineProtocolStatus": "up", "interfaceStatus": "up"},
-                }
-            },
-        ],
-        "inputs": {"interfaces": ["Ethernet1/1"], "ignored_interfaces": ["Ethernet1/2"], "max_ber_threshold": 1e-8},
-        "expected": {"result": AntaTestStatus.SUCCESS},
-    },
-    (VerifytInterfacesBER, "success-default-input"): {
-        "eos_data": [
-            {
-                "interfacePhyStatuses": {
-                    "Ethernet1/1": {
-                        "phyStatuses": [
-                            {
-                                "description": {"phyChipName": "BCM88690-TSCBH", "location": "line"},
-                                "fec": {
-                                    "correctedCodewords": {"value": 3, "changes": 303, "lastChange": 1749635205.1726532},
-                                    "uncorrectedCodewords": {"value": 0, "changes": 0, "lastChange": 0.0},
-                                },
-                                "preFecBer": {"value": 1.5402777434414486e-13},
-                                "pma": {"laneTxStatus": {}},
-                                "phyState": {"value": "linkUp", "changes": 2, "lastChange": 1749630055.512745},
-                            },
-                            {"description": {"phyChipName": "CRT50216"}},
-                            {
-                                "description": {"phyChipName": "CRT50216", "location": "system"},
-                                "fec": {
-                                    "correctedCodewords": {"value": 2, "changes": 382, "lastChange": 1749635233.8094382},
-                                    "uncorrectedCodewords": {"value": 0, "changes": 0, "lastChange": 0.0},
-                                },
-                                "preFecBer": {"value": 1.3005834847433436e-12},
-                            },
-                            {
-                                "description": {"phyChipName": "CRT50216", "location": "line"},
-                                "fec": {
-                                    "hiSer": {"value": False, "changes": 0, "lastChange": 0.0},
-                                    "correctedCodewords": {"value": 0, "changes": 0, "lastChange": 0.0},
-                                    "uncorrectedCodewords": {"value": 0, "changes": 0, "lastChange": 0.0},
-                                    "laneMap": {"0": 0, "1": 1, "2": 2, "3": 3},
-                                },
-                                "preFecBer": {"value": 1.3399973239803202e-22},
-                            },
-                        ],
-                        "interfaceState": {},
-                        "transceiver": {},
-                        "macFaults": {},
-                    },
-                    "Ethernet1/2": {
-                        "phyStatuses": [
-                            {
-                                "description": {"phyChipName": "BCM88690-TSCBH", "location": "line"},
-                                "chip": {},
-                                "operSpeed": "unknown",
-                            },
-                            {
-                                "description": {"phyChipName": "CRT50216"},
-                                "chip": {"oui": 10137034, "model": 0, "rev": 0, "hwRev": "B0", "modelName": "CRT50216"},
-                                "firmwareRev": "02.21.02",
-                            },
-                            {"description": {"phyChipName": "CRT50216", "location": "system"}, "lanes": {}, "topPllVcoCap": {"txPllCap": 43, "rxPllCap": 43}},
-                            {"description": {"phyChipName": "CRT50216", "location": "line"}, "lanes": {}, "topPllVcoCap": {}},
-                        ],
-                        "interfaceState": {},
-                        "transceiver": {},
-                        "macFaults": {},
-=======
                     "Ethernet1/1": {"description": "", "lineProtocolStatus": "up", "interfaceStatus": "up"},
                     "Ethernet2/1": {"description": "To_HS-154", "lineProtocolStatus": "up", "interfaceStatus": "up"},
                     "Ethernet3/1": {"description": "", "lineProtocolStatus": "down", "interfaceStatus": "down"},
@@ -4198,85 +4464,11 @@
                                 },
                             }
                         },
->>>>>>> f9755abf
                     },
                 }
             },
             {
                 "interfaceDescriptions": {
-<<<<<<< HEAD
-                    "Ethernet1/1": {"description": "To Arelion Sweden AB", "lineProtocolStatus": "up", "interfaceStatus": "up"},
-                    "Ethernet1/2": {"description": "", "lineProtocolStatus": "up", "interfaceStatus": "up"},
-                }
-            },
-        ],
-        "expected": {"result": AntaTestStatus.SUCCESS},
-    },
-    (VerifytInterfacesBER, "failure-uncorrected-codewords"): {
-        "eos_data": [
-            {
-                "interfacePhyStatuses": {
-                    "Ethernet1/1": {
-                        "phyStatuses": [
-                            {
-                                "description": {"phyChipName": "BCM88690-TSCBH", "location": "line"},
-                                "fec": {
-                                    "correctedCodewords": {"value": 3, "changes": 303, "lastChange": 1749635205.1726532},
-                                    "uncorrectedCodewords": {"value": 10, "changes": 0, "lastChange": 0.0},
-                                },
-                                "preFecBer": {"value": 1.5402777434414486e-23},
-                                "pma": {"laneTxStatus": {}},
-                                "phyState": {"value": "linkUp", "changes": 2, "lastChange": 1749630055.512745},
-                            },
-                            {"description": {"phyChipName": "CRT50216"}},
-                            {
-                                "description": {"phyChipName": "CRT50216", "location": "system"},
-                                "fec": {
-                                    "correctedCodewords": {"value": 32, "changes": 382, "lastChange": 1749635233.8094382},
-                                    "uncorrectedCodewords": {"value": 10, "changes": 0, "lastChange": 0.0},
-                                },
-                                "preFecBer": {"value": 1.3005834847433436e-22},
-                            },
-                            {
-                                "description": {"phyChipName": "CRT50216", "location": "line"},
-                                "fec": {
-                                    "hiSer": {"value": False, "changes": 0, "lastChange": 0.0},
-                                    "correctedCodewords": {"value": 0, "changes": 0, "lastChange": 0.0},
-                                    "uncorrectedCodewords": {"value": 0, "changes": 0, "lastChange": 0.0},
-                                    "laneMap": {"0": 0, "1": 1, "2": 2, "3": 3},
-                                },
-                                "preFecBer": {"value": 1.3399973239803202e-22},
-                            },
-                        ],
-                        "interfaceState": {},
-                        "transceiver": {},
-                        "macFaults": {},
-                    },
-                    "Ethernet1/2": {
-                        "phyStatuses": [
-                            {
-                                "description": {"phyChipName": "BCM88690-TSCBH", "location": "line"},
-                                "chip": {},
-                                "fec": {
-                                    "hiSer": {"value": False, "changes": 0, "lastChange": 0.0},
-                                    "correctedCodewords": {"value": 0, "changes": 0, "lastChange": 0.0},
-                                    "uncorrectedCodewords": {"value": 0, "changes": 0, "lastChange": 0.0},
-                                    "laneMap": {"0": 0, "1": 1, "2": 2, "3": 3},
-                                },
-                                "operSpeed": "unknown",
-                            },
-                            {
-                                "description": {"phyChipName": "CRT50216"},
-                                "chip": {"oui": 10137034, "model": 0, "rev": 0, "hwRev": "B0", "modelName": "CRT50216"},
-                                "firmwareRev": "02.21.02",
-                            },
-                            {"description": {"phyChipName": "CRT50216", "location": "system"}, "lanes": {}, "topPllVcoCap": {"txPllCap": 43, "rxPllCap": 43}},
-                            {"description": {"phyChipName": "CRT50216", "location": "line"}, "lanes": {}, "topPllVcoCap": {}},
-                        ],
-                        "interfaceState": {},
-                        "transceiver": {},
-                        "macFaults": {},
-=======
                     "Ethernet1/1": {"description": "", "lineProtocolStatus": "up", "interfaceStatus": "up"},
                     "Ethernet2/1": {"description": "To_HS-154", "lineProtocolStatus": "up", "interfaceStatus": "up"},
                     "Ethernet3/1": {"description": "", "lineProtocolStatus": "down", "interfaceStatus": "down"},
@@ -4345,197 +4537,11 @@
                                 },
                             }
                         },
->>>>>>> f9755abf
                     },
                 }
             },
             {
                 "interfaceDescriptions": {
-<<<<<<< HEAD
-                    "Ethernet1/1": {"description": "To Arelion Sweden AB", "lineProtocolStatus": "up", "interfaceStatus": "up"},
-                    "Ethernet1/2": {"description": "", "lineProtocolStatus": "up", "interfaceStatus": "up"},
-                }
-            },
-        ],
-        "inputs": {"interfaces": ["Ethernet1/1"], "max_ber_threshold": 1e-8},
-        "expected": {
-            "result": AntaTestStatus.FAILURE,
-            "messages": [
-                "Interface: Ethernet1/1  Description: To Arelion Sweden AB - Uncorrected FEC codewords detected - Expected: < 0 Actual: 10",
-                "Interface: Ethernet1/1  Description: To Arelion Sweden AB - Uncorrected FEC codewords detected - Expected: < 0 Actual: 10",
-            ],
-        },
-    },
-    (VerifytInterfacesBER, "failure-low-ber-threshold"): {
-        "eos_data": [
-            {
-                "interfacePhyStatuses": {
-                    "Ethernet1/1": {
-                        "phyStatuses": [
-                            {
-                                "description": {"phyChipName": "BCM88690-TSCBH", "location": "line"},
-                                "fec": {
-                                    "correctedCodewords": {"value": 3, "changes": 303, "lastChange": 1749635205.1726532},
-                                    "uncorrectedCodewords": {"value": 0, "changes": 0, "lastChange": 0.0},
-                                },
-                                "preFecBer": {"value": 2.5402777434414486e-2},
-                                "pma": {"laneTxStatus": {}},
-                                "phyState": {"value": "linkUp", "changes": 2, "lastChange": 1749630055.512745},
-                            },
-                            {"description": {"phyChipName": "CRT50216"}},
-                            {
-                                "description": {"phyChipName": "CRT50216", "location": "system"},
-                                "fec": {
-                                    "correctedCodewords": {"value": 2, "changes": 382, "lastChange": 1749635233.8094382},
-                                    "uncorrectedCodewords": {"value": 0, "changes": 0, "lastChange": 0.0},
-                                },
-                                "preFecBer": {"value": 1.3005834847433436e-12},
-                            },
-                            {
-                                "description": {"phyChipName": "CRT50216", "location": "line"},
-                                "fec": {
-                                    "hiSer": {"value": False, "changes": 0, "lastChange": 0.0},
-                                    "correctedCodewords": {"value": 0, "changes": 0, "lastChange": 0.0},
-                                    "uncorrectedCodewords": {"value": 0, "changes": 0, "lastChange": 0.0},
-                                    "laneMap": {"0": 0, "1": 1, "2": 2, "3": 3},
-                                },
-                                "preFecBer": {"value": 1.3399973239803202e-3},
-                            },
-                        ],
-                        "interfaceState": {},
-                        "transceiver": {},
-                        "macFaults": {},
-                    },
-                    "Ethernet3/1/1": {
-                        "phyStatuses": [
-                            {
-                                "description": {"phyChipName": "BCM88690-TSCBH", "location": "line"},
-                                "fec": {
-                                    "correctedCodewords": {"value": 3, "changes": 303, "lastChange": 1749635205.1726532},
-                                    "uncorrectedCodewords": {"value": 0, "changes": 0, "lastChange": 0.0},
-                                },
-                                "preFecBer": {"value": 2.5402777434414486e-2},
-                                "pma": {"laneTxStatus": {}},
-                                "phyState": {"value": "linkUp", "changes": 2, "lastChange": 1749630055.512745},
-                            },
-                            {"description": {"phyChipName": "CRT50216"}},
-                            {
-                                "description": {"phyChipName": "CRT50216", "location": "system"},
-                                "fec": {
-                                    "correctedCodewords": {"value": 2, "changes": 382, "lastChange": 1749635233.8094382},
-                                    "uncorrectedCodewords": {"value": 0, "changes": 0, "lastChange": 0.0},
-                                },
-                                "preFecBer": {"value": 1.3005834847433436e-2},
-                            },
-                            {
-                                "description": {"phyChipName": "CRT50216", "location": "line"},
-                                "fec": {
-                                    "hiSer": {"value": False, "changes": 0, "lastChange": 0.0},
-                                    "correctedCodewords": {"value": 0, "changes": 0, "lastChange": 0.0},
-                                    "uncorrectedCodewords": {"value": 0, "changes": 0, "lastChange": 0.0},
-                                    "laneMap": {"0": 0, "1": 1, "2": 2, "3": 3},
-                                },
-                                "preFecBer": {"value": 1.3399973239803202e-3},
-                            },
-                        ],
-                        "interfaceState": {},
-                        "transceiver": {},
-                        "macFaults": {},
-                    },
-                    "Ethernet1/2": {
-                        "phyStatuses": [
-                            {
-                                "description": {"phyChipName": "BCM88690-TSCBH", "location": "line"},
-                                "chip": {},
-                                "operSpeed": "unknown",
-                            },
-                            {
-                                "description": {"phyChipName": "CRT50216"},
-                                "chip": {"oui": 10137034, "model": 0, "rev": 0, "hwRev": "B0", "modelName": "CRT50216"},
-                                "firmwareRev": "02.21.02",
-                            },
-                            {"description": {"phyChipName": "CRT50216", "location": "system"}, "lanes": {}, "topPllVcoCap": {"txPllCap": 43, "rxPllCap": 43}},
-                            {"description": {"phyChipName": "CRT50216", "location": "line"}, "lanes": {}, "topPllVcoCap": {}},
-                        ],
-                        "interfaceState": {},
-                        "transceiver": {},
-                        "macFaults": {},
-                    },
-                }
-            },
-            {
-                "interfaceDescriptions": {
-                    "Ethernet1/1": {"description": "To Arelion Sweden AB", "lineProtocolStatus": "up", "interfaceStatus": "up"},
-                    "Ethernet1/2": {"description": "", "lineProtocolStatus": "up", "interfaceStatus": "up"},
-                    "Ethernet3/1/1": {"description": "", "lineProtocolStatus": "up", "interfaceStatus": "up"},
-                }
-            },
-        ],
-        "inputs": {"ignored_interfaces": ["Ethernet3/1/1"]},
-        "expected": {
-            "result": AntaTestStatus.FAILURE,
-            "messages": [
-                "Interface: Ethernet1/1 FEC Corrected: 3 FEC Uncorrected: 0   Description: To Arelion Sweden AB - BER threshold value mismtach -"
-                " Expected: >= 0.00000010000000000000 Actual: 0.02540277743441448494",
-                "Interface: Ethernet1/1 FEC Corrected: 0 FEC Uncorrected: 0   Description: To Arelion Sweden AB - BER threshold value mismtach -"
-                " Expected: >= 0.00000010000000000000 Actual: 0.00133999732398032011",
-            ],
-        },
-    },
-    (VerifytInterfacesBER, "interface-not-found"): {
-        "eos_data": [
-            {
-                "interfacePhyStatuses": {
-                    "Ethernet1/1": {
-                        "phyStatuses": [
-                            {
-                                "description": {"phyChipName": "BCM88690-TSCBH", "location": "line"},
-                                "fec": {
-                                    "correctedCodewords": {"value": 3, "changes": 303, "lastChange": 1749635205.1726532},
-                                    "uncorrectedCodewords": {"value": 0, "changes": 0, "lastChange": 0.0},
-                                },
-                                "preFecBer": {"value": 2.5402777434414486e-12},
-                                "pma": {"laneTxStatus": {}},
-                                "phyState": {"value": "linkUp", "changes": 2, "lastChange": 1749630055.512745},
-                            },
-                            {"description": {"phyChipName": "CRT50216"}},
-                            {
-                                "description": {"phyChipName": "CRT50216", "location": "system"},
-                                "fec": {
-                                    "correctedCodewords": {"value": 2, "changes": 382, "lastChange": 1749635233.8094382},
-                                    "uncorrectedCodewords": {"value": 0, "changes": 0, "lastChange": 0.0},
-                                },
-                                "preFecBer": {"value": 1.3005834847433436e-8},
-                            },
-                            {
-                                "description": {"phyChipName": "CRT50216", "location": "line"},
-                                "fec": {
-                                    "hiSer": {"value": False, "changes": 0, "lastChange": 0.0},
-                                    "correctedCodewords": {"value": 0, "changes": 0, "lastChange": 0.0},
-                                    "uncorrectedCodewords": {"value": 0, "changes": 0, "lastChange": 0.0},
-                                    "laneMap": {"0": 0, "1": 1, "2": 2, "3": 3},
-                                },
-                                "preFecBer": {"value": 1.3399973239803202e-13},
-                            },
-                        ],
-                        "interfaceState": {},
-                        "transceiver": {},
-                        "macFaults": {},
-                    },
-                }
-            },
-            {
-                "interfaceDescriptions": {
-                    "Ethernet1/1": {"description": "To Arelion Sweden AB", "lineProtocolStatus": "up", "interfaceStatus": "up"},
-                    "Ethernet1/2": {"description": "", "lineProtocolStatus": "up", "interfaceStatus": "up"},
-                }
-            },
-        ],
-        "inputs": {"interfaces": ["Ethernet8/1"], "max_ber_threshold": 1e-9},
-        "expected": {
-            "result": AntaTestStatus.FAILURE,
-            "messages": ["Interface: Ethernet8/1 - Not found"],
-=======
                     "Ethernet1/1": {"description": "", "lineProtocolStatus": "up", "interfaceStatus": "up"},
                     "Ethernet2/1": {"description": "", "lineProtocolStatus": "up", "interfaceStatus": "up"},
                     "Ethernet3/1": {"description": "", "lineProtocolStatus": "down", "interfaceStatus": "down"},
@@ -5318,7 +5324,6 @@
                 "Interface: Ethernet1/1 Traffic Class: TC1 Queue Type: unicast Drop Precedence: DP0 - Queue drops exceed the threshold - Threshold: 0 Actual: 2",
                 "Interface: Ethernet1/1 Traffic Class: TC0 Queue Type: multicast Drop Precedence: DP0 - Queue drops exceed the threshold - Threshold: 0 Actual: 1",
             ],
->>>>>>> f9755abf
         },
     },
 }