--- conflicted
+++ resolved
@@ -3970,171 +3970,6 @@
         "inputs": {"interfaces": ["Ethernet12/1/1", "Ethernet13/2", "Ethernet4/2/1"], "counters_threshold": 0, "link_status_changes_threshold": 100},
         "expected": {"result": AntaTestStatus.FAILURE, "messages": ["Interface: Ethernet12/1/1 - Not found", "Interface: Ethernet13/2 - Not found"]},
     },
-<<<<<<< HEAD
-    (VerifyInterfacesTransceiverTemperature, "success"): {
-        "eos_data": [
-            {
-                "interfaces": {
-                    "Ethernet25/8": {},
-                    "Ethernet1/1": {
-                        "slot": "Et1",
-                        "channel": "1",
-                        "temperature": 33.75,
-                    },
-                    "Ethernet1/2": {
-                        "slot": "Et1",
-                        "channel": "2",
-                        "temperature": 33.75,
-                    },
-                    "Ethernet1/3": {
-                        "slot": "Et1",
-                        "channel": "3",
-                        "temperature": 33.75,
-                    },
-                }
-            }
-        ],
-        "expected": {"result": AntaTestStatus.SUCCESS},
-    },
-    (VerifyInterfacesTransceiverTemperature, "success-specific-interface"): {
-        "eos_data": [
-            {
-                "interfaces": {
-                    "Ethernet25/8": {},
-                    "Ethernet1/1": {
-                        "slot": "Et1",
-                        "channel": "1",
-                        "temperature": 33.75,
-                    },
-                    "Ethernet1/2": {
-                        "slot": "Et1",
-                        "channel": "2",
-                        "temperature": 33.75,
-                    },
-                    "Ethernet1/3": {
-                        "slot": "Et1",
-                        "channel": "3",
-                        "temperature": 73.75,
-                    },
-                }
-            }
-        ],
-        "inputs": {"interfaces": ["Ethernet1/1", "Ethernet1/2"], "max_transceiver_temperature": 70},
-        "expected": {"result": AntaTestStatus.SUCCESS},
-    },
-    (VerifyInterfacesTransceiverTemperature, "success-ignored-intf"): {
-        "eos_data": [
-            {
-                "interfaces": {
-                    "Ethernet25/8": {},
-                    "Ethernet1/1": {
-                        "slot": "Et1",
-                        "channel": "1",
-                        "temperature": 73.75,
-                    },
-                    "Ethernet1/2": {
-                        "slot": "Et1",
-                        "channel": "2",
-                        "temperature": 33.75,
-                    },
-                    "Ethernet1/3": {
-                        "slot": "Et1",
-                        "channel": "3",
-                        "temperature": 33.75,
-                    },
-                }
-            }
-        ],
-        "inputs": {"ignored_interfaces": ["Ethernet1/1"], "max_transceiver_temperature": 70},
-        "expected": {"result": AntaTestStatus.SUCCESS},
-    },
-    (VerifyInterfacesTransceiverTemperature, "skipped-no-optics"): {
-        "eos_data": [
-            {
-                "interfaces": {
-                    "Ethernet25/8": {},
-                    "Ethernet1/1": {},
-                    "Ethernet1/2": {},
-                    "Ethernet1/3": {},
-                }
-            }
-        ],
-        "expected": {"result": AntaTestStatus.SKIPPED, "messages": ["No transceivers are connected to any of the interfaces"]},
-    },
-    (VerifyInterfacesTransceiverTemperature, "failure-no-optics-specific-interface"): {
-        "eos_data": [
-            {
-                "interfaces": {
-                    "Ethernet25/8": {},
-                    "Ethernet1/1": {},
-                    "Ethernet1/2": {},
-                    "Ethernet1/3": {},
-                }
-            }
-        ],
-        "inputs": {"interfaces": ["Ethernet1/1"], "max_transceiver_temperature": 70},
-        "expected": {"result": AntaTestStatus.FAILURE, "messages": ["Interface: Ethernet1/1 - Optics not found"]},
-    },
-    (VerifyInterfacesTransceiverTemperature, "failure-all"): {
-        "eos_data": [
-            {
-                "interfaces": {
-                    "Ethernet25/8": {},
-                    "Ethernet1/1": {
-                        "slot": "Et1",
-                        "channel": "1",
-                        "temperature": 73.75,
-                    },
-                    "Ethernet1/2": {
-                        "slot": "Et1",
-                        "channel": "2",
-                        "temperature": 75.75,
-                    },
-                    "Ethernet1/3": {
-                        "slot": "Et1",
-                        "channel": "3",
-                        "temperature": 33.75,
-                    },
-                }
-            }
-        ],
-        "expected": {
-            "result": AntaTestStatus.FAILURE,
-            "messages": [
-                "Interface: Ethernet1/1 - High transceiver temperature detected - Threshold: 68.0°C Actual: 73.75°C",
-                "Interface: Ethernet1/2 - High transceiver temperature detected - Threshold: 68.0°C Actual: 75.75°C",
-            ],
-        },
-    },
-    (VerifyInterfacesTransceiverTemperature, "failure-specific-interface"): {
-        "eos_data": [
-            {
-                "interfaces": {
-                    "Ethernet25/8": {},
-                    "Ethernet1/1": {
-                        "slot": "Et1",
-                        "channel": "1",
-                        "temperature": 73.75,
-                    },
-                    "Ethernet1/2": {
-                        "slot": "Et1",
-                        "channel": "2",
-                        "temperature": 75.75,
-                    },
-                    "Ethernet1/3": {
-                        "slot": "Et1",
-                        "channel": "3",
-                        "temperature": 33.75,
-                    },
-                }
-            }
-        ],
-        "inputs": {"interfaces": ["Ethernet1/1"], "max_transceiver_temperature": 70},
-        "expected": {
-            "result": AntaTestStatus.FAILURE,
-            "messages": [
-                "Interface: Ethernet1/1 - High transceiver temperature detected - Threshold: 70.0°C Actual: 73.75°C",
-=======
     (VerifyInterfacesBER, "success"): {
         "eos_data": [
             {
@@ -5489,8 +5324,173 @@
                 "Interface: Ethernet1/1 Traffic Class: TC0 Queue Type: unicast Drop Precedence: DP0 - Queue drops above threshold - Expected: 0 Actual: 2",
                 "Interface: Ethernet1/1 Traffic Class: TC1 Queue Type: unicast Drop Precedence: DP0 - Queue drops above threshold - Expected: 0 Actual: 2",
                 "Interface: Ethernet1/1 Traffic Class: TC0 Queue Type: multicast Drop Precedence: DP0 - Queue drops above threshold - Expected: 0 Actual: 1",
->>>>>>> 7bd081c6
             ],
         },
     },
+    (VerifyInterfacesTransceiverTemperature, "success"): {
+        "eos_data": [
+            {
+                "interfaces": {
+                    "Ethernet25/8": {},
+                    "Ethernet1/1": {
+                        "slot": "Et1",
+                        "channel": "1",
+                        "temperature": 33.75,
+                    },
+                    "Ethernet1/2": {
+                        "slot": "Et1",
+                        "channel": "2",
+                        "temperature": 33.75,
+                    },
+                    "Ethernet1/3": {
+                        "slot": "Et1",
+                        "channel": "3",
+                        "temperature": 33.75,
+                    },
+                }
+            }
+        ],
+        "expected": {"result": AntaTestStatus.SUCCESS},
+    },
+    (VerifyInterfacesTransceiverTemperature, "success-specific-interface"): {
+        "eos_data": [
+            {
+                "interfaces": {
+                    "Ethernet25/8": {},
+                    "Ethernet1/1": {
+                        "slot": "Et1",
+                        "channel": "1",
+                        "temperature": 33.75,
+                    },
+                    "Ethernet1/2": {
+                        "slot": "Et1",
+                        "channel": "2",
+                        "temperature": 33.75,
+                    },
+                    "Ethernet1/3": {
+                        "slot": "Et1",
+                        "channel": "3",
+                        "temperature": 73.75,
+                    },
+                }
+            }
+        ],
+        "inputs": {"interfaces": ["Ethernet1/1", "Ethernet1/2"], "max_transceiver_temperature": 70},
+        "expected": {"result": AntaTestStatus.SUCCESS},
+    },
+    (VerifyInterfacesTransceiverTemperature, "success-ignored-intf"): {
+        "eos_data": [
+            {
+                "interfaces": {
+                    "Ethernet25/8": {},
+                    "Ethernet1/1": {
+                        "slot": "Et1",
+                        "channel": "1",
+                        "temperature": 73.75,
+                    },
+                    "Ethernet1/2": {
+                        "slot": "Et1",
+                        "channel": "2",
+                        "temperature": 33.75,
+                    },
+                    "Ethernet1/3": {
+                        "slot": "Et1",
+                        "channel": "3",
+                        "temperature": 33.75,
+                    },
+                }
+            }
+        ],
+        "inputs": {"ignored_interfaces": ["Ethernet1/1"], "max_transceiver_temperature": 70},
+        "expected": {"result": AntaTestStatus.SUCCESS},
+    },
+    (VerifyInterfacesTransceiverTemperature, "skipped-no-optics"): {
+        "eos_data": [
+            {
+                "interfaces": {
+                    "Ethernet25/8": {},
+                    "Ethernet1/1": {},
+                    "Ethernet1/2": {},
+                    "Ethernet1/3": {},
+                }
+            }
+        ],
+        "expected": {"result": AntaTestStatus.SKIPPED, "messages": ["No transceivers are connected to any of the interfaces"]},
+    },
+    (VerifyInterfacesTransceiverTemperature, "failure-no-optics-specific-interface"): {
+        "eos_data": [
+            {
+                "interfaces": {
+                    "Ethernet25/8": {},
+                    "Ethernet1/1": {},
+                    "Ethernet1/2": {},
+                    "Ethernet1/3": {},
+                }
+            }
+        ],
+        "inputs": {"interfaces": ["Ethernet1/1"], "max_transceiver_temperature": 70},
+        "expected": {"result": AntaTestStatus.FAILURE, "messages": ["Interface: Ethernet1/1 - Optics not found"]},
+    },
+    (VerifyInterfacesTransceiverTemperature, "failure-all"): {
+        "eos_data": [
+            {
+                "interfaces": {
+                    "Ethernet25/8": {},
+                    "Ethernet1/1": {
+                        "slot": "Et1",
+                        "channel": "1",
+                        "temperature": 73.75,
+                    },
+                    "Ethernet1/2": {
+                        "slot": "Et1",
+                        "channel": "2",
+                        "temperature": 75.75,
+                    },
+                    "Ethernet1/3": {
+                        "slot": "Et1",
+                        "channel": "3",
+                        "temperature": 33.75,
+                    },
+                }
+            }
+        ],
+        "expected": {
+            "result": AntaTestStatus.FAILURE,
+            "messages": [
+                "Interface: Ethernet1/1 - High transceiver temperature detected - Threshold: 68.0°C Actual: 73.75°C",
+                "Interface: Ethernet1/2 - High transceiver temperature detected - Threshold: 68.0°C Actual: 75.75°C",
+            ],
+        },
+    },
+    (VerifyInterfacesTransceiverTemperature, "failure-specific-interface"): {
+        "eos_data": [
+            {
+                "interfaces": {
+                    "Ethernet25/8": {},
+                    "Ethernet1/1": {
+                        "slot": "Et1",
+                        "channel": "1",
+                        "temperature": 73.75,
+                    },
+                    "Ethernet1/2": {
+                        "slot": "Et1",
+                        "channel": "2",
+                        "temperature": 75.75,
+                    },
+                    "Ethernet1/3": {
+                        "slot": "Et1",
+                        "channel": "3",
+                        "temperature": 33.75,
+                    },
+                }
+            }
+        ],
+        "inputs": {"interfaces": ["Ethernet1/1"], "max_transceiver_temperature": 70},
+        "expected": {
+            "result": AntaTestStatus.FAILURE,
+            "messages": [
+                "Interface: Ethernet1/1 - High transceiver temperature detected - Threshold: 70.0°C Actual: 73.75°C",
+            ],
+        },
+    },
 }