# Copyright (c) 2023-2025 Arista Networks, Inc.
# Use of this source code is governed by the Apache License 2.0
# that can be found in the LICENSE file.
"""Test inputs for anta.tests.interfaces."""

# pylint: disable=C0302
from __future__ import annotations

import sys
from typing import TYPE_CHECKING, Any

from anta.models import AntaTest
from anta.tests.interfaces import (
    VerifyIllegalLACP,
    VerifyInterfaceDiscards,
    VerifyInterfaceErrDisabled,
    VerifyInterfaceErrors,
    VerifyInterfaceIPv4,
    VerifyInterfacesSpeed,
    VerifyInterfacesStatus,
    VerifyInterfaceUtilization,
    VerifyIPProxyARP,
    VerifyIpVirtualRouterMac,
    VerifyL2MTU,
    VerifyL3MTU,
    VerifyLACPInterfacesStatus,
    VerifyLoopbackCount,
    VerifyPortChannels,
    VerifyStormControlDrops,
    VerifySVI,
)
from tests.units.anta_tests import AntaUnitTest, test

if sys.version_info >= (3, 10):
    from typing import TypeAlias
else:
    TypeAlias = type


AntaUnitTestDataDict: TypeAlias = dict[tuple[type[AntaTest], str], AntaUnitTest]

DATA: AntaUnitTestDataDict = {
    (VerifyInterfaceUtilization, "success"): {
        "eos_data": [
            {
                "interfaces": {
                    "Ethernet1/1": {
                        "description": "P2P_LINK_TO_DC1-SPINE1_Ethernet1/1",
                        "interval": 300,
                        "inBpsRate": 2242.2497205060313,
                        "inPktsRate": 0.00028663359326985426,
                        "inPpsRate": 3.9005388262031966,
                        "outBpsRate": 0.0,
                        "outPktsRate": 0.0,
                        "outPpsRate": 0.0,
                        "lastUpdateTimestamp": 1710253727.138605,
                    },
                    "Port-Channel31": {
                        "description": "MLAG_PEER_dc1-leaf1b_Po31",
                        "interval": 300,
                        "inBpsRate": 1862.4876594267096,
                        "inPktsRate": 0.00011473185873493155,
                        "inPpsRate": 2.7009344704495084,
                        "outBpsRate": 1758.0044570479704,
                        "outPktsRate": 0.00010844978034772172,
                        "outPpsRate": 2.5686946869154013,
                        "lastUpdateTimestamp": 1710253726.4029949,
                    },
                }
            },
            {
                "interfaces": {
                    "Ethernet1/1": {
                        "name": "Ethernet1/1",
                        "forwardingModel": "routed",
                        "lineProtocolStatus": "up",
                        "interfaceStatus": "connected",
                        "hardware": "ethernet",
                        "interfaceAddress": [
                            {
                                "primaryIp": {"address": "10.255.255.1", "maskLen": 31},
                                "secondaryIps": {},
                                "secondaryIpsOrderedList": [],
                                "virtualIp": {"address": "0.0.0.0", "maskLen": 0},
                                "virtualSecondaryIps": {},
                                "virtualSecondaryIpsOrderedList": [],
                                "broadcastAddress": "255.255.255.255",
                                "dhcp": False,
                            }
                        ],
                        "physicalAddress": "aa:c1:ab:7e:76:36",
                        "burnedInAddress": "aa:c1:ab:7e:76:36",
                        "description": "P2P_LINK_TO_DC1-SPINE1_Ethernet1/1",
                        "bandwidth": 1000000000,
                        "mtu": 1500,
                        "l3MtuConfigured": True,
                        "l2Mru": 0,
                        "lastStatusChangeTimestamp": 1710234511.3085763,
                        "interfaceStatistics": {
                            "updateInterval": 300.0,
                            "inBitsRate": 2240.0023281094,
                            "inPktsRate": 3.8978070399448654,
                            "outBitsRate": 0.0,
                            "outPktsRate": 0.0,
                        },
                        "interfaceCounters": {
                            "inOctets": 5413008,
                            "inUcastPkts": 74693,
                            "inMulticastPkts": 643,
                            "inBroadcastPkts": 1,
                            "inDiscards": 0,
                            "inTotalPkts": 75337,
                            "outOctets": 0,
                            "outUcastPkts": 0,
                            "outMulticastPkts": 0,
                            "outBroadcastPkts": 0,
                            "outDiscards": 0,
                            "outTotalPkts": 0,
                            "linkStatusChanges": 2,
                            "totalInErrors": 0,
                            "inputErrorsDetail": {"runtFrames": 0, "giantFrames": 0, "fcsErrors": 0, "alignmentErrors": 0, "symbolErrors": 0, "rxPause": 0},
                            "totalOutErrors": 0,
                            "outputErrorsDetail": {"collisions": 0, "lateCollisions": 0, "deferredTransmissions": 0, "txPause": 0},
                            "counterRefreshTime": 1710253760.6489396,
                        },
                        "duplex": "duplexFull",
                        "autoNegotiate": "unknown",
                        "loopbackMode": "loopbackNone",
                        "lanes": 0,
                    },
                    "Port-Channel31": {
                        "name": "Port-Channel31",
                        "forwardingModel": "bridged",
                        "lineProtocolStatus": "up",
                        "interfaceStatus": "connected",
                        "hardware": "portChannel",
                        "interfaceAddress": [],
                        "physicalAddress": "aa:c1:ab:72:58:40",
                        "description": "MLAG_PEER_dc1-leaf1b_Po31",
                        "bandwidth": 2000000000,
                        "mtu": 9214,
                        "l3MtuConfigured": False,
                        "l2Mru": 0,
                        "lastStatusChangeTimestamp": 1710234510.1133935,
                        "interfaceStatistics": {
                            "updateInterval": 300.0,
                            "inBitsRate": 1854.287898883752,
                            "inPktsRate": 2.6902775246495665,
                            "outBitsRate": 1749.1141130864632,
                            "outPktsRate": 2.5565618978302362,
                        },
                        "interfaceCounters": {
                            "inOctets": 4475556,
                            "inUcastPkts": 48949,
                            "inMulticastPkts": 2579,
                            "inBroadcastPkts": 2,
                            "inDiscards": 0,
                            "inTotalPkts": 51530,
                            "outOctets": 4230011,
                            "outUcastPkts": 48982,
                            "outMulticastPkts": 6,
                            "outBroadcastPkts": 2,
                            "outDiscards": 0,
                            "outTotalPkts": 48990,
                            "linkStatusChanges": 2,
                            "totalInErrors": 0,
                            "totalOutErrors": 0,
                            "counterRefreshTime": 1710253760.6500373,
                        },
                        "memberInterfaces": {
                            "Ethernet3/1": {"bandwidth": 1000000000, "duplex": "duplexFull"},
                            "Ethernet4/1": {"bandwidth": 1000000000, "duplex": "duplexFull"},
                        },
                        "fallbackEnabled": False,
                        "fallbackEnabledType": "fallbackNone",
                    },
                }
            },
        ],
        "inputs": {"threshold": 70.0},
        "expected": {"result": "success"},
    },
    (VerifyInterfaceUtilization, "success-ignored-interface"): {
        "eos_data": [
            {
                "interfaces": {
                    "Ethernet1": {
                        "description": "MLAG Peer-link - s1-leaf2",
                        "interval": 300,
                        "inBpsRate": 1801.8707256244886,
                        "inPktsRate": 0.00022136128440856573,
                        "inPpsRate": 2.573388240382304,
                        "outBpsRate": 1351.2921726055374,
                        "outPktsRate": 0.00017125571109710073,
                        "outPpsRate": 2.2579058647841856,
                        "lastUpdateTimestamp": 1743750428.6092474,
                    },
                    "Ethernet2": {
                        "description": "L3 Uplink - s1-spine1",
                        "interval": 300,
                        "inBpsRate": 93.35295126808322,
                        "inPktsRate": 1.0505400223350173e-05,
                        "inPpsRate": 0.07313156853386583,
                        "outBpsRate": 0.0,
                        "outPktsRate": 0.0,
                        "outPpsRate": 0.0,
                        "lastUpdateTimestamp": 1743750428.6092517,
                    },
                    "Ethernet3": {
                        "description": "L3 Uplink - s1-spine2",
                        "interval": 300,
                        "inBpsRate": 91.64440293982129,
                        "inPktsRate": 1.0286893435756781e-05,
                        "inPpsRate": 0.07015332136091573,
                        "outBpsRate": 0.0,
                        "outPktsRate": 0.0,
                        "outPpsRate": 0.0,
                        "lastUpdateTimestamp": 1743750428.6091988,
                    },
<<<<<<< HEAD
=======
                    "Ethernet4": {
                        "description": "MLAG Downlink - s1-host1",
                        "interval": 300,
                        "inBpsRate": 98.73132596805515,
                        "inPktsRate": 1.0928950412403655e-05,
                        "inPpsRate": 0.06598861347488381,
                        "outBpsRate": 497.70036505586484,
                        "outPktsRate": 5.810165469175271e-05,
                        "outPpsRate": 0.52072613663539,
                        "lastUpdateTimestamp": 1743750428.6092432,
                    },
                    "Ethernet6": {
                        "description": "MLAG Peer-link - s1-leaf2",
                        "interval": 300,
                        "inBpsRate": 98.18960870790458,
                        "inPktsRate": 1.0859909720407048e-05,
                        "inPpsRate": 0.06505930310103682,
                        "outBpsRate": 256.359818648091,
                        "outPktsRate": 2.9610552696562436e-05,
                        "outPpsRate": 0.24841067698458383,
                        "lastUpdateTimestamp": 1743750428.6092384,
                    },
                    "Management0": {
                        "description": "",
                        "interval": 300,
                        "inBpsRate": 7626.480173033807,
                        "inPktsRate": 0.0009048203095460882,
                        "inPpsRate": 8.885768265169219,
                        "outBpsRate": 9127.592145035744,
                        "outPktsRate": 0.001049926825271909,
                        "outPpsRate": 8.572975673020922,
                        "lastUpdateTimestamp": 1743750428.6079214,
                    },
                    "Port-Channel1": {
                        "description": "MLAG Peer-link - s1-leaf2",
                        "interval": 300,
                        "inBpsRate": 1905.0055237111224,
                        "inPktsRate": 0.00011641274575015027,
                        "inPpsRate": 2.645308695574268,
                        "outBpsRate": 1611.693121818935,
                        "outPktsRate": 0.00010068646137044125,
                        "outPpsRate": 2.5127256599368124,
                        "lastUpdateTimestamp": 1743750428.0041468,
                    },
                    "Port-Channel5": {
                        "description": "MLAG Downlink - s1-host1",
                        "interval": 300,
                        "inBpsRate": 99.0032866811298,
                        "inPktsRate": 5.479571309111963e-06,
                        "inPpsRate": 0.06617587188193425,
                        "outBpsRate": 499.030957052671,
                        "outPktsRate": 2.912854497590912e-05,
                        "outPpsRate": 0.5221246404094458,
                        "lastUpdateTimestamp": 1743750428.004128,
                    },
>>>>>>> 0231fa61
                }
            },
            {
                "interfaces": {
                    "Ethernet2": {
                        "name": "Ethernet2",
                        "forwardingModel": "routed",
                        "lineProtocolStatus": "up",
                        "interfaceStatus": "connected",
                        "hardware": "ethernet",
                        "interfaceAddress": [
                            {
                                "primaryIp": {"address": "10.111.1.1", "maskLen": 31},
                                "secondaryIps": {},
                                "secondaryIpsOrderedList": [],
                                "virtualIp": {"address": "0.0.0.0", "maskLen": 0},
                                "virtualSecondaryIps": {},
                                "virtualSecondaryIpsOrderedList": [],
                                "broadcastAddress": "255.255.255.255",
                                "dhcp": False,
                            }
                        ],
                        "physicalAddress": "56:4a:04:73:1b:8f",
                        "burnedInAddress": "56:4a:04:73:1b:8f",
                        "description": "L3 Uplink - s1-spine1",
                        "bandwidth": 1000000000,
                        "mtu": 1500,
                        "l3MtuConfigured": False,
                        "l2Mru": 0,
                        "lastStatusChangeTimestamp": 1743738144.3375356,
                        "interfaceStatistics": {
                            "updateInterval": 300.0,
                            "inBitsRate": 92.4778371032985,
                            "inPktsRate": 0.0746926415480351,
                            "outBitsRate": 0.0,
                            "outPktsRate": 0.0,
                        },
                        "interfaceCounters": {
                            "inOctets": 143806,
                            "inUcastPkts": 497,
                            "inMulticastPkts": 415,
                            "inBroadcastPkts": 0,
                            "inDiscards": 0,
                            "inTotalPkts": 912,
                            "outOctets": 0,
                            "outUcastPkts": 0,
                            "outMulticastPkts": 0,
                            "outBroadcastPkts": 0,
                            "outDiscards": 0,
                            "outTotalPkts": 0,
                            "linkStatusChanges": 2,
                            "totalInErrors": 0,
                            "inputErrorsDetail": {"runtFrames": 0, "giantFrames": 0, "fcsErrors": 0, "alignmentErrors": 0, "symbolErrors": 0, "rxPause": 0},
                            "totalOutErrors": 0,
                            "outputErrorsDetail": {"collisions": 0, "lateCollisions": 0, "deferredTransmissions": 0, "txPause": 0},
                            "counterRefreshTime": 1743750532.606648,
                        },
                        "duplex": "duplexHalf",
                        "autoNegotiate": "unknown",
                        "loopbackMode": "loopbackNone",
                        "lanes": 0,
                    },
                    "Ethernet4": {
                        "name": "Ethernet4",
                        "forwardingModel": "dataLink",
                        "lineProtocolStatus": "up",
                        "interfaceStatus": "connected",
                        "hardware": "ethernet",
                        "interfaceAddress": [],
                        "physicalAddress": "76:65:c2:9b:b6:c6",
                        "burnedInAddress": "76:65:c2:9b:b6:c6",
                        "description": "MLAG Downlink - s1-host1",
                        "bandwidth": 1000000000,
                        "mtu": 9214,
                        "l3MtuConfigured": False,
                        "l2Mru": 0,
                        "lastStatusChangeTimestamp": 1743738144.3373442,
                        "interfaceMembership": "Member of Port-Channel5",
                        "interfaceStatistics": {
                            "updateInterval": 300.0,
                            "inBitsRate": 100.7957345751666,
                            "inPktsRate": 0.06629448229302994,
                            "outBitsRate": 497.7020017231056,
                            "outPktsRate": 0.5202975240121512,
                        },
                        "interfaceCounters": {
                            "inOctets": 157065,
                            "inUcastPkts": 0,
                            "inMulticastPkts": 833,
                            "inBroadcastPkts": 1,
                            "inDiscards": 0,
                            "inTotalPkts": 834,
                            "outOctets": 771821,
                            "outUcastPkts": 0,
                            "outMulticastPkts": 6071,
                            "outBroadcastPkts": 392,
                            "outDiscards": 0,
                            "outTotalPkts": 6463,
                            "linkStatusChanges": 2,
                            "totalInErrors": 0,
                            "inputErrorsDetail": {"runtFrames": 0, "giantFrames": 0, "fcsErrors": 0, "alignmentErrors": 0, "symbolErrors": 0, "rxPause": 0},
                            "totalOutErrors": 0,
                            "outputErrorsDetail": {"collisions": 0, "lateCollisions": 0, "deferredTransmissions": 0, "txPause": 0},
                            "counterRefreshTime": 1743750532.608292,
                        },
                        "duplex": "duplexHalf",
                        "autoNegotiate": "unknown",
                        "loopbackMode": "loopbackNone",
                        "lanes": 0,
                    },
                    "Ethernet1": {
                        "name": "Ethernet1",
                        "forwardingModel": "dataLink",
                        "lineProtocolStatus": "up",
                        "interfaceStatus": "connected",
                        "hardware": "ethernet",
                        "interfaceAddress": [],
                        "physicalAddress": "02:42:96:67:17:36",
                        "burnedInAddress": "02:42:96:67:17:36",
                        "description": "MLAG Peer-link - s1-leaf2",
                        "bandwidth": 1000000000,
                        "mtu": 9214,
                        "l3MtuConfigured": False,
                        "l2Mru": 0,
                        "lastStatusChangeTimestamp": 1743738132.4965024,
                        "interfaceMembership": "Member of Port-Channel1",
                        "interfaceStatistics": {
                            "updateInterval": 300.0,
                            "inBitsRate": 1812.7431567446233,
                            "inPktsRate": 2.585487950559777,
                            "outBitsRate": 1356.8652036248704,
                            "outPktsRate": 2.266164541741404,
                        },
                        "interfaceCounters": {
                            "inOctets": 2853088,
                            "inUcastPkts": 30923,
                            "inMulticastPkts": 838,
                            "inBroadcastPkts": 394,
                            "inDiscards": 0,
                            "inTotalPkts": 32155,
                            "outOctets": 2150114,
                            "outUcastPkts": 27821,
                            "outMulticastPkts": 4,
                            "outBroadcastPkts": 394,
                            "outDiscards": 0,
                            "outTotalPkts": 28219,
                            "linkStatusChanges": 2,
                            "totalInErrors": 0,
                            "inputErrorsDetail": {"runtFrames": 0, "giantFrames": 0, "fcsErrors": 0, "alignmentErrors": 0, "symbolErrors": 0, "rxPause": 0},
                            "totalOutErrors": 0,
                            "outputErrorsDetail": {"collisions": 0, "lateCollisions": 0, "deferredTransmissions": 0, "txPause": 0},
                            "counterRefreshTime": 1743750532.609684,
                        },
                        "duplex": "duplexFull",
                        "autoNegotiate": "unknown",
                        "loopbackMode": "loopbackNone",
                        "lanes": 0,
                    },
                    "Ethernet3": {
                        "name": "Ethernet3",
                        "forwardingModel": "routed",
                        "lineProtocolStatus": "up",
                        "interfaceStatus": "connected",
                        "hardware": "ethernet",
                        "interfaceAddress": [
                            {
                                "primaryIp": {"address": "10.111.2.1", "maskLen": 31},
                                "secondaryIps": {},
                                "secondaryIpsOrderedList": [],
                                "virtualIp": {"address": "0.0.0.0", "maskLen": 0},
                                "virtualSecondaryIps": {},
                                "virtualSecondaryIpsOrderedList": [],
                                "broadcastAddress": "255.255.255.255",
                                "dhcp": False,
                            }
                        ],
                        "physicalAddress": "06:9a:0a:bd:c4:0a",
                        "burnedInAddress": "06:9a:0a:bd:c4:0a",
                        "description": "L3 Uplink - s1-spine2",
                        "bandwidth": 1000000000,
                        "mtu": 1500,
                        "l3MtuConfigured": False,
                        "l2Mru": 0,
                        "lastStatusChangeTimestamp": 1743738144.3376553,
                        "interfaceStatistics": {
                            "updateInterval": 300.0,
                            "inBitsRate": 88.71171669451815,
                            "inPktsRate": 0.06881326151587384,
                            "outBitsRate": 0.0,
                            "outPktsRate": 0.0,
                        },
                        "interfaceCounters": {
                            "inOctets": 143610,
                            "inUcastPkts": 494,
                            "inMulticastPkts": 415,
                            "inBroadcastPkts": 0,
                            "inDiscards": 0,
                            "inTotalPkts": 909,
                            "outOctets": 0,
                            "outUcastPkts": 0,
                            "outMulticastPkts": 0,
                            "outBroadcastPkts": 0,
                            "outDiscards": 0,
                            "outTotalPkts": 0,
                            "linkStatusChanges": 2,
                            "totalInErrors": 0,
                            "inputErrorsDetail": {"runtFrames": 0, "giantFrames": 0, "fcsErrors": 0, "alignmentErrors": 0, "symbolErrors": 0, "rxPause": 0},
                            "totalOutErrors": 0,
                            "outputErrorsDetail": {"collisions": 0, "lateCollisions": 0, "deferredTransmissions": 0, "txPause": 0},
                            "counterRefreshTime": 1743750532.611445,
                        },
                        "duplex": "duplexHalf",
                        "autoNegotiate": "unknown",
                        "loopbackMode": "loopbackNone",
                        "lanes": 0,
                    },
                    "Ethernet6": {
                        "name": "Ethernet6",
                        "forwardingModel": "dataLink",
                        "lineProtocolStatus": "up",
                        "interfaceStatus": "connected",
                        "hardware": "ethernet",
                        "interfaceAddress": [],
                        "physicalAddress": "0e:f1:16:69:c2:24",
                        "burnedInAddress": "0e:f1:16:69:c2:24",
                        "description": "MLAG Peer-link - s1-leaf2",
                        "bandwidth": 1000000000,
                        "mtu": 9214,
                        "l3MtuConfigured": False,
                        "l2Mru": 0,
                        "lastStatusChangeTimestamp": 1743738132.4881961,
                        "interfaceMembership": "Member of Port-Channel1",
                        "interfaceStatistics": {
                            "updateInterval": 300.0,
                            "inBitsRate": 100.27689321743554,
                            "inPktsRate": 0.06536784140527623,
                            "outBitsRate": 256.71341417227643,
                            "outPktsRate": 0.2487533083064691,
                        },
                        "interfaceCounters": {
                            "inOctets": 158632,
                            "inUcastPkts": 0,
                            "inMulticastPkts": 835,
                            "inBroadcastPkts": 0,
                            "inDiscards": 0,
                            "inTotalPkts": 835,
                            "outOctets": 399513,
                            "outUcastPkts": 3097,
                            "outMulticastPkts": 0,
                            "outBroadcastPkts": 0,
                            "outDiscards": 0,
                            "outTotalPkts": 3097,
                            "linkStatusChanges": 2,
                            "totalInErrors": 0,
                            "inputErrorsDetail": {"runtFrames": 0, "giantFrames": 0, "fcsErrors": 0, "alignmentErrors": 0, "symbolErrors": 0, "rxPause": 0},
                            "totalOutErrors": 0,
                            "outputErrorsDetail": {"collisions": 0, "lateCollisions": 0, "deferredTransmissions": 0, "txPause": 0},
                            "counterRefreshTime": 1743750532.61287,
                        },
                        "duplex": "duplexFull",
                        "autoNegotiate": "unknown",
                        "loopbackMode": "loopbackNone",
                        "lanes": 0,
                    },
                    "Management0": {
                        "name": "Management0",
                        "forwardingModel": "routed",
                        "lineProtocolStatus": "up",
                        "interfaceStatus": "connected",
                        "hardware": "ethernet",
                        "interfaceAddress": [
                            {
                                "primaryIp": {"address": "192.168.0.12", "maskLen": 24},
                                "secondaryIps": {},
                                "secondaryIpsOrderedList": [],
                                "virtualIp": {"address": "0.0.0.0", "maskLen": 0},
                                "virtualSecondaryIps": {},
                                "virtualSecondaryIpsOrderedList": [],
                                "broadcastAddress": "255.255.255.255",
                                "dhcp": False,
                            }
                        ],
                        "physicalAddress": "12:0f:d9:6d:47:f7",
                        "burnedInAddress": "12:0f:d9:6d:47:f7",
                        "description": "",
                        "bandwidth": 1000000000,
                        "mtu": 1500,
                        "l3MtuConfigured": False,
                        "l2Mru": 0,
                        "lastStatusChangeTimestamp": 1743738085.9221241,
                        "interfaceStatistics": {
                            "updateInterval": 300.0,
                            "inBitsRate": 7012.071138622059,
                            "inPktsRate": 8.017886333233701,
                            "outBitsRate": 8498.044232124328,
                            "outPktsRate": 8.009337516051946,
                        },
                        "interfaceCounters": {
                            "inOctets": 6411618,
                            "inUcastPkts": 47869,
                            "inMulticastPkts": 0,
                            "inBroadcastPkts": 0,
                            "inDiscards": 0,
                            "inTotalPkts": 47869,
                            "outOctets": 8628471,
                            "outUcastPkts": 62799,
                            "outMulticastPkts": 0,
                            "outBroadcastPkts": 0,
                            "outDiscards": 0,
                            "outTotalPkts": 62799,
                            "linkStatusChanges": 3,
                            "totalInErrors": 0,
                            "inputErrorsDetail": {"runtFrames": 0, "giantFrames": 0, "fcsErrors": 0, "alignmentErrors": 0, "symbolErrors": 0, "rxPause": 0},
                            "totalOutErrors": 0,
                            "outputErrorsDetail": {"collisions": 0, "lateCollisions": 0, "deferredTransmissions": 0, "txPause": 0},
                            "counterRefreshTime": 1743750532.614511,
                        },
                        "duplex": "duplexHalf",
                        "autoNegotiate": "success",
                        "loopbackMode": "loopbackNone",
                        "lanes": 0,
                    },
                    "Port-Channel1": {
                        "name": "Port-Channel1",
                        "forwardingModel": "bridged",
                        "lineProtocolStatus": "up",
                        "interfaceStatus": "connected",
                        "hardware": "portChannel",
                        "interfaceAddress": [],
                        "physicalAddress": "02:42:96:67:17:36",
                        "description": "MLAG Peer-link - s1-leaf2",
                        "bandwidth": 2000000000,
                        "mtu": 9214,
                        "l3MtuConfigured": False,
                        "l2Mru": 0,
                        "lastStatusChangeTimestamp": 1743738138.0347695,
                        "interfaceStatistics": {
                            "updateInterval": 300.0,
                            "inBitsRate": 1913.0830400575996,
                            "inPktsRate": 2.650885401124123,
                            "outBitsRate": 1613.4392876435538,
                            "outPktsRate": 2.5147804494049457,
                        },
                        "interfaceCounters": {
                            "inOctets": 3010846,
                            "inUcastPkts": 30923,
                            "inMulticastPkts": 1667,
                            "inBroadcastPkts": 394,
                            "inDiscards": 0,
                            "inTotalPkts": 32984,
                            "outOctets": 2549627,
                            "outUcastPkts": 30918,
                            "outMulticastPkts": 4,
                            "outBroadcastPkts": 394,
                            "outDiscards": 0,
                            "outTotalPkts": 31316,
                            "linkStatusChanges": 2,
                            "totalInErrors": 0,
                            "totalOutErrors": 0,
                            "counterRefreshTime": 1743750532.618036,
                        },
                        "memberInterfaces": {
                            "Ethernet1": {"bandwidth": 1000000000, "duplex": "duplexHalf"},
                            "Ethernet6": {"bandwidth": 1000000000, "duplex": "duplexHalf"},
                        },
                        "fallbackEnabled": False,
                        "fallbackEnabledType": "fallbackNone",
                    },
                    "Port-Channel5": {
                        "name": "Port-Channel5",
                        "forwardingModel": "bridged",
                        "lineProtocolStatus": "up",
                        "interfaceStatus": "connected",
                        "hardware": "portChannel",
                        "interfaceAddress": [],
                        "physicalAddress": "76:65:c2:9b:b6:c6",
                        "description": "MLAG Downlink - s1-host1",
                        "bandwidth": 2000000000,
                        "mtu": 9214,
                        "l3MtuConfigured": False,
                        "l2Mru": 0,
                        "lastStatusChangeTimestamp": 1743738149.0576365,
                        "interfaceStatistics": {
                            "updateInterval": 300.0,
                            "inBitsRate": 100.7548468852208,
                            "inPktsRate": 0.06627334239526746,
                            "outBitsRate": 497.58423264927563,
                            "outPktsRate": 0.5201821117573231,
                        },
                        "interfaceCounters": {
                            "inOctets": 156706,
                            "inUcastPkts": 0,
                            "inMulticastPkts": 831,
                            "inBroadcastPkts": 1,
                            "inDiscards": 0,
                            "inTotalPkts": 832,
                            "outOctets": 771821,
                            "outUcastPkts": 0,
                            "outMulticastPkts": 6071,
                            "outBroadcastPkts": 392,
                            "outDiscards": 0,
                            "outTotalPkts": 6463,
                            "linkStatusChanges": 2,
                            "totalInErrors": 0,
                            "totalOutErrors": 0,
                            "counterRefreshTime": 1743750532.619669,
                        },
                        "memberInterfaces": {
                            "Ethernet4": {"bandwidth": 1000000000, "duplex": "duplexFull"},
                            "PeerEthernet4": {"bandwidth": 1000000000, "duplex": "duplexFull"},
                        },
                        "fallbackEnabled": False,
                        "fallbackEnabledType": "fallbackNone",
                    },
                }
            },
        ],
        "inputs": {"threshold": 70.0, "ignored_interfaces": ["Ethernet", "Port-Channel1", "Management0"]},
        "expected": {"result": "success"},
    },
    (VerifyInterfaceUtilization, "failure"): {
        "eos_data": [
            {
                "interfaces": {
                    "Ethernet1/1": {
                        "description": "P2P_LINK_TO_DC1-SPINE1_Ethernet1/1",
                        "interval": 300,
                        "inBpsRate": 100000000.0,
                        "inPktsRate": 0.00028663359326985426,
                        "inPpsRate": 3.9005388262031966,
                        "outBpsRate": 100000000.0,
                        "outPktsRate": 0.0,
                        "outPpsRate": 0.0,
                        "lastUpdateTimestamp": 1710253727.138605,
                    },
                    "Port-Channel31": {
                        "description": "MLAG_PEER_dc1-leaf1b_Po31",
                        "interval": 300,
                        "inBpsRate": 100000000.0,
                        "inPktsRate": 0.00011473185873493155,
                        "inPpsRate": 2.7009344704495084,
                        "outBpsRate": 1862.4876594267096,
                        "outPktsRate": 0.00010844978034772172,
                        "outPpsRate": 2.5686946869154013,
                        "lastUpdateTimestamp": 1710253726.4029949,
                    },
                }
            },
            {
                "interfaces": {
                    "Ethernet1/1": {
                        "name": "Ethernet1/1",
                        "forwardingModel": "routed",
                        "lineProtocolStatus": "up",
                        "interfaceStatus": "connected",
                        "hardware": "ethernet",
                        "interfaceAddress": [
                            {
                                "primaryIp": {"address": "10.255.255.1", "maskLen": 31},
                                "secondaryIps": {},
                                "secondaryIpsOrderedList": [],
                                "virtualIp": {"address": "0.0.0.0", "maskLen": 0},
                                "virtualSecondaryIps": {},
                                "virtualSecondaryIpsOrderedList": [],
                                "broadcastAddress": "255.255.255.255",
                                "dhcp": False,
                            }
                        ],
                        "physicalAddress": "aa:c1:ab:7e:76:36",
                        "burnedInAddress": "aa:c1:ab:7e:76:36",
                        "description": "P2P_LINK_TO_DC1-SPINE1_Ethernet1/1",
                        "bandwidth": 1000000000,
                        "mtu": 1500,
                        "l3MtuConfigured": True,
                        "l2Mru": 0,
                        "lastStatusChangeTimestamp": 1710234511.3085763,
                        "interfaceStatistics": {
                            "updateInterval": 300.0,
                            "inBitsRate": 2240.0023281094,
                            "inPktsRate": 3.8978070399448654,
                            "outBitsRate": 0.0,
                            "outPktsRate": 0.0,
                        },
                        "interfaceCounters": {
                            "inOctets": 5413008,
                            "inUcastPkts": 74693,
                            "inMulticastPkts": 643,
                            "inBroadcastPkts": 1,
                            "inDiscards": 0,
                            "inTotalPkts": 75337,
                            "outOctets": 0,
                            "outUcastPkts": 0,
                            "outMulticastPkts": 0,
                            "outBroadcastPkts": 0,
                            "outDiscards": 0,
                            "outTotalPkts": 0,
                            "linkStatusChanges": 2,
                            "totalInErrors": 0,
                            "inputErrorsDetail": {"runtFrames": 0, "giantFrames": 0, "fcsErrors": 0, "alignmentErrors": 0, "symbolErrors": 0, "rxPause": 0},
                            "totalOutErrors": 0,
                            "outputErrorsDetail": {"collisions": 0, "lateCollisions": 0, "deferredTransmissions": 0, "txPause": 0},
                            "counterRefreshTime": 1710253760.6489396,
                        },
                        "duplex": "duplexFull",
                        "autoNegotiate": "unknown",
                        "loopbackMode": "loopbackNone",
                        "lanes": 0,
                    },
                    "Port-Channel31": {
                        "name": "Port-Channel31",
                        "forwardingModel": "bridged",
                        "lineProtocolStatus": "up",
                        "interfaceStatus": "connected",
                        "hardware": "portChannel",
                        "interfaceAddress": [],
                        "physicalAddress": "aa:c1:ab:72:58:40",
                        "description": "MLAG_PEER_dc1-leaf1b_Po31",
                        "bandwidth": 2000000000,
                        "mtu": 9214,
                        "l3MtuConfigured": False,
                        "l2Mru": 0,
                        "lastStatusChangeTimestamp": 1710234510.1133935,
                        "interfaceStatistics": {
                            "updateInterval": 300.0,
                            "inBitsRate": 1854.287898883752,
                            "inPktsRate": 2.6902775246495665,
                            "outBitsRate": 1749.1141130864632,
                            "outPktsRate": 2.5565618978302362,
                        },
                        "interfaceCounters": {
                            "inOctets": 4475556,
                            "inUcastPkts": 48949,
                            "inMulticastPkts": 2579,
                            "inBroadcastPkts": 2,
                            "inDiscards": 0,
                            "inTotalPkts": 51530,
                            "outOctets": 4230011,
                            "outUcastPkts": 48982,
                            "outMulticastPkts": 6,
                            "outBroadcastPkts": 2,
                            "outDiscards": 0,
                            "outTotalPkts": 48990,
                            "linkStatusChanges": 2,
                            "totalInErrors": 0,
                            "totalOutErrors": 0,
                            "counterRefreshTime": 1710253760.6500373,
                        },
                        "memberInterfaces": {
                            "Ethernet3/1": {"bandwidth": 1000000000, "duplex": "duplexFull"},
                            "Ethernet4/1": {"bandwidth": 1000000000, "duplex": "duplexFull"},
                        },
                        "fallbackEnabled": False,
                        "fallbackEnabledType": "fallbackNone",
                    },
                }
            },
        ],
        "inputs": {"threshold": 3.0},
        "expected": {
            "result": "failure",
            "messages": [
                "Interface: Ethernet1/1 BPS Rate: inBpsRate - Usage exceeds the threshold - Expected: < 3.0% Actual: 10.0%",
                "Interface: Ethernet1/1 BPS Rate: outBpsRate - Usage exceeds the threshold - Expected: < 3.0% Actual: 10.0%",
                "Interface: Port-Channel31 BPS Rate: inBpsRate - Usage exceeds the threshold - Expected: < 3.0% Actual: 5.0%",
            ],
        },
    },
    (VerifyInterfaceUtilization, "error-duplex-half"): {
        "eos_data": [
            {
                "interfaces": {
                    "Ethernet1/1": {
                        "description": "P2P_LINK_TO_DC1-SPINE1_Ethernet1/1",
                        "interval": 300,
                        "inBpsRate": 2242.2497205060313,
                        "inPktsRate": 0.00028663359326985426,
                        "inPpsRate": 3.9005388262031966,
                        "outBpsRate": 0.0,
                        "outPktsRate": 0.0,
                        "outPpsRate": 0.0,
                        "lastUpdateTimestamp": 1710253727.138605,
                    },
                    "Port-Channel31": {
                        "description": "MLAG_PEER_dc1-leaf1b_Po31",
                        "interval": 300,
                        "inBpsRate": 1862.4876594267096,
                        "inPktsRate": 0.00011473185873493155,
                        "inPpsRate": 2.7009344704495084,
                        "outBpsRate": 1758.0044570479704,
                        "outPktsRate": 0.00010844978034772172,
                        "outPpsRate": 2.5686946869154013,
                        "lastUpdateTimestamp": 1710253726.4029949,
                    },
                }
            },
            {
                "interfaces": {
                    "Ethernet1/1": {
                        "name": "Ethernet1/1",
                        "forwardingModel": "routed",
                        "lineProtocolStatus": "up",
                        "interfaceStatus": "connected",
                        "hardware": "ethernet",
                        "interfaceAddress": [
                            {
                                "primaryIp": {"address": "10.255.255.1", "maskLen": 31},
                                "secondaryIps": {},
                                "secondaryIpsOrderedList": [],
                                "virtualIp": {"address": "0.0.0.0", "maskLen": 0},
                                "virtualSecondaryIps": {},
                                "virtualSecondaryIpsOrderedList": [],
                                "broadcastAddress": "255.255.255.255",
                                "dhcp": False,
                            }
                        ],
                        "physicalAddress": "aa:c1:ab:7e:76:36",
                        "burnedInAddress": "aa:c1:ab:7e:76:36",
                        "description": "P2P_LINK_TO_DC1-SPINE1_Ethernet1/1",
                        "bandwidth": 1000000000,
                        "mtu": 1500,
                        "l3MtuConfigured": True,
                        "l2Mru": 0,
                        "lastStatusChangeTimestamp": 1710234511.3085763,
                        "interfaceStatistics": {
                            "updateInterval": 300.0,
                            "inBitsRate": 2240.0023281094,
                            "inPktsRate": 3.8978070399448654,
                            "outBitsRate": 0.0,
                            "outPktsRate": 0.0,
                        },
                        "interfaceCounters": {
                            "inOctets": 5413008,
                            "inUcastPkts": 74693,
                            "inMulticastPkts": 643,
                            "inBroadcastPkts": 1,
                            "inDiscards": 0,
                            "inTotalPkts": 75337,
                            "outOctets": 0,
                            "outUcastPkts": 0,
                            "outMulticastPkts": 0,
                            "outBroadcastPkts": 0,
                            "outDiscards": 0,
                            "outTotalPkts": 0,
                            "linkStatusChanges": 2,
                            "totalInErrors": 0,
                            "inputErrorsDetail": {"runtFrames": 0, "giantFrames": 0, "fcsErrors": 0, "alignmentErrors": 0, "symbolErrors": 0, "rxPause": 0},
                            "totalOutErrors": 0,
                            "outputErrorsDetail": {"collisions": 0, "lateCollisions": 0, "deferredTransmissions": 0, "txPause": 0},
                            "counterRefreshTime": 1710253760.6489396,
                        },
                        "duplex": "duplexHalf",
                        "autoNegotiate": "unknown",
                        "loopbackMode": "loopbackNone",
                        "lanes": 0,
                    },
                    "Port-Channel31": {
                        "name": "Port-Channel31",
                        "forwardingModel": "bridged",
                        "lineProtocolStatus": "up",
                        "interfaceStatus": "connected",
                        "hardware": "portChannel",
                        "interfaceAddress": [],
                        "physicalAddress": "aa:c1:ab:72:58:40",
                        "description": "MLAG_PEER_dc1-leaf1b_Po31",
                        "bandwidth": 2000000000,
                        "mtu": 9214,
                        "l3MtuConfigured": False,
                        "l2Mru": 0,
                        "lastStatusChangeTimestamp": 1710234510.1133935,
                        "interfaceStatistics": {
                            "updateInterval": 300.0,
                            "inBitsRate": 1854.287898883752,
                            "inPktsRate": 2.6902775246495665,
                            "outBitsRate": 1749.1141130864632,
                            "outPktsRate": 2.5565618978302362,
                        },
                        "interfaceCounters": {
                            "inOctets": 4475556,
                            "inUcastPkts": 48949,
                            "inMulticastPkts": 2579,
                            "inBroadcastPkts": 2,
                            "inDiscards": 0,
                            "inTotalPkts": 51530,
                            "outOctets": 4230011,
                            "outUcastPkts": 48982,
                            "outMulticastPkts": 6,
                            "outBroadcastPkts": 2,
                            "outDiscards": 0,
                            "outTotalPkts": 48990,
                            "linkStatusChanges": 2,
                            "totalInErrors": 0,
                            "totalOutErrors": 0,
                            "counterRefreshTime": 1710253760.6500373,
                        },
                        "memberInterfaces": {
                            "Ethernet3/1": {"bandwidth": 1000000000, "duplex": "duplexFull"},
                            "Ethernet4/1": {"bandwidth": 1000000000, "duplex": "duplexFull"},
                        },
                        "fallbackEnabled": False,
                        "fallbackEnabledType": "fallbackNone",
                    },
                }
            },
        ],
        "inputs": {"threshold": 70.0},
        "expected": {
            "result": "failure",
            "messages": ["Interface: Ethernet1/1 - Test not implemented for non-full-duplex interfaces - Expected: duplexFull Actual: duplexHalf"],
        },
    },
    (VerifyInterfaceUtilization, "error-duplex-half-po"): {
        "eos_data": [
            {
                "interfaces": {
                    "Ethernet1/1": {
                        "description": "P2P_LINK_TO_DC1-SPINE1_Ethernet1/1",
                        "interval": 300,
                        "inBpsRate": 2242.2497205060313,
                        "inPktsRate": 0.00028663359326985426,
                        "inPpsRate": 3.9005388262031966,
                        "outBpsRate": 0.0,
                        "outPktsRate": 0.0,
                        "outPpsRate": 0.0,
                        "lastUpdateTimestamp": 1710253727.138605,
                    },
                    "Port-Channel31": {
                        "description": "MLAG_PEER_dc1-leaf1b_Po31",
                        "interval": 300,
                        "inBpsRate": 1862.4876594267096,
                        "inPktsRate": 0.00011473185873493155,
                        "inPpsRate": 2.7009344704495084,
                        "outBpsRate": 1758.0044570479704,
                        "outPktsRate": 0.00010844978034772172,
                        "outPpsRate": 2.5686946869154013,
                        "lastUpdateTimestamp": 1710253726.4029949,
                    },
                }
            },
            {
                "interfaces": {
                    "Ethernet1/1": {
                        "name": "Ethernet1/1",
                        "forwardingModel": "routed",
                        "lineProtocolStatus": "up",
                        "interfaceStatus": "connected",
                        "hardware": "ethernet",
                        "interfaceAddress": [
                            {
                                "primaryIp": {"address": "10.255.255.1", "maskLen": 31},
                                "secondaryIps": {},
                                "secondaryIpsOrderedList": [],
                                "virtualIp": {"address": "0.0.0.0", "maskLen": 0},
                                "virtualSecondaryIps": {},
                                "virtualSecondaryIpsOrderedList": [],
                                "broadcastAddress": "255.255.255.255",
                                "dhcp": False,
                            }
                        ],
                        "physicalAddress": "aa:c1:ab:7e:76:36",
                        "burnedInAddress": "aa:c1:ab:7e:76:36",
                        "description": "P2P_LINK_TO_DC1-SPINE1_Ethernet1/1",
                        "bandwidth": 1000000000,
                        "mtu": 1500,
                        "l3MtuConfigured": True,
                        "l2Mru": 0,
                        "lastStatusChangeTimestamp": 1710234511.3085763,
                        "interfaceStatistics": {
                            "updateInterval": 300.0,
                            "inBitsRate": 2240.0023281094,
                            "inPktsRate": 3.8978070399448654,
                            "outBitsRate": 0.0,
                            "outPktsRate": 0.0,
                        },
                        "interfaceCounters": {
                            "inOctets": 5413008,
                            "inUcastPkts": 74693,
                            "inMulticastPkts": 643,
                            "inBroadcastPkts": 1,
                            "inDiscards": 0,
                            "inTotalPkts": 75337,
                            "outOctets": 0,
                            "outUcastPkts": 0,
                            "outMulticastPkts": 0,
                            "outBroadcastPkts": 0,
                            "outDiscards": 0,
                            "outTotalPkts": 0,
                            "linkStatusChanges": 2,
                            "totalInErrors": 0,
                            "inputErrorsDetail": {"runtFrames": 0, "giantFrames": 0, "fcsErrors": 0, "alignmentErrors": 0, "symbolErrors": 0, "rxPause": 0},
                            "totalOutErrors": 0,
                            "outputErrorsDetail": {"collisions": 0, "lateCollisions": 0, "deferredTransmissions": 0, "txPause": 0},
                            "counterRefreshTime": 1710253760.6489396,
                        },
                        "duplex": "duplexFull",
                        "autoNegotiate": "unknown",
                        "loopbackMode": "loopbackNone",
                        "lanes": 0,
                    },
                    "Port-Channel31": {
                        "name": "Port-Channel31",
                        "forwardingModel": "bridged",
                        "lineProtocolStatus": "up",
                        "interfaceStatus": "connected",
                        "hardware": "portChannel",
                        "interfaceAddress": [],
                        "physicalAddress": "aa:c1:ab:72:58:40",
                        "description": "MLAG_PEER_dc1-leaf1b_Po31",
                        "bandwidth": 2000000000,
                        "mtu": 9214,
                        "l3MtuConfigured": False,
                        "l2Mru": 0,
                        "lastStatusChangeTimestamp": 1710234510.1133935,
                        "interfaceStatistics": {
                            "updateInterval": 300.0,
                            "inBitsRate": 1854.287898883752,
                            "inPktsRate": 2.6902775246495665,
                            "outBitsRate": 1749.1141130864632,
                            "outPktsRate": 2.5565618978302362,
                        },
                        "interfaceCounters": {
                            "inOctets": 4475556,
                            "inUcastPkts": 48949,
                            "inMulticastPkts": 2579,
                            "inBroadcastPkts": 2,
                            "inDiscards": 0,
                            "inTotalPkts": 51530,
                            "outOctets": 4230011,
                            "outUcastPkts": 48982,
                            "outMulticastPkts": 6,
                            "outBroadcastPkts": 2,
                            "outDiscards": 0,
                            "outTotalPkts": 48990,
                            "linkStatusChanges": 2,
                            "totalInErrors": 0,
                            "totalOutErrors": 0,
                            "counterRefreshTime": 1710253760.6500373,
                        },
                        "memberInterfaces": {
                            "Ethernet3/1": {"bandwidth": 1000000000, "duplex": "duplexHalf"},
                            "Ethernet4/1": {"bandwidth": 1000000000, "duplex": "duplexHalf"},
                        },
                        "fallbackEnabled": False,
                        "fallbackEnabledType": "fallbackNone",
                    },
                }
            },
        ],
        "inputs": {"threshold": 70.0},
        "expected": {
            "result": "failure",
            "messages": [
                "Interface: Port-Channel31 Member Interface: Ethernet3/1 - Test not implemented for non-full-duplex interfaces - "
                "Expected: duplexFull Actual: duplexHalf",
                "Interface: Port-Channel31 Member Interface: Ethernet4/1 - Test not implemented for non-full-duplex interfaces - "
                "Expected: duplexFull Actual: duplexHalf",
            ],
        },
    },
    (VerifyInterfaceErrors, "success"): {
        "eos_data": [
            {
                "interfaceErrorCounters": {
                    "Ethernet1": {"inErrors": 0, "frameTooLongs": 0, "outErrors": 0, "frameTooShorts": 0, "fcsErrors": 0, "alignmentErrors": 0, "symbolErrors": 0},
                    "Ethernet6": {"inErrors": 0, "frameTooLongs": 0, "outErrors": 0, "frameTooShorts": 0, "fcsErrors": 0, "alignmentErrors": 0, "symbolErrors": 0},
                }
            }
        ],
        "inputs": None,
        "expected": {"result": "success"},
    },
<<<<<<< HEAD
    (VerifyInterfaceErrors, "failure-multiple-intfs"): {
=======
    {
        "name": "success-ignore-interface",
        "test": VerifyInterfaceErrors,
        "eos_data": [
            {
                "interfaceErrorCounters": {
                    "Ethernet1": {"inErrors": 42, "frameTooLongs": 0, "outErrors": 0, "frameTooShorts": 0, "fcsErrors": 0, "alignmentErrors": 0, "symbolErrors": 0},
                    "Management0": {
                        "inErrors": 0,
                        "frameTooLongs": 0,
                        "outErrors": 0,
                        "frameTooShorts": 0,
                        "fcsErrors": 0,
                        "alignmentErrors": 666,
                        "symbolErrors": 0,
                    },
                },
            },
        ],
        "inputs": {"ignored_interfaces": ["Ethernet", "Management0"]},
        "expected": {
            "result": "success",
        },
    },
    {
        "name": "failure-ignore-interface",
        "test": VerifyInterfaceErrors,
        "eos_data": [
            {
                "interfaceErrorCounters": {
                    "Ethernet1": {"inErrors": 42, "frameTooLongs": 0, "outErrors": 0, "frameTooShorts": 0, "fcsErrors": 0, "alignmentErrors": 0, "symbolErrors": 0},
                    "Management0": {
                        "inErrors": 0,
                        "frameTooLongs": 0,
                        "outErrors": 0,
                        "frameTooShorts": 0,
                        "fcsErrors": 0,
                        "alignmentErrors": 666,
                        "symbolErrors": 0,
                    },
                    "Ethernet10": {"inErrors": 42, "frameTooLongs": 0, "outErrors": 0, "frameTooShorts": 0, "fcsErrors": 0, "alignmentErrors": 0, "symbolErrors": 0},
                },
            },
        ],
        "inputs": {"ignored_interfaces": ["Ethernet1", "Management0"]},
        "expected": {"result": "failure", "messages": ["Interface: Ethernet10 - Non-zero error counter(s) - inErrors: 42"]},
    },
    {
        "name": "failure-multiple-intfs",
        "test": VerifyInterfaceErrors,
>>>>>>> 0231fa61
        "eos_data": [
            {
                "interfaceErrorCounters": {
                    "Ethernet1": {"inErrors": 42, "frameTooLongs": 0, "outErrors": 0, "frameTooShorts": 0, "fcsErrors": 0, "alignmentErrors": 0, "symbolErrors": 0},
                    "Ethernet6": {"inErrors": 0, "frameTooLongs": 0, "outErrors": 0, "frameTooShorts": 0, "fcsErrors": 0, "alignmentErrors": 666, "symbolErrors": 0},
                }
            }
        ],
        "inputs": None,
        "expected": {
            "result": "failure",
            "messages": [
                "Interface: Ethernet1 - Non-zero error counter(s) - inErrors: 42",
                "Interface: Ethernet6 - Non-zero error counter(s) - alignmentErrors: 666",
            ],
        },
    },
    (VerifyInterfaceErrors, "failure-multiple-intfs-multiple-errors"): {
        "eos_data": [
            {
                "interfaceErrorCounters": {
                    "Ethernet1": {"inErrors": 42, "frameTooLongs": 0, "outErrors": 10, "frameTooShorts": 0, "fcsErrors": 0, "alignmentErrors": 0, "symbolErrors": 0},
                    "Ethernet6": {"inErrors": 0, "frameTooLongs": 0, "outErrors": 0, "frameTooShorts": 0, "fcsErrors": 0, "alignmentErrors": 6, "symbolErrors": 10},
                }
            }
        ],
        "inputs": None,
        "expected": {
            "result": "failure",
            "messages": [
                "Interface: Ethernet1 - Non-zero error counter(s) - inErrors: 42, outErrors: 10",
                "Interface: Ethernet6 - Non-zero error counter(s) - alignmentErrors: 6, symbolErrors: 10",
            ],
        },
    },
    (VerifyInterfaceErrors, "failure-single-intf-multiple-errors"): {
        "eos_data": [
            {
                "interfaceErrorCounters": {
                    "Ethernet1": {"inErrors": 42, "frameTooLongs": 0, "outErrors": 2, "frameTooShorts": 0, "fcsErrors": 0, "alignmentErrors": 0, "symbolErrors": 0}
                }
            }
        ],
        "inputs": None,
        "expected": {"result": "failure", "messages": ["Interface: Ethernet1 - Non-zero error counter(s) - inErrors: 42, outErrors: 2"]},
    },
    (VerifyInterfaceDiscards, "success"): {
        "eos_data": [
            {
                "inDiscardsTotal": 0,
                "interfaces": {"Ethernet2": {"outDiscards": 0, "inDiscards": 0}, "Ethernet1": {"outDiscards": 0, "inDiscards": 0}},
                "outDiscardsTotal": 0,
            }
        ],
        "inputs": None,
        "expected": {"result": "success"},
    },
<<<<<<< HEAD
    (VerifyInterfaceDiscards, "failure"): {
=======
    {
        "name": "success-ignored-interface",
        "test": VerifyInterfaceDiscards,
        "eos_data": [
            {
                "inDiscardsTotal": 0,
                "interfaces": {
                    "Ethernet2": {"outDiscards": 42, "inDiscards": 0},
                    "Ethernet1": {"outDiscards": 0, "inDiscards": 42},
                    "Ethernet3": {"outDiscards": 0, "inDiscards": 42},
                    "Port-Channel1": {"outDiscards": 0, "inDiscards": 42},
                    "Port-Channel2": {"outDiscards": 0, "inDiscards": 0},
                },
                "outDiscardsTotal": 0,
            },
        ],
        "inputs": {"ignored_interfaces": ["Port-Channel1", "Ethernet"]},
        "expected": {
            "result": "success",
        },
    },
    {
        "name": "failure",
        "test": VerifyInterfaceDiscards,
>>>>>>> 0231fa61
        "eos_data": [
            {
                "inDiscardsTotal": 0,
                "interfaces": {"Ethernet2": {"outDiscards": 42, "inDiscards": 0}, "Ethernet1": {"outDiscards": 0, "inDiscards": 42}},
                "outDiscardsTotal": 0,
            }
        ],
        "inputs": None,
        "expected": {
            "result": "failure",
            "messages": [
                "Interface: Ethernet2 - Non-zero discard counter(s): outDiscards: 42",
                "Interface: Ethernet1 - Non-zero discard counter(s): inDiscards: 42",
            ],
        },
    },
<<<<<<< HEAD
    (VerifyInterfaceErrDisabled, "success"): {
        "eos_data": [{"interfaceStatuses": {"Management1": {"linkStatus": "connected"}, "Ethernet8": {"linkStatus": "connected"}}}],
        "inputs": None,
        "expected": {"result": "success"},
    },
    (VerifyInterfaceErrDisabled, "failure"): {
        "eos_data": [{"interfaceStatuses": {"Management1": {"linkStatus": "errdisabled"}, "Ethernet8": {"linkStatus": "errdisabled"}}}],
=======
    {
        "name": "success",
        "test": VerifyInterfaceErrDisabled,
        "eos_data": [
            {
                "interfaceStatuses": {},
            },
        ],
        "inputs": None,
        "expected": {"result": "success"},
    },
    {
        "name": "failure",
        "test": VerifyInterfaceErrDisabled,
        "eos_data": [
            {"interfaceStatuses": {"Ethernet2": {"description": "", "status": "errdisabled", "causes": ["bpduguard"]}}},
        ],
        "inputs": None,
        "expected": {"result": "failure", "messages": ["Interface: Ethernet2 - Error disabled - Causes: bpduguard"]},
    },
    {
        "name": "failure-no-cause",
        "test": VerifyInterfaceErrDisabled,
        "eos_data": [
            {
                "interfaceStatuses": {
                    "Ethernet2": {
                        "description": "",
                        "status": "errdisabled",
                    }
                }
            },
        ],
>>>>>>> 0231fa61
        "inputs": None,
        "expected": {"result": "failure", "messages": ["Interface: Ethernet2 - Error disabled"]},
    },
    (VerifyInterfacesStatus, "success"): {
        "eos_data": [
            {
                "interfaceDescriptions": {
                    "Ethernet8": {"interfaceStatus": "up", "description": "", "lineProtocolStatus": "up"},
                    "Ethernet2": {"interfaceStatus": "adminDown", "description": "", "lineProtocolStatus": "down"},
                    "Ethernet3": {"interfaceStatus": "up", "description": "", "lineProtocolStatus": "up"},
                }
            }
        ],
        "inputs": {"interfaces": [{"name": "Ethernet2", "status": "adminDown"}, {"name": "Ethernet8", "status": "up"}, {"name": "Ethernet3", "status": "up"}]},
        "expected": {"result": "success"},
    },
    (VerifyInterfacesStatus, "success-up-with-line-protocol-status"): {
        "eos_data": [{"interfaceDescriptions": {"Ethernet8": {"interfaceStatus": "up", "description": "", "lineProtocolStatus": "down"}}}],
        "inputs": {"interfaces": [{"name": "Ethernet8", "status": "up", "line_protocol_status": "down"}]},
        "expected": {"result": "success"},
    },
    (VerifyInterfacesStatus, "success-with-line-protocol-status"): {
        "eos_data": [
            {
                "interfaceDescriptions": {
                    "Ethernet8": {"interfaceStatus": "adminDown", "description": "", "lineProtocolStatus": "testing"},
                    "Ethernet2": {"interfaceStatus": "adminDown", "description": "", "lineProtocolStatus": "down"},
                    "Ethernet3.10": {"interfaceStatus": "down", "description": "", "lineProtocolStatus": "dormant"},
                }
            }
        ],
        "inputs": {
            "interfaces": [
                {"name": "Ethernet2", "status": "adminDown", "line_protocol_status": "down"},
                {"name": "Ethernet8", "status": "adminDown", "line_protocol_status": "testing"},
                {"name": "Ethernet3.10", "status": "down", "line_protocol_status": "dormant"},
            ]
        },
        "expected": {"result": "success"},
    },
    (VerifyInterfacesStatus, "success-lower"): {
        "eos_data": [
            {
                "interfaceDescriptions": {
                    "Ethernet8": {"interfaceStatus": "up", "description": "", "lineProtocolStatus": "up"},
                    "Ethernet2": {"interfaceStatus": "adminDown", "description": "", "lineProtocolStatus": "down"},
                    "Ethernet3": {"interfaceStatus": "up", "description": "", "lineProtocolStatus": "up"},
                }
            }
        ],
        "inputs": {"interfaces": [{"name": "ethernet2", "status": "adminDown"}, {"name": "ethernet8", "status": "up"}, {"name": "ethernet3", "status": "up"}]},
        "expected": {"result": "success"},
    },
    (VerifyInterfacesStatus, "success-eth-name"): {
        "eos_data": [
            {
                "interfaceDescriptions": {
                    "Ethernet8": {"interfaceStatus": "up", "description": "", "lineProtocolStatus": "up"},
                    "Ethernet2": {"interfaceStatus": "adminDown", "description": "", "lineProtocolStatus": "down"},
                    "Ethernet3": {"interfaceStatus": "up", "description": "", "lineProtocolStatus": "up"},
                }
            }
        ],
        "inputs": {"interfaces": [{"name": "eth2", "status": "adminDown"}, {"name": "et8", "status": "up"}, {"name": "et3", "status": "up"}]},
        "expected": {"result": "success"},
    },
    (VerifyInterfacesStatus, "success-po-name"): {
        "eos_data": [{"interfaceDescriptions": {"Port-Channel100": {"interfaceStatus": "up", "description": "", "lineProtocolStatus": "up"}}}],
        "inputs": {"interfaces": [{"name": "po100", "status": "up"}]},
        "expected": {"result": "success"},
    },
    (VerifyInterfacesStatus, "success-sub-interfaces"): {
        "eos_data": [{"interfaceDescriptions": {"Ethernet52/1.1963": {"interfaceStatus": "up", "description": "", "lineProtocolStatus": "up"}}}],
        "inputs": {"interfaces": [{"name": "Ethernet52/1.1963", "status": "up"}]},
        "expected": {"result": "success"},
    },
    (VerifyInterfacesStatus, "success-transceiver-down"): {
        "eos_data": [{"interfaceDescriptions": {"Ethernet49/1": {"interfaceStatus": "adminDown", "description": "", "lineProtocolStatus": "notPresent"}}}],
        "inputs": {"interfaces": [{"name": "Ethernet49/1", "status": "adminDown"}]},
        "expected": {"result": "success"},
    },
    (VerifyInterfacesStatus, "success-po-down"): {
        "eos_data": [{"interfaceDescriptions": {"Port-Channel100": {"interfaceStatus": "adminDown", "description": "", "lineProtocolStatus": "lowerLayerDown"}}}],
        "inputs": {"interfaces": [{"name": "PortChannel100", "status": "adminDown"}]},
        "expected": {"result": "success"},
    },
    (VerifyInterfacesStatus, "success-po-lowerlayerdown"): {
        "eos_data": [{"interfaceDescriptions": {"Port-Channel100": {"interfaceStatus": "adminDown", "description": "", "lineProtocolStatus": "lowerLayerDown"}}}],
        "inputs": {"interfaces": [{"name": "Port-Channel100", "status": "adminDown", "line_protocol_status": "lowerLayerDown"}]},
        "expected": {"result": "success"},
    },
    (VerifyInterfacesStatus, "failure-not-configured"): {
        "eos_data": [
            {
                "interfaceDescriptions": {
                    "Ethernet2": {"interfaceStatus": "up", "description": "", "lineProtocolStatus": "up"},
                    "Ethernet3": {"interfaceStatus": "up", "description": "", "lineProtocolStatus": "up"},
                }
            }
        ],
        "inputs": {"interfaces": [{"name": "Ethernet2", "status": "up"}, {"name": "Ethernet8", "status": "up"}, {"name": "Ethernet3", "status": "up"}]},
        "expected": {"result": "failure", "messages": ["Ethernet8 - Not configured"]},
    },
    (VerifyInterfacesStatus, "failure-status-down"): {
        "eos_data": [
            {
                "interfaceDescriptions": {
                    "Ethernet8": {"interfaceStatus": "down", "description": "", "lineProtocolStatus": "down"},
                    "Ethernet2": {"interfaceStatus": "up", "description": "", "lineProtocolStatus": "up"},
                    "Ethernet3": {"interfaceStatus": "up", "description": "", "lineProtocolStatus": "up"},
                }
            }
        ],
        "inputs": {"interfaces": [{"name": "Ethernet2", "status": "up"}, {"name": "Ethernet8", "status": "up"}, {"name": "Ethernet3", "status": "up"}]},
        "expected": {"result": "failure", "messages": ["Ethernet8 - Status mismatch - Expected: up/up, Actual: down/down"]},
    },
    (VerifyInterfacesStatus, "failure-proto-down"): {
        "eos_data": [
            {
                "interfaceDescriptions": {
                    "Ethernet8": {"interfaceStatus": "up", "description": "", "lineProtocolStatus": "down"},
                    "Ethernet2": {"interfaceStatus": "up", "description": "", "lineProtocolStatus": "up"},
                    "Ethernet3": {"interfaceStatus": "up", "description": "", "lineProtocolStatus": "up"},
                }
            }
        ],
        "inputs": {"interfaces": [{"name": "Ethernet2", "status": "up"}, {"name": "Ethernet8", "status": "up"}, {"name": "Ethernet3", "status": "up"}]},
        "expected": {"result": "failure", "messages": ["Ethernet8 - Status mismatch - Expected: up/up, Actual: up/down"]},
    },
    (VerifyInterfacesStatus, "failure-po-status-down"): {
        "eos_data": [{"interfaceDescriptions": {"Port-Channel100": {"interfaceStatus": "down", "description": "", "lineProtocolStatus": "lowerLayerDown"}}}],
        "inputs": {"interfaces": [{"name": "PortChannel100", "status": "up"}]},
        "expected": {"result": "failure", "messages": ["Port-Channel100 - Status mismatch - Expected: up/up, Actual: down/lowerLayerDown"]},
    },
    (VerifyInterfacesStatus, "failure-proto-unknown"): {
        "eos_data": [
            {
                "interfaceDescriptions": {
                    "Ethernet8": {"interfaceStatus": "up", "description": "", "lineProtocolStatus": "down"},
                    "Ethernet2": {"interfaceStatus": "up", "description": "", "lineProtocolStatus": "unknown"},
                    "Ethernet3": {"interfaceStatus": "up", "description": "", "lineProtocolStatus": "up"},
                }
            }
        ],
        "inputs": {
            "interfaces": [
                {"name": "Ethernet2", "status": "up", "line_protocol_status": "down"},
                {"name": "Ethernet8", "status": "up"},
                {"name": "Ethernet3", "status": "up"},
            ]
        },
        "expected": {
            "result": "failure",
            "messages": ["Ethernet2 - Status mismatch - Expected: up/down, Actual: up/unknown", "Ethernet8 - Status mismatch - Expected: up/up, Actual: up/down"],
        },
    },
    (VerifyInterfacesStatus, "failure-interface-status-down"): {
        "eos_data": [
            {
                "interfaceDescriptions": {
                    "Ethernet8": {"interfaceStatus": "up", "description": "", "lineProtocolStatus": "down"},
                    "Ethernet2": {"interfaceStatus": "up", "description": "", "lineProtocolStatus": "unknown"},
                    "Ethernet3": {"interfaceStatus": "up", "description": "", "lineProtocolStatus": "up"},
                }
            }
        ],
        "inputs": {"interfaces": [{"name": "Ethernet2", "status": "down"}, {"name": "Ethernet8", "status": "down"}, {"name": "Ethernet3", "status": "down"}]},
        "expected": {
            "result": "failure",
            "messages": [
                "Ethernet2 - Status mismatch - Expected: down, Actual: up",
                "Ethernet8 - Status mismatch - Expected: down, Actual: up",
                "Ethernet3 - Status mismatch - Expected: down, Actual: up",
            ],
        },
    },
    (VerifyStormControlDrops, "success"): {
        "eos_data": [
            {
                "aggregateTrafficClasses": {},
                "interfaces": {
                    "Ethernet1": {
                        "trafficTypes": {"broadcast": {"level": 100, "thresholdType": "packetsPerSecond", "rate": 0, "drop": 0, "dormant": False}},
                        "active": True,
                        "reason": "",
                        "errdisabled": False,
                    }
                },
            }
        ],
        "inputs": None,
        "expected": {"result": "success"},
    },
    (VerifyStormControlDrops, "failure"): {
        "eos_data": [
            {
                "aggregateTrafficClasses": {},
                "interfaces": {
                    "Ethernet1": {
                        "trafficTypes": {"broadcast": {"level": 100, "thresholdType": "packetsPerSecond", "rate": 0, "drop": 666, "dormant": False}},
                        "active": True,
                        "reason": "",
                        "errdisabled": False,
                    }
                },
            }
        ],
        "inputs": None,
        "expected": {"result": "failure", "messages": ["Interface: Ethernet1 - Non-zero storm-control drop counter(s) - broadcast: 666"]},
    },
    (VerifyPortChannels, "success"): {
        "eos_data": [
            {
                "portChannels": {
                    "Port-Channel42": {
                        "recircFeature": [],
                        "maxWeight": 16,
                        "minSpeed": "0 gbps",
                        "rxPorts": {},
                        "currWeight": 0,
                        "minLinks": 0,
                        "inactivePorts": {},
                        "activePorts": {},
                        "inactiveLag": False,
<<<<<<< HEAD
                    }
=======
                    },
                },
            },
        ],
        "inputs": None,
        "expected": {"result": "success"},
    },
    {
        "name": "success-ignored-interface",
        "test": VerifyPortChannels,
        "eos_data": [
            {
                "portChannels": {
                    "Port-Channel1": {
                        "activePorts": {"Ethernet1": {}, "Ethernet6": {}},
                        "rxPorts": {},
                        "inactivePorts": {},
                        "recircFeature": [],
                        "inactiveLag": False,
                        "minLinks": 0,
                        "minSpeed": "0 gbps",
                        "currWeight": 0,
                        "maxWeight": 16,
                    },
                    "Port-Channel5": {
                        "activePorts": {"Ethernet4": {}, "PeerEthernet4": {}},
                        "rxPorts": {},
                        "inactivePorts": {"Ethernet8": {"reasonUnconfigured": "waiting for LACP response"}},
                        "recircFeature": [],
                        "inactiveLag": False,
                        "minLinks": 0,
                        "minSpeed": "0 gbps",
                        "currWeight": 0,
                        "maxWeight": 16,
                    },
                }
            }
        ],
        "inputs": {"ignored_interfaces": ["Port-Channel5"]},
        "expected": {"result": "success"},
    },
    {
        "name": "success-ignored-all-interface",
        "test": VerifyPortChannels,
        "eos_data": [
            {
                "portChannels": {
                    "Port-Channel1": {
                        "activePorts": {"Ethernet1": {}, "Ethernet6": {}},
                        "rxPorts": {},
                        "inactivePorts": {},
                        "recircFeature": [],
                        "inactiveLag": False,
                        "minLinks": 0,
                        "minSpeed": "0 gbps",
                        "currWeight": 0,
                        "maxWeight": 16,
                    },
                    "Port-Channel5": {
                        "activePorts": {"Ethernet4": {}, "PeerEthernet4": {}},
                        "rxPorts": {},
                        "inactivePorts": {"Ethernet8": {"reasonUnconfigured": "waiting for LACP response"}},
                        "recircFeature": [],
                        "inactiveLag": False,
                        "minLinks": 0,
                        "minSpeed": "0 gbps",
                        "currWeight": 0,
                        "maxWeight": 16,
                    },
>>>>>>> 0231fa61
                }
            }
        ],
        "inputs": {"ignored_interfaces": ["Port-Channel5"]},
        "expected": {"result": "success"},
    },
    (VerifyPortChannels, "failure"): {
        "eos_data": [
            {
                "portChannels": {
                    "Port-Channel42": {
                        "recircFeature": [],
                        "maxWeight": 16,
                        "minSpeed": "0 gbps",
                        "rxPorts": {},
                        "currWeight": 0,
                        "minLinks": 0,
                        "inactivePorts": {"Ethernet8": {"reasonUnconfigured": "waiting for LACP response"}},
                        "activePorts": {},
                        "inactiveLag": False,
                    }
                }
            }
        ],
        "inputs": None,
        "expected": {"result": "failure", "messages": ["Port-Channel42 - Inactive port(s) - Ethernet8"]},
    },
    (VerifyIllegalLACP, "success"): {
        "eos_data": [
            {
                "portChannels": {
                    "Port-Channel42": {
                        "interfaces": {
                            "Ethernet8": {
                                "actorPortStatus": "noAgg",
                                "illegalRxCount": 0,
                                "markerResponseTxCount": 0,
                                "markerResponseRxCount": 0,
                                "lacpdusRxCount": 0,
                                "lacpdusTxCount": 454,
                                "markersTxCount": 0,
                                "markersRxCount": 0,
                            }
                        }
                    }
                },
                "orphanPorts": {},
            }
        ],
        "inputs": None,
        "expected": {"result": "success"},
    },
<<<<<<< HEAD
    (VerifyIllegalLACP, "failure"): {
=======
    {
        "name": "success-ignored-interface",
        "test": VerifyIllegalLACP,
        "eos_data": [
            {
                "portChannels": {
                    "Port-Channel1": {
                        "interfaces": {
                            "Ethernet1": {
                                "actorPortStatus": "bundled",
                                "lacpdusRxCount": 512,
                                "lacpdusTxCount": 514,
                                "markersRxCount": 0,
                                "markersTxCount": 0,
                                "markerResponseRxCount": 0,
                                "markerResponseTxCount": 0,
                                "illegalRxCount": 66,
                            },
                            "Ethernet6": {
                                "actorPortStatus": "bundled",
                                "lacpdusRxCount": 513,
                                "lacpdusTxCount": 516,
                                "markersRxCount": 0,
                                "markersTxCount": 0,
                                "markerResponseRxCount": 0,
                                "markerResponseTxCount": 0,
                                "illegalRxCount": 0,
                            },
                        }
                    },
                    "Port-Channel5": {
                        "markers": {"markers": ["*"]},
                        "interfaces": {
                            "Ethernet4": {
                                "actorPortStatus": "bundled",
                                "lacpdusRxCount": 521,
                                "lacpdusTxCount": 15119,
                                "markersRxCount": 0,
                                "markersTxCount": 0,
                                "markerResponseRxCount": 0,
                                "markerResponseTxCount": 0,
                                "illegalRxCount": 66,
                            }
                        },
                    },
                },
                "markerMessages": {"markerMessages": [{"marker": "*"}]},
                "orphanPorts": {},
            }
        ],
        "inputs": {"ignored_interfaces": ["Port-Channel1", "Port-Channel5"]},
        "expected": {
            "result": "success",
        },
    },
    {
        "name": "failure",
        "test": VerifyIllegalLACP,
>>>>>>> 0231fa61
        "eos_data": [
            {
                "portChannels": {
                    "Port-Channel42": {
                        "interfaces": {
                            "Ethernet8": {
                                "actorPortStatus": "noAgg",
                                "illegalRxCount": 666,
                                "markerResponseTxCount": 0,
                                "markerResponseRxCount": 0,
                                "lacpdusRxCount": 0,
                                "lacpdusTxCount": 454,
                                "markersTxCount": 0,
                                "markersRxCount": 0,
                            }
                        }
                    }
                },
                "orphanPorts": {},
            }
        ],
        "inputs": None,
        "expected": {"result": "failure", "messages": ["Port-Channel42 Interface: Ethernet8 - Illegal LACP packets found"]},
    },
    (VerifyLoopbackCount, "success"): {
        "eos_data": [
            {
                "interfaces": {
                    "Loopback42": {
                        "name": "Loopback42",
                        "interfaceStatus": "connected",
                        "interfaceAddress": {"ipAddr": {"maskLen": 0, "address": "0.0.0.0"}, "unnumberedIntf": "Vlan42"},
                        "ipv4Routable240": False,
                        "lineProtocolStatus": "up",
                        "mtu": 65535,
                    },
                    "Loopback666": {
                        "name": "Loopback666",
                        "interfaceStatus": "connected",
                        "interfaceAddress": {"ipAddr": {"maskLen": 32, "address": "6.6.6.6"}},
                        "ipv4Routable240": False,
                        "lineProtocolStatus": "up",
                        "mtu": 65535,
                    },
                    "Ethernet666": {
                        "name": "Ethernet666",
                        "interfaceStatus": "connected",
                        "interfaceAddress": {"ipAddr": {"maskLen": 32, "address": "6.6.6.6"}},
                        "ipv4Routable240": False,
                        "lineProtocolStatus": "up",
                    },
                }
            }
        ],
        "inputs": {"number": 2},
        "expected": {"result": "success"},
    },
    (VerifyLoopbackCount, "failure-loopback-down"): {
        "eos_data": [
            {
                "interfaces": {
                    "Loopback42": {
                        "name": "Loopback42",
                        "interfaceStatus": "connected",
                        "interfaceAddress": {"ipAddr": {"maskLen": 0, "address": "0.0.0.0"}, "unnumberedIntf": "Vlan42"},
                        "ipv4Routable240": False,
                        "lineProtocolStatus": "up",
                        "mtu": 65535,
                    },
                    "Loopback666": {
                        "name": "Loopback666",
                        "interfaceStatus": "notconnect",
                        "interfaceAddress": {"ipAddr": {"maskLen": 32, "address": "6.6.6.6"}},
                        "ipv4Routable240": False,
                        "lineProtocolStatus": "down",
                        "mtu": 65535,
                    },
                }
            }
        ],
        "inputs": {"number": 2},
        "expected": {
            "result": "failure",
            "messages": [
                "Interface: Loopback666 - Invalid line protocol status - Expected: up Actual: down",
                "Interface: Loopback666 - Invalid interface status - Expected: connected Actual: notconnect",
            ],
        },
    },
    (VerifyLoopbackCount, "failure-count-loopback"): {
        "eos_data": [
            {
                "interfaces": {
                    "Loopback42": {
                        "name": "Loopback42",
                        "interfaceStatus": "connected",
                        "interfaceAddress": {"ipAddr": {"maskLen": 0, "address": "0.0.0.0"}, "unnumberedIntf": "Vlan42"},
                        "ipv4Routable240": False,
                        "lineProtocolStatus": "up",
                        "mtu": 65535,
                    }
                }
            }
        ],
        "inputs": {"number": 2},
        "expected": {"result": "failure", "messages": ["Loopback interface(s) count mismatch: Expected 2 Actual: 1"]},
    },
    (VerifySVI, "success"): {
        "eos_data": [
            {
                "interfaces": {
                    "Vlan42": {
                        "name": "Vlan42",
                        "interfaceStatus": "connected",
                        "interfaceAddress": {"ipAddr": {"maskLen": 24, "address": "11.11.11.11"}},
                        "ipv4Routable240": False,
                        "lineProtocolStatus": "up",
                        "mtu": 1500,
                    }
                }
            }
        ],
        "inputs": None,
        "expected": {"result": "success"},
    },
    (VerifySVI, "failure"): {
        "eos_data": [
            {
                "interfaces": {
                    "Vlan42": {
                        "name": "Vlan42",
                        "interfaceStatus": "notconnect",
                        "interfaceAddress": {"ipAddr": {"maskLen": 24, "address": "11.11.11.11"}},
                        "ipv4Routable240": False,
                        "lineProtocolStatus": "lowerLayerDown",
                        "mtu": 1500,
                    }
                }
            }
        ],
        "inputs": None,
        "expected": {
            "result": "failure",
            "messages": [
                "SVI: Vlan42 - Invalid line protocol status - Expected: up Actual: lowerLayerDown",
                "SVI: Vlan42 - Invalid interface status - Expected: connected Actual: notconnect",
            ],
        },
    },
    (VerifyL3MTU, "success"): {
        "eos_data": [
            {
                "interfaces": {
                    "Ethernet2": {
                        "name": "Ethernet2",
                        "forwardingModel": "routed",
                        "lineProtocolStatus": "up",
                        "interfaceStatus": "connected",
                        "hardware": "ethernet",
                        "mtu": 1500,
                        "l3MtuConfigured": True,
                        "l2Mru": 0,
                    },
                    "Ethernet10": {
                        "name": "Ethernet10",
                        "forwardingModel": "bridged",
                        "lineProtocolStatus": "up",
                        "interfaceStatus": "connected",
                        "hardware": "ethernet",
                        "mtu": 1500,
                        "l3MtuConfigured": False,
                        "l2Mru": 0,
                    },
                    "Management1/1": {
                        "name": "Management0",
                        "forwardingModel": "routed",
                        "lineProtocolStatus": "up",
                        "interfaceStatus": "connected",
                        "hardware": "ethernet",
                        "mtu": 1500,
                        "l3MtuConfigured": False,
                        "l2Mru": 0,
                    },
                    "Port-Channel2": {
                        "name": "Port-Channel2",
                        "forwardingModel": "bridged",
                        "lineProtocolStatus": "lowerLayerDown",
                        "interfaceStatus": "notconnect",
                        "hardware": "portChannel",
                        "mtu": 1500,
                        "l3MtuConfigured": False,
                        "l2Mru": 0,
                    },
                    "Loopback0": {
                        "name": "Loopback0",
                        "forwardingModel": "routed",
                        "lineProtocolStatus": "up",
                        "interfaceStatus": "connected",
                        "hardware": "loopback",
                        "mtu": 65535,
                        "l3MtuConfigured": False,
                        "l2Mru": 0,
                    },
                    "Vxlan1": {
                        "name": "Vxlan1",
                        "forwardingModel": "bridged",
                        "lineProtocolStatus": "down",
                        "interfaceStatus": "notconnect",
                        "hardware": "vxlan",
                        "mtu": 0,
                        "l3MtuConfigured": False,
                        "l2Mru": 0,
                    },
                }
            }
        ],
        "inputs": {"mtu": 1500},
        "expected": {"result": "success"},
    },
<<<<<<< HEAD
    (VerifyL3MTU, "success-specific-mtu"): {
=======
    {
        "name": "success-ignored-interfaces",
        "test": VerifyL3MTU,
>>>>>>> 0231fa61
        "eos_data": [
            {
                "interfaces": {
                    "Ethernet2": {
                        "name": "Ethernet2",
                        "forwardingModel": "routed",
                        "lineProtocolStatus": "up",
                        "interfaceStatus": "connected",
                        "hardware": "ethernet",
                        "mtu": 1500,
                        "l3MtuConfigured": True,
                        "l2Mru": 0,
                    },
                    "Ethernet10": {
                        "name": "Ethernet10",
                        "forwardingModel": "routed",
                        "lineProtocolStatus": "up",
                        "interfaceStatus": "connected",
                        "hardware": "ethernet",
                        "mtu": 1501,
                        "l3MtuConfigured": False,
                        "l2Mru": 0,
                    },
                    "Management0": {
                        "name": "Management0",
                        "forwardingModel": "routed",
                        "lineProtocolStatus": "up",
                        "interfaceStatus": "connected",
                        "hardware": "ethernet",
                        "mtu": 1500,
                        "l3MtuConfigured": False,
                        "l2Mru": 0,
                    },
                    "Port-Channel2": {
                        "name": "Port-Channel2",
                        "forwardingModel": "bridged",
                        "lineProtocolStatus": "lowerLayerDown",
                        "interfaceStatus": "notconnect",
                        "hardware": "portChannel",
                        "mtu": 1500,
                        "l3MtuConfigured": False,
                        "l2Mru": 0,
                    },
                    "Loopback0": {
                        "name": "Loopback0",
                        "forwardingModel": "routed",
                        "lineProtocolStatus": "up",
                        "interfaceStatus": "connected",
                        "hardware": "loopback",
                        "mtu": 65535,
                        "l3MtuConfigured": False,
                        "l2Mru": 0,
                    },
                    "Vxlan1": {
                        "name": "Vxlan1",
                        "forwardingModel": "bridged",
                        "lineProtocolStatus": "down",
                        "interfaceStatus": "notconnect",
                        "hardware": "vxlan",
                        "mtu": 0,
                        "l3MtuConfigured": False,
                        "l2Mru": 0,
                    },
                }
            }
        ],
        "inputs": {"mtu": 1500, "ignored_interfaces": ["Loopback", "Port-Channel", "Management", "Vxlan"], "specific_mtu": [{"Ethernet10": 1501}]},
        "expected": {"result": "success"},
    },
    (VerifyL3MTU, "failure"): {
        "eos_data": [
            {
                "interfaces": {
                    "Ethernet2": {
                        "name": "Ethernet2",
                        "forwardingModel": "routed",
                        "lineProtocolStatus": "up",
                        "interfaceStatus": "connected",
                        "hardware": "ethernet",
                        "mtu": 1600,
                        "l3MtuConfigured": True,
                        "l2Mru": 0,
                    },
                    "Ethernet10": {
                        "name": "Ethernet10",
                        "forwardingModel": "routed",
                        "lineProtocolStatus": "up",
                        "interfaceStatus": "connected",
                        "hardware": "ethernet",
                        "mtu": 1500,
                        "l3MtuConfigured": False,
                        "l2Mru": 0,
                    },
                    "Management0": {
                        "name": "Management0",
                        "forwardingModel": "routed",
                        "lineProtocolStatus": "up",
                        "interfaceStatus": "connected",
                        "hardware": "ethernet",
                        "mtu": 1500,
                        "l3MtuConfigured": False,
                        "l2Mru": 0,
                    },
                    "Port-Channel2": {
                        "name": "Port-Channel2",
                        "forwardingModel": "bridged",
                        "lineProtocolStatus": "lowerLayerDown",
                        "interfaceStatus": "notconnect",
                        "hardware": "portChannel",
                        "mtu": 1500,
                        "l3MtuConfigured": False,
                        "l2Mru": 0,
                    },
                    "Loopback0": {
                        "name": "Loopback0",
                        "forwardingModel": "routed",
                        "lineProtocolStatus": "up",
                        "interfaceStatus": "connected",
                        "hardware": "loopback",
                        "mtu": 65535,
                        "l3MtuConfigured": False,
                        "l2Mru": 0,
                    },
                    "Vxlan1": {
                        "name": "Vxlan1",
                        "forwardingModel": "bridged",
                        "lineProtocolStatus": "down",
                        "interfaceStatus": "notconnect",
                        "hardware": "vxlan",
                        "mtu": 0,
                        "l3MtuConfigured": False,
                        "l2Mru": 0,
                    },
                }
            }
        ],
        "inputs": {"mtu": 1500},
        "expected": {"result": "failure", "messages": ["Interface: Ethernet2 - Incorrect MTU - Expected: 1500 Actual: 1600"]},
    },
    (VerifyL3MTU, "failure-specified-interface-mtu"): {
        "eos_data": [
            {
                "interfaces": {
                    "Ethernet2": {
                        "name": "Ethernet2",
                        "forwardingModel": "routed",
                        "lineProtocolStatus": "up",
                        "interfaceStatus": "connected",
                        "hardware": "ethernet",
                        "mtu": 1500,
                        "l3MtuConfigured": True,
                        "l2Mru": 0,
                    },
                    "Ethernet10": {
                        "name": "Ethernet10",
                        "forwardingModel": "routed",
                        "lineProtocolStatus": "up",
                        "interfaceStatus": "connected",
                        "hardware": "ethernet",
                        "mtu": 1502,
                        "l3MtuConfigured": False,
                        "l2Mru": 0,
                    },
                    "Management0": {
                        "name": "Management0",
                        "forwardingModel": "routed",
                        "lineProtocolStatus": "up",
                        "interfaceStatus": "connected",
                        "hardware": "ethernet",
                        "mtu": 1500,
                        "l3MtuConfigured": False,
                        "l2Mru": 0,
                    },
                    "Port-Channel2": {
                        "name": "Port-Channel2",
                        "forwardingModel": "bridged",
                        "lineProtocolStatus": "lowerLayerDown",
                        "interfaceStatus": "notconnect",
                        "hardware": "portChannel",
                        "mtu": 1500,
                        "l3MtuConfigured": False,
                        "l2Mru": 0,
                    },
                    "Loopback0": {
                        "name": "Loopback0",
                        "forwardingModel": "routed",
                        "lineProtocolStatus": "up",
                        "interfaceStatus": "connected",
                        "hardware": "loopback",
                        "mtu": 65535,
                        "l3MtuConfigured": False,
                        "l2Mru": 0,
                    },
                    "Vxlan1": {
                        "name": "Vxlan1",
                        "forwardingModel": "bridged",
                        "lineProtocolStatus": "down",
                        "interfaceStatus": "notconnect",
                        "hardware": "vxlan",
                        "mtu": 0,
                        "l3MtuConfigured": False,
                        "l2Mru": 0,
                    },
                }
            }
        ],
        "inputs": {"mtu": 1500, "ignored_interfaces": ["Loopback", "Port-Channel2", "Management", "Vxlan1"], "specific_mtu": [{"Ethernet10": 1501}]},
        "expected": {"result": "failure", "messages": ["Interface: Ethernet10 - Incorrect MTU - Expected: 1501 Actual: 1502"]},
    },
<<<<<<< HEAD
    (VerifyL2MTU, "success"): {
=======
    {
        "name": "failure-ignored-specified-interface-mtu",
        "test": VerifyL3MTU,
        "eos_data": [
            {
                "interfaces": {
                    "Ethernet2": {
                        "name": "Ethernet2",
                        "forwardingModel": "routed",
                        "lineProtocolStatus": "up",
                        "interfaceStatus": "connected",
                        "hardware": "ethernet",
                        "mtu": 1503,
                        "l3MtuConfigured": True,
                        "l2Mru": 0,
                    },
                    "Ethernet1/1": {
                        "name": "Ethernet1/1",
                        "forwardingModel": "routed",
                        "lineProtocolStatus": "up",
                        "interfaceStatus": "connected",
                        "hardware": "ethernet",
                        "mtu": 1502,
                        "l3MtuConfigured": False,
                        "l2Mru": 0,
                    },
                    "Ethernet1.100": {
                        "name": "Ethernet1.100",
                        "forwardingModel": "routed",
                        "lineProtocolStatus": "up",
                        "interfaceStatus": "connected",
                        "hardware": "ethernet",
                        "mtu": 1507,
                        "l3MtuConfigured": False,
                        "l2Mru": 0,
                    },
                    "Port-Channel2": {
                        "name": "Port-Channel2",
                        "forwardingModel": "bridged",
                        "lineProtocolStatus": "lowerLayerDown",
                        "interfaceStatus": "notconnect",
                        "hardware": "portChannel",
                        "mtu": 1500,
                        "l3MtuConfigured": False,
                        "l2Mru": 0,
                    },
                    "Loopback0": {
                        "name": "Loopback0",
                        "forwardingModel": "routed",
                        "lineProtocolStatus": "up",
                        "interfaceStatus": "connected",
                        "hardware": "loopback",
                        "mtu": 65535,
                        "l3MtuConfigured": False,
                        "l2Mru": 0,
                    },
                    "Vxlan1": {
                        "name": "Vxlan1",
                        "forwardingModel": "bridged",
                        "lineProtocolStatus": "down",
                        "interfaceStatus": "notconnect",
                        "hardware": "vxlan",
                        "mtu": 0,
                        "l3MtuConfigured": False,
                        "l2Mru": 0,
                    },
                },
            },
        ],
        "inputs": {
            "mtu": 1500,
            "ignored_interfaces": ["Loopback", "Port-Channel2", "Management", "Vxlan1", "Ethernet1/1", "Ethernet1.100"],
            "specific_mtu": [{"Ethernet1/1": 1501}],
        },
        "expected": {"result": "failure", "messages": ["Interface: Ethernet2 - Incorrect MTU - Expected: 1500 Actual: 1503"]},
    },
    {
        "name": "failure-ignored-specified-ethernet",
        "test": VerifyL3MTU,
        "eos_data": [
            {
                "interfaces": {
                    "Ethernet2": {
                        "name": "Ethernet2",
                        "forwardingModel": "routed",
                        "lineProtocolStatus": "up",
                        "interfaceStatus": "connected",
                        "hardware": "ethernet",
                        "mtu": 1503,
                        "l3MtuConfigured": True,
                        "l2Mru": 0,
                    },
                    "Ethernet1/1": {
                        "name": "Ethernet1/1",
                        "forwardingModel": "routed",
                        "lineProtocolStatus": "up",
                        "interfaceStatus": "connected",
                        "hardware": "ethernet",
                        "mtu": 1502,
                        "l3MtuConfigured": False,
                        "l2Mru": 0,
                    },
                    "Ethernet1.100": {
                        "name": "Ethernet1.100",
                        "forwardingModel": "routed",
                        "lineProtocolStatus": "up",
                        "interfaceStatus": "connected",
                        "hardware": "ethernet",
                        "mtu": 1507,
                        "l3MtuConfigured": False,
                        "l2Mru": 0,
                    },
                    "Port-Channel2": {
                        "name": "Port-Channel2",
                        "forwardingModel": "bridged",
                        "lineProtocolStatus": "lowerLayerDown",
                        "interfaceStatus": "notconnect",
                        "hardware": "portChannel",
                        "mtu": 1500,
                        "l3MtuConfigured": False,
                        "l2Mru": 0,
                    },
                    "Loopback0": {
                        "name": "Loopback0",
                        "forwardingModel": "routed",
                        "lineProtocolStatus": "up",
                        "interfaceStatus": "connected",
                        "hardware": "loopback",
                        "mtu": 65535,
                        "l3MtuConfigured": False,
                        "l2Mru": 0,
                    },
                    "Vxlan1": {
                        "name": "Vxlan1",
                        "forwardingModel": "bridged",
                        "lineProtocolStatus": "down",
                        "interfaceStatus": "notconnect",
                        "hardware": "vxlan",
                        "mtu": 0,
                        "l3MtuConfigured": False,
                        "l2Mru": 0,
                    },
                },
            },
        ],
        "inputs": {"mtu": 1500, "ignored_interfaces": ["Loopback", "Ethernet1"], "specific_mtu": [{"Ethernet1/1": 1501}]},
        "expected": {
            "result": "failure",
            "messages": [
                "Interface: Ethernet2 - Incorrect MTU - Expected: 1500 Actual: 1503",
                "Interface: Ethernet1/1 - Incorrect MTU - Expected: 1501 Actual: 1502",
                "Interface: Ethernet1.100 - Incorrect MTU - Expected: 1500 Actual: 1507",
            ],
        },
    },
    {
        "name": "succuss-ethernet-all",
        "test": VerifyL3MTU,
        "eos_data": [
            {
                "interfaces": {
                    "Ethernet2": {
                        "name": "Ethernet2",
                        "forwardingModel": "routed",
                        "lineProtocolStatus": "up",
                        "interfaceStatus": "connected",
                        "hardware": "ethernet",
                        "mtu": 1503,
                        "l3MtuConfigured": True,
                        "l2Mru": 0,
                    },
                    "Ethernet1/1": {
                        "name": "Ethernet1/1",
                        "forwardingModel": "routed",
                        "lineProtocolStatus": "up",
                        "interfaceStatus": "connected",
                        "hardware": "ethernet",
                        "mtu": 1502,
                        "l3MtuConfigured": False,
                        "l2Mru": 0,
                    },
                    "Ethernet1.100": {
                        "name": "Ethernet1.100",
                        "forwardingModel": "routed",
                        "lineProtocolStatus": "up",
                        "interfaceStatus": "connected",
                        "hardware": "ethernet",
                        "mtu": 1507,
                        "l3MtuConfigured": False,
                        "l2Mru": 0,
                    },
                    "Port-Channel2": {
                        "name": "Port-Channel2",
                        "forwardingModel": "bridged",
                        "lineProtocolStatus": "lowerLayerDown",
                        "interfaceStatus": "notconnect",
                        "hardware": "portChannel",
                        "mtu": 1500,
                        "l3MtuConfigured": False,
                        "l2Mru": 0,
                    },
                    "Loopback0": {
                        "name": "Loopback0",
                        "forwardingModel": "routed",
                        "lineProtocolStatus": "up",
                        "interfaceStatus": "connected",
                        "hardware": "loopback",
                        "mtu": 65535,
                        "l3MtuConfigured": False,
                        "l2Mru": 0,
                    },
                    "Vxlan1": {
                        "name": "Vxlan1",
                        "forwardingModel": "bridged",
                        "lineProtocolStatus": "down",
                        "interfaceStatus": "notconnect",
                        "hardware": "vxlan",
                        "mtu": 0,
                        "l3MtuConfigured": False,
                        "l2Mru": 0,
                    },
                },
            },
        ],
        "inputs": {"mtu": 1500, "ignored_interfaces": ["Loopback", "Ethernet"], "specific_mtu": [{"Ethernet1/1": 1501}]},
        "expected": {"result": "success"},
    },
    {
        "name": "success",
        "test": VerifyL2MTU,
>>>>>>> 0231fa61
        "eos_data": [
            {
                "interfaces": {
                    "Ethernet2/1": {
                        "name": "Ethernet2/1",
                        "forwardingModel": "bridged",
                        "lineProtocolStatus": "up",
                        "interfaceStatus": "connected",
                        "hardware": "ethernet",
                        "mtu": 9218,
                        "l3MtuConfigured": True,
                        "l2Mru": 0,
                    },
                    "Ethernet10": {
                        "name": "Ethernet10",
                        "forwardingModel": "bridged",
                        "lineProtocolStatus": "up",
                        "interfaceStatus": "connected",
                        "hardware": "ethernet",
                        "mtu": 9214,
                        "l3MtuConfigured": False,
                        "l2Mru": 0,
                    },
                    "Management0": {
                        "name": "Management0",
                        "forwardingModel": "routed",
                        "lineProtocolStatus": "up",
                        "interfaceStatus": "connected",
                        "hardware": "ethernet",
                        "mtu": 1500,
                        "l3MtuConfigured": False,
                        "l2Mru": 0,
                    },
                    "Port-Channel2": {
                        "name": "Port-Channel2",
                        "forwardingModel": "bridged",
                        "lineProtocolStatus": "lowerLayerDown",
                        "interfaceStatus": "notconnect",
                        "hardware": "portChannel",
                        "mtu": 9214,
                        "l3MtuConfigured": False,
                        "l2Mru": 0,
                    },
                    "Loopback0": {
                        "name": "Loopback0",
                        "forwardingModel": "routed",
                        "lineProtocolStatus": "up",
                        "interfaceStatus": "connected",
                        "hardware": "loopback",
                        "mtu": 65535,
                        "l3MtuConfigured": False,
                        "l2Mru": 0,
                    },
                    "Vxlan1": {
                        "name": "Vxlan1",
                        "forwardingModel": "bridged",
                        "lineProtocolStatus": "down",
                        "interfaceStatus": "notconnect",
                        "hardware": "vxlan",
                        "mtu": 0,
                        "l3MtuConfigured": False,
                        "l2Mru": 0,
                    },
                }
            }
        ],
        "inputs": {"mtu": 9214, "ignored_interfaces": ["Loopback0", "Port-Channel", "Management0", "Vxlan", "Ethernet2/1"], "specific_mtu": [{"Ethernet10": 9214}]},
        "expected": {"result": "success"},
    },
    (VerifyL2MTU, "failure"): {
        "eos_data": [
            {
                "interfaces": {
                    "Ethernet2": {
                        "name": "Ethernet2",
                        "forwardingModel": "routed",
                        "lineProtocolStatus": "up",
                        "interfaceStatus": "connected",
                        "hardware": "ethernet",
                        "mtu": 1600,
                        "l3MtuConfigured": True,
                        "l2Mru": 0,
                    },
                    "Ethernet10": {
                        "name": "Ethernet10",
                        "forwardingModel": "bridged",
                        "lineProtocolStatus": "up",
                        "interfaceStatus": "connected",
                        "hardware": "ethernet",
                        "mtu": 9214,
                        "l3MtuConfigured": False,
                        "l2Mru": 0,
                    },
                    "Management0": {
                        "name": "Management0",
                        "forwardingModel": "routed",
                        "lineProtocolStatus": "up",
                        "interfaceStatus": "connected",
                        "hardware": "ethernet",
                        "mtu": 1500,
                        "l3MtuConfigured": False,
                        "l2Mru": 0,
                    },
                    "Port-Channel2": {
                        "name": "Port-Channel2",
                        "forwardingModel": "bridged",
                        "lineProtocolStatus": "lowerLayerDown",
                        "interfaceStatus": "notconnect",
                        "hardware": "portChannel",
                        "mtu": 9214,
                        "l3MtuConfigured": False,
                        "l2Mru": 0,
                    },
                    "Loopback0": {
                        "name": "Loopback0",
                        "forwardingModel": "routed",
                        "lineProtocolStatus": "up",
                        "interfaceStatus": "connected",
                        "hardware": "loopback",
                        "mtu": 65535,
                        "l3MtuConfigured": False,
                        "l2Mru": 0,
                    },
                    "Vxlan1": {
                        "name": "Vxlan1",
                        "forwardingModel": "bridged",
                        "lineProtocolStatus": "down",
                        "interfaceStatus": "notconnect",
                        "hardware": "vxlan",
                        "mtu": 0,
                        "l3MtuConfigured": False,
                        "l2Mru": 0,
                    },
                }
            }
        ],
        "inputs": {"mtu": 1500},
        "expected": {
            "result": "failure",
            "messages": [
                "Interface: Ethernet10 - Incorrect MTU - Expected: 1500 Actual: 9214",
                "Interface: Port-Channel2 - Incorrect MTU - Expected: 1500 Actual: 9214",
            ],
        },
    },
    (VerifyL2MTU, "failure-specific-interface"): {
        "eos_data": [
            {
                "interfaces": {
                    "Ethernet1.100": {
                        "name": "Ethernet2",
                        "forwardingModel": "bridged",
                        "lineProtocolStatus": "up",
                        "interfaceStatus": "connected",
                        "hardware": "ethernet",
                        "mtu": 9218,
                        "l3MtuConfigured": True,
                        "l2Mru": 0,
                    },
                    "Ethernet10": {
                        "name": "Ethernet10",
                        "forwardingModel": "bridged",
                        "lineProtocolStatus": "up",
                        "interfaceStatus": "connected",
                        "hardware": "ethernet",
                        "mtu": 9214,
                        "l3MtuConfigured": False,
                        "l2Mru": 0,
                    },
                    "Management0": {
                        "name": "Management0",
                        "forwardingModel": "routed",
                        "lineProtocolStatus": "up",
                        "interfaceStatus": "connected",
                        "hardware": "ethernet",
                        "mtu": 1500,
                        "l3MtuConfigured": False,
                        "l2Mru": 0,
                    },
                    "Port-Channel2": {
                        "name": "Port-Channel2",
                        "forwardingModel": "bridged",
                        "lineProtocolStatus": "lowerLayerDown",
                        "interfaceStatus": "notconnect",
                        "hardware": "portChannel",
                        "mtu": 9214,
                        "l3MtuConfigured": False,
                        "l2Mru": 0,
                    },
                    "Loopback0": {
                        "name": "Loopback0",
                        "forwardingModel": "routed",
                        "lineProtocolStatus": "up",
                        "interfaceStatus": "connected",
                        "hardware": "loopback",
                        "mtu": 65535,
                        "l3MtuConfigured": False,
                        "l2Mru": 0,
                    },
                    "Vxlan1": {
                        "name": "Vxlan1",
                        "forwardingModel": "bridged",
                        "lineProtocolStatus": "down",
                        "interfaceStatus": "notconnect",
                        "hardware": "vxlan",
                        "mtu": 0,
                        "l3MtuConfigured": False,
                        "l2Mru": 0,
                    },
                }
            }
        ],
        "inputs": {"specific_mtu": [{"Et10": 9214}, {"Port-Channel2": 10000}], "ignored_interfaces": ["Ethernet", "Vxlan1"]},
        "expected": {"result": "failure", "messages": ["Interface: Port-Channel2 - Incorrect MTU - Expected: 10000 Actual: 9214"]},
    },
    (VerifyIPProxyARP, "success"): {
        "eos_data": [
            {
                "interfaces": {
                    "Ethernet1": {"name": "Ethernet1", "lineProtocolStatus": "up", "interfaceStatus": "connected", "proxyArp": True},
                    "Ethernet2": {"name": "Ethernet2", "lineProtocolStatus": "up", "interfaceStatus": "connected", "proxyArp": True},
                }
            }
        ],
        "inputs": {"interfaces": ["Ethernet1", "Ethernet2"]},
        "expected": {"result": "success"},
    },
    (VerifyIPProxyARP, "failure-interface-not-found"): {
        "eos_data": [{"interfaces": {"Ethernet1": {"name": "Ethernet1", "lineProtocolStatus": "up", "interfaceStatus": "connected", "proxyArp": True}}}],
        "inputs": {"interfaces": ["Ethernet1", "Ethernet2"]},
        "expected": {"result": "failure", "messages": ["Interface: Ethernet2 - Not found"]},
    },
    (VerifyIPProxyARP, "failure"): {
        "eos_data": [
            {
                "interfaces": {
                    "Ethernet1": {"name": "Ethernet1", "lineProtocolStatus": "up", "interfaceStatus": "connected", "proxyArp": True},
                    "Ethernet2": {"name": "Ethernet2", "lineProtocolStatus": "up", "interfaceStatus": "connected", "proxyArp": False},
                }
            }
        ],
        "inputs": {"interfaces": ["Ethernet1", "Ethernet2"]},
        "expected": {"result": "failure", "messages": ["Interface: Ethernet2 - Proxy-ARP disabled"]},
    },
    (VerifyInterfaceIPv4, "success"): {
        "eos_data": [
            {
                "interfaces": {
                    "Ethernet2": {
                        "interfaceAddress": {
                            "primaryIp": {"address": "172.30.11.1", "maskLen": 31},
                            "secondaryIpsOrderedList": [{"address": "10.10.10.1", "maskLen": 31}, {"address": "10.10.10.10", "maskLen": 31}],
                        }
                    },
                    "Ethernet12": {
                        "interfaceAddress": {
                            "primaryIp": {"address": "172.30.11.10", "maskLen": 31},
                            "secondaryIpsOrderedList": [{"address": "10.10.10.10", "maskLen": 31}, {"address": "10.10.10.20", "maskLen": 31}],
                        }
                    },
                }
            }
        ],
        "inputs": {
            "interfaces": [
                {"name": "Ethernet2", "primary_ip": "172.30.11.1/31", "secondary_ips": ["10.10.10.1/31", "10.10.10.10/31"]},
                {"name": "Ethernet12", "primary_ip": "172.30.11.10/31", "secondary_ips": ["10.10.10.10/31", "10.10.10.20/31"]},
            ]
        },
        "expected": {"result": "success"},
    },
    (VerifyInterfaceIPv4, "success-without-secondary-ip"): {
        "eos_data": [
            {
                "interfaces": {
                    "Ethernet2": {"interfaceAddress": {"primaryIp": {"address": "172.30.11.0", "maskLen": 31}, "secondaryIpsOrderedList": []}},
                    "Ethernet12": {"interfaceAddress": {"primaryIp": {"address": "172.30.11.10", "maskLen": 31}, "secondaryIpsOrderedList": []}},
                }
            }
        ],
        "inputs": {"interfaces": [{"name": "Ethernet2", "primary_ip": "172.30.11.0/31"}, {"name": "Ethernet12", "primary_ip": "172.30.11.10/31"}]},
        "expected": {"result": "success"},
    },
    (VerifyInterfaceIPv4, "failure-interface-not-found"): {
        "eos_data": [{"interfaces": {"Ethernet10": {"interfaceAddress": {"primaryIp": {"address": "172.30.11.0", "maskLen": 31}, "secondaryIpsOrderedList": []}}}}],
        "inputs": {
            "interfaces": [
                {"name": "Ethernet2", "primary_ip": "172.30.11.0/31", "secondary_ips": ["10.10.10.0/31", "10.10.10.10/31"]},
                {"name": "Ethernet12", "primary_ip": "172.30.11.20/31", "secondary_ips": ["10.10.11.0/31", "10.10.11.10/31"]},
            ]
        },
        "expected": {"result": "failure", "messages": ["Interface: Ethernet2 - Not found", "Interface: Ethernet12 - Not found"]},
    },
    (VerifyInterfaceIPv4, "failure-not-l3-interface"): {
        "eos_data": [{"interfaces": {"Ethernet2": {"interfaceAddress": {}}, "Ethernet12": {"interfaceAddress": {}}}}],
        "inputs": {
            "interfaces": [
                {"name": "Ethernet2", "primary_ip": "172.30.11.0/31", "secondary_ips": ["10.10.10.0/31", "10.10.10.10/31"]},
                {"name": "Ethernet12", "primary_ip": "172.30.11.20/31", "secondary_ips": ["10.10.11.0/31", "10.10.11.10/31"]},
            ]
        },
        "expected": {
            "result": "failure",
            "messages": ["Interface: Ethernet2 - IP address is not configured", "Interface: Ethernet12 - IP address is not configured"],
        },
    },
    (VerifyInterfaceIPv4, "failure-ip-address-not-configured"): {
        "eos_data": [
            {
                "interfaces": {
                    "Ethernet2": {"interfaceAddress": {"primaryIp": {"address": "0.0.0.0", "maskLen": 0}, "secondaryIpsOrderedList": []}},
                    "Ethernet12": {"interfaceAddress": {"primaryIp": {"address": "0.0.0.0", "maskLen": 0}, "secondaryIpsOrderedList": []}},
                }
            }
        ],
        "inputs": {
            "interfaces": [
                {"name": "Ethernet2", "primary_ip": "172.30.11.0/31", "secondary_ips": ["10.10.10.0/31", "10.10.10.10/31"]},
                {"name": "Ethernet12", "primary_ip": "172.30.11.10/31", "secondary_ips": ["10.10.11.0/31", "10.10.11.10/31"]},
            ]
        },
        "expected": {
            "result": "failure",
            "messages": [
                "Interface: Ethernet2 - IP address mismatch - Expected: 172.30.11.0/31 Actual: 0.0.0.0/0",
                "Interface: Ethernet2 - Secondary IP address is not configured",
                "Interface: Ethernet12 - IP address mismatch - Expected: 172.30.11.10/31 Actual: 0.0.0.0/0",
                "Interface: Ethernet12 - Secondary IP address is not configured",
            ],
        },
    },
    (VerifyInterfaceIPv4, "failure-ip-address-missmatch"): {
        "eos_data": [
            {
                "interfaces": {
                    "Ethernet2": {
                        "interfaceAddress": {
                            "primaryIp": {"address": "172.30.11.0", "maskLen": 31},
                            "secondaryIpsOrderedList": [{"address": "10.10.10.0", "maskLen": 31}, {"address": "10.10.10.10", "maskLen": 31}],
                        }
                    },
                    "Ethernet3": {
                        "interfaceAddress": {
                            "primaryIp": {"address": "172.30.10.10", "maskLen": 31},
                            "secondaryIpsOrderedList": [{"address": "10.10.11.0", "maskLen": 31}, {"address": "10.11.11.10", "maskLen": 31}],
                        }
                    },
                }
            }
        ],
        "inputs": {
            "interfaces": [
                {"name": "Ethernet2", "primary_ip": "172.30.11.2/31", "secondary_ips": ["10.10.10.20/31", "10.10.10.30/31"]},
                {"name": "Ethernet3", "primary_ip": "172.30.10.2/31", "secondary_ips": ["10.10.11.0/31", "10.10.11.10/31"]},
            ]
        },
        "expected": {
            "result": "failure",
            "messages": [
                "Interface: Ethernet2 - IP address mismatch - Expected: 172.30.11.2/31 Actual: 172.30.11.0/31",
                "Interface: Ethernet2 - Secondary IP address mismatch - Expected: 10.10.10.20/31, 10.10.10.30/31 Actual: 10.10.10.0/31, 10.10.10.10/31",
                "Interface: Ethernet3 - IP address mismatch - Expected: 172.30.10.2/31 Actual: 172.30.10.10/31",
                "Interface: Ethernet3 - Secondary IP address mismatch - Expected: 10.10.11.0/31, 10.10.11.10/31 Actual: 10.10.11.0/31, 10.11.11.10/31",
            ],
        },
    },
    (VerifyInterfaceIPv4, "failure-secondary-ip-address"): {
        "eos_data": [
            {
                "interfaces": {
                    "Ethernet2": {"interfaceAddress": {"primaryIp": {"address": "172.30.11.0", "maskLen": 31}, "secondaryIpsOrderedList": []}},
                    "Ethernet3": {
                        "interfaceAddress": {
                            "primaryIp": {"address": "172.30.10.10", "maskLen": 31},
                            "secondaryIpsOrderedList": [{"address": "10.10.11.0", "maskLen": 31}, {"address": "10.11.11.10", "maskLen": 31}],
                        }
                    },
                }
            }
        ],
        "inputs": {
            "interfaces": [
                {"name": "Ethernet2", "primary_ip": "172.30.11.2/31", "secondary_ips": ["10.10.10.20/31", "10.10.10.30/31"]},
                {"name": "Ethernet3", "primary_ip": "172.30.10.2/31", "secondary_ips": ["10.10.11.0/31", "10.10.11.10/31"]},
            ]
        },
        "expected": {
            "result": "failure",
            "messages": [
                "Interface: Ethernet2 - IP address mismatch - Expected: 172.30.11.2/31 Actual: 172.30.11.0/31",
                "Interface: Ethernet2 - Secondary IP address is not configured",
                "Interface: Ethernet3 - IP address mismatch - Expected: 172.30.10.2/31 Actual: 172.30.10.10/31",
                "Interface: Ethernet3 - Secondary IP address mismatch - Expected: 10.10.11.0/31, 10.10.11.10/31 Actual: 10.10.11.0/31, 10.11.11.10/31",
            ],
        },
    },
    (VerifyIpVirtualRouterMac, "success"): {
        "eos_data": [{"virtualMacs": [{"macAddress": "00:1c:73:00:dc:01"}]}],
        "inputs": {"mac_address": "00:1c:73:00:dc:01"},
        "expected": {"result": "success"},
    },
    (VerifyIpVirtualRouterMac, "faliure-incorrect-mac-address"): {
        "eos_data": [{"virtualMacs": [{"macAddress": "00:00:00:00:00:00"}]}],
        "inputs": {"mac_address": "00:1c:73:00:dc:01"},
        "expected": {"result": "failure", "messages": ["IP virtual router MAC address: 00:1c:73:00:dc:01 - Not configured"]},
    },
    (VerifyInterfacesSpeed, "success"): {
        "eos_data": [
            {
                "interfaces": {
                    "Ethernet1": {"bandwidth": 1000000000, "autoNegotiate": "unknown", "duplex": "duplexFull", "lanes": 2},
                    "Ethernet1/1/2": {"bandwidth": 1000000000, "autoNegotiate": "unknown", "duplex": "duplexFull", "lanes": 2},
                    "Ethernet3": {"bandwidth": 100000000000, "autoNegotiate": "success", "duplex": "duplexFull", "lanes": 8},
                    "Ethernet4": {"bandwidth": 2500000000, "autoNegotiate": "unknown", "duplex": "duplexFull", "lanes": 8},
                }
            }
        ],
        "inputs": {
            "interfaces": [
                {"name": "Ethernet1", "auto": False, "speed": 1},
                {"name": "Ethernet1", "auto": False, "speed": 1, "lanes": 2},
                {"name": "Ethernet1/1/2", "auto": False, "speed": 1},
                {"name": "Ethernet3", "auto": True, "speed": 100},
                {"name": "Ethernet3", "auto": True, "speed": 100, "lanes": 8},
                {"name": "Ethernet3", "auto": True, "speed": 100},
                {"name": "Ethernet4", "auto": False, "speed": 2.5},
            ]
        },
        "expected": {"result": "success"},
    },
    (VerifyInterfacesSpeed, "failure-incorrect-speed"): {
        "eos_data": [
            {
                "interfaces": {
                    "Ethernet1": {"bandwidth": 100000000000, "autoNegotiate": "unknown", "duplex": "duplexFull", "lanes": 2},
                    "Ethernet1/1/1": {"bandwidth": 100000000000, "autoNegotiate": "unknown", "duplex": "duplexFull", "lanes": 2},
                    "Ethernet3": {"bandwidth": 10000000000, "autoNegotiate": "success", "duplex": "duplexFull", "lanes": 8},
                    "Ethernet4": {"bandwidth": 25000000000, "autoNegotiate": "unknown", "duplex": "duplexFull", "lanes": 8},
                }
            }
        ],
        "inputs": {
            "interfaces": [
                {"name": "Ethernet1", "auto": False, "speed": 1},
                {"name": "Ethernet1/1/1", "auto": False, "speed": 1},
                {"name": "Ethernet3", "auto": True, "speed": 100},
                {"name": "Ethernet4", "auto": False, "speed": 2.5},
            ]
        },
        "expected": {
            "result": "failure",
            "messages": [
                "Interface: Ethernet1 - Bandwidth mismatch - Expected: 1.0Gbps Actual: 100Gbps",
                "Interface: Ethernet1/1/1 - Bandwidth mismatch - Expected: 1.0Gbps Actual: 100Gbps",
                "Interface: Ethernet3 - Bandwidth mismatch - Expected: 100.0Gbps Actual: 10Gbps",
                "Interface: Ethernet4 - Bandwidth mismatch - Expected: 2.5Gbps Actual: 25Gbps",
            ],
        },
    },
    (VerifyInterfacesSpeed, "failure-incorrect-mode"): {
        "eos_data": [
            {
                "interfaces": {
                    "Ethernet1": {"bandwidth": 1000000000, "autoNegotiate": "unknown", "duplex": "duplexHalf", "lanes": 2},
                    "Ethernet1/2/2": {"bandwidth": 1000000000, "autoNegotiate": "unknown", "duplex": "duplexHalf", "lanes": 2},
                    "Ethernet3": {"bandwidth": 100000000000, "autoNegotiate": "success", "duplex": "duplexHalf", "lanes": 8},
                    "Ethernet4": {"bandwidth": 2500000000, "autoNegotiate": "unknown", "duplex": "duplexHalf", "lanes": 8},
                }
            }
        ],
        "inputs": {
            "interfaces": [
                {"name": "Ethernet1", "auto": False, "speed": 1},
                {"name": "Ethernet1/2/2", "auto": False, "speed": 1},
                {"name": "Ethernet3", "auto": True, "speed": 100},
                {"name": "Ethernet3", "auto": True, "speed": 100, "lanes": 8},
                {"name": "Ethernet4", "auto": False, "speed": 2.5},
            ]
        },
        "expected": {
            "result": "failure",
            "messages": [
                "Interface: Ethernet1 - Duplex mode mismatch - Expected: duplexFull Actual: duplexHalf",
                "Interface: Ethernet1/2/2 - Duplex mode mismatch - Expected: duplexFull Actual: duplexHalf",
                "Interface: Ethernet3 - Duplex mode mismatch - Expected: duplexFull Actual: duplexHalf",
                "Interface: Ethernet3 - Duplex mode mismatch - Expected: duplexFull Actual: duplexHalf",
                "Interface: Ethernet4 - Duplex mode mismatch - Expected: duplexFull Actual: duplexHalf",
            ],
        },
    },
    (VerifyInterfacesSpeed, "failure-incorrect-lane"): {
        "eos_data": [
            {
                "interfaces": {
                    "Ethernet1": {"bandwidth": 1000000000, "autoNegotiate": "unknown", "duplex": "duplexFull", "lanes": 4},
                    "Ethernet2": {"bandwidth": 10000000000, "autoNegotiate": "unknown", "duplex": "duplexFull", "lanes": 4},
                    "Ethernet3": {"bandwidth": 100000000000, "autoNegotiate": "success", "duplex": "duplexFull", "lanes": 4},
                    "Ethernet4": {"bandwidth": 2500000000, "autoNegotiate": "unknown", "duplex": "duplexFull", "lanes": 6},
                    "Ethernet4/1/1": {"bandwidth": 2500000000, "autoNegotiate": "unknown", "duplex": "duplexFull", "lanes": 6},
                }
            }
        ],
        "inputs": {
            "interfaces": [
                {"name": "Ethernet1", "auto": False, "speed": 1, "lanes": 2},
                {"name": "Ethernet3", "auto": True, "speed": 100, "lanes": 8},
                {"name": "Ethernet4", "auto": False, "speed": 2.5, "lanes": 4},
                {"name": "Ethernet4/1/1", "auto": False, "speed": 2.5, "lanes": 4},
            ]
        },
        "expected": {
            "result": "failure",
            "messages": [
                "Interface: Ethernet1 - Data lanes count mismatch - Expected: 2 Actual: 4",
                "Interface: Ethernet3 - Data lanes count mismatch - Expected: 8 Actual: 4",
                "Interface: Ethernet4 - Data lanes count mismatch - Expected: 4 Actual: 6",
                "Interface: Ethernet4/1/1 - Data lanes count mismatch - Expected: 4 Actual: 6",
            ],
        },
    },
    (VerifyInterfacesSpeed, "failure-all-type"): {
        "eos_data": [
            {
                "interfaces": {
                    "Ethernet1": {"bandwidth": 10000000000, "autoNegotiate": "unknown", "duplex": "duplexHalf", "lanes": 4},
                    "Ethernet2/1/2": {"bandwidth": 1000000000, "autoNegotiate": "unknown", "duplex": "duplexHalf", "lanes": 2},
                    "Ethernet3": {"bandwidth": 10000000000, "autoNegotiate": "unknown", "duplex": "duplexHalf", "lanes": 6},
                    "Ethernet4": {"bandwidth": 25000000000, "autoNegotiate": "unknown", "duplex": "duplexHalf", "lanes": 4},
                }
            }
        ],
        "inputs": {
            "interfaces": [
                {"name": "Ethernet1", "auto": False, "speed": 1, "lanes": 2},
                {"name": "Ethernet2/1/2", "auto": False, "speed": 10},
                {"name": "Ethernet3", "auto": True, "speed": 100, "lanes": 8},
                {"name": "Ethernet4", "auto": False, "speed": 2.5},
            ]
        },
        "expected": {
            "result": "failure",
            "messages": [
                "Interface: Ethernet1 - Bandwidth mismatch - Expected: 1.0Gbps Actual: 10Gbps",
                "Interface: Ethernet1 - Duplex mode mismatch - Expected: duplexFull Actual: duplexHalf",
                "Interface: Ethernet1 - Data lanes count mismatch - Expected: 2 Actual: 4",
                "Interface: Ethernet2/1/2 - Bandwidth mismatch - Expected: 10.0Gbps Actual: 1Gbps",
                "Interface: Ethernet2/1/2 - Duplex mode mismatch - Expected: duplexFull Actual: duplexHalf",
                "Interface: Ethernet3 - Bandwidth mismatch - Expected: 100.0Gbps Actual: 10Gbps",
                "Interface: Ethernet3 - Duplex mode mismatch - Expected: duplexFull Actual: duplexHalf",
                "Interface: Ethernet3 - Auto-negotiation mismatch - Expected: success Actual: unknown",
                "Interface: Ethernet3 - Data lanes count mismatch - Expected: 8 Actual: 6",
                "Interface: Ethernet4 - Bandwidth mismatch - Expected: 2.5Gbps Actual: 25Gbps",
                "Interface: Ethernet4 - Duplex mode mismatch - Expected: duplexFull Actual: duplexHalf",
            ],
        },
    },
    (VerifyLACPInterfacesStatus, "success"): {
        "eos_data": [
            {
                "portChannels": {
                    "Port-Channel5": {
                        "interfaces": {
                            "Ethernet5": {
                                "actorPortStatus": "bundled",
                                "partnerPortState": {
                                    "activity": True,
                                    "timeout": False,
                                    "aggregation": True,
                                    "synchronization": True,
                                    "collecting": True,
                                    "distributing": True,
                                },
                                "actorPortState": {
                                    "activity": True,
                                    "timeout": False,
                                    "aggregation": True,
                                    "synchronization": True,
                                    "collecting": True,
                                    "distributing": True,
                                },
                            }
                        }
                    }
                },
                "interface": "Ethernet5",
                "orphanPorts": {},
            }
        ],
        "inputs": {"interfaces": [{"name": "Ethernet5", "portchannel": "Port-Channel5"}]},
        "expected": {"result": "success"},
    },
    (VerifyLACPInterfacesStatus, "success-short-timeout"): {
        "eos_data": [
            {
                "portChannels": {
                    "Port-Channel5": {
                        "interfaces": {
                            "Ethernet5": {
                                "actorPortStatus": "bundled",
                                "partnerPortState": {
                                    "activity": True,
                                    "timeout": True,
                                    "aggregation": True,
                                    "synchronization": True,
                                    "collecting": True,
                                    "distributing": True,
                                },
                                "actorPortState": {
                                    "activity": True,
                                    "timeout": True,
                                    "aggregation": True,
                                    "synchronization": True,
                                    "collecting": True,
                                    "distributing": True,
                                },
                            }
                        }
                    }
                },
                "interface": "Ethernet5",
                "orphanPorts": {},
            }
        ],
        "inputs": {"interfaces": [{"name": "Ethernet5", "portchannel": "Port-Channel5", "lacp_rate_fast": True}]},
        "expected": {"result": "success"},
    },
    (VerifyLACPInterfacesStatus, "failure-not-bundled"): {
        "eos_data": [
            {"portChannels": {"Port-Channel5": {"interfaces": {"Ethernet5": {"actorPortStatus": "No Aggregate"}}}}, "interface": "Ethernet5", "orphanPorts": {}}
        ],
        "inputs": {"interfaces": [{"name": "Ethernet5", "portchannel": "Po5"}]},
        "expected": {"result": "failure", "messages": ["Interface: Ethernet5 Port-Channel: Port-Channel5 - Not bundled - Port Status: No Aggregate"]},
    },
    (VerifyLACPInterfacesStatus, "failure-no-details-found"): {
        "eos_data": [{"portChannels": {"Port-Channel5": {"interfaces": {}}}}],
        "inputs": {"interfaces": [{"name": "Ethernet5", "portchannel": "Po 5"}]},
        "expected": {"result": "failure", "messages": ["Interface: Ethernet5 Port-Channel: Port-Channel5 - Not configured"]},
    },
    (VerifyLACPInterfacesStatus, "failure-lacp-params"): {
        "eos_data": [
            {
                "portChannels": {
                    "Port-Channel5": {
                        "interfaces": {
                            "Ethernet5": {
                                "actorPortStatus": "bundled",
                                "partnerPortState": {
                                    "activity": False,
                                    "timeout": False,
                                    "aggregation": False,
                                    "synchronization": False,
                                    "collecting": True,
                                    "distributing": True,
                                },
                                "actorPortState": {
                                    "activity": False,
                                    "timeout": False,
                                    "aggregation": False,
                                    "synchronization": False,
                                    "collecting": True,
                                    "distributing": True,
                                },
                            }
                        }
                    }
                },
                "interface": "Ethernet5",
                "orphanPorts": {},
            }
        ],
        "inputs": {"interfaces": [{"name": "Ethernet5", "portchannel": "port-channel 5"}]},
        "expected": {
            "result": "failure",
            "messages": [
                "Interface: Ethernet5 Port-Channel: Port-Channel5 - Actor port details mismatch - "
                "Activity: False, Aggregation: False, Synchronization: False, Collecting: True, Distributing: True, Timeout: False",
                "Interface: Ethernet5 Port-Channel: Port-Channel5 - Partner port details mismatch - "
                "Activity: False, Aggregation: False, Synchronization: False, Collecting: True, Distributing: True, Timeout: False",
            ],
        },
    },
    (VerifyLACPInterfacesStatus, "failure-short-timeout"): {
        "eos_data": [
            {
                "portChannels": {
                    "Port-Channel5": {
                        "interfaces": {
                            "Ethernet5": {
                                "actorPortStatus": "bundled",
                                "partnerPortState": {
                                    "activity": True,
                                    "timeout": False,
                                    "aggregation": True,
                                    "synchronization": True,
                                    "collecting": True,
                                    "distributing": True,
                                },
                                "actorPortState": {
                                    "activity": True,
                                    "timeout": False,
                                    "aggregation": True,
                                    "synchronization": True,
                                    "collecting": True,
                                    "distributing": True,
                                },
                            }
                        }
                    }
                },
                "interface": "Ethernet5",
                "orphanPorts": {},
            }
        ],
        "inputs": {"interfaces": [{"name": "Ethernet5", "portchannel": "port-channel 5", "lacp_rate_fast": True}]},
        "expected": {
            "result": "failure",
            "messages": [
                "Interface: Ethernet5 Port-Channel: Port-Channel5 - Actor port details mismatch - "
                "Activity: True, Aggregation: True, Synchronization: True, Collecting: True, Distributing: True, Timeout: False",
                "Interface: Ethernet5 Port-Channel: Port-Channel5 - Partner port details mismatch - "
                "Activity: True, Aggregation: True, Synchronization: True, Collecting: True, Distributing: True, Timeout: False",
            ],
        },
    },
}<|MERGE_RESOLUTION|>--- conflicted
+++ resolved
@@ -217,8 +217,6 @@
                         "outPpsRate": 0.0,
                         "lastUpdateTimestamp": 1743750428.6091988,
                     },
-<<<<<<< HEAD
-=======
                     "Ethernet4": {
                         "description": "MLAG Downlink - s1-host1",
                         "interval": 300,
@@ -274,7 +272,6 @@
                         "outPpsRate": 0.5221246404094458,
                         "lastUpdateTimestamp": 1743750428.004128,
                     },
->>>>>>> 0231fa61
                 }
             },
             {
@@ -1145,12 +1142,7 @@
         "inputs": None,
         "expected": {"result": "success"},
     },
-<<<<<<< HEAD
-    (VerifyInterfaceErrors, "failure-multiple-intfs"): {
-=======
-    {
-        "name": "success-ignore-interface",
-        "test": VerifyInterfaceErrors,
+    (VerifyInterfaceErrors, "success-ignore-interface"): {
         "eos_data": [
             {
                 "interfaceErrorCounters": {
@@ -1164,17 +1156,13 @@
                         "alignmentErrors": 666,
                         "symbolErrors": 0,
                     },
-                },
-            },
+                }
+            }
         ],
         "inputs": {"ignored_interfaces": ["Ethernet", "Management0"]},
-        "expected": {
-            "result": "success",
-        },
-    },
-    {
-        "name": "failure-ignore-interface",
-        "test": VerifyInterfaceErrors,
+        "expected": {"result": "success"},
+    },
+    (VerifyInterfaceErrors, "failure-ignore-interface"): {
         "eos_data": [
             {
                 "interfaceErrorCounters": {
@@ -1189,16 +1177,13 @@
                         "symbolErrors": 0,
                     },
                     "Ethernet10": {"inErrors": 42, "frameTooLongs": 0, "outErrors": 0, "frameTooShorts": 0, "fcsErrors": 0, "alignmentErrors": 0, "symbolErrors": 0},
-                },
-            },
+                }
+            }
         ],
         "inputs": {"ignored_interfaces": ["Ethernet1", "Management0"]},
         "expected": {"result": "failure", "messages": ["Interface: Ethernet10 - Non-zero error counter(s) - inErrors: 42"]},
     },
-    {
-        "name": "failure-multiple-intfs",
-        "test": VerifyInterfaceErrors,
->>>>>>> 0231fa61
+    (VerifyInterfaceErrors, "failure-multiple-intfs"): {
         "eos_data": [
             {
                 "interfaceErrorCounters": {
@@ -1256,12 +1241,7 @@
         "inputs": None,
         "expected": {"result": "success"},
     },
-<<<<<<< HEAD
-    (VerifyInterfaceDiscards, "failure"): {
-=======
-    {
-        "name": "success-ignored-interface",
-        "test": VerifyInterfaceDiscards,
+    (VerifyInterfaceDiscards, "success-ignored-interface"): {
         "eos_data": [
             {
                 "inDiscardsTotal": 0,
@@ -1273,17 +1253,12 @@
                     "Port-Channel2": {"outDiscards": 0, "inDiscards": 0},
                 },
                 "outDiscardsTotal": 0,
-            },
+            }
         ],
         "inputs": {"ignored_interfaces": ["Port-Channel1", "Ethernet"]},
-        "expected": {
-            "result": "success",
-        },
-    },
-    {
-        "name": "failure",
-        "test": VerifyInterfaceDiscards,
->>>>>>> 0231fa61
+        "expected": {"result": "success"},
+    },
+    (VerifyInterfaceDiscards, "failure"): {
         "eos_data": [
             {
                 "inDiscardsTotal": 0,
@@ -1300,49 +1275,14 @@
             ],
         },
     },
-<<<<<<< HEAD
-    (VerifyInterfaceErrDisabled, "success"): {
-        "eos_data": [{"interfaceStatuses": {"Management1": {"linkStatus": "connected"}, "Ethernet8": {"linkStatus": "connected"}}}],
-        "inputs": None,
-        "expected": {"result": "success"},
-    },
+    (VerifyInterfaceErrDisabled, "success"): {"eos_data": [{"interfaceStatuses": {}}], "inputs": None, "expected": {"result": "success"}},
     (VerifyInterfaceErrDisabled, "failure"): {
-        "eos_data": [{"interfaceStatuses": {"Management1": {"linkStatus": "errdisabled"}, "Ethernet8": {"linkStatus": "errdisabled"}}}],
-=======
-    {
-        "name": "success",
-        "test": VerifyInterfaceErrDisabled,
-        "eos_data": [
-            {
-                "interfaceStatuses": {},
-            },
-        ],
-        "inputs": None,
-        "expected": {"result": "success"},
-    },
-    {
-        "name": "failure",
-        "test": VerifyInterfaceErrDisabled,
-        "eos_data": [
-            {"interfaceStatuses": {"Ethernet2": {"description": "", "status": "errdisabled", "causes": ["bpduguard"]}}},
-        ],
+        "eos_data": [{"interfaceStatuses": {"Ethernet2": {"description": "", "status": "errdisabled", "causes": ["bpduguard"]}}}],
         "inputs": None,
         "expected": {"result": "failure", "messages": ["Interface: Ethernet2 - Error disabled - Causes: bpduguard"]},
     },
-    {
-        "name": "failure-no-cause",
-        "test": VerifyInterfaceErrDisabled,
-        "eos_data": [
-            {
-                "interfaceStatuses": {
-                    "Ethernet2": {
-                        "description": "",
-                        "status": "errdisabled",
-                    }
-                }
-            },
-        ],
->>>>>>> 0231fa61
+    (VerifyInterfaceErrDisabled, "failure-no-cause"): {
+        "eos_data": [{"interfaceStatuses": {"Ethernet2": {"description": "", "status": "errdisabled"}}}],
         "inputs": None,
         "expected": {"result": "failure", "messages": ["Interface: Ethernet2 - Error disabled"]},
     },
@@ -1567,19 +1507,14 @@
                         "inactivePorts": {},
                         "activePorts": {},
                         "inactiveLag": False,
-<<<<<<< HEAD
                     }
-=======
-                    },
-                },
-            },
+                }
+            }
         ],
         "inputs": None,
         "expected": {"result": "success"},
     },
-    {
-        "name": "success-ignored-interface",
-        "test": VerifyPortChannels,
+    (VerifyPortChannels, "success-ignored-interface"): {
         "eos_data": [
             {
                 "portChannels": {
@@ -1611,9 +1546,7 @@
         "inputs": {"ignored_interfaces": ["Port-Channel5"]},
         "expected": {"result": "success"},
     },
-    {
-        "name": "success-ignored-all-interface",
-        "test": VerifyPortChannels,
+    (VerifyPortChannels, "success-ignored-all-interface"): {
         "eos_data": [
             {
                 "portChannels": {
@@ -1639,7 +1572,6 @@
                         "currWeight": 0,
                         "maxWeight": 16,
                     },
->>>>>>> 0231fa61
                 }
             }
         ],
@@ -1692,12 +1624,7 @@
         "inputs": None,
         "expected": {"result": "success"},
     },
-<<<<<<< HEAD
-    (VerifyIllegalLACP, "failure"): {
-=======
-    {
-        "name": "success-ignored-interface",
-        "test": VerifyIllegalLACP,
+    (VerifyIllegalLACP, "success-ignored-interface"): {
         "eos_data": [
             {
                 "portChannels": {
@@ -1746,14 +1673,9 @@
             }
         ],
         "inputs": {"ignored_interfaces": ["Port-Channel1", "Port-Channel5"]},
-        "expected": {
-            "result": "success",
-        },
-    },
-    {
-        "name": "failure",
-        "test": VerifyIllegalLACP,
->>>>>>> 0231fa61
+        "expected": {"result": "success"},
+    },
+    (VerifyIllegalLACP, "failure"): {
         "eos_data": [
             {
                 "portChannels": {
@@ -1973,13 +1895,7 @@
         "inputs": {"mtu": 1500},
         "expected": {"result": "success"},
     },
-<<<<<<< HEAD
-    (VerifyL3MTU, "success-specific-mtu"): {
-=======
-    {
-        "name": "success-ignored-interfaces",
-        "test": VerifyL3MTU,
->>>>>>> 0231fa61
+    (VerifyL3MTU, "success-ignored-interfaces"): {
         "eos_data": [
             {
                 "interfaces": {
@@ -2189,12 +2105,7 @@
         "inputs": {"mtu": 1500, "ignored_interfaces": ["Loopback", "Port-Channel2", "Management", "Vxlan1"], "specific_mtu": [{"Ethernet10": 1501}]},
         "expected": {"result": "failure", "messages": ["Interface: Ethernet10 - Incorrect MTU - Expected: 1501 Actual: 1502"]},
     },
-<<<<<<< HEAD
-    (VerifyL2MTU, "success"): {
-=======
-    {
-        "name": "failure-ignored-specified-interface-mtu",
-        "test": VerifyL3MTU,
+    (VerifyL3MTU, "failure-ignored-specified-interface-mtu"): {
         "eos_data": [
             {
                 "interfaces": {
@@ -2258,8 +2169,8 @@
                         "l3MtuConfigured": False,
                         "l2Mru": 0,
                     },
-                },
-            },
+                }
+            }
         ],
         "inputs": {
             "mtu": 1500,
@@ -2268,9 +2179,7 @@
         },
         "expected": {"result": "failure", "messages": ["Interface: Ethernet2 - Incorrect MTU - Expected: 1500 Actual: 1503"]},
     },
-    {
-        "name": "failure-ignored-specified-ethernet",
-        "test": VerifyL3MTU,
+    (VerifyL3MTU, "failure-ignored-specified-ethernet"): {
         "eos_data": [
             {
                 "interfaces": {
@@ -2334,8 +2243,8 @@
                         "l3MtuConfigured": False,
                         "l2Mru": 0,
                     },
-                },
-            },
+                }
+            }
         ],
         "inputs": {"mtu": 1500, "ignored_interfaces": ["Loopback", "Ethernet1"], "specific_mtu": [{"Ethernet1/1": 1501}]},
         "expected": {
@@ -2347,9 +2256,7 @@
             ],
         },
     },
-    {
-        "name": "succuss-ethernet-all",
-        "test": VerifyL3MTU,
+    (VerifyL3MTU, "succuss-ethernet-all"): {
         "eos_data": [
             {
                 "interfaces": {
@@ -2413,16 +2320,13 @@
                         "l3MtuConfigured": False,
                         "l2Mru": 0,
                     },
-                },
-            },
+                }
+            }
         ],
         "inputs": {"mtu": 1500, "ignored_interfaces": ["Loopback", "Ethernet"], "specific_mtu": [{"Ethernet1/1": 1501}]},
         "expected": {"result": "success"},
     },
-    {
-        "name": "success",
-        "test": VerifyL2MTU,
->>>>>>> 0231fa61
+    (VerifyL2MTU, "success"): {
         "eos_data": [
             {
                 "interfaces": {
