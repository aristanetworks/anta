# Copyright (c) 2023-2025 Arista Networks, Inc.
# Use of this source code is governed by the Apache License 2.0
# that can be found in the LICENSE file.
"""Test inputs for anta.tests.interfaces."""

# pylint: disable=C0302
from __future__ import annotations

import sys
from typing import TYPE_CHECKING, Any

from anta.models import AntaTest
from anta.result_manager.models import AntaTestStatus
from anta.tests.interfaces import (
    VerifyIllegalLACP,
    VerifyInterfaceDiscards,
    VerifyInterfaceErrDisabled,
    VerifyInterfaceErrors,
    VerifyInterfaceIPv4,
    VerifyInterfacesSpeed,
    VerifyInterfacesStatus,
    VerifyInterfaceUtilization,
    VerifyIPProxyARP,
    VerifyIpVirtualRouterMac,
    VerifyL2MTU,
    VerifyL3MTU,
    VerifyLACPInterfacesStatus,
    VerifyLoopbackCount,
    VerifyPortChannels,
    VerifyStormControlDrops,
    VerifySVI,
)
from tests.units.anta_tests import test

if TYPE_CHECKING:
    from tests.units.anta_tests import AntaUnitTestDataDict

DATA: AntaUnitTestDataDict = {
    (VerifyInterfaceUtilization, "success"): {
        "eos_data": [
            {
                "interfaces": {
                    "Ethernet1/1": {
                        "description": "P2P_LINK_TO_DC1-SPINE1_Ethernet1/1",
                        "interval": 300,
                        "inBpsRate": 2242.2497205060313,
                        "inPktsRate": 0.00028663359326985426,
                        "inPpsRate": 3.9005388262031966,
                        "outBpsRate": 0.0,
                        "outPktsRate": 0.0,
                        "outPpsRate": 0.0,
                        "lastUpdateTimestamp": 1710253727.138605,
                    },
                    "Port-Channel31": {
                        "description": "MLAG_PEER_dc1-leaf1b_Po31",
                        "interval": 300,
                        "inBpsRate": 1862.4876594267096,
                        "inPktsRate": 0.00011473185873493155,
                        "inPpsRate": 2.7009344704495084,
                        "outBpsRate": 1758.0044570479704,
                        "outPktsRate": 0.00010844978034772172,
                        "outPpsRate": 2.5686946869154013,
                        "lastUpdateTimestamp": 1710253726.4029949,
                    },
                }
            },
            {
                "interfaces": {
                    "Ethernet1/1": {
                        "name": "Ethernet1/1",
                        "forwardingModel": "routed",
                        "lineProtocolStatus": "up",
                        "interfaceStatus": "connected",
                        "hardware": "ethernet",
                        "interfaceAddress": [
                            {
                                "primaryIp": {"address": "10.255.255.1", "maskLen": 31},
                                "secondaryIps": {},
                                "secondaryIpsOrderedList": [],
                                "virtualIp": {"address": "0.0.0.0", "maskLen": 0},
                                "virtualSecondaryIps": {},
                                "virtualSecondaryIpsOrderedList": [],
                                "broadcastAddress": "255.255.255.255",
                                "dhcp": False,
                            }
                        ],
                        "physicalAddress": "aa:c1:ab:7e:76:36",
                        "burnedInAddress": "aa:c1:ab:7e:76:36",
                        "description": "P2P_LINK_TO_DC1-SPINE1_Ethernet1/1",
                        "bandwidth": 1000000000,
                        "mtu": 1500,
                        "l3MtuConfigured": True,
                        "l2Mru": 0,
                        "lastStatusChangeTimestamp": 1710234511.3085763,
                        "interfaceStatistics": {
                            "updateInterval": 300.0,
                            "inBitsRate": 2240.0023281094,
                            "inPktsRate": 3.8978070399448654,
                            "outBitsRate": 0.0,
                            "outPktsRate": 0.0,
                        },
                        "interfaceCounters": {
                            "inOctets": 5413008,
                            "inUcastPkts": 74693,
                            "inMulticastPkts": 643,
                            "inBroadcastPkts": 1,
                            "inDiscards": 0,
                            "inTotalPkts": 75337,
                            "outOctets": 0,
                            "outUcastPkts": 0,
                            "outMulticastPkts": 0,
                            "outBroadcastPkts": 0,
                            "outDiscards": 0,
                            "outTotalPkts": 0,
                            "linkStatusChanges": 2,
                            "totalInErrors": 0,
                            "inputErrorsDetail": {"runtFrames": 0, "giantFrames": 0, "fcsErrors": 0, "alignmentErrors": 0, "symbolErrors": 0, "rxPause": 0},
                            "totalOutErrors": 0,
                            "outputErrorsDetail": {"collisions": 0, "lateCollisions": 0, "deferredTransmissions": 0, "txPause": 0},
                            "counterRefreshTime": 1710253760.6489396,
                        },
                        "duplex": "duplexFull",
                        "autoNegotiate": "unknown",
                        "loopbackMode": "loopbackNone",
                        "lanes": 0,
                    },
                    "Port-Channel31": {
                        "name": "Port-Channel31",
                        "forwardingModel": "bridged",
                        "lineProtocolStatus": "up",
                        "interfaceStatus": "connected",
                        "hardware": "portChannel",
                        "interfaceAddress": [],
                        "physicalAddress": "aa:c1:ab:72:58:40",
                        "description": "MLAG_PEER_dc1-leaf1b_Po31",
                        "bandwidth": 2000000000,
                        "mtu": 9214,
                        "l3MtuConfigured": False,
                        "l2Mru": 0,
                        "lastStatusChangeTimestamp": 1710234510.1133935,
                        "interfaceStatistics": {
                            "updateInterval": 300.0,
                            "inBitsRate": 1854.287898883752,
                            "inPktsRate": 2.6902775246495665,
                            "outBitsRate": 1749.1141130864632,
                            "outPktsRate": 2.5565618978302362,
                        },
                        "interfaceCounters": {
                            "inOctets": 4475556,
                            "inUcastPkts": 48949,
                            "inMulticastPkts": 2579,
                            "inBroadcastPkts": 2,
                            "inDiscards": 0,
                            "inTotalPkts": 51530,
                            "outOctets": 4230011,
                            "outUcastPkts": 48982,
                            "outMulticastPkts": 6,
                            "outBroadcastPkts": 2,
                            "outDiscards": 0,
                            "outTotalPkts": 48990,
                            "linkStatusChanges": 2,
                            "totalInErrors": 0,
                            "totalOutErrors": 0,
                            "counterRefreshTime": 1710253760.6500373,
                        },
                        "memberInterfaces": {
                            "Ethernet3/1": {"bandwidth": 1000000000, "duplex": "duplexFull"},
                            "Ethernet4/1": {"bandwidth": 1000000000, "duplex": "duplexFull"},
                        },
                        "fallbackEnabled": False,
                        "fallbackEnabledType": "fallbackNone",
                    },
                }
            },
        ],
        "inputs": {"threshold": 70.0},
        "expected": {"result": AntaTestStatus.SUCCESS},
    },
    (VerifyInterfaceUtilization, "success-ignored-interface"): {
        "eos_data": [
            {
                "interfaces": {
                    "Ethernet1": {
                        "description": "MLAG Peer-link - s1-leaf2",
                        "interval": 300,
                        "inBpsRate": 1801.8707256244886,
                        "inPktsRate": 0.00022136128440856573,
                        "inPpsRate": 2.573388240382304,
                        "outBpsRate": 1351.2921726055374,
                        "outPktsRate": 0.00017125571109710073,
                        "outPpsRate": 2.2579058647841856,
                        "lastUpdateTimestamp": 1743750428.6092474,
                    },
                    "Ethernet2": {
                        "description": "L3 Uplink - s1-spine1",
                        "interval": 300,
                        "inBpsRate": 93.35295126808322,
                        "inPktsRate": 1.0505400223350173e-05,
                        "inPpsRate": 0.07313156853386583,
                        "outBpsRate": 0.0,
                        "outPktsRate": 0.0,
                        "outPpsRate": 0.0,
                        "lastUpdateTimestamp": 1743750428.6092517,
                    },
                    "Ethernet3": {
                        "description": "L3 Uplink - s1-spine2",
                        "interval": 300,
                        "inBpsRate": 91.64440293982129,
                        "inPktsRate": 1.0286893435756781e-05,
                        "inPpsRate": 0.07015332136091573,
                        "outBpsRate": 0.0,
                        "outPktsRate": 0.0,
                        "outPpsRate": 0.0,
                        "lastUpdateTimestamp": 1743750428.6091988,
                    },
                    "Ethernet4": {
                        "description": "MLAG Downlink - s1-host1",
                        "interval": 300,
                        "inBpsRate": 98.73132596805515,
                        "inPktsRate": 1.0928950412403655e-05,
                        "inPpsRate": 0.06598861347488381,
                        "outBpsRate": 497.70036505586484,
                        "outPktsRate": 5.810165469175271e-05,
                        "outPpsRate": 0.52072613663539,
                        "lastUpdateTimestamp": 1743750428.6092432,
                    },
                    "Ethernet6": {
                        "description": "MLAG Peer-link - s1-leaf2",
                        "interval": 300,
                        "inBpsRate": 98.18960870790458,
                        "inPktsRate": 1.0859909720407048e-05,
                        "inPpsRate": 0.06505930310103682,
                        "outBpsRate": 256.359818648091,
                        "outPktsRate": 2.9610552696562436e-05,
                        "outPpsRate": 0.24841067698458383,
                        "lastUpdateTimestamp": 1743750428.6092384,
                    },
                    "Management0": {
                        "description": "",
                        "interval": 300,
                        "inBpsRate": 7626.480173033807,
                        "inPktsRate": 0.0009048203095460882,
                        "inPpsRate": 8.885768265169219,
                        "outBpsRate": 9127.592145035744,
                        "outPktsRate": 0.001049926825271909,
                        "outPpsRate": 8.572975673020922,
                        "lastUpdateTimestamp": 1743750428.6079214,
                    },
                    "Port-Channel1": {
                        "description": "MLAG Peer-link - s1-leaf2",
                        "interval": 300,
                        "inBpsRate": 1905.0055237111224,
                        "inPktsRate": 0.00011641274575015027,
                        "inPpsRate": 2.645308695574268,
                        "outBpsRate": 1611.693121818935,
                        "outPktsRate": 0.00010068646137044125,
                        "outPpsRate": 2.5127256599368124,
                        "lastUpdateTimestamp": 1743750428.0041468,
                    },
                    "Port-Channel5": {
                        "description": "MLAG Downlink - s1-host1",
                        "interval": 300,
                        "inBpsRate": 99.0032866811298,
                        "inPktsRate": 5.479571309111963e-06,
                        "inPpsRate": 0.06617587188193425,
                        "outBpsRate": 499.030957052671,
                        "outPktsRate": 2.912854497590912e-05,
                        "outPpsRate": 0.5221246404094458,
                        "lastUpdateTimestamp": 1743750428.004128,
                    },
                }
            },
            {
                "interfaces": {
                    "Ethernet2": {
                        "name": "Ethernet2",
                        "forwardingModel": "routed",
                        "lineProtocolStatus": "up",
                        "interfaceStatus": "connected",
                        "hardware": "ethernet",
                        "interfaceAddress": [
                            {
                                "primaryIp": {"address": "10.111.1.1", "maskLen": 31},
                                "secondaryIps": {},
                                "secondaryIpsOrderedList": [],
                                "virtualIp": {"address": "0.0.0.0", "maskLen": 0},
                                "virtualSecondaryIps": {},
                                "virtualSecondaryIpsOrderedList": [],
                                "broadcastAddress": "255.255.255.255",
                                "dhcp": False,
                            }
                        ],
                        "physicalAddress": "56:4a:04:73:1b:8f",
                        "burnedInAddress": "56:4a:04:73:1b:8f",
                        "description": "L3 Uplink - s1-spine1",
                        "bandwidth": 1000000000,
                        "mtu": 1500,
                        "l3MtuConfigured": False,
                        "l2Mru": 0,
                        "lastStatusChangeTimestamp": 1743738144.3375356,
                        "interfaceStatistics": {
                            "updateInterval": 300.0,
                            "inBitsRate": 92.4778371032985,
                            "inPktsRate": 0.0746926415480351,
                            "outBitsRate": 0.0,
                            "outPktsRate": 0.0,
                        },
                        "interfaceCounters": {
                            "inOctets": 143806,
                            "inUcastPkts": 497,
                            "inMulticastPkts": 415,
                            "inBroadcastPkts": 0,
                            "inDiscards": 0,
                            "inTotalPkts": 912,
                            "outOctets": 0,
                            "outUcastPkts": 0,
                            "outMulticastPkts": 0,
                            "outBroadcastPkts": 0,
                            "outDiscards": 0,
                            "outTotalPkts": 0,
                            "linkStatusChanges": 2,
                            "totalInErrors": 0,
                            "inputErrorsDetail": {"runtFrames": 0, "giantFrames": 0, "fcsErrors": 0, "alignmentErrors": 0, "symbolErrors": 0, "rxPause": 0},
                            "totalOutErrors": 0,
                            "outputErrorsDetail": {"collisions": 0, "lateCollisions": 0, "deferredTransmissions": 0, "txPause": 0},
                            "counterRefreshTime": 1743750532.606648,
                        },
                        "duplex": "duplexHalf",
                        "autoNegotiate": "unknown",
                        "loopbackMode": "loopbackNone",
                        "lanes": 0,
                    },
                    "Ethernet4": {
                        "name": "Ethernet4",
                        "forwardingModel": "dataLink",
                        "lineProtocolStatus": "up",
                        "interfaceStatus": "connected",
                        "hardware": "ethernet",
                        "interfaceAddress": [],
                        "physicalAddress": "76:65:c2:9b:b6:c6",
                        "burnedInAddress": "76:65:c2:9b:b6:c6",
                        "description": "MLAG Downlink - s1-host1",
                        "bandwidth": 1000000000,
                        "mtu": 9214,
                        "l3MtuConfigured": False,
                        "l2Mru": 0,
                        "lastStatusChangeTimestamp": 1743738144.3373442,
                        "interfaceMembership": "Member of Port-Channel5",
                        "interfaceStatistics": {
                            "updateInterval": 300.0,
                            "inBitsRate": 100.7957345751666,
                            "inPktsRate": 0.06629448229302994,
                            "outBitsRate": 497.7020017231056,
                            "outPktsRate": 0.5202975240121512,
                        },
                        "interfaceCounters": {
                            "inOctets": 157065,
                            "inUcastPkts": 0,
                            "inMulticastPkts": 833,
                            "inBroadcastPkts": 1,
                            "inDiscards": 0,
                            "inTotalPkts": 834,
                            "outOctets": 771821,
                            "outUcastPkts": 0,
                            "outMulticastPkts": 6071,
                            "outBroadcastPkts": 392,
                            "outDiscards": 0,
                            "outTotalPkts": 6463,
                            "linkStatusChanges": 2,
                            "totalInErrors": 0,
                            "inputErrorsDetail": {"runtFrames": 0, "giantFrames": 0, "fcsErrors": 0, "alignmentErrors": 0, "symbolErrors": 0, "rxPause": 0},
                            "totalOutErrors": 0,
                            "outputErrorsDetail": {"collisions": 0, "lateCollisions": 0, "deferredTransmissions": 0, "txPause": 0},
                            "counterRefreshTime": 1743750532.608292,
                        },
                        "duplex": "duplexHalf",
                        "autoNegotiate": "unknown",
                        "loopbackMode": "loopbackNone",
                        "lanes": 0,
                    },
                    "Ethernet1": {
                        "name": "Ethernet1",
                        "forwardingModel": "dataLink",
                        "lineProtocolStatus": "up",
                        "interfaceStatus": "connected",
                        "hardware": "ethernet",
                        "interfaceAddress": [],
                        "physicalAddress": "02:42:96:67:17:36",
                        "burnedInAddress": "02:42:96:67:17:36",
                        "description": "MLAG Peer-link - s1-leaf2",
                        "bandwidth": 1000000000,
                        "mtu": 9214,
                        "l3MtuConfigured": False,
                        "l2Mru": 0,
                        "lastStatusChangeTimestamp": 1743738132.4965024,
                        "interfaceMembership": "Member of Port-Channel1",
                        "interfaceStatistics": {
                            "updateInterval": 300.0,
                            "inBitsRate": 1812.7431567446233,
                            "inPktsRate": 2.585487950559777,
                            "outBitsRate": 1356.8652036248704,
                            "outPktsRate": 2.266164541741404,
                        },
                        "interfaceCounters": {
                            "inOctets": 2853088,
                            "inUcastPkts": 30923,
                            "inMulticastPkts": 838,
                            "inBroadcastPkts": 394,
                            "inDiscards": 0,
                            "inTotalPkts": 32155,
                            "outOctets": 2150114,
                            "outUcastPkts": 27821,
                            "outMulticastPkts": 4,
                            "outBroadcastPkts": 394,
                            "outDiscards": 0,
                            "outTotalPkts": 28219,
                            "linkStatusChanges": 2,
                            "totalInErrors": 0,
                            "inputErrorsDetail": {"runtFrames": 0, "giantFrames": 0, "fcsErrors": 0, "alignmentErrors": 0, "symbolErrors": 0, "rxPause": 0},
                            "totalOutErrors": 0,
                            "outputErrorsDetail": {"collisions": 0, "lateCollisions": 0, "deferredTransmissions": 0, "txPause": 0},
                            "counterRefreshTime": 1743750532.609684,
                        },
                        "duplex": "duplexFull",
                        "autoNegotiate": "unknown",
                        "loopbackMode": "loopbackNone",
                        "lanes": 0,
                    },
                    "Ethernet3": {
                        "name": "Ethernet3",
                        "forwardingModel": "routed",
                        "lineProtocolStatus": "up",
                        "interfaceStatus": "connected",
                        "hardware": "ethernet",
                        "interfaceAddress": [
                            {
                                "primaryIp": {"address": "10.111.2.1", "maskLen": 31},
                                "secondaryIps": {},
                                "secondaryIpsOrderedList": [],
                                "virtualIp": {"address": "0.0.0.0", "maskLen": 0},
                                "virtualSecondaryIps": {},
                                "virtualSecondaryIpsOrderedList": [],
                                "broadcastAddress": "255.255.255.255",
                                "dhcp": False,
                            }
                        ],
                        "physicalAddress": "06:9a:0a:bd:c4:0a",
                        "burnedInAddress": "06:9a:0a:bd:c4:0a",
                        "description": "L3 Uplink - s1-spine2",
                        "bandwidth": 1000000000,
                        "mtu": 1500,
                        "l3MtuConfigured": False,
                        "l2Mru": 0,
                        "lastStatusChangeTimestamp": 1743738144.3376553,
                        "interfaceStatistics": {
                            "updateInterval": 300.0,
                            "inBitsRate": 88.71171669451815,
                            "inPktsRate": 0.06881326151587384,
                            "outBitsRate": 0.0,
                            "outPktsRate": 0.0,
                        },
                        "interfaceCounters": {
                            "inOctets": 143610,
                            "inUcastPkts": 494,
                            "inMulticastPkts": 415,
                            "inBroadcastPkts": 0,
                            "inDiscards": 0,
                            "inTotalPkts": 909,
                            "outOctets": 0,
                            "outUcastPkts": 0,
                            "outMulticastPkts": 0,
                            "outBroadcastPkts": 0,
                            "outDiscards": 0,
                            "outTotalPkts": 0,
                            "linkStatusChanges": 2,
                            "totalInErrors": 0,
                            "inputErrorsDetail": {"runtFrames": 0, "giantFrames": 0, "fcsErrors": 0, "alignmentErrors": 0, "symbolErrors": 0, "rxPause": 0},
                            "totalOutErrors": 0,
                            "outputErrorsDetail": {"collisions": 0, "lateCollisions": 0, "deferredTransmissions": 0, "txPause": 0},
                            "counterRefreshTime": 1743750532.611445,
                        },
                        "duplex": "duplexHalf",
                        "autoNegotiate": "unknown",
                        "loopbackMode": "loopbackNone",
                        "lanes": 0,
                    },
                    "Ethernet6": {
                        "name": "Ethernet6",
                        "forwardingModel": "dataLink",
                        "lineProtocolStatus": "up",
                        "interfaceStatus": "connected",
                        "hardware": "ethernet",
                        "interfaceAddress": [],
                        "physicalAddress": "0e:f1:16:69:c2:24",
                        "burnedInAddress": "0e:f1:16:69:c2:24",
                        "description": "MLAG Peer-link - s1-leaf2",
                        "bandwidth": 1000000000,
                        "mtu": 9214,
                        "l3MtuConfigured": False,
                        "l2Mru": 0,
                        "lastStatusChangeTimestamp": 1743738132.4881961,
                        "interfaceMembership": "Member of Port-Channel1",
                        "interfaceStatistics": {
                            "updateInterval": 300.0,
                            "inBitsRate": 100.27689321743554,
                            "inPktsRate": 0.06536784140527623,
                            "outBitsRate": 256.71341417227643,
                            "outPktsRate": 0.2487533083064691,
                        },
                        "interfaceCounters": {
                            "inOctets": 158632,
                            "inUcastPkts": 0,
                            "inMulticastPkts": 835,
                            "inBroadcastPkts": 0,
                            "inDiscards": 0,
                            "inTotalPkts": 835,
                            "outOctets": 399513,
                            "outUcastPkts": 3097,
                            "outMulticastPkts": 0,
                            "outBroadcastPkts": 0,
                            "outDiscards": 0,
                            "outTotalPkts": 3097,
                            "linkStatusChanges": 2,
                            "totalInErrors": 0,
                            "inputErrorsDetail": {"runtFrames": 0, "giantFrames": 0, "fcsErrors": 0, "alignmentErrors": 0, "symbolErrors": 0, "rxPause": 0},
                            "totalOutErrors": 0,
                            "outputErrorsDetail": {"collisions": 0, "lateCollisions": 0, "deferredTransmissions": 0, "txPause": 0},
                            "counterRefreshTime": 1743750532.61287,
                        },
                        "duplex": "duplexFull",
                        "autoNegotiate": "unknown",
                        "loopbackMode": "loopbackNone",
                        "lanes": 0,
                    },
                    "Management0": {
                        "name": "Management0",
                        "forwardingModel": "routed",
                        "lineProtocolStatus": "up",
                        "interfaceStatus": "connected",
                        "hardware": "ethernet",
                        "interfaceAddress": [
                            {
                                "primaryIp": {"address": "192.168.0.12", "maskLen": 24},
                                "secondaryIps": {},
                                "secondaryIpsOrderedList": [],
                                "virtualIp": {"address": "0.0.0.0", "maskLen": 0},
                                "virtualSecondaryIps": {},
                                "virtualSecondaryIpsOrderedList": [],
                                "broadcastAddress": "255.255.255.255",
                                "dhcp": False,
                            }
                        ],
                        "physicalAddress": "12:0f:d9:6d:47:f7",
                        "burnedInAddress": "12:0f:d9:6d:47:f7",
                        "description": "",
                        "bandwidth": 1000000000,
                        "mtu": 1500,
                        "l3MtuConfigured": False,
                        "l2Mru": 0,
                        "lastStatusChangeTimestamp": 1743738085.9221241,
                        "interfaceStatistics": {
                            "updateInterval": 300.0,
                            "inBitsRate": 7012.071138622059,
                            "inPktsRate": 8.017886333233701,
                            "outBitsRate": 8498.044232124328,
                            "outPktsRate": 8.009337516051946,
                        },
                        "interfaceCounters": {
                            "inOctets": 6411618,
                            "inUcastPkts": 47869,
                            "inMulticastPkts": 0,
                            "inBroadcastPkts": 0,
                            "inDiscards": 0,
                            "inTotalPkts": 47869,
                            "outOctets": 8628471,
                            "outUcastPkts": 62799,
                            "outMulticastPkts": 0,
                            "outBroadcastPkts": 0,
                            "outDiscards": 0,
                            "outTotalPkts": 62799,
                            "linkStatusChanges": 3,
                            "totalInErrors": 0,
                            "inputErrorsDetail": {"runtFrames": 0, "giantFrames": 0, "fcsErrors": 0, "alignmentErrors": 0, "symbolErrors": 0, "rxPause": 0},
                            "totalOutErrors": 0,
                            "outputErrorsDetail": {"collisions": 0, "lateCollisions": 0, "deferredTransmissions": 0, "txPause": 0},
                            "counterRefreshTime": 1743750532.614511,
                        },
                        "duplex": "duplexHalf",
                        "autoNegotiate": "success",
                        "loopbackMode": "loopbackNone",
                        "lanes": 0,
                    },
                    "Port-Channel1": {
                        "name": "Port-Channel1",
                        "forwardingModel": "bridged",
                        "lineProtocolStatus": "up",
                        "interfaceStatus": "connected",
                        "hardware": "portChannel",
                        "interfaceAddress": [],
                        "physicalAddress": "02:42:96:67:17:36",
                        "description": "MLAG Peer-link - s1-leaf2",
                        "bandwidth": 2000000000,
                        "mtu": 9214,
                        "l3MtuConfigured": False,
                        "l2Mru": 0,
                        "lastStatusChangeTimestamp": 1743738138.0347695,
                        "interfaceStatistics": {
                            "updateInterval": 300.0,
                            "inBitsRate": 1913.0830400575996,
                            "inPktsRate": 2.650885401124123,
                            "outBitsRate": 1613.4392876435538,
                            "outPktsRate": 2.5147804494049457,
                        },
                        "interfaceCounters": {
                            "inOctets": 3010846,
                            "inUcastPkts": 30923,
                            "inMulticastPkts": 1667,
                            "inBroadcastPkts": 394,
                            "inDiscards": 0,
                            "inTotalPkts": 32984,
                            "outOctets": 2549627,
                            "outUcastPkts": 30918,
                            "outMulticastPkts": 4,
                            "outBroadcastPkts": 394,
                            "outDiscards": 0,
                            "outTotalPkts": 31316,
                            "linkStatusChanges": 2,
                            "totalInErrors": 0,
                            "totalOutErrors": 0,
                            "counterRefreshTime": 1743750532.618036,
                        },
                        "memberInterfaces": {
                            "Ethernet1": {"bandwidth": 1000000000, "duplex": "duplexHalf"},
                            "Ethernet6": {"bandwidth": 1000000000, "duplex": "duplexHalf"},
                        },
                        "fallbackEnabled": False,
                        "fallbackEnabledType": "fallbackNone",
                    },
                    "Port-Channel5": {
                        "name": "Port-Channel5",
                        "forwardingModel": "bridged",
                        "lineProtocolStatus": "up",
                        "interfaceStatus": "connected",
                        "hardware": "portChannel",
                        "interfaceAddress": [],
                        "physicalAddress": "76:65:c2:9b:b6:c6",
                        "description": "MLAG Downlink - s1-host1",
                        "bandwidth": 2000000000,
                        "mtu": 9214,
                        "l3MtuConfigured": False,
                        "l2Mru": 0,
                        "lastStatusChangeTimestamp": 1743738149.0576365,
                        "interfaceStatistics": {
                            "updateInterval": 300.0,
                            "inBitsRate": 100.7548468852208,
                            "inPktsRate": 0.06627334239526746,
                            "outBitsRate": 497.58423264927563,
                            "outPktsRate": 0.5201821117573231,
                        },
                        "interfaceCounters": {
                            "inOctets": 156706,
                            "inUcastPkts": 0,
                            "inMulticastPkts": 831,
                            "inBroadcastPkts": 1,
                            "inDiscards": 0,
                            "inTotalPkts": 832,
                            "outOctets": 771821,
                            "outUcastPkts": 0,
                            "outMulticastPkts": 6071,
                            "outBroadcastPkts": 392,
                            "outDiscards": 0,
                            "outTotalPkts": 6463,
                            "linkStatusChanges": 2,
                            "totalInErrors": 0,
                            "totalOutErrors": 0,
                            "counterRefreshTime": 1743750532.619669,
                        },
                        "memberInterfaces": {
                            "Ethernet4": {"bandwidth": 1000000000, "duplex": "duplexFull"},
                            "PeerEthernet4": {"bandwidth": 1000000000, "duplex": "duplexFull"},
                        },
                        "fallbackEnabled": False,
                        "fallbackEnabledType": "fallbackNone",
                    },
                }
            },
        ],
        "inputs": {"threshold": 70.0, "ignored_interfaces": ["Ethernet", "Port-Channel1", "Management0"]},
        "expected": {"result": AntaTestStatus.SUCCESS},
    },
    (VerifyInterfaceUtilization, "failure"): {
        "eos_data": [
            {
                "interfaces": {
                    "Ethernet1/1": {
                        "description": "P2P_LINK_TO_DC1-SPINE1_Ethernet1/1",
                        "interval": 300,
                        "inBpsRate": 100000000.0,
                        "inPktsRate": 0.00028663359326985426,
                        "inPpsRate": 3.9005388262031966,
                        "outBpsRate": 100000000.0,
                        "outPktsRate": 0.0,
                        "outPpsRate": 0.0,
                        "lastUpdateTimestamp": 1710253727.138605,
                    },
                    "Port-Channel31": {
                        "description": "MLAG_PEER_dc1-leaf1b_Po31",
                        "interval": 300,
                        "inBpsRate": 100000000.0,
                        "inPktsRate": 0.00011473185873493155,
                        "inPpsRate": 2.7009344704495084,
                        "outBpsRate": 1862.4876594267096,
                        "outPktsRate": 0.00010844978034772172,
                        "outPpsRate": 2.5686946869154013,
                        "lastUpdateTimestamp": 1710253726.4029949,
                    },
                }
            },
            {
                "interfaces": {
                    "Ethernet1/1": {
                        "name": "Ethernet1/1",
                        "forwardingModel": "routed",
                        "lineProtocolStatus": "up",
                        "interfaceStatus": "connected",
                        "hardware": "ethernet",
                        "interfaceAddress": [
                            {
                                "primaryIp": {"address": "10.255.255.1", "maskLen": 31},
                                "secondaryIps": {},
                                "secondaryIpsOrderedList": [],
                                "virtualIp": {"address": "0.0.0.0", "maskLen": 0},
                                "virtualSecondaryIps": {},
                                "virtualSecondaryIpsOrderedList": [],
                                "broadcastAddress": "255.255.255.255",
                                "dhcp": False,
                            }
                        ],
                        "physicalAddress": "aa:c1:ab:7e:76:36",
                        "burnedInAddress": "aa:c1:ab:7e:76:36",
                        "description": "P2P_LINK_TO_DC1-SPINE1_Ethernet1/1",
                        "bandwidth": 1000000000,
                        "mtu": 1500,
                        "l3MtuConfigured": True,
                        "l2Mru": 0,
                        "lastStatusChangeTimestamp": 1710234511.3085763,
                        "interfaceStatistics": {
                            "updateInterval": 300.0,
                            "inBitsRate": 2240.0023281094,
                            "inPktsRate": 3.8978070399448654,
                            "outBitsRate": 0.0,
                            "outPktsRate": 0.0,
                        },
                        "interfaceCounters": {
                            "inOctets": 5413008,
                            "inUcastPkts": 74693,
                            "inMulticastPkts": 643,
                            "inBroadcastPkts": 1,
                            "inDiscards": 0,
                            "inTotalPkts": 75337,
                            "outOctets": 0,
                            "outUcastPkts": 0,
                            "outMulticastPkts": 0,
                            "outBroadcastPkts": 0,
                            "outDiscards": 0,
                            "outTotalPkts": 0,
                            "linkStatusChanges": 2,
                            "totalInErrors": 0,
                            "inputErrorsDetail": {"runtFrames": 0, "giantFrames": 0, "fcsErrors": 0, "alignmentErrors": 0, "symbolErrors": 0, "rxPause": 0},
                            "totalOutErrors": 0,
                            "outputErrorsDetail": {"collisions": 0, "lateCollisions": 0, "deferredTransmissions": 0, "txPause": 0},
                            "counterRefreshTime": 1710253760.6489396,
                        },
                        "duplex": "duplexFull",
                        "autoNegotiate": "unknown",
                        "loopbackMode": "loopbackNone",
                        "lanes": 0,
                    },
                    "Port-Channel31": {
                        "name": "Port-Channel31",
                        "forwardingModel": "bridged",
                        "lineProtocolStatus": "up",
                        "interfaceStatus": "connected",
                        "hardware": "portChannel",
                        "interfaceAddress": [],
                        "physicalAddress": "aa:c1:ab:72:58:40",
                        "description": "MLAG_PEER_dc1-leaf1b_Po31",
                        "bandwidth": 2000000000,
                        "mtu": 9214,
                        "l3MtuConfigured": False,
                        "l2Mru": 0,
                        "lastStatusChangeTimestamp": 1710234510.1133935,
                        "interfaceStatistics": {
                            "updateInterval": 300.0,
                            "inBitsRate": 1854.287898883752,
                            "inPktsRate": 2.6902775246495665,
                            "outBitsRate": 1749.1141130864632,
                            "outPktsRate": 2.5565618978302362,
                        },
                        "interfaceCounters": {
                            "inOctets": 4475556,
                            "inUcastPkts": 48949,
                            "inMulticastPkts": 2579,
                            "inBroadcastPkts": 2,
                            "inDiscards": 0,
                            "inTotalPkts": 51530,
                            "outOctets": 4230011,
                            "outUcastPkts": 48982,
                            "outMulticastPkts": 6,
                            "outBroadcastPkts": 2,
                            "outDiscards": 0,
                            "outTotalPkts": 48990,
                            "linkStatusChanges": 2,
                            "totalInErrors": 0,
                            "totalOutErrors": 0,
                            "counterRefreshTime": 1710253760.6500373,
                        },
                        "memberInterfaces": {
                            "Ethernet3/1": {"bandwidth": 1000000000, "duplex": "duplexFull"},
                            "Ethernet4/1": {"bandwidth": 1000000000, "duplex": "duplexFull"},
                        },
                        "fallbackEnabled": False,
                        "fallbackEnabledType": "fallbackNone",
                    },
                }
            },
        ],
        "inputs": {"threshold": 3.0},
        "expected": {
            "result": AntaTestStatus.FAILURE,
            "messages": [
                "Interface: Ethernet1/1 BPS Rate: inBpsRate - Usage exceeds the threshold - Expected: < 3.0% Actual: 10.0%",
                "Interface: Ethernet1/1 BPS Rate: outBpsRate - Usage exceeds the threshold - Expected: < 3.0% Actual: 10.0%",
                "Interface: Port-Channel31 BPS Rate: inBpsRate - Usage exceeds the threshold - Expected: < 3.0% Actual: 5.0%",
            ],
        },
    },
    (VerifyInterfaceUtilization, "error-duplex-half"): {
        "eos_data": [
            {
                "interfaces": {
                    "Ethernet1/1": {
                        "description": "P2P_LINK_TO_DC1-SPINE1_Ethernet1/1",
                        "interval": 300,
                        "inBpsRate": 2242.2497205060313,
                        "inPktsRate": 0.00028663359326985426,
                        "inPpsRate": 3.9005388262031966,
                        "outBpsRate": 0.0,
                        "outPktsRate": 0.0,
                        "outPpsRate": 0.0,
                        "lastUpdateTimestamp": 1710253727.138605,
                    },
                    "Port-Channel31": {
                        "description": "MLAG_PEER_dc1-leaf1b_Po31",
                        "interval": 300,
                        "inBpsRate": 1862.4876594267096,
                        "inPktsRate": 0.00011473185873493155,
                        "inPpsRate": 2.7009344704495084,
                        "outBpsRate": 1758.0044570479704,
                        "outPktsRate": 0.00010844978034772172,
                        "outPpsRate": 2.5686946869154013,
                        "lastUpdateTimestamp": 1710253726.4029949,
                    },
                }
            },
            {
                "interfaces": {
                    "Ethernet1/1": {
                        "name": "Ethernet1/1",
                        "forwardingModel": "routed",
                        "lineProtocolStatus": "up",
                        "interfaceStatus": "connected",
                        "hardware": "ethernet",
                        "interfaceAddress": [
                            {
                                "primaryIp": {"address": "10.255.255.1", "maskLen": 31},
                                "secondaryIps": {},
                                "secondaryIpsOrderedList": [],
                                "virtualIp": {"address": "0.0.0.0", "maskLen": 0},
                                "virtualSecondaryIps": {},
                                "virtualSecondaryIpsOrderedList": [],
                                "broadcastAddress": "255.255.255.255",
                                "dhcp": False,
                            }
                        ],
                        "physicalAddress": "aa:c1:ab:7e:76:36",
                        "burnedInAddress": "aa:c1:ab:7e:76:36",
                        "description": "P2P_LINK_TO_DC1-SPINE1_Ethernet1/1",
                        "bandwidth": 1000000000,
                        "mtu": 1500,
                        "l3MtuConfigured": True,
                        "l2Mru": 0,
                        "lastStatusChangeTimestamp": 1710234511.3085763,
                        "interfaceStatistics": {
                            "updateInterval": 300.0,
                            "inBitsRate": 2240.0023281094,
                            "inPktsRate": 3.8978070399448654,
                            "outBitsRate": 0.0,
                            "outPktsRate": 0.0,
                        },
                        "interfaceCounters": {
                            "inOctets": 5413008,
                            "inUcastPkts": 74693,
                            "inMulticastPkts": 643,
                            "inBroadcastPkts": 1,
                            "inDiscards": 0,
                            "inTotalPkts": 75337,
                            "outOctets": 0,
                            "outUcastPkts": 0,
                            "outMulticastPkts": 0,
                            "outBroadcastPkts": 0,
                            "outDiscards": 0,
                            "outTotalPkts": 0,
                            "linkStatusChanges": 2,
                            "totalInErrors": 0,
                            "inputErrorsDetail": {"runtFrames": 0, "giantFrames": 0, "fcsErrors": 0, "alignmentErrors": 0, "symbolErrors": 0, "rxPause": 0},
                            "totalOutErrors": 0,
                            "outputErrorsDetail": {"collisions": 0, "lateCollisions": 0, "deferredTransmissions": 0, "txPause": 0},
                            "counterRefreshTime": 1710253760.6489396,
                        },
                        "duplex": "duplexHalf",
                        "autoNegotiate": "unknown",
                        "loopbackMode": "loopbackNone",
                        "lanes": 0,
                    },
                    "Port-Channel31": {
                        "name": "Port-Channel31",
                        "forwardingModel": "bridged",
                        "lineProtocolStatus": "up",
                        "interfaceStatus": "connected",
                        "hardware": "portChannel",
                        "interfaceAddress": [],
                        "physicalAddress": "aa:c1:ab:72:58:40",
                        "description": "MLAG_PEER_dc1-leaf1b_Po31",
                        "bandwidth": 2000000000,
                        "mtu": 9214,
                        "l3MtuConfigured": False,
                        "l2Mru": 0,
                        "lastStatusChangeTimestamp": 1710234510.1133935,
                        "interfaceStatistics": {
                            "updateInterval": 300.0,
                            "inBitsRate": 1854.287898883752,
                            "inPktsRate": 2.6902775246495665,
                            "outBitsRate": 1749.1141130864632,
                            "outPktsRate": 2.5565618978302362,
                        },
                        "interfaceCounters": {
                            "inOctets": 4475556,
                            "inUcastPkts": 48949,
                            "inMulticastPkts": 2579,
                            "inBroadcastPkts": 2,
                            "inDiscards": 0,
                            "inTotalPkts": 51530,
                            "outOctets": 4230011,
                            "outUcastPkts": 48982,
                            "outMulticastPkts": 6,
                            "outBroadcastPkts": 2,
                            "outDiscards": 0,
                            "outTotalPkts": 48990,
                            "linkStatusChanges": 2,
                            "totalInErrors": 0,
                            "totalOutErrors": 0,
                            "counterRefreshTime": 1710253760.6500373,
                        },
                        "memberInterfaces": {
                            "Ethernet3/1": {"bandwidth": 1000000000, "duplex": "duplexFull"},
                            "Ethernet4/1": {"bandwidth": 1000000000, "duplex": "duplexFull"},
                        },
                        "fallbackEnabled": False,
                        "fallbackEnabledType": "fallbackNone",
                    },
                }
            },
        ],
        "inputs": {"threshold": 70.0},
        "expected": {
            "result": AntaTestStatus.FAILURE,
            "messages": ["Interface: Ethernet1/1 - Test not implemented for non-full-duplex interfaces - Expected: duplexFull Actual: duplexHalf"],
        },
    },
    (VerifyInterfaceUtilization, "error-duplex-half-po"): {
        "eos_data": [
            {
                "interfaces": {
                    "Ethernet1/1": {
                        "description": "P2P_LINK_TO_DC1-SPINE1_Ethernet1/1",
                        "interval": 300,
                        "inBpsRate": 2242.2497205060313,
                        "inPktsRate": 0.00028663359326985426,
                        "inPpsRate": 3.9005388262031966,
                        "outBpsRate": 0.0,
                        "outPktsRate": 0.0,
                        "outPpsRate": 0.0,
                        "lastUpdateTimestamp": 1710253727.138605,
                    },
                    "Port-Channel31": {
                        "description": "MLAG_PEER_dc1-leaf1b_Po31",
                        "interval": 300,
                        "inBpsRate": 1862.4876594267096,
                        "inPktsRate": 0.00011473185873493155,
                        "inPpsRate": 2.7009344704495084,
                        "outBpsRate": 1758.0044570479704,
                        "outPktsRate": 0.00010844978034772172,
                        "outPpsRate": 2.5686946869154013,
                        "lastUpdateTimestamp": 1710253726.4029949,
                    },
                }
            },
            {
                "interfaces": {
                    "Ethernet1/1": {
                        "name": "Ethernet1/1",
                        "forwardingModel": "routed",
                        "lineProtocolStatus": "up",
                        "interfaceStatus": "connected",
                        "hardware": "ethernet",
                        "interfaceAddress": [
                            {
                                "primaryIp": {"address": "10.255.255.1", "maskLen": 31},
                                "secondaryIps": {},
                                "secondaryIpsOrderedList": [],
                                "virtualIp": {"address": "0.0.0.0", "maskLen": 0},
                                "virtualSecondaryIps": {},
                                "virtualSecondaryIpsOrderedList": [],
                                "broadcastAddress": "255.255.255.255",
                                "dhcp": False,
                            }
                        ],
                        "physicalAddress": "aa:c1:ab:7e:76:36",
                        "burnedInAddress": "aa:c1:ab:7e:76:36",
                        "description": "P2P_LINK_TO_DC1-SPINE1_Ethernet1/1",
                        "bandwidth": 1000000000,
                        "mtu": 1500,
                        "l3MtuConfigured": True,
                        "l2Mru": 0,
                        "lastStatusChangeTimestamp": 1710234511.3085763,
                        "interfaceStatistics": {
                            "updateInterval": 300.0,
                            "inBitsRate": 2240.0023281094,
                            "inPktsRate": 3.8978070399448654,
                            "outBitsRate": 0.0,
                            "outPktsRate": 0.0,
                        },
                        "interfaceCounters": {
                            "inOctets": 5413008,
                            "inUcastPkts": 74693,
                            "inMulticastPkts": 643,
                            "inBroadcastPkts": 1,
                            "inDiscards": 0,
                            "inTotalPkts": 75337,
                            "outOctets": 0,
                            "outUcastPkts": 0,
                            "outMulticastPkts": 0,
                            "outBroadcastPkts": 0,
                            "outDiscards": 0,
                            "outTotalPkts": 0,
                            "linkStatusChanges": 2,
                            "totalInErrors": 0,
                            "inputErrorsDetail": {"runtFrames": 0, "giantFrames": 0, "fcsErrors": 0, "alignmentErrors": 0, "symbolErrors": 0, "rxPause": 0},
                            "totalOutErrors": 0,
                            "outputErrorsDetail": {"collisions": 0, "lateCollisions": 0, "deferredTransmissions": 0, "txPause": 0},
                            "counterRefreshTime": 1710253760.6489396,
                        },
                        "duplex": "duplexFull",
                        "autoNegotiate": "unknown",
                        "loopbackMode": "loopbackNone",
                        "lanes": 0,
                    },
                    "Port-Channel31": {
                        "name": "Port-Channel31",
                        "forwardingModel": "bridged",
                        "lineProtocolStatus": "up",
                        "interfaceStatus": "connected",
                        "hardware": "portChannel",
                        "interfaceAddress": [],
                        "physicalAddress": "aa:c1:ab:72:58:40",
                        "description": "MLAG_PEER_dc1-leaf1b_Po31",
                        "bandwidth": 2000000000,
                        "mtu": 9214,
                        "l3MtuConfigured": False,
                        "l2Mru": 0,
                        "lastStatusChangeTimestamp": 1710234510.1133935,
                        "interfaceStatistics": {
                            "updateInterval": 300.0,
                            "inBitsRate": 1854.287898883752,
                            "inPktsRate": 2.6902775246495665,
                            "outBitsRate": 1749.1141130864632,
                            "outPktsRate": 2.5565618978302362,
                        },
                        "interfaceCounters": {
                            "inOctets": 4475556,
                            "inUcastPkts": 48949,
                            "inMulticastPkts": 2579,
                            "inBroadcastPkts": 2,
                            "inDiscards": 0,
                            "inTotalPkts": 51530,
                            "outOctets": 4230011,
                            "outUcastPkts": 48982,
                            "outMulticastPkts": 6,
                            "outBroadcastPkts": 2,
                            "outDiscards": 0,
                            "outTotalPkts": 48990,
                            "linkStatusChanges": 2,
                            "totalInErrors": 0,
                            "totalOutErrors": 0,
                            "counterRefreshTime": 1710253760.6500373,
                        },
                        "memberInterfaces": {
                            "Ethernet3/1": {"bandwidth": 1000000000, "duplex": "duplexHalf"},
                            "Ethernet4/1": {"bandwidth": 1000000000, "duplex": "duplexHalf"},
                        },
                        "fallbackEnabled": False,
                        "fallbackEnabledType": "fallbackNone",
                    },
                }
            },
        ],
        "inputs": {"threshold": 70.0},
        "expected": {
            "result": AntaTestStatus.FAILURE,
            "messages": [
                "Interface: Port-Channel31 Member Interface: Ethernet3/1 - Test not implemented for non-full-duplex interfaces - "
                "Expected: duplexFull Actual: duplexHalf",
                "Interface: Port-Channel31 Member Interface: Ethernet4/1 - Test not implemented for non-full-duplex interfaces - "
                "Expected: duplexFull Actual: duplexHalf",
            ],
        },
    },
    (VerifyInterfaceErrors, "success"): {
        "eos_data": [
            {
<<<<<<< HEAD
                "interfaces": {
                    "Ethernet2": {
                        "name": "Ethernet2",
                        "interfaceAddress": [],
                        "interfaceStatistics": {},
                        "interfaceCounters": {
                            "linkStatusChanges": 2,
                            "totalInErrors": 0,
                            "inputErrorsDetail": {"runtFrames": 0, "giantFrames": 0, "fcsErrors": 0, "alignmentErrors": 0, "symbolErrors": 0, "rxPause": 0},
                            "totalOutErrors": 0,
                            "outputErrorsDetail": {"collisions": 0, "lateCollisions": 0, "deferredTransmissions": 0, "txPause": 0},
                        },
                    },
                    "Ethernet4": {
                        "name": "Ethernet4",
                        "interfaceStatistics": {},
                        "interfaceCounters": {
                            "linkStatusChanges": 2,
                            "totalInErrors": 0,
                            "inputErrorsDetail": {"runtFrames": 0, "giantFrames": 0, "fcsErrors": 0, "alignmentErrors": 0, "symbolErrors": 0, "rxPause": 0},
                            "totalOutErrors": 0,
                            "outputErrorsDetail": {"collisions": 0, "lateCollisions": 0, "deferredTransmissions": 0, "txPause": 0},
                        },
                    },
=======
                "interfaceErrorCounters": {
                    "Ethernet1": {"inErrors": 0, "frameTooLongs": 0, "outErrors": 0, "frameTooShorts": 0, "fcsErrors": 0, "alignmentErrors": 0, "symbolErrors": 0},
                    "Ethernet6": {"inErrors": 0, "frameTooLongs": 0, "outErrors": 0, "frameTooShorts": 0, "fcsErrors": 0, "alignmentErrors": 0, "symbolErrors": 0},
>>>>>>> 6890d3fa
                }
            }
        ],
        "expected": {"result": AntaTestStatus.SUCCESS},
    },
    (VerifyInterfaceErrors, "success-ignore-interface"): {
        "eos_data": [
            {
                "interfaces": {
                    "Ethernet2": {
                        "name": "Ethernet2",
                        "interfaceAddress": [],
                        "interfaceStatistics": {},
                        "interfaceCounters": {
                            "linkStatusChanges": 2,
                            "totalInErrors": 0,
                            "inputErrorsDetail": {"runtFrames": 30, "giantFrames": 0, "fcsErrors": 0, "alignmentErrors": 0, "symbolErrors": 0, "rxPause": 0},
                            "totalOutErrors": 0,
                            "outputErrorsDetail": {"collisions": 0, "lateCollisions": 30, "deferredTransmissions": 0, "txPause": 0},
                        },
                    },
                    "Management0": {
                        "name": "Management0",
                        "interfaceStatistics": {},
                        "interfaceCounters": {
                            "linkStatusChanges": 2,
                            "totalInErrors": 0,
                            "inputErrorsDetail": {"runtFrames": 0, "giantFrames": 10, "fcsErrors": 0, "alignmentErrors": 0, "symbolErrors": 0, "rxPause": 0},
                            "totalOutErrors": 0,
                            "outputErrorsDetail": {"collisions": 0, "lateCollisions": 0, "deferredTransmissions": 30, "txPause": 0},
                        },
                    },
                }
            }
        ],
        "inputs": {"ignored_interfaces": ["Ethernet", "Management0"]},
        "expected": {"result": AntaTestStatus.SUCCESS},
    },
    (VerifyInterfaceErrors, "failure-ignore-interface"): {
        "eos_data": [
            {
                "interfaces": {
                    "Ethernet2": {
                        "name": "Ethernet2",
                        "interfaceAddress": [],
                        "interfaceStatistics": {},
                        "interfaceCounters": {
                            "linkStatusChanges": 12,
                            "totalInErrors": 0,
                            "inputErrorsDetail": {"runtFrames": 0, "giantFrames": 0, "fcsErrors": 0, "alignmentErrors": 0, "symbolErrors": 0, "rxPause": 0},
                            "totalOutErrors": 0,
                            "outputErrorsDetail": {"collisions": 0, "lateCollisions": 0, "deferredTransmissions": 0, "txPause": 0},
                        },
                    },
                    "Management0": {
<<<<<<< HEAD
                        "name": "Management0",
                        "interfaceStatistics": {},
                        "interfaceCounters": {
                            "linkStatusChanges": 12,
                            "totalInErrors": 0,
                            "inputErrorsDetail": {"runtFrames": 10, "giantFrames": 0, "fcsErrors": 0, "alignmentErrors": 0, "symbolErrors": 0, "rxPause": 0},
                            "totalOutErrors": 0,
                            "outputErrorsDetail": {"collisions": 0, "lateCollisions": 10, "deferredTransmissions": 0, "txPause": 10},
                        },
                    },
                    "Ethernet10": {
                        "name": "Ethernet10",
                        "interfaceStatistics": {},
                        "interfaceCounters": {
                            "linkStatusChanges": 12,
                            "totalInErrors": 10,
                            "inputErrorsDetail": {"runtFrames": 10, "giantFrames": 0, "fcsErrors": 0, "alignmentErrors": 0, "symbolErrors": 0, "rxPause": 0},
                            "totalOutErrors": 0,
                            "outputErrorsDetail": {"collisions": 0, "lateCollisions": 20, "deferredTransmissions": 0, "txPause": 0},
                        },
                    },
                }
            }
        ],
        "inputs": {"ignored_interfaces": ["Ethernet2", "Management0"], "link_status_changes": 2},
        "expected": {
            "result": "failure",
            "messages": [
                "Interface: Ethernet10 - Non-zero input error counter(s) - runtFrames: 10",
                "Interface: Ethernet10 - Non-zero output error counter(s) - lateCollisions: 20",
                "Interface: Ethernet10 - Total input error counter(s) mismatch - Expected: 0 Actual: 10",
                "Interface: Ethernet10 - Link status changes mismatch - Expected: 2 Actual: 12",
            ],
        },
=======
                        "inErrors": 0,
                        "frameTooLongs": 0,
                        "outErrors": 0,
                        "frameTooShorts": 0,
                        "fcsErrors": 0,
                        "alignmentErrors": 666,
                        "symbolErrors": 0,
                    },
                    "Ethernet10": {"inErrors": 42, "frameTooLongs": 0, "outErrors": 0, "frameTooShorts": 0, "fcsErrors": 0, "alignmentErrors": 0, "symbolErrors": 0},
                }
            }
        ],
        "inputs": {"ignored_interfaces": ["Ethernet1", "Management0"]},
        "expected": {"result": AntaTestStatus.FAILURE, "messages": ["Interface: Ethernet10 - Non-zero error counter(s) - inErrors: 42"]},
>>>>>>> 6890d3fa
    },
    (VerifyInterfaceErrors, "failure-multiple-intfs"): {
        "eos_data": [
            {
<<<<<<< HEAD
                "interfaces": {
                    "Ethernet2": {
                        "name": "Ethernet2",
                        "interfaceAddress": [],
                        "interfaceStatistics": {},
                        "interfaceCounters": {
                            "linkStatusChanges": 2,
                            "totalInErrors": 0,
                            "inputErrorsDetail": {"runtFrames": 0, "giantFrames": 0, "fcsErrors": 0, "alignmentErrors": 0, "symbolErrors": 0, "rxPause": 0},
                            "totalOutErrors": 0,
                            "outputErrorsDetail": {"collisions": 0, "lateCollisions": 0, "deferredTransmissions": 0, "txPause": 0},
                        },
                    },
                    "Ethernet4": {
                        "name": "Ethernet4",
                        "interfaceStatistics": {},
                        "interfaceCounters": {
                            "linkStatusChanges": 2,
                            "totalInErrors": 2,
                            "inputErrorsDetail": {"runtFrames": 5, "giantFrames": 5, "fcsErrors": 0, "alignmentErrors": 0, "symbolErrors": 0, "rxPause": 0},
                            "totalOutErrors": 3,
                            "outputErrorsDetail": {"collisions": 0, "lateCollisions": 5, "deferredTransmissions": 5, "txPause": 0},
                        },
                    },
                }
            }
        ],
        "inputs": {"error_threshold": 5},
        "expected": {"result": "success"},
    },
    {
        "name": "success-error-threshold-linkstatus",
        "test": VerifyInterfaceErrors,
        "eos_data": [
            {
                "interfaces": {
                    "Ethernet2": {
                        "name": "Ethernet2",
                        "interfaceAddress": [],
                        "interfaceStatistics": {},
                        "interfaceCounters": {
                            "linkStatusChanges": 2,
                            "totalInErrors": 0,
                            "inputErrorsDetail": {"runtFrames": 0, "giantFrames": 0, "fcsErrors": 0, "alignmentErrors": 0, "symbolErrors": 0, "rxPause": 0},
                            "totalOutErrors": 0,
                            "outputErrorsDetail": {"collisions": 0, "lateCollisions": 0, "deferredTransmissions": 0, "txPause": 0},
                        },
                    },
                    "Ethernet4": {
                        "name": "Ethernet4",
                        "interfaceStatistics": {},
                        "interfaceCounters": {
                            "linkStatusChanges": 2,
                            "totalInErrors": 2,
                            "inputErrorsDetail": {"runtFrames": 5, "giantFrames": 5, "fcsErrors": 0, "alignmentErrors": 0, "symbolErrors": 0, "rxPause": 0},
                            "totalOutErrors": 3,
                            "outputErrorsDetail": {"collisions": 0, "lateCollisions": 5, "deferredTransmissions": 5, "txPause": 0},
                        },
                    },
                }
            }
        ],
        "inputs": {"error_threshold": 5, "link_status_changes": 2},
        "expected": {"result": "success"},
    },
    {
        "name": "failure-multiple-intfs-input-errors",
        "test": VerifyInterfaceErrors,
        "eos_data": [
            {
                "interfaces": {
                    "Ethernet2": {
                        "name": "Ethernet2",
                        "interfaceAddress": [],
                        "interfaceStatistics": {},
                        "interfaceCounters": {
                            "linkStatusChanges": 2,
                            "totalInErrors": 10,
                            "inputErrorsDetail": {"runtFrames": 10, "giantFrames": 10, "fcsErrors": 10, "alignmentErrors": 10, "symbolErrors": 10, "rxPause": 0},
                            "totalOutErrors": 0,
                            "outputErrorsDetail": {"collisions": 0, "lateCollisions": 0, "deferredTransmissions": 0, "txPause": 0},
                        },
                    },
                    "Ethernet4": {
                        "name": "Ethernet4",
                        "interfaceStatistics": {},
                        "interfaceCounters": {
                            "linkStatusChanges": 2,
                            "totalInErrors": 20,
                            "inputErrorsDetail": {"runtFrames": 20, "giantFrames": 20, "fcsErrors": 20, "alignmentErrors": 20, "symbolErrors": 20, "rxPause": 0},
                            "totalOutErrors": 0,
                            "outputErrorsDetail": {"collisions": 0, "lateCollisions": 0, "deferredTransmissions": 0, "txPause": 0},
                        },
                    },
=======
                "interfaceErrorCounters": {
                    "Ethernet1": {"inErrors": 42, "frameTooLongs": 0, "outErrors": 0, "frameTooShorts": 0, "fcsErrors": 0, "alignmentErrors": 0, "symbolErrors": 0},
                    "Ethernet6": {"inErrors": 0, "frameTooLongs": 0, "outErrors": 0, "frameTooShorts": 0, "fcsErrors": 0, "alignmentErrors": 666, "symbolErrors": 0},
>>>>>>> 6890d3fa
                }
            }
        ],
        "expected": {
            "result": AntaTestStatus.FAILURE,
            "messages": [
                "Interface: Ethernet2 - Non-zero input error counter(s) - runtFrames: 10, giantFrames: 10, fcsErrors: 10, alignmentErrors: 10, symbolErrors: 10",
                "Interface: Ethernet2 - Total input error counter(s) mismatch - Expected: 0 Actual: 10",
                "Interface: Ethernet4 - Non-zero input error counter(s) - runtFrames: 20, giantFrames: 20, fcsErrors: 20, alignmentErrors: 20, symbolErrors: 20",
                "Interface: Ethernet4 - Total input error counter(s) mismatch - Expected: 0 Actual: 20",
            ],
        },
    },
<<<<<<< HEAD
    {
        "name": "failure-intfs-output-errors",
        "test": VerifyInterfaceErrors,
        "eos_data": [
            {
                "interfaces": {
                    "Ethernet2": {
                        "name": "Ethernet2",
                        "interfaceAddress": [],
                        "interfaceStatistics": {},
                        "interfaceCounters": {
                            "linkStatusChanges": 2,
                            "totalInErrors": 0,
                            "inputErrorsDetail": {"runtFrames": 0, "giantFrames": 0, "fcsErrors": 0, "alignmentErrors": 0, "symbolErrors": 0, "rxPause": 0},
                            "totalOutErrors": 10,
                            "outputErrorsDetail": {"collisions": 20, "lateCollisions": 20, "deferredTransmissions": 0, "txPause": 0},
                        },
                    },
                    "Ethernet4": {
                        "name": "Ethernet4",
                        "interfaceStatistics": {},
                        "interfaceCounters": {
                            "linkStatusChanges": 2,
                            "totalInErrors": 0,
                            "inputErrorsDetail": {"runtFrames": 0, "giantFrames": 0, "fcsErrors": 0, "alignmentErrors": 0, "symbolErrors": 0, "rxPause": 0},
                            "totalOutErrors": 0,
                            "outputErrorsDetail": {"collisions": 0, "lateCollisions": 0, "deferredTransmissions": 0, "txPause": 0},
                        },
                    },
=======
    (VerifyInterfaceErrors, "failure-multiple-intfs-multiple-errors"): {
        "eos_data": [
            {
                "interfaceErrorCounters": {
                    "Ethernet1": {"inErrors": 42, "frameTooLongs": 0, "outErrors": 10, "frameTooShorts": 0, "fcsErrors": 0, "alignmentErrors": 0, "symbolErrors": 0},
                    "Ethernet6": {"inErrors": 0, "frameTooLongs": 0, "outErrors": 0, "frameTooShorts": 0, "fcsErrors": 0, "alignmentErrors": 6, "symbolErrors": 10},
>>>>>>> 6890d3fa
                }
            }
        ],
        "expected": {
            "result": AntaTestStatus.FAILURE,
            "messages": [
                "Interface: Ethernet2 - Non-zero output error counter(s) - collisions: 20, lateCollisions: 20",
                "Interface: Ethernet2 - Total output error counter(s) mismatch - Expected: 0 Actual: 10",
            ],
        },
    },
<<<<<<< HEAD
    {
        "name": "failure-intf-multiple-errors",
        "test": VerifyInterfaceErrors,
        "eos_data": [
            {
                "interfaces": {
                    "Ethernet2": {
                        "name": "Ethernet2",
                        "interfaceAddress": [],
                        "interfaceStatistics": {},
                        "interfaceCounters": {
                            "linkStatusChanges": 32,
                            "totalInErrors": 20,
                            "inputErrorsDetail": {"runtFrames": 30, "giantFrames": 34, "fcsErrors": 20, "alignmentErrors": 53, "symbolErrors": 30, "rxPause": 4},
                            "totalOutErrors": 10,
                            "outputErrorsDetail": {"collisions": 20, "lateCollisions": 20, "deferredTransmissions": 0, "txPause": 0},
                        },
                    },
                    "Ethernet4": {
                        "name": "Ethernet4",
                        "interfaceStatistics": {},
                        "interfaceCounters": {
                            "linkStatusChanges": 32,
                            "totalInErrors": 20,
                            "inputErrorsDetail": {"runtFrames": 30, "giantFrames": 0, "fcsErrors": 30, "alignmentErrors": 0, "symbolErrors": 0, "rxPause": 30},
                            "totalOutErrors": 42,
                            "outputErrorsDetail": {"collisions": 30, "lateCollisions": 43, "deferredTransmissions": 0, "txPause": 20},
                        },
                    },
                }
            }
        ],
        "inputs": {"error_threshold": 5, "link_status_changes": 2},
        "expected": {
            "result": "failure",
            "messages": [
                "Interface: Ethernet2 - Non-zero input error counter(s) - runtFrames: 30, giantFrames: 34, fcsErrors: 20, alignmentErrors: 53, symbolErrors: 30",
                "Interface: Ethernet2 - Non-zero output error counter(s) - collisions: 20, lateCollisions: 20",
                "Interface: Ethernet2 - Total input error counter(s) mismatch - Expected: 5 Actual: 20",
                "Interface: Ethernet2 - Total output error counter(s) mismatch - Expected: 5 Actual: 10",
                "Interface: Ethernet2 - Link status changes mismatch - Expected: 2 Actual: 32",
                "Interface: Ethernet4 - Non-zero input error counter(s) - runtFrames: 30, fcsErrors: 30, rxPause: 30",
                "Interface: Ethernet4 - Non-zero output error counter(s) - collisions: 30, lateCollisions: 43, txPause: 20",
                "Interface: Ethernet4 - Total input error counter(s) mismatch - Expected: 5 Actual: 20",
                "Interface: Ethernet4 - Total output error counter(s) mismatch - Expected: 5 Actual: 42",
                "Interface: Ethernet4 - Link status changes mismatch - Expected: 2 Actual: 32",
            ],
        },
=======
    (VerifyInterfaceErrors, "failure-single-intf-multiple-errors"): {
        "eos_data": [
            {
                "interfaceErrorCounters": {
                    "Ethernet1": {"inErrors": 42, "frameTooLongs": 0, "outErrors": 2, "frameTooShorts": 0, "fcsErrors": 0, "alignmentErrors": 0, "symbolErrors": 0}
                }
            }
        ],
        "expected": {"result": AntaTestStatus.FAILURE, "messages": ["Interface: Ethernet1 - Non-zero error counter(s) - inErrors: 42, outErrors: 2"]},
>>>>>>> 6890d3fa
    },
    (VerifyInterfaceDiscards, "success"): {
        "eos_data": [
            {
                "inDiscardsTotal": 0,
                "interfaces": {"Ethernet2": {"outDiscards": 0, "inDiscards": 0}, "Ethernet1": {"outDiscards": 0, "inDiscards": 0}},
                "outDiscardsTotal": 0,
            }
        ],
        "expected": {"result": AntaTestStatus.SUCCESS},
    },
    (VerifyInterfaceDiscards, "success-ignored-interface"): {
        "eos_data": [
            {
                "inDiscardsTotal": 0,
                "interfaces": {
                    "Ethernet2": {"outDiscards": 42, "inDiscards": 0},
                    "Ethernet1": {"outDiscards": 0, "inDiscards": 42},
                    "Ethernet3": {"outDiscards": 0, "inDiscards": 42},
                    "Port-Channel1": {"outDiscards": 0, "inDiscards": 42},
                    "Port-Channel2": {"outDiscards": 0, "inDiscards": 0},
                },
                "outDiscardsTotal": 0,
            }
        ],
        "inputs": {"ignored_interfaces": ["Port-Channel1", "Ethernet"]},
        "expected": {"result": AntaTestStatus.SUCCESS},
    },
    (VerifyInterfaceDiscards, "failure"): {
        "eos_data": [
            {
                "inDiscardsTotal": 0,
                "interfaces": {"Ethernet2": {"outDiscards": 42, "inDiscards": 0}, "Ethernet1": {"outDiscards": 0, "inDiscards": 42}},
                "outDiscardsTotal": 0,
            }
        ],
        "expected": {
            "result": AntaTestStatus.FAILURE,
            "messages": [
                "Interface: Ethernet2 - Non-zero discard counter(s): outDiscards: 42",
                "Interface: Ethernet1 - Non-zero discard counter(s): inDiscards: 42",
            ],
        },
    },
<<<<<<< HEAD
    {
        "name": "success-error-threshold",
        "test": VerifyInterfaceDiscards,
        "eos_data": [
            {
                "inDiscardsTotal": 0,
                "interfaces": {
                    "Ethernet2": {"outDiscards": 0, "inDiscards": 0},
                    "Ethernet1": {"outDiscards": 0, "inDiscards": 0},
                },
                "outDiscardsTotal": 0,
            },
        ],
        "inputs": {"error_threshold": 3},
        "expected": {"result": "success"},
    },
    {
        "name": "failure-error-threshold",
        "test": VerifyInterfaceDiscards,
        "eos_data": [
            {
                "inDiscardsTotal": 0,
                "interfaces": {
                    "Ethernet2": {"outDiscards": 10, "inDiscards": 10},
                    "Ethernet1": {"outDiscards": 0, "inDiscards": 10},
                },
                "outDiscardsTotal": 0,
            },
        ],
        "inputs": {"error_threshold": 3},
        "expected": {
            "result": "failure",
            "messages": [
                "Interface: Ethernet2 - Non-zero discard counter(s): outDiscards: 10, inDiscards: 10",
                "Interface: Ethernet1 - Non-zero discard counter(s): inDiscards: 10",
            ],
        },
    },
    {
        "name": "success",
        "test": VerifyInterfaceErrDisabled,
        "eos_data": [
            {
                "interfaceStatuses": {},
            },
        ],
        "inputs": None,
        "expected": {"result": "success"},
    },
    {
        "name": "failure",
        "test": VerifyInterfaceErrDisabled,
        "eos_data": [
            {"interfaceStatuses": {"Ethernet2": {"description": "", "status": "errdisabled", "causes": ["bpduguard"]}}},
        ],
        "inputs": None,
        "expected": {"result": "failure", "messages": ["Interface: Ethernet2 - Error disabled - Causes: bpduguard"]},
=======
    (VerifyInterfaceErrDisabled, "success"): {"eos_data": [{"interfaceStatuses": {}}], "expected": {"result": AntaTestStatus.SUCCESS}},
    (VerifyInterfaceErrDisabled, "failure"): {
        "eos_data": [{"interfaceStatuses": {"Ethernet2": {"description": "", "status": "errdisabled", "causes": ["bpduguard"]}}}],
        "expected": {"result": AntaTestStatus.FAILURE, "messages": ["Interface: Ethernet2 - Error disabled - Causes: bpduguard"]},
>>>>>>> 6890d3fa
    },
    (VerifyInterfaceErrDisabled, "failure-no-cause"): {
        "eos_data": [{"interfaceStatuses": {"Ethernet2": {"description": "", "status": "errdisabled"}}}],
        "expected": {"result": AntaTestStatus.FAILURE, "messages": ["Interface: Ethernet2 - Error disabled"]},
    },
    (VerifyInterfacesStatus, "success"): {
        "eos_data": [
            {
                "interfaceDescriptions": {
                    "Ethernet8": {"interfaceStatus": "up", "description": "", "lineProtocolStatus": "up"},
                    "Ethernet2": {"interfaceStatus": "adminDown", "description": "", "lineProtocolStatus": "down"},
                    "Ethernet3": {"interfaceStatus": "up", "description": "", "lineProtocolStatus": "up"},
                }
            }
        ],
        "inputs": {"interfaces": [{"name": "Ethernet2", "status": "adminDown"}, {"name": "Ethernet8", "status": "up"}, {"name": "Ethernet3", "status": "up"}]},
        "expected": {"result": AntaTestStatus.SUCCESS},
    },
    (VerifyInterfacesStatus, "success-up-with-line-protocol-status"): {
        "eos_data": [{"interfaceDescriptions": {"Ethernet8": {"interfaceStatus": "up", "description": "", "lineProtocolStatus": "down"}}}],
        "inputs": {"interfaces": [{"name": "Ethernet8", "status": "up", "line_protocol_status": "down"}]},
        "expected": {"result": AntaTestStatus.SUCCESS},
    },
    (VerifyInterfacesStatus, "success-with-line-protocol-status"): {
        "eos_data": [
            {
                "interfaceDescriptions": {
                    "Ethernet8": {"interfaceStatus": "adminDown", "description": "", "lineProtocolStatus": "testing"},
                    "Ethernet2": {"interfaceStatus": "adminDown", "description": "", "lineProtocolStatus": "down"},
                    "Ethernet3.10": {"interfaceStatus": "down", "description": "", "lineProtocolStatus": "dormant"},
                }
            }
        ],
        "inputs": {
            "interfaces": [
                {"name": "Ethernet2", "status": "adminDown", "line_protocol_status": "down"},
                {"name": "Ethernet8", "status": "adminDown", "line_protocol_status": "testing"},
                {"name": "Ethernet3.10", "status": "down", "line_protocol_status": "dormant"},
            ]
        },
        "expected": {"result": AntaTestStatus.SUCCESS},
    },
    (VerifyInterfacesStatus, "success-lower"): {
        "eos_data": [
            {
                "interfaceDescriptions": {
                    "Ethernet8": {"interfaceStatus": "up", "description": "", "lineProtocolStatus": "up"},
                    "Ethernet2": {"interfaceStatus": "adminDown", "description": "", "lineProtocolStatus": "down"},
                    "Ethernet3": {"interfaceStatus": "up", "description": "", "lineProtocolStatus": "up"},
                }
            }
        ],
        "inputs": {"interfaces": [{"name": "ethernet2", "status": "adminDown"}, {"name": "ethernet8", "status": "up"}, {"name": "ethernet3", "status": "up"}]},
        "expected": {"result": AntaTestStatus.SUCCESS},
    },
    (VerifyInterfacesStatus, "success-eth-name"): {
        "eos_data": [
            {
                "interfaceDescriptions": {
                    "Ethernet8": {"interfaceStatus": "up", "description": "", "lineProtocolStatus": "up"},
                    "Ethernet2": {"interfaceStatus": "adminDown", "description": "", "lineProtocolStatus": "down"},
                    "Ethernet3": {"interfaceStatus": "up", "description": "", "lineProtocolStatus": "up"},
                }
            }
        ],
        "inputs": {"interfaces": [{"name": "eth2", "status": "adminDown"}, {"name": "et8", "status": "up"}, {"name": "et3", "status": "up"}]},
        "expected": {"result": AntaTestStatus.SUCCESS},
    },
    (VerifyInterfacesStatus, "success-po-name"): {
        "eos_data": [{"interfaceDescriptions": {"Port-Channel100": {"interfaceStatus": "up", "description": "", "lineProtocolStatus": "up"}}}],
        "inputs": {"interfaces": [{"name": "po100", "status": "up"}]},
        "expected": {"result": AntaTestStatus.SUCCESS},
    },
    (VerifyInterfacesStatus, "success-sub-interfaces"): {
        "eos_data": [{"interfaceDescriptions": {"Ethernet52/1.1963": {"interfaceStatus": "up", "description": "", "lineProtocolStatus": "up"}}}],
        "inputs": {"interfaces": [{"name": "Ethernet52/1.1963", "status": "up"}]},
        "expected": {"result": AntaTestStatus.SUCCESS},
    },
    (VerifyInterfacesStatus, "success-transceiver-down"): {
        "eos_data": [{"interfaceDescriptions": {"Ethernet49/1": {"interfaceStatus": "adminDown", "description": "", "lineProtocolStatus": "notPresent"}}}],
        "inputs": {"interfaces": [{"name": "Ethernet49/1", "status": "adminDown"}]},
        "expected": {"result": AntaTestStatus.SUCCESS},
    },
    (VerifyInterfacesStatus, "success-po-down"): {
        "eos_data": [{"interfaceDescriptions": {"Port-Channel100": {"interfaceStatus": "adminDown", "description": "", "lineProtocolStatus": "lowerLayerDown"}}}],
        "inputs": {"interfaces": [{"name": "PortChannel100", "status": "adminDown"}]},
        "expected": {"result": AntaTestStatus.SUCCESS},
    },
    (VerifyInterfacesStatus, "success-po-lowerlayerdown"): {
        "eos_data": [{"interfaceDescriptions": {"Port-Channel100": {"interfaceStatus": "adminDown", "description": "", "lineProtocolStatus": "lowerLayerDown"}}}],
        "inputs": {"interfaces": [{"name": "Port-Channel100", "status": "adminDown", "line_protocol_status": "lowerLayerDown"}]},
        "expected": {"result": AntaTestStatus.SUCCESS},
    },
    (VerifyInterfacesStatus, "failure-not-configured"): {
        "eos_data": [
            {
                "interfaceDescriptions": {
                    "Ethernet2": {"interfaceStatus": "up", "description": "", "lineProtocolStatus": "up"},
                    "Ethernet3": {"interfaceStatus": "up", "description": "", "lineProtocolStatus": "up"},
                }
            }
        ],
        "inputs": {"interfaces": [{"name": "Ethernet2", "status": "up"}, {"name": "Ethernet8", "status": "up"}, {"name": "Ethernet3", "status": "up"}]},
        "expected": {"result": AntaTestStatus.FAILURE, "messages": ["Ethernet8 - Not configured"]},
    },
    (VerifyInterfacesStatus, "failure-status-down"): {
        "eos_data": [
            {
                "interfaceDescriptions": {
                    "Ethernet8": {"interfaceStatus": "down", "description": "", "lineProtocolStatus": "down"},
                    "Ethernet2": {"interfaceStatus": "up", "description": "", "lineProtocolStatus": "up"},
                    "Ethernet3": {"interfaceStatus": "up", "description": "", "lineProtocolStatus": "up"},
                }
            }
        ],
        "inputs": {"interfaces": [{"name": "Ethernet2", "status": "up"}, {"name": "Ethernet8", "status": "up"}, {"name": "Ethernet3", "status": "up"}]},
        "expected": {"result": AntaTestStatus.FAILURE, "messages": ["Ethernet8 - Status mismatch - Expected: up/up, Actual: down/down"]},
    },
    (VerifyInterfacesStatus, "failure-proto-down"): {
        "eos_data": [
            {
                "interfaceDescriptions": {
                    "Ethernet8": {"interfaceStatus": "up", "description": "", "lineProtocolStatus": "down"},
                    "Ethernet2": {"interfaceStatus": "up", "description": "", "lineProtocolStatus": "up"},
                    "Ethernet3": {"interfaceStatus": "up", "description": "", "lineProtocolStatus": "up"},
                }
            }
        ],
        "inputs": {"interfaces": [{"name": "Ethernet2", "status": "up"}, {"name": "Ethernet8", "status": "up"}, {"name": "Ethernet3", "status": "up"}]},
        "expected": {"result": AntaTestStatus.FAILURE, "messages": ["Ethernet8 - Status mismatch - Expected: up/up, Actual: up/down"]},
    },
    (VerifyInterfacesStatus, "failure-po-status-down"): {
        "eos_data": [{"interfaceDescriptions": {"Port-Channel100": {"interfaceStatus": "down", "description": "", "lineProtocolStatus": "lowerLayerDown"}}}],
        "inputs": {"interfaces": [{"name": "PortChannel100", "status": "up"}]},
        "expected": {"result": AntaTestStatus.FAILURE, "messages": ["Port-Channel100 - Status mismatch - Expected: up/up, Actual: down/lowerLayerDown"]},
    },
    (VerifyInterfacesStatus, "failure-proto-unknown"): {
        "eos_data": [
            {
                "interfaceDescriptions": {
                    "Ethernet8": {"interfaceStatus": "up", "description": "", "lineProtocolStatus": "down"},
                    "Ethernet2": {"interfaceStatus": "up", "description": "", "lineProtocolStatus": "unknown"},
                    "Ethernet3": {"interfaceStatus": "up", "description": "", "lineProtocolStatus": "up"},
                }
            }
        ],
        "inputs": {
            "interfaces": [
                {"name": "Ethernet2", "status": "up", "line_protocol_status": "down"},
                {"name": "Ethernet8", "status": "up"},
                {"name": "Ethernet3", "status": "up"},
            ]
        },
        "expected": {
            "result": AntaTestStatus.FAILURE,
            "messages": ["Ethernet2 - Status mismatch - Expected: up/down, Actual: up/unknown", "Ethernet8 - Status mismatch - Expected: up/up, Actual: up/down"],
        },
    },
    (VerifyInterfacesStatus, "failure-interface-status-down"): {
        "eos_data": [
            {
                "interfaceDescriptions": {
                    "Ethernet8": {"interfaceStatus": "up", "description": "", "lineProtocolStatus": "down"},
                    "Ethernet2": {"interfaceStatus": "up", "description": "", "lineProtocolStatus": "unknown"},
                    "Ethernet3": {"interfaceStatus": "up", "description": "", "lineProtocolStatus": "up"},
                }
            }
        ],
        "inputs": {"interfaces": [{"name": "Ethernet2", "status": "down"}, {"name": "Ethernet8", "status": "down"}, {"name": "Ethernet3", "status": "down"}]},
        "expected": {
            "result": AntaTestStatus.FAILURE,
            "messages": [
                "Ethernet2 - Status mismatch - Expected: down, Actual: up",
                "Ethernet8 - Status mismatch - Expected: down, Actual: up",
                "Ethernet3 - Status mismatch - Expected: down, Actual: up",
            ],
        },
    },
    (VerifyStormControlDrops, "success"): {
        "eos_data": [
            {
                "aggregateTrafficClasses": {},
                "interfaces": {
                    "Ethernet1": {
                        "trafficTypes": {"broadcast": {"level": 100, "thresholdType": "packetsPerSecond", "rate": 0, "drop": 0, "dormant": False}},
                        "active": True,
                        "reason": "",
                        "errdisabled": False,
                    }
                },
            }
        ],
        "expected": {"result": AntaTestStatus.SUCCESS},
    },
    (VerifyStormControlDrops, "failure"): {
        "eos_data": [
            {
                "aggregateTrafficClasses": {},
                "interfaces": {
                    "Ethernet1": {
                        "trafficTypes": {"broadcast": {"level": 100, "thresholdType": "packetsPerSecond", "rate": 0, "drop": 666, "dormant": False}},
                        "active": True,
                        "reason": "",
                        "errdisabled": False,
                    }
                },
            }
        ],
        "expected": {"result": AntaTestStatus.FAILURE, "messages": ["Interface: Ethernet1 - Non-zero storm-control drop counter(s) - broadcast: 666"]},
    },
    (VerifyPortChannels, "success"): {
        "eos_data": [
            {
                "portChannels": {
                    "Port-Channel42": {
                        "recircFeature": [],
                        "maxWeight": 16,
                        "minSpeed": "0 gbps",
                        "rxPorts": {},
                        "currWeight": 0,
                        "minLinks": 0,
                        "inactivePorts": {},
                        "activePorts": {},
                        "inactiveLag": False,
                    }
                }
            }
        ],
        "expected": {"result": AntaTestStatus.SUCCESS},
    },
    (VerifyPortChannels, "success-ignored-interface"): {
        "eos_data": [
            {
                "portChannels": {
                    "Port-Channel1": {
                        "activePorts": {"Ethernet1": {}, "Ethernet6": {}},
                        "rxPorts": {},
                        "inactivePorts": {},
                        "recircFeature": [],
                        "inactiveLag": False,
                        "minLinks": 0,
                        "minSpeed": "0 gbps",
                        "currWeight": 0,
                        "maxWeight": 16,
                    },
                    "Port-Channel5": {
                        "activePorts": {"Ethernet4": {}, "PeerEthernet4": {}},
                        "rxPorts": {},
                        "inactivePorts": {"Ethernet8": {"reasonUnconfigured": "waiting for LACP response"}},
                        "recircFeature": [],
                        "inactiveLag": False,
                        "minLinks": 0,
                        "minSpeed": "0 gbps",
                        "currWeight": 0,
                        "maxWeight": 16,
                    },
                }
            }
        ],
        "inputs": {"ignored_interfaces": ["Port-Channel5"]},
        "expected": {"result": AntaTestStatus.SUCCESS},
    },
    (VerifyPortChannels, "success-ignored-all-interface"): {
        "eos_data": [
            {
                "portChannels": {
                    "Port-Channel1": {
                        "activePorts": {"Ethernet1": {}, "Ethernet6": {}},
                        "rxPorts": {},
                        "inactivePorts": {},
                        "recircFeature": [],
                        "inactiveLag": False,
                        "minLinks": 0,
                        "minSpeed": "0 gbps",
                        "currWeight": 0,
                        "maxWeight": 16,
                    },
                    "Port-Channel5": {
                        "activePorts": {"Ethernet4": {}, "PeerEthernet4": {}},
                        "rxPorts": {},
                        "inactivePorts": {"Ethernet8": {"reasonUnconfigured": "waiting for LACP response"}},
                        "recircFeature": [],
                        "inactiveLag": False,
                        "minLinks": 0,
                        "minSpeed": "0 gbps",
                        "currWeight": 0,
                        "maxWeight": 16,
                    },
                }
            }
        ],
        "inputs": {"ignored_interfaces": ["Port-Channel5"]},
        "expected": {"result": AntaTestStatus.SUCCESS},
    },
    (VerifyPortChannels, "failure"): {
        "eos_data": [
            {
                "portChannels": {
                    "Port-Channel42": {
                        "recircFeature": [],
                        "maxWeight": 16,
                        "minSpeed": "0 gbps",
                        "rxPorts": {},
                        "currWeight": 0,
                        "minLinks": 0,
                        "inactivePorts": {"Ethernet8": {"reasonUnconfigured": "waiting for LACP response"}},
                        "activePorts": {},
                        "inactiveLag": False,
                    }
                }
            }
        ],
        "expected": {"result": AntaTestStatus.FAILURE, "messages": ["Port-Channel42 - Inactive port(s) - Ethernet8"]},
    },
    (VerifyIllegalLACP, "success"): {
        "eos_data": [
            {
                "portChannels": {
                    "Port-Channel42": {
                        "interfaces": {
                            "Ethernet8": {
                                "actorPortStatus": "noAgg",
                                "illegalRxCount": 0,
                                "markerResponseTxCount": 0,
                                "markerResponseRxCount": 0,
                                "lacpdusRxCount": 0,
                                "lacpdusTxCount": 454,
                                "markersTxCount": 0,
                                "markersRxCount": 0,
                            }
                        }
                    }
                },
                "orphanPorts": {},
            }
        ],
        "expected": {"result": AntaTestStatus.SUCCESS},
    },
    (VerifyIllegalLACP, "success-ignored-interface"): {
        "eos_data": [
            {
                "portChannels": {
                    "Port-Channel1": {
                        "interfaces": {
                            "Ethernet1": {
                                "actorPortStatus": "bundled",
                                "lacpdusRxCount": 512,
                                "lacpdusTxCount": 514,
                                "markersRxCount": 0,
                                "markersTxCount": 0,
                                "markerResponseRxCount": 0,
                                "markerResponseTxCount": 0,
                                "illegalRxCount": 66,
                            },
                            "Ethernet6": {
                                "actorPortStatus": "bundled",
                                "lacpdusRxCount": 513,
                                "lacpdusTxCount": 516,
                                "markersRxCount": 0,
                                "markersTxCount": 0,
                                "markerResponseRxCount": 0,
                                "markerResponseTxCount": 0,
                                "illegalRxCount": 0,
                            },
                        }
                    },
                    "Port-Channel5": {
                        "markers": {"markers": ["*"]},
                        "interfaces": {
                            "Ethernet4": {
                                "actorPortStatus": "bundled",
                                "lacpdusRxCount": 521,
                                "lacpdusTxCount": 15119,
                                "markersRxCount": 0,
                                "markersTxCount": 0,
                                "markerResponseRxCount": 0,
                                "markerResponseTxCount": 0,
                                "illegalRxCount": 66,
                            }
                        },
                    },
                },
                "markerMessages": {"markerMessages": [{"marker": "*"}]},
                "orphanPorts": {},
            }
        ],
        "inputs": {"ignored_interfaces": ["Port-Channel1", "Port-Channel5"]},
        "expected": {"result": AntaTestStatus.SUCCESS},
    },
    (VerifyIllegalLACP, "failure"): {
        "eos_data": [
            {
                "portChannels": {
                    "Port-Channel42": {
                        "interfaces": {
                            "Ethernet8": {
                                "actorPortStatus": "noAgg",
                                "illegalRxCount": 666,
                                "markerResponseTxCount": 0,
                                "markerResponseRxCount": 0,
                                "lacpdusRxCount": 0,
                                "lacpdusTxCount": 454,
                                "markersTxCount": 0,
                                "markersRxCount": 0,
                            }
                        }
                    }
                },
                "orphanPorts": {},
            }
        ],
        "expected": {"result": AntaTestStatus.FAILURE, "messages": ["Port-Channel42 Interface: Ethernet8 - Illegal LACP packets found"]},
    },
    (VerifyLoopbackCount, "success"): {
        "eos_data": [
            {
                "interfaces": {
                    "Loopback42": {
                        "name": "Loopback42",
                        "interfaceStatus": "connected",
                        "interfaceAddress": {"ipAddr": {"maskLen": 0, "address": "0.0.0.0"}, "unnumberedIntf": "Vlan42"},
                        "ipv4Routable240": False,
                        "lineProtocolStatus": "up",
                        "mtu": 65535,
                    },
                    "Loopback666": {
                        "name": "Loopback666",
                        "interfaceStatus": "connected",
                        "interfaceAddress": {"ipAddr": {"maskLen": 32, "address": "6.6.6.6"}},
                        "ipv4Routable240": False,
                        "lineProtocolStatus": "up",
                        "mtu": 65535,
                    },
                    "Ethernet666": {
                        "name": "Ethernet666",
                        "interfaceStatus": "connected",
                        "interfaceAddress": {"ipAddr": {"maskLen": 32, "address": "6.6.6.6"}},
                        "ipv4Routable240": False,
                        "lineProtocolStatus": "up",
                    },
                }
            }
        ],
        "inputs": {"number": 2},
        "expected": {"result": AntaTestStatus.SUCCESS},
    },
    (VerifyLoopbackCount, "failure-loopback-down"): {
        "eos_data": [
            {
                "interfaces": {
                    "Loopback42": {
                        "name": "Loopback42",
                        "interfaceStatus": "connected",
                        "interfaceAddress": {"ipAddr": {"maskLen": 0, "address": "0.0.0.0"}, "unnumberedIntf": "Vlan42"},
                        "ipv4Routable240": False,
                        "lineProtocolStatus": "up",
                        "mtu": 65535,
                    },
                    "Loopback666": {
                        "name": "Loopback666",
                        "interfaceStatus": "notconnect",
                        "interfaceAddress": {"ipAddr": {"maskLen": 32, "address": "6.6.6.6"}},
                        "ipv4Routable240": False,
                        "lineProtocolStatus": "down",
                        "mtu": 65535,
                    },
                }
            }
        ],
        "inputs": {"number": 2},
        "expected": {
            "result": AntaTestStatus.FAILURE,
            "messages": [
                "Interface: Loopback666 - Invalid line protocol status - Expected: up Actual: down",
                "Interface: Loopback666 - Invalid interface status - Expected: connected Actual: notconnect",
            ],
        },
    },
    (VerifyLoopbackCount, "failure-count-loopback"): {
        "eos_data": [
            {
                "interfaces": {
                    "Loopback42": {
                        "name": "Loopback42",
                        "interfaceStatus": "connected",
                        "interfaceAddress": {"ipAddr": {"maskLen": 0, "address": "0.0.0.0"}, "unnumberedIntf": "Vlan42"},
                        "ipv4Routable240": False,
                        "lineProtocolStatus": "up",
                        "mtu": 65535,
                    }
                }
            }
        ],
        "inputs": {"number": 2},
        "expected": {"result": AntaTestStatus.FAILURE, "messages": ["Loopback interface(s) count mismatch: Expected 2 Actual: 1"]},
    },
    (VerifySVI, "success"): {
        "eos_data": [
            {
                "interfaces": {
                    "Vlan42": {
                        "name": "Vlan42",
                        "interfaceStatus": "connected",
                        "interfaceAddress": {"ipAddr": {"maskLen": 24, "address": "11.11.11.11"}},
                        "ipv4Routable240": False,
                        "lineProtocolStatus": "up",
                        "mtu": 1500,
                    }
                }
            }
        ],
        "expected": {"result": AntaTestStatus.SUCCESS},
    },
    (VerifySVI, "failure"): {
        "eos_data": [
            {
                "interfaces": {
                    "Vlan42": {
                        "name": "Vlan42",
                        "interfaceStatus": "notconnect",
                        "interfaceAddress": {"ipAddr": {"maskLen": 24, "address": "11.11.11.11"}},
                        "ipv4Routable240": False,
                        "lineProtocolStatus": "lowerLayerDown",
                        "mtu": 1500,
                    }
                }
            }
        ],
        "expected": {
            "result": AntaTestStatus.FAILURE,
            "messages": [
                "SVI: Vlan42 - Invalid line protocol status - Expected: up Actual: lowerLayerDown",
                "SVI: Vlan42 - Invalid interface status - Expected: connected Actual: notconnect",
            ],
        },
    },
    (VerifyL3MTU, "success"): {
        "eos_data": [
            {
                "interfaces": {
                    "Ethernet2": {
                        "name": "Ethernet2",
                        "forwardingModel": "routed",
                        "lineProtocolStatus": "up",
                        "interfaceStatus": "connected",
                        "hardware": "ethernet",
                        "mtu": 1500,
                        "l3MtuConfigured": True,
                        "l2Mru": 0,
                    },
                    "Ethernet10": {
                        "name": "Ethernet10",
                        "forwardingModel": "bridged",
                        "lineProtocolStatus": "up",
                        "interfaceStatus": "connected",
                        "hardware": "ethernet",
                        "mtu": 1500,
                        "l3MtuConfigured": False,
                        "l2Mru": 0,
                    },
                    "Management1/1": {
                        "name": "Management0",
                        "forwardingModel": "routed",
                        "lineProtocolStatus": "up",
                        "interfaceStatus": "connected",
                        "hardware": "ethernet",
                        "mtu": 1500,
                        "l3MtuConfigured": False,
                        "l2Mru": 0,
                    },
                    "Port-Channel2": {
                        "name": "Port-Channel2",
                        "forwardingModel": "bridged",
                        "lineProtocolStatus": "lowerLayerDown",
                        "interfaceStatus": "notconnect",
                        "hardware": "portChannel",
                        "mtu": 1500,
                        "l3MtuConfigured": False,
                        "l2Mru": 0,
                    },
                    "Loopback0": {
                        "name": "Loopback0",
                        "forwardingModel": "routed",
                        "lineProtocolStatus": "up",
                        "interfaceStatus": "connected",
                        "hardware": "loopback",
                        "mtu": 65535,
                        "l3MtuConfigured": False,
                        "l2Mru": 0,
                    },
                    "Vxlan1": {
                        "name": "Vxlan1",
                        "forwardingModel": "bridged",
                        "lineProtocolStatus": "down",
                        "interfaceStatus": "notconnect",
                        "hardware": "vxlan",
                        "mtu": 0,
                        "l3MtuConfigured": False,
                        "l2Mru": 0,
                    },
                }
            }
        ],
        "inputs": {"mtu": 1500},
        "expected": {"result": AntaTestStatus.SUCCESS},
    },
    (VerifyL3MTU, "success-ignored-interfaces"): {
        "eos_data": [
            {
                "interfaces": {
                    "Ethernet2": {
                        "name": "Ethernet2",
                        "forwardingModel": "routed",
                        "lineProtocolStatus": "up",
                        "interfaceStatus": "connected",
                        "hardware": "ethernet",
                        "mtu": 1500,
                        "l3MtuConfigured": True,
                        "l2Mru": 0,
                    },
                    "Ethernet10": {
                        "name": "Ethernet10",
                        "forwardingModel": "routed",
                        "lineProtocolStatus": "up",
                        "interfaceStatus": "connected",
                        "hardware": "ethernet",
                        "mtu": 1501,
                        "l3MtuConfigured": False,
                        "l2Mru": 0,
                    },
                    "Management0": {
                        "name": "Management0",
                        "forwardingModel": "routed",
                        "lineProtocolStatus": "up",
                        "interfaceStatus": "connected",
                        "hardware": "ethernet",
                        "mtu": 1500,
                        "l3MtuConfigured": False,
                        "l2Mru": 0,
                    },
                    "Port-Channel2": {
                        "name": "Port-Channel2",
                        "forwardingModel": "bridged",
                        "lineProtocolStatus": "lowerLayerDown",
                        "interfaceStatus": "notconnect",
                        "hardware": "portChannel",
                        "mtu": 1500,
                        "l3MtuConfigured": False,
                        "l2Mru": 0,
                    },
                    "Loopback0": {
                        "name": "Loopback0",
                        "forwardingModel": "routed",
                        "lineProtocolStatus": "up",
                        "interfaceStatus": "connected",
                        "hardware": "loopback",
                        "mtu": 65535,
                        "l3MtuConfigured": False,
                        "l2Mru": 0,
                    },
                    "Vxlan1": {
                        "name": "Vxlan1",
                        "forwardingModel": "bridged",
                        "lineProtocolStatus": "down",
                        "interfaceStatus": "notconnect",
                        "hardware": "vxlan",
                        "mtu": 0,
                        "l3MtuConfigured": False,
                        "l2Mru": 0,
                    },
                }
            }
        ],
        "inputs": {"mtu": 1500, "ignored_interfaces": ["Loopback", "Port-Channel", "Management", "Vxlan"], "specific_mtu": [{"Ethernet10": 1501}]},
        "expected": {"result": AntaTestStatus.SUCCESS},
    },
    (VerifyL3MTU, "failure"): {
        "eos_data": [
            {
                "interfaces": {
                    "Ethernet2": {
                        "name": "Ethernet2",
                        "forwardingModel": "routed",
                        "lineProtocolStatus": "up",
                        "interfaceStatus": "connected",
                        "hardware": "ethernet",
                        "mtu": 1600,
                        "l3MtuConfigured": True,
                        "l2Mru": 0,
                    },
                    "Ethernet10": {
                        "name": "Ethernet10",
                        "forwardingModel": "routed",
                        "lineProtocolStatus": "up",
                        "interfaceStatus": "connected",
                        "hardware": "ethernet",
                        "mtu": 1500,
                        "l3MtuConfigured": False,
                        "l2Mru": 0,
                    },
                    "Management0": {
                        "name": "Management0",
                        "forwardingModel": "routed",
                        "lineProtocolStatus": "up",
                        "interfaceStatus": "connected",
                        "hardware": "ethernet",
                        "mtu": 1500,
                        "l3MtuConfigured": False,
                        "l2Mru": 0,
                    },
                    "Port-Channel2": {
                        "name": "Port-Channel2",
                        "forwardingModel": "bridged",
                        "lineProtocolStatus": "lowerLayerDown",
                        "interfaceStatus": "notconnect",
                        "hardware": "portChannel",
                        "mtu": 1500,
                        "l3MtuConfigured": False,
                        "l2Mru": 0,
                    },
                    "Loopback0": {
                        "name": "Loopback0",
                        "forwardingModel": "routed",
                        "lineProtocolStatus": "up",
                        "interfaceStatus": "connected",
                        "hardware": "loopback",
                        "mtu": 65535,
                        "l3MtuConfigured": False,
                        "l2Mru": 0,
                    },
                    "Vxlan1": {
                        "name": "Vxlan1",
                        "forwardingModel": "bridged",
                        "lineProtocolStatus": "down",
                        "interfaceStatus": "notconnect",
                        "hardware": "vxlan",
                        "mtu": 0,
                        "l3MtuConfigured": False,
                        "l2Mru": 0,
                    },
                }
            }
        ],
        "inputs": {"mtu": 1500},
        "expected": {"result": AntaTestStatus.FAILURE, "messages": ["Interface: Ethernet2 - Incorrect MTU - Expected: 1500 Actual: 1600"]},
    },
    (VerifyL3MTU, "failure-specified-interface-mtu"): {
        "eos_data": [
            {
                "interfaces": {
                    "Ethernet2": {
                        "name": "Ethernet2",
                        "forwardingModel": "routed",
                        "lineProtocolStatus": "up",
                        "interfaceStatus": "connected",
                        "hardware": "ethernet",
                        "mtu": 1500,
                        "l3MtuConfigured": True,
                        "l2Mru": 0,
                    },
                    "Ethernet10": {
                        "name": "Ethernet10",
                        "forwardingModel": "routed",
                        "lineProtocolStatus": "up",
                        "interfaceStatus": "connected",
                        "hardware": "ethernet",
                        "mtu": 1502,
                        "l3MtuConfigured": False,
                        "l2Mru": 0,
                    },
                    "Management0": {
                        "name": "Management0",
                        "forwardingModel": "routed",
                        "lineProtocolStatus": "up",
                        "interfaceStatus": "connected",
                        "hardware": "ethernet",
                        "mtu": 1500,
                        "l3MtuConfigured": False,
                        "l2Mru": 0,
                    },
                    "Port-Channel2": {
                        "name": "Port-Channel2",
                        "forwardingModel": "bridged",
                        "lineProtocolStatus": "lowerLayerDown",
                        "interfaceStatus": "notconnect",
                        "hardware": "portChannel",
                        "mtu": 1500,
                        "l3MtuConfigured": False,
                        "l2Mru": 0,
                    },
                    "Loopback0": {
                        "name": "Loopback0",
                        "forwardingModel": "routed",
                        "lineProtocolStatus": "up",
                        "interfaceStatus": "connected",
                        "hardware": "loopback",
                        "mtu": 65535,
                        "l3MtuConfigured": False,
                        "l2Mru": 0,
                    },
                    "Vxlan1": {
                        "name": "Vxlan1",
                        "forwardingModel": "bridged",
                        "lineProtocolStatus": "down",
                        "interfaceStatus": "notconnect",
                        "hardware": "vxlan",
                        "mtu": 0,
                        "l3MtuConfigured": False,
                        "l2Mru": 0,
                    },
                }
            }
        ],
        "inputs": {"mtu": 1500, "ignored_interfaces": ["Loopback", "Port-Channel2", "Management", "Vxlan1"], "specific_mtu": [{"Ethernet10": 1501}]},
        "expected": {"result": AntaTestStatus.FAILURE, "messages": ["Interface: Ethernet10 - Incorrect MTU - Expected: 1501 Actual: 1502"]},
    },
    (VerifyL3MTU, "failure-ignored-specified-interface-mtu"): {
        "eos_data": [
            {
                "interfaces": {
                    "Ethernet2": {
                        "name": "Ethernet2",
                        "forwardingModel": "routed",
                        "lineProtocolStatus": "up",
                        "interfaceStatus": "connected",
                        "hardware": "ethernet",
                        "mtu": 1503,
                        "l3MtuConfigured": True,
                        "l2Mru": 0,
                    },
                    "Ethernet1/1": {
                        "name": "Ethernet1/1",
                        "forwardingModel": "routed",
                        "lineProtocolStatus": "up",
                        "interfaceStatus": "connected",
                        "hardware": "ethernet",
                        "mtu": 1502,
                        "l3MtuConfigured": False,
                        "l2Mru": 0,
                    },
                    "Ethernet1.100": {
                        "name": "Ethernet1.100",
                        "forwardingModel": "routed",
                        "lineProtocolStatus": "up",
                        "interfaceStatus": "connected",
                        "hardware": "ethernet",
                        "mtu": 1507,
                        "l3MtuConfigured": False,
                        "l2Mru": 0,
                    },
                    "Port-Channel2": {
                        "name": "Port-Channel2",
                        "forwardingModel": "bridged",
                        "lineProtocolStatus": "lowerLayerDown",
                        "interfaceStatus": "notconnect",
                        "hardware": "portChannel",
                        "mtu": 1500,
                        "l3MtuConfigured": False,
                        "l2Mru": 0,
                    },
                    "Loopback0": {
                        "name": "Loopback0",
                        "forwardingModel": "routed",
                        "lineProtocolStatus": "up",
                        "interfaceStatus": "connected",
                        "hardware": "loopback",
                        "mtu": 65535,
                        "l3MtuConfigured": False,
                        "l2Mru": 0,
                    },
                    "Vxlan1": {
                        "name": "Vxlan1",
                        "forwardingModel": "bridged",
                        "lineProtocolStatus": "down",
                        "interfaceStatus": "notconnect",
                        "hardware": "vxlan",
                        "mtu": 0,
                        "l3MtuConfigured": False,
                        "l2Mru": 0,
                    },
                }
            }
        ],
        "inputs": {
            "mtu": 1500,
            "ignored_interfaces": ["Loopback", "Port-Channel2", "Management", "Vxlan1", "Ethernet1/1", "Ethernet1.100"],
            "specific_mtu": [{"Ethernet1/1": 1501}],
        },
        "expected": {"result": AntaTestStatus.FAILURE, "messages": ["Interface: Ethernet2 - Incorrect MTU - Expected: 1500 Actual: 1503"]},
    },
    (VerifyL3MTU, "failure-ignored-specified-ethernet"): {
        "eos_data": [
            {
                "interfaces": {
                    "Ethernet2": {
                        "name": "Ethernet2",
                        "forwardingModel": "routed",
                        "lineProtocolStatus": "up",
                        "interfaceStatus": "connected",
                        "hardware": "ethernet",
                        "mtu": 1503,
                        "l3MtuConfigured": True,
                        "l2Mru": 0,
                    },
                    "Ethernet1/1": {
                        "name": "Ethernet1/1",
                        "forwardingModel": "routed",
                        "lineProtocolStatus": "up",
                        "interfaceStatus": "connected",
                        "hardware": "ethernet",
                        "mtu": 1502,
                        "l3MtuConfigured": False,
                        "l2Mru": 0,
                    },
                    "Ethernet1.100": {
                        "name": "Ethernet1.100",
                        "forwardingModel": "routed",
                        "lineProtocolStatus": "up",
                        "interfaceStatus": "connected",
                        "hardware": "ethernet",
                        "mtu": 1507,
                        "l3MtuConfigured": False,
                        "l2Mru": 0,
                    },
                    "Port-Channel2": {
                        "name": "Port-Channel2",
                        "forwardingModel": "bridged",
                        "lineProtocolStatus": "lowerLayerDown",
                        "interfaceStatus": "notconnect",
                        "hardware": "portChannel",
                        "mtu": 1500,
                        "l3MtuConfigured": False,
                        "l2Mru": 0,
                    },
                    "Loopback0": {
                        "name": "Loopback0",
                        "forwardingModel": "routed",
                        "lineProtocolStatus": "up",
                        "interfaceStatus": "connected",
                        "hardware": "loopback",
                        "mtu": 65535,
                        "l3MtuConfigured": False,
                        "l2Mru": 0,
                    },
                    "Vxlan1": {
                        "name": "Vxlan1",
                        "forwardingModel": "bridged",
                        "lineProtocolStatus": "down",
                        "interfaceStatus": "notconnect",
                        "hardware": "vxlan",
                        "mtu": 0,
                        "l3MtuConfigured": False,
                        "l2Mru": 0,
                    },
                }
            }
        ],
        "inputs": {"mtu": 1500, "ignored_interfaces": ["Loopback", "Ethernet1"], "specific_mtu": [{"Ethernet1/1": 1501}]},
        "expected": {
            "result": AntaTestStatus.FAILURE,
            "messages": [
                "Interface: Ethernet2 - Incorrect MTU - Expected: 1500 Actual: 1503",
                "Interface: Ethernet1/1 - Incorrect MTU - Expected: 1501 Actual: 1502",
                "Interface: Ethernet1.100 - Incorrect MTU - Expected: 1500 Actual: 1507",
            ],
        },
    },
    (VerifyL3MTU, "succuss-ethernet-all"): {
        "eos_data": [
            {
                "interfaces": {
                    "Ethernet2": {
                        "name": "Ethernet2",
                        "forwardingModel": "routed",
                        "lineProtocolStatus": "up",
                        "interfaceStatus": "connected",
                        "hardware": "ethernet",
                        "mtu": 1503,
                        "l3MtuConfigured": True,
                        "l2Mru": 0,
                    },
                    "Ethernet1/1": {
                        "name": "Ethernet1/1",
                        "forwardingModel": "routed",
                        "lineProtocolStatus": "up",
                        "interfaceStatus": "connected",
                        "hardware": "ethernet",
                        "mtu": 1502,
                        "l3MtuConfigured": False,
                        "l2Mru": 0,
                    },
                    "Ethernet1.100": {
                        "name": "Ethernet1.100",
                        "forwardingModel": "routed",
                        "lineProtocolStatus": "up",
                        "interfaceStatus": "connected",
                        "hardware": "ethernet",
                        "mtu": 1507,
                        "l3MtuConfigured": False,
                        "l2Mru": 0,
                    },
                    "Port-Channel2": {
                        "name": "Port-Channel2",
                        "forwardingModel": "bridged",
                        "lineProtocolStatus": "lowerLayerDown",
                        "interfaceStatus": "notconnect",
                        "hardware": "portChannel",
                        "mtu": 1500,
                        "l3MtuConfigured": False,
                        "l2Mru": 0,
                    },
                    "Loopback0": {
                        "name": "Loopback0",
                        "forwardingModel": "routed",
                        "lineProtocolStatus": "up",
                        "interfaceStatus": "connected",
                        "hardware": "loopback",
                        "mtu": 65535,
                        "l3MtuConfigured": False,
                        "l2Mru": 0,
                    },
                    "Vxlan1": {
                        "name": "Vxlan1",
                        "forwardingModel": "bridged",
                        "lineProtocolStatus": "down",
                        "interfaceStatus": "notconnect",
                        "hardware": "vxlan",
                        "mtu": 0,
                        "l3MtuConfigured": False,
                        "l2Mru": 0,
                    },
                }
            }
        ],
        "inputs": {"mtu": 1500, "ignored_interfaces": ["Loopback", "Ethernet"], "specific_mtu": [{"Ethernet1/1": 1501}]},
        "expected": {"result": AntaTestStatus.SUCCESS},
    },
    (VerifyL2MTU, "success"): {
        "eos_data": [
            {
                "interfaces": {
                    "Ethernet2/1": {
                        "name": "Ethernet2/1",
                        "forwardingModel": "bridged",
                        "lineProtocolStatus": "up",
                        "interfaceStatus": "connected",
                        "hardware": "ethernet",
                        "mtu": 9218,
                        "l3MtuConfigured": True,
                        "l2Mru": 0,
                    },
                    "Ethernet10": {
                        "name": "Ethernet10",
                        "forwardingModel": "bridged",
                        "lineProtocolStatus": "up",
                        "interfaceStatus": "connected",
                        "hardware": "ethernet",
                        "mtu": 9214,
                        "l3MtuConfigured": False,
                        "l2Mru": 0,
                    },
                    "Management0": {
                        "name": "Management0",
                        "forwardingModel": "routed",
                        "lineProtocolStatus": "up",
                        "interfaceStatus": "connected",
                        "hardware": "ethernet",
                        "mtu": 1500,
                        "l3MtuConfigured": False,
                        "l2Mru": 0,
                    },
                    "Port-Channel2": {
                        "name": "Port-Channel2",
                        "forwardingModel": "bridged",
                        "lineProtocolStatus": "lowerLayerDown",
                        "interfaceStatus": "notconnect",
                        "hardware": "portChannel",
                        "mtu": 9214,
                        "l3MtuConfigured": False,
                        "l2Mru": 0,
                    },
                    "Loopback0": {
                        "name": "Loopback0",
                        "forwardingModel": "routed",
                        "lineProtocolStatus": "up",
                        "interfaceStatus": "connected",
                        "hardware": "loopback",
                        "mtu": 65535,
                        "l3MtuConfigured": False,
                        "l2Mru": 0,
                    },
                    "Vxlan1": {
                        "name": "Vxlan1",
                        "forwardingModel": "bridged",
                        "lineProtocolStatus": "down",
                        "interfaceStatus": "notconnect",
                        "hardware": "vxlan",
                        "mtu": 0,
                        "l3MtuConfigured": False,
                        "l2Mru": 0,
                    },
                }
            }
        ],
        "inputs": {"mtu": 9214, "ignored_interfaces": ["Loopback0", "Port-Channel", "Management0", "Vxlan", "Ethernet2/1"], "specific_mtu": [{"Ethernet10": 9214}]},
        "expected": {"result": AntaTestStatus.SUCCESS},
    },
    (VerifyL2MTU, "failure"): {
        "eos_data": [
            {
                "interfaces": {
                    "Ethernet2": {
                        "name": "Ethernet2",
                        "forwardingModel": "routed",
                        "lineProtocolStatus": "up",
                        "interfaceStatus": "connected",
                        "hardware": "ethernet",
                        "mtu": 1600,
                        "l3MtuConfigured": True,
                        "l2Mru": 0,
                    },
                    "Ethernet10": {
                        "name": "Ethernet10",
                        "forwardingModel": "bridged",
                        "lineProtocolStatus": "up",
                        "interfaceStatus": "connected",
                        "hardware": "ethernet",
                        "mtu": 9214,
                        "l3MtuConfigured": False,
                        "l2Mru": 0,
                    },
                    "Management0": {
                        "name": "Management0",
                        "forwardingModel": "routed",
                        "lineProtocolStatus": "up",
                        "interfaceStatus": "connected",
                        "hardware": "ethernet",
                        "mtu": 1500,
                        "l3MtuConfigured": False,
                        "l2Mru": 0,
                    },
                    "Port-Channel2": {
                        "name": "Port-Channel2",
                        "forwardingModel": "bridged",
                        "lineProtocolStatus": "lowerLayerDown",
                        "interfaceStatus": "notconnect",
                        "hardware": "portChannel",
                        "mtu": 9214,
                        "l3MtuConfigured": False,
                        "l2Mru": 0,
                    },
                    "Loopback0": {
                        "name": "Loopback0",
                        "forwardingModel": "routed",
                        "lineProtocolStatus": "up",
                        "interfaceStatus": "connected",
                        "hardware": "loopback",
                        "mtu": 65535,
                        "l3MtuConfigured": False,
                        "l2Mru": 0,
                    },
                    "Vxlan1": {
                        "name": "Vxlan1",
                        "forwardingModel": "bridged",
                        "lineProtocolStatus": "down",
                        "interfaceStatus": "notconnect",
                        "hardware": "vxlan",
                        "mtu": 0,
                        "l3MtuConfigured": False,
                        "l2Mru": 0,
                    },
                }
            }
        ],
        "inputs": {"mtu": 1500},
        "expected": {
            "result": AntaTestStatus.FAILURE,
            "messages": [
                "Interface: Ethernet10 - Incorrect MTU - Expected: 1500 Actual: 9214",
                "Interface: Port-Channel2 - Incorrect MTU - Expected: 1500 Actual: 9214",
            ],
        },
    },
    (VerifyL2MTU, "failure-specific-interface"): {
        "eos_data": [
            {
                "interfaces": {
                    "Ethernet1.100": {
                        "name": "Ethernet2",
                        "forwardingModel": "bridged",
                        "lineProtocolStatus": "up",
                        "interfaceStatus": "connected",
                        "hardware": "ethernet",
                        "mtu": 9218,
                        "l3MtuConfigured": True,
                        "l2Mru": 0,
                    },
                    "Ethernet10": {
                        "name": "Ethernet10",
                        "forwardingModel": "bridged",
                        "lineProtocolStatus": "up",
                        "interfaceStatus": "connected",
                        "hardware": "ethernet",
                        "mtu": 9214,
                        "l3MtuConfigured": False,
                        "l2Mru": 0,
                    },
                    "Management0": {
                        "name": "Management0",
                        "forwardingModel": "routed",
                        "lineProtocolStatus": "up",
                        "interfaceStatus": "connected",
                        "hardware": "ethernet",
                        "mtu": 1500,
                        "l3MtuConfigured": False,
                        "l2Mru": 0,
                    },
                    "Port-Channel2": {
                        "name": "Port-Channel2",
                        "forwardingModel": "bridged",
                        "lineProtocolStatus": "lowerLayerDown",
                        "interfaceStatus": "notconnect",
                        "hardware": "portChannel",
                        "mtu": 9214,
                        "l3MtuConfigured": False,
                        "l2Mru": 0,
                    },
                    "Loopback0": {
                        "name": "Loopback0",
                        "forwardingModel": "routed",
                        "lineProtocolStatus": "up",
                        "interfaceStatus": "connected",
                        "hardware": "loopback",
                        "mtu": 65535,
                        "l3MtuConfigured": False,
                        "l2Mru": 0,
                    },
                    "Vxlan1": {
                        "name": "Vxlan1",
                        "forwardingModel": "bridged",
                        "lineProtocolStatus": "down",
                        "interfaceStatus": "notconnect",
                        "hardware": "vxlan",
                        "mtu": 0,
                        "l3MtuConfigured": False,
                        "l2Mru": 0,
                    },
                }
            }
        ],
        "inputs": {"specific_mtu": [{"Et10": 9214}, {"Port-Channel2": 10000}], "ignored_interfaces": ["Ethernet", "Vxlan1"]},
        "expected": {"result": AntaTestStatus.FAILURE, "messages": ["Interface: Port-Channel2 - Incorrect MTU - Expected: 10000 Actual: 9214"]},
    },
    (VerifyIPProxyARP, "success"): {
        "eos_data": [
            {
                "interfaces": {
                    "Ethernet1": {"name": "Ethernet1", "lineProtocolStatus": "up", "interfaceStatus": "connected", "proxyArp": True},
                    "Ethernet2": {"name": "Ethernet2", "lineProtocolStatus": "up", "interfaceStatus": "connected", "proxyArp": True},
                }
            }
        ],
        "inputs": {"interfaces": ["Ethernet1", "Ethernet2"]},
        "expected": {"result": AntaTestStatus.SUCCESS},
    },
    (VerifyIPProxyARP, "failure-interface-not-found"): {
        "eos_data": [{"interfaces": {"Ethernet1": {"name": "Ethernet1", "lineProtocolStatus": "up", "interfaceStatus": "connected", "proxyArp": True}}}],
        "inputs": {"interfaces": ["Ethernet1", "Ethernet2"]},
        "expected": {"result": AntaTestStatus.FAILURE, "messages": ["Interface: Ethernet2 - Not found"]},
    },
    (VerifyIPProxyARP, "failure"): {
        "eos_data": [
            {
                "interfaces": {
                    "Ethernet1": {"name": "Ethernet1", "lineProtocolStatus": "up", "interfaceStatus": "connected", "proxyArp": True},
                    "Ethernet2": {"name": "Ethernet2", "lineProtocolStatus": "up", "interfaceStatus": "connected", "proxyArp": False},
                }
            }
        ],
        "inputs": {"interfaces": ["Ethernet1", "Ethernet2"]},
        "expected": {"result": AntaTestStatus.FAILURE, "messages": ["Interface: Ethernet2 - Proxy-ARP disabled"]},
    },
    (VerifyInterfaceIPv4, "success"): {
        "eos_data": [
            {
                "interfaces": {
                    "Ethernet2": {
                        "interfaceAddress": {
                            "primaryIp": {"address": "172.30.11.1", "maskLen": 31},
                            "secondaryIpsOrderedList": [{"address": "10.10.10.1", "maskLen": 31}, {"address": "10.10.10.10", "maskLen": 31}],
                        }
                    },
                    "Ethernet12": {
                        "interfaceAddress": {
                            "primaryIp": {"address": "172.30.11.10", "maskLen": 31},
                            "secondaryIpsOrderedList": [{"address": "10.10.10.10", "maskLen": 31}, {"address": "10.10.10.20", "maskLen": 31}],
                        }
                    },
                }
            }
        ],
        "inputs": {
            "interfaces": [
                {"name": "Ethernet2", "primary_ip": "172.30.11.1/31", "secondary_ips": ["10.10.10.1/31", "10.10.10.10/31"]},
                {"name": "Ethernet12", "primary_ip": "172.30.11.10/31", "secondary_ips": ["10.10.10.10/31", "10.10.10.20/31"]},
            ]
        },
        "expected": {"result": AntaTestStatus.SUCCESS},
    },
    (VerifyInterfaceIPv4, "success-without-secondary-ip"): {
        "eos_data": [
            {
                "interfaces": {
                    "Ethernet2": {"interfaceAddress": {"primaryIp": {"address": "172.30.11.0", "maskLen": 31}, "secondaryIpsOrderedList": []}},
                    "Ethernet12": {"interfaceAddress": {"primaryIp": {"address": "172.30.11.10", "maskLen": 31}, "secondaryIpsOrderedList": []}},
                }
            }
        ],
        "inputs": {"interfaces": [{"name": "Ethernet2", "primary_ip": "172.30.11.0/31"}, {"name": "Ethernet12", "primary_ip": "172.30.11.10/31"}]},
        "expected": {"result": AntaTestStatus.SUCCESS},
    },
    (VerifyInterfaceIPv4, "failure-interface-not-found"): {
        "eos_data": [{"interfaces": {"Ethernet10": {"interfaceAddress": {"primaryIp": {"address": "172.30.11.0", "maskLen": 31}, "secondaryIpsOrderedList": []}}}}],
        "inputs": {
            "interfaces": [
                {"name": "Ethernet2", "primary_ip": "172.30.11.0/31", "secondary_ips": ["10.10.10.0/31", "10.10.10.10/31"]},
                {"name": "Ethernet12", "primary_ip": "172.30.11.20/31", "secondary_ips": ["10.10.11.0/31", "10.10.11.10/31"]},
            ]
        },
        "expected": {"result": AntaTestStatus.FAILURE, "messages": ["Interface: Ethernet2 - Not found", "Interface: Ethernet12 - Not found"]},
    },
    (VerifyInterfaceIPv4, "failure-not-l3-interface"): {
        "eos_data": [{"interfaces": {"Ethernet2": {"interfaceAddress": {}}, "Ethernet12": {"interfaceAddress": {}}}}],
        "inputs": {
            "interfaces": [
                {"name": "Ethernet2", "primary_ip": "172.30.11.0/31", "secondary_ips": ["10.10.10.0/31", "10.10.10.10/31"]},
                {"name": "Ethernet12", "primary_ip": "172.30.11.20/31", "secondary_ips": ["10.10.11.0/31", "10.10.11.10/31"]},
            ]
        },
        "expected": {
            "result": AntaTestStatus.FAILURE,
            "messages": ["Interface: Ethernet2 - IP address is not configured", "Interface: Ethernet12 - IP address is not configured"],
        },
    },
    (VerifyInterfaceIPv4, "failure-ip-address-not-configured"): {
        "eos_data": [
            {
                "interfaces": {
                    "Ethernet2": {"interfaceAddress": {"primaryIp": {"address": "0.0.0.0", "maskLen": 0}, "secondaryIpsOrderedList": []}},
                    "Ethernet12": {"interfaceAddress": {"primaryIp": {"address": "0.0.0.0", "maskLen": 0}, "secondaryIpsOrderedList": []}},
                }
            }
        ],
        "inputs": {
            "interfaces": [
                {"name": "Ethernet2", "primary_ip": "172.30.11.0/31", "secondary_ips": ["10.10.10.0/31", "10.10.10.10/31"]},
                {"name": "Ethernet12", "primary_ip": "172.30.11.10/31", "secondary_ips": ["10.10.11.0/31", "10.10.11.10/31"]},
            ]
        },
        "expected": {
            "result": AntaTestStatus.FAILURE,
            "messages": [
                "Interface: Ethernet2 - IP address mismatch - Expected: 172.30.11.0/31 Actual: 0.0.0.0/0",
                "Interface: Ethernet2 - Secondary IP address is not configured",
                "Interface: Ethernet12 - IP address mismatch - Expected: 172.30.11.10/31 Actual: 0.0.0.0/0",
                "Interface: Ethernet12 - Secondary IP address is not configured",
            ],
        },
    },
    (VerifyInterfaceIPv4, "failure-ip-address-missmatch"): {
        "eos_data": [
            {
                "interfaces": {
                    "Ethernet2": {
                        "interfaceAddress": {
                            "primaryIp": {"address": "172.30.11.0", "maskLen": 31},
                            "secondaryIpsOrderedList": [{"address": "10.10.10.0", "maskLen": 31}, {"address": "10.10.10.10", "maskLen": 31}],
                        }
                    },
                    "Ethernet3": {
                        "interfaceAddress": {
                            "primaryIp": {"address": "172.30.10.10", "maskLen": 31},
                            "secondaryIpsOrderedList": [{"address": "10.10.11.0", "maskLen": 31}, {"address": "10.11.11.10", "maskLen": 31}],
                        }
                    },
                }
            }
        ],
        "inputs": {
            "interfaces": [
                {"name": "Ethernet2", "primary_ip": "172.30.11.2/31", "secondary_ips": ["10.10.10.20/31", "10.10.10.30/31"]},
                {"name": "Ethernet3", "primary_ip": "172.30.10.2/31", "secondary_ips": ["10.10.11.0/31", "10.10.11.10/31"]},
            ]
        },
        "expected": {
            "result": AntaTestStatus.FAILURE,
            "messages": [
                "Interface: Ethernet2 - IP address mismatch - Expected: 172.30.11.2/31 Actual: 172.30.11.0/31",
                "Interface: Ethernet2 - Secondary IP address mismatch - Expected: 10.10.10.20/31, 10.10.10.30/31 Actual: 10.10.10.0/31, 10.10.10.10/31",
                "Interface: Ethernet3 - IP address mismatch - Expected: 172.30.10.2/31 Actual: 172.30.10.10/31",
                "Interface: Ethernet3 - Secondary IP address mismatch - Expected: 10.10.11.0/31, 10.10.11.10/31 Actual: 10.10.11.0/31, 10.11.11.10/31",
            ],
        },
    },
    (VerifyInterfaceIPv4, "failure-secondary-ip-address"): {
        "eos_data": [
            {
                "interfaces": {
                    "Ethernet2": {"interfaceAddress": {"primaryIp": {"address": "172.30.11.0", "maskLen": 31}, "secondaryIpsOrderedList": []}},
                    "Ethernet3": {
                        "interfaceAddress": {
                            "primaryIp": {"address": "172.30.10.10", "maskLen": 31},
                            "secondaryIpsOrderedList": [{"address": "10.10.11.0", "maskLen": 31}, {"address": "10.11.11.10", "maskLen": 31}],
                        }
                    },
                }
            }
        ],
        "inputs": {
            "interfaces": [
                {"name": "Ethernet2", "primary_ip": "172.30.11.2/31", "secondary_ips": ["10.10.10.20/31", "10.10.10.30/31"]},
                {"name": "Ethernet3", "primary_ip": "172.30.10.2/31", "secondary_ips": ["10.10.11.0/31", "10.10.11.10/31"]},
            ]
        },
        "expected": {
            "result": AntaTestStatus.FAILURE,
            "messages": [
                "Interface: Ethernet2 - IP address mismatch - Expected: 172.30.11.2/31 Actual: 172.30.11.0/31",
                "Interface: Ethernet2 - Secondary IP address is not configured",
                "Interface: Ethernet3 - IP address mismatch - Expected: 172.30.10.2/31 Actual: 172.30.10.10/31",
                "Interface: Ethernet3 - Secondary IP address mismatch - Expected: 10.10.11.0/31, 10.10.11.10/31 Actual: 10.10.11.0/31, 10.11.11.10/31",
            ],
        },
    },
    (VerifyIpVirtualRouterMac, "success"): {
        "eos_data": [{"virtualMacs": [{"macAddress": "00:1c:73:00:dc:01"}]}],
        "inputs": {"mac_address": "00:1c:73:00:dc:01"},
        "expected": {"result": AntaTestStatus.SUCCESS},
    },
    (VerifyIpVirtualRouterMac, "faliure-incorrect-mac-address"): {
        "eos_data": [{"virtualMacs": [{"macAddress": "00:00:00:00:00:00"}]}],
        "inputs": {"mac_address": "00:1c:73:00:dc:01"},
        "expected": {"result": AntaTestStatus.FAILURE, "messages": ["IP virtual router MAC address: 00:1c:73:00:dc:01 - Not configured"]},
    },
    (VerifyInterfacesSpeed, "success"): {
        "eos_data": [
            {
                "interfaces": {
                    "Ethernet1": {"bandwidth": 1000000000, "autoNegotiate": "unknown", "duplex": "duplexFull", "lanes": 2},
                    "Ethernet1/1/2": {"bandwidth": 1000000000, "autoNegotiate": "unknown", "duplex": "duplexFull", "lanes": 2},
                    "Ethernet3": {"bandwidth": 100000000000, "autoNegotiate": "success", "duplex": "duplexFull", "lanes": 8},
                    "Ethernet4": {"bandwidth": 2500000000, "autoNegotiate": "unknown", "duplex": "duplexFull", "lanes": 8},
                }
            }
        ],
        "inputs": {
            "interfaces": [
                {"name": "Ethernet1", "auto": False, "speed": 1},
                {"name": "Ethernet1", "auto": False, "speed": 1, "lanes": 2},
                {"name": "Ethernet1/1/2", "auto": False, "speed": 1},
                {"name": "Ethernet3", "auto": True, "speed": 100},
                {"name": "Ethernet3", "auto": True, "speed": 100, "lanes": 8},
                {"name": "Ethernet3", "auto": True, "speed": 100},
                {"name": "Ethernet4", "auto": False, "speed": 2.5},
            ]
        },
        "expected": {"result": AntaTestStatus.SUCCESS},
    },
    (VerifyInterfacesSpeed, "failure-incorrect-speed"): {
        "eos_data": [
            {
                "interfaces": {
                    "Ethernet1": {"bandwidth": 100000000000, "autoNegotiate": "unknown", "duplex": "duplexFull", "lanes": 2},
                    "Ethernet1/1/1": {"bandwidth": 100000000000, "autoNegotiate": "unknown", "duplex": "duplexFull", "lanes": 2},
                    "Ethernet3": {"bandwidth": 10000000000, "autoNegotiate": "success", "duplex": "duplexFull", "lanes": 8},
                    "Ethernet4": {"bandwidth": 25000000000, "autoNegotiate": "unknown", "duplex": "duplexFull", "lanes": 8},
                }
            }
        ],
        "inputs": {
            "interfaces": [
                {"name": "Ethernet1", "auto": False, "speed": 1},
                {"name": "Ethernet1/1/1", "auto": False, "speed": 1},
                {"name": "Ethernet3", "auto": True, "speed": 100},
                {"name": "Ethernet4", "auto": False, "speed": 2.5},
            ]
        },
        "expected": {
            "result": AntaTestStatus.FAILURE,
            "messages": [
                "Interface: Ethernet1 - Bandwidth mismatch - Expected: 1.0Gbps Actual: 100Gbps",
                "Interface: Ethernet1/1/1 - Bandwidth mismatch - Expected: 1.0Gbps Actual: 100Gbps",
                "Interface: Ethernet3 - Bandwidth mismatch - Expected: 100.0Gbps Actual: 10Gbps",
                "Interface: Ethernet4 - Bandwidth mismatch - Expected: 2.5Gbps Actual: 25Gbps",
            ],
        },
    },
    (VerifyInterfacesSpeed, "failure-incorrect-mode"): {
        "eos_data": [
            {
                "interfaces": {
                    "Ethernet1": {"bandwidth": 1000000000, "autoNegotiate": "unknown", "duplex": "duplexHalf", "lanes": 2},
                    "Ethernet1/2/2": {"bandwidth": 1000000000, "autoNegotiate": "unknown", "duplex": "duplexHalf", "lanes": 2},
                    "Ethernet3": {"bandwidth": 100000000000, "autoNegotiate": "success", "duplex": "duplexHalf", "lanes": 8},
                    "Ethernet4": {"bandwidth": 2500000000, "autoNegotiate": "unknown", "duplex": "duplexHalf", "lanes": 8},
                }
            }
        ],
        "inputs": {
            "interfaces": [
                {"name": "Ethernet1", "auto": False, "speed": 1},
                {"name": "Ethernet1/2/2", "auto": False, "speed": 1},
                {"name": "Ethernet3", "auto": True, "speed": 100},
                {"name": "Ethernet3", "auto": True, "speed": 100, "lanes": 8},
                {"name": "Ethernet4", "auto": False, "speed": 2.5},
            ]
        },
        "expected": {
            "result": AntaTestStatus.FAILURE,
            "messages": [
                "Interface: Ethernet1 - Duplex mode mismatch - Expected: duplexFull Actual: duplexHalf",
                "Interface: Ethernet1/2/2 - Duplex mode mismatch - Expected: duplexFull Actual: duplexHalf",
                "Interface: Ethernet3 - Duplex mode mismatch - Expected: duplexFull Actual: duplexHalf",
                "Interface: Ethernet3 - Duplex mode mismatch - Expected: duplexFull Actual: duplexHalf",
                "Interface: Ethernet4 - Duplex mode mismatch - Expected: duplexFull Actual: duplexHalf",
            ],
        },
    },
    (VerifyInterfacesSpeed, "failure-incorrect-lane"): {
        "eos_data": [
            {
                "interfaces": {
                    "Ethernet1": {"bandwidth": 1000000000, "autoNegotiate": "unknown", "duplex": "duplexFull", "lanes": 4},
                    "Ethernet2": {"bandwidth": 10000000000, "autoNegotiate": "unknown", "duplex": "duplexFull", "lanes": 4},
                    "Ethernet3": {"bandwidth": 100000000000, "autoNegotiate": "success", "duplex": "duplexFull", "lanes": 4},
                    "Ethernet4": {"bandwidth": 2500000000, "autoNegotiate": "unknown", "duplex": "duplexFull", "lanes": 6},
                    "Ethernet4/1/1": {"bandwidth": 2500000000, "autoNegotiate": "unknown", "duplex": "duplexFull", "lanes": 6},
                }
            }
        ],
        "inputs": {
            "interfaces": [
                {"name": "Ethernet1", "auto": False, "speed": 1, "lanes": 2},
                {"name": "Ethernet3", "auto": True, "speed": 100, "lanes": 8},
                {"name": "Ethernet4", "auto": False, "speed": 2.5, "lanes": 4},
                {"name": "Ethernet4/1/1", "auto": False, "speed": 2.5, "lanes": 4},
            ]
        },
        "expected": {
            "result": AntaTestStatus.FAILURE,
            "messages": [
                "Interface: Ethernet1 - Data lanes count mismatch - Expected: 2 Actual: 4",
                "Interface: Ethernet3 - Data lanes count mismatch - Expected: 8 Actual: 4",
                "Interface: Ethernet4 - Data lanes count mismatch - Expected: 4 Actual: 6",
                "Interface: Ethernet4/1/1 - Data lanes count mismatch - Expected: 4 Actual: 6",
            ],
        },
    },
    (VerifyInterfacesSpeed, "failure-all-type"): {
        "eos_data": [
            {
                "interfaces": {
                    "Ethernet1": {"bandwidth": 10000000000, "autoNegotiate": "unknown", "duplex": "duplexHalf", "lanes": 4},
                    "Ethernet2/1/2": {"bandwidth": 1000000000, "autoNegotiate": "unknown", "duplex": "duplexHalf", "lanes": 2},
                    "Ethernet3": {"bandwidth": 10000000000, "autoNegotiate": "unknown", "duplex": "duplexHalf", "lanes": 6},
                    "Ethernet4": {"bandwidth": 25000000000, "autoNegotiate": "unknown", "duplex": "duplexHalf", "lanes": 4},
                }
            }
        ],
        "inputs": {
            "interfaces": [
                {"name": "Ethernet1", "auto": False, "speed": 1, "lanes": 2},
                {"name": "Ethernet2/1/2", "auto": False, "speed": 10},
                {"name": "Ethernet3", "auto": True, "speed": 100, "lanes": 8},
                {"name": "Ethernet4", "auto": False, "speed": 2.5},
            ]
        },
        "expected": {
            "result": AntaTestStatus.FAILURE,
            "messages": [
                "Interface: Ethernet1 - Bandwidth mismatch - Expected: 1.0Gbps Actual: 10Gbps",
                "Interface: Ethernet1 - Duplex mode mismatch - Expected: duplexFull Actual: duplexHalf",
                "Interface: Ethernet1 - Data lanes count mismatch - Expected: 2 Actual: 4",
                "Interface: Ethernet2/1/2 - Bandwidth mismatch - Expected: 10.0Gbps Actual: 1Gbps",
                "Interface: Ethernet2/1/2 - Duplex mode mismatch - Expected: duplexFull Actual: duplexHalf",
                "Interface: Ethernet3 - Bandwidth mismatch - Expected: 100.0Gbps Actual: 10Gbps",
                "Interface: Ethernet3 - Duplex mode mismatch - Expected: duplexFull Actual: duplexHalf",
                "Interface: Ethernet3 - Auto-negotiation mismatch - Expected: success Actual: unknown",
                "Interface: Ethernet3 - Data lanes count mismatch - Expected: 8 Actual: 6",
                "Interface: Ethernet4 - Bandwidth mismatch - Expected: 2.5Gbps Actual: 25Gbps",
                "Interface: Ethernet4 - Duplex mode mismatch - Expected: duplexFull Actual: duplexHalf",
            ],
        },
    },
    (VerifyLACPInterfacesStatus, "success"): {
        "eos_data": [
            {
                "portChannels": {
                    "Port-Channel5": {
                        "interfaces": {
                            "Ethernet5": {
                                "actorPortStatus": "bundled",
                                "partnerPortState": {
                                    "activity": True,
                                    "timeout": False,
                                    "aggregation": True,
                                    "synchronization": True,
                                    "collecting": True,
                                    "distributing": True,
                                },
                                "actorPortState": {
                                    "activity": True,
                                    "timeout": False,
                                    "aggregation": True,
                                    "synchronization": True,
                                    "collecting": True,
                                    "distributing": True,
                                },
                            }
                        }
                    }
                },
                "interface": "Ethernet5",
                "orphanPorts": {},
            }
        ],
        "inputs": {"interfaces": [{"name": "Ethernet5", "portchannel": "Port-Channel5"}]},
        "expected": {"result": AntaTestStatus.SUCCESS},
    },
    (VerifyLACPInterfacesStatus, "success-short-timeout"): {
        "eos_data": [
            {
                "portChannels": {
                    "Port-Channel5": {
                        "interfaces": {
                            "Ethernet5": {
                                "actorPortStatus": "bundled",
                                "partnerPortState": {
                                    "activity": True,
                                    "timeout": True,
                                    "aggregation": True,
                                    "synchronization": True,
                                    "collecting": True,
                                    "distributing": True,
                                },
                                "actorPortState": {
                                    "activity": True,
                                    "timeout": True,
                                    "aggregation": True,
                                    "synchronization": True,
                                    "collecting": True,
                                    "distributing": True,
                                },
                            }
                        }
                    }
                },
                "interface": "Ethernet5",
                "orphanPorts": {},
            }
        ],
        "inputs": {"interfaces": [{"name": "Ethernet5", "portchannel": "Port-Channel5", "lacp_rate_fast": True}]},
        "expected": {"result": AntaTestStatus.SUCCESS},
    },
    (VerifyLACPInterfacesStatus, "failure-not-bundled"): {
        "eos_data": [
            {"portChannels": {"Port-Channel5": {"interfaces": {"Ethernet5": {"actorPortStatus": "No Aggregate"}}}}, "interface": "Ethernet5", "orphanPorts": {}}
        ],
        "inputs": {"interfaces": [{"name": "Ethernet5", "portchannel": "Po5"}]},
        "expected": {"result": AntaTestStatus.FAILURE, "messages": ["Interface: Ethernet5 Port-Channel: Port-Channel5 - Not bundled - Port Status: No Aggregate"]},
    },
    (VerifyLACPInterfacesStatus, "failure-no-details-found"): {
        "eos_data": [{"portChannels": {"Port-Channel5": {"interfaces": {}}}}],
        "inputs": {"interfaces": [{"name": "Ethernet5", "portchannel": "Po 5"}]},
        "expected": {"result": AntaTestStatus.FAILURE, "messages": ["Interface: Ethernet5 Port-Channel: Port-Channel5 - Not configured"]},
    },
    (VerifyLACPInterfacesStatus, "failure-lacp-params"): {
        "eos_data": [
            {
                "portChannels": {
                    "Port-Channel5": {
                        "interfaces": {
                            "Ethernet5": {
                                "actorPortStatus": "bundled",
                                "partnerPortState": {
                                    "activity": False,
                                    "timeout": False,
                                    "aggregation": False,
                                    "synchronization": False,
                                    "collecting": True,
                                    "distributing": True,
                                },
                                "actorPortState": {
                                    "activity": False,
                                    "timeout": False,
                                    "aggregation": False,
                                    "synchronization": False,
                                    "collecting": True,
                                    "distributing": True,
                                },
                            }
                        }
                    }
                },
                "interface": "Ethernet5",
                "orphanPorts": {},
            }
        ],
        "inputs": {"interfaces": [{"name": "Ethernet5", "portchannel": "port-channel 5"}]},
        "expected": {
            "result": AntaTestStatus.FAILURE,
            "messages": [
                "Interface: Ethernet5 Port-Channel: Port-Channel5 - Actor port details mismatch - "
                "Activity: False, Aggregation: False, Synchronization: False, Collecting: True, Distributing: True, Timeout: False",
                "Interface: Ethernet5 Port-Channel: Port-Channel5 - Partner port details mismatch - "
                "Activity: False, Aggregation: False, Synchronization: False, Collecting: True, Distributing: True, Timeout: False",
            ],
        },
    },
    (VerifyLACPInterfacesStatus, "failure-short-timeout"): {
        "eos_data": [
            {
                "portChannels": {
                    "Port-Channel5": {
                        "interfaces": {
                            "Ethernet5": {
                                "actorPortStatus": "bundled",
                                "partnerPortState": {
                                    "activity": True,
                                    "timeout": False,
                                    "aggregation": True,
                                    "synchronization": True,
                                    "collecting": True,
                                    "distributing": True,
                                },
                                "actorPortState": {
                                    "activity": True,
                                    "timeout": False,
                                    "aggregation": True,
                                    "synchronization": True,
                                    "collecting": True,
                                    "distributing": True,
                                },
                            }
                        }
                    }
                },
                "interface": "Ethernet5",
                "orphanPorts": {},
            }
        ],
        "inputs": {"interfaces": [{"name": "Ethernet5", "portchannel": "port-channel 5", "lacp_rate_fast": True}]},
        "expected": {
            "result": AntaTestStatus.FAILURE,
            "messages": [
                "Interface: Ethernet5 Port-Channel: Port-Channel5 - Actor port details mismatch - "
                "Activity: True, Aggregation: True, Synchronization: True, Collecting: True, Distributing: True, Timeout: False",
                "Interface: Ethernet5 Port-Channel: Port-Channel5 - Partner port details mismatch - "
                "Activity: True, Aggregation: True, Synchronization: True, Collecting: True, Distributing: True, Timeout: False",
            ],
        },
    },
}<|MERGE_RESOLUTION|>--- conflicted
+++ resolved
@@ -1129,36 +1129,9 @@
     (VerifyInterfaceErrors, "success"): {
         "eos_data": [
             {
-<<<<<<< HEAD
-                "interfaces": {
-                    "Ethernet2": {
-                        "name": "Ethernet2",
-                        "interfaceAddress": [],
-                        "interfaceStatistics": {},
-                        "interfaceCounters": {
-                            "linkStatusChanges": 2,
-                            "totalInErrors": 0,
-                            "inputErrorsDetail": {"runtFrames": 0, "giantFrames": 0, "fcsErrors": 0, "alignmentErrors": 0, "symbolErrors": 0, "rxPause": 0},
-                            "totalOutErrors": 0,
-                            "outputErrorsDetail": {"collisions": 0, "lateCollisions": 0, "deferredTransmissions": 0, "txPause": 0},
-                        },
-                    },
-                    "Ethernet4": {
-                        "name": "Ethernet4",
-                        "interfaceStatistics": {},
-                        "interfaceCounters": {
-                            "linkStatusChanges": 2,
-                            "totalInErrors": 0,
-                            "inputErrorsDetail": {"runtFrames": 0, "giantFrames": 0, "fcsErrors": 0, "alignmentErrors": 0, "symbolErrors": 0, "rxPause": 0},
-                            "totalOutErrors": 0,
-                            "outputErrorsDetail": {"collisions": 0, "lateCollisions": 0, "deferredTransmissions": 0, "txPause": 0},
-                        },
-                    },
-=======
                 "interfaceErrorCounters": {
                     "Ethernet1": {"inErrors": 0, "frameTooLongs": 0, "outErrors": 0, "frameTooShorts": 0, "fcsErrors": 0, "alignmentErrors": 0, "symbolErrors": 0},
                     "Ethernet6": {"inErrors": 0, "frameTooLongs": 0, "outErrors": 0, "frameTooShorts": 0, "fcsErrors": 0, "alignmentErrors": 0, "symbolErrors": 0},
->>>>>>> 6890d3fa
                 }
             }
         ],
@@ -1180,17 +1153,6 @@
                             "outputErrorsDetail": {"collisions": 0, "lateCollisions": 30, "deferredTransmissions": 0, "txPause": 0},
                         },
                     },
-                    "Management0": {
-                        "name": "Management0",
-                        "interfaceStatistics": {},
-                        "interfaceCounters": {
-                            "linkStatusChanges": 2,
-                            "totalInErrors": 0,
-                            "inputErrorsDetail": {"runtFrames": 0, "giantFrames": 10, "fcsErrors": 0, "alignmentErrors": 0, "symbolErrors": 0, "rxPause": 0},
-                            "totalOutErrors": 0,
-                            "outputErrorsDetail": {"collisions": 0, "lateCollisions": 0, "deferredTransmissions": 30, "txPause": 0},
-                        },
-                    },
                 }
             }
         ],
@@ -1213,162 +1175,19 @@
                             "outputErrorsDetail": {"collisions": 0, "lateCollisions": 0, "deferredTransmissions": 0, "txPause": 0},
                         },
                     },
-                    "Management0": {
-<<<<<<< HEAD
-                        "name": "Management0",
-                        "interfaceStatistics": {},
-                        "interfaceCounters": {
-                            "linkStatusChanges": 12,
-                            "totalInErrors": 0,
-                            "inputErrorsDetail": {"runtFrames": 10, "giantFrames": 0, "fcsErrors": 0, "alignmentErrors": 0, "symbolErrors": 0, "rxPause": 0},
-                            "totalOutErrors": 0,
-                            "outputErrorsDetail": {"collisions": 0, "lateCollisions": 10, "deferredTransmissions": 0, "txPause": 10},
-                        },
-                    },
-                    "Ethernet10": {
-                        "name": "Ethernet10",
-                        "interfaceStatistics": {},
-                        "interfaceCounters": {
-                            "linkStatusChanges": 12,
-                            "totalInErrors": 10,
-                            "inputErrorsDetail": {"runtFrames": 10, "giantFrames": 0, "fcsErrors": 0, "alignmentErrors": 0, "symbolErrors": 0, "rxPause": 0},
-                            "totalOutErrors": 0,
-                            "outputErrorsDetail": {"collisions": 0, "lateCollisions": 20, "deferredTransmissions": 0, "txPause": 0},
-                        },
-                    },
-                }
-            }
-        ],
-        "inputs": {"ignored_interfaces": ["Ethernet2", "Management0"], "link_status_changes": 2},
-        "expected": {
-            "result": "failure",
-            "messages": [
-                "Interface: Ethernet10 - Non-zero input error counter(s) - runtFrames: 10",
-                "Interface: Ethernet10 - Non-zero output error counter(s) - lateCollisions: 20",
-                "Interface: Ethernet10 - Total input error counter(s) mismatch - Expected: 0 Actual: 10",
-                "Interface: Ethernet10 - Link status changes mismatch - Expected: 2 Actual: 12",
-            ],
-        },
-=======
-                        "inErrors": 0,
-                        "frameTooLongs": 0,
-                        "outErrors": 0,
-                        "frameTooShorts": 0,
-                        "fcsErrors": 0,
-                        "alignmentErrors": 666,
-                        "symbolErrors": 0,
-                    },
                     "Ethernet10": {"inErrors": 42, "frameTooLongs": 0, "outErrors": 0, "frameTooShorts": 0, "fcsErrors": 0, "alignmentErrors": 0, "symbolErrors": 0},
                 }
             }
         ],
         "inputs": {"ignored_interfaces": ["Ethernet1", "Management0"]},
         "expected": {"result": AntaTestStatus.FAILURE, "messages": ["Interface: Ethernet10 - Non-zero error counter(s) - inErrors: 42"]},
->>>>>>> 6890d3fa
     },
     (VerifyInterfaceErrors, "failure-multiple-intfs"): {
         "eos_data": [
             {
-<<<<<<< HEAD
-                "interfaces": {
-                    "Ethernet2": {
-                        "name": "Ethernet2",
-                        "interfaceAddress": [],
-                        "interfaceStatistics": {},
-                        "interfaceCounters": {
-                            "linkStatusChanges": 2,
-                            "totalInErrors": 0,
-                            "inputErrorsDetail": {"runtFrames": 0, "giantFrames": 0, "fcsErrors": 0, "alignmentErrors": 0, "symbolErrors": 0, "rxPause": 0},
-                            "totalOutErrors": 0,
-                            "outputErrorsDetail": {"collisions": 0, "lateCollisions": 0, "deferredTransmissions": 0, "txPause": 0},
-                        },
-                    },
-                    "Ethernet4": {
-                        "name": "Ethernet4",
-                        "interfaceStatistics": {},
-                        "interfaceCounters": {
-                            "linkStatusChanges": 2,
-                            "totalInErrors": 2,
-                            "inputErrorsDetail": {"runtFrames": 5, "giantFrames": 5, "fcsErrors": 0, "alignmentErrors": 0, "symbolErrors": 0, "rxPause": 0},
-                            "totalOutErrors": 3,
-                            "outputErrorsDetail": {"collisions": 0, "lateCollisions": 5, "deferredTransmissions": 5, "txPause": 0},
-                        },
-                    },
-                }
-            }
-        ],
-        "inputs": {"error_threshold": 5},
-        "expected": {"result": "success"},
-    },
-    {
-        "name": "success-error-threshold-linkstatus",
-        "test": VerifyInterfaceErrors,
-        "eos_data": [
-            {
-                "interfaces": {
-                    "Ethernet2": {
-                        "name": "Ethernet2",
-                        "interfaceAddress": [],
-                        "interfaceStatistics": {},
-                        "interfaceCounters": {
-                            "linkStatusChanges": 2,
-                            "totalInErrors": 0,
-                            "inputErrorsDetail": {"runtFrames": 0, "giantFrames": 0, "fcsErrors": 0, "alignmentErrors": 0, "symbolErrors": 0, "rxPause": 0},
-                            "totalOutErrors": 0,
-                            "outputErrorsDetail": {"collisions": 0, "lateCollisions": 0, "deferredTransmissions": 0, "txPause": 0},
-                        },
-                    },
-                    "Ethernet4": {
-                        "name": "Ethernet4",
-                        "interfaceStatistics": {},
-                        "interfaceCounters": {
-                            "linkStatusChanges": 2,
-                            "totalInErrors": 2,
-                            "inputErrorsDetail": {"runtFrames": 5, "giantFrames": 5, "fcsErrors": 0, "alignmentErrors": 0, "symbolErrors": 0, "rxPause": 0},
-                            "totalOutErrors": 3,
-                            "outputErrorsDetail": {"collisions": 0, "lateCollisions": 5, "deferredTransmissions": 5, "txPause": 0},
-                        },
-                    },
-                }
-            }
-        ],
-        "inputs": {"error_threshold": 5, "link_status_changes": 2},
-        "expected": {"result": "success"},
-    },
-    {
-        "name": "failure-multiple-intfs-input-errors",
-        "test": VerifyInterfaceErrors,
-        "eos_data": [
-            {
-                "interfaces": {
-                    "Ethernet2": {
-                        "name": "Ethernet2",
-                        "interfaceAddress": [],
-                        "interfaceStatistics": {},
-                        "interfaceCounters": {
-                            "linkStatusChanges": 2,
-                            "totalInErrors": 10,
-                            "inputErrorsDetail": {"runtFrames": 10, "giantFrames": 10, "fcsErrors": 10, "alignmentErrors": 10, "symbolErrors": 10, "rxPause": 0},
-                            "totalOutErrors": 0,
-                            "outputErrorsDetail": {"collisions": 0, "lateCollisions": 0, "deferredTransmissions": 0, "txPause": 0},
-                        },
-                    },
-                    "Ethernet4": {
-                        "name": "Ethernet4",
-                        "interfaceStatistics": {},
-                        "interfaceCounters": {
-                            "linkStatusChanges": 2,
-                            "totalInErrors": 20,
-                            "inputErrorsDetail": {"runtFrames": 20, "giantFrames": 20, "fcsErrors": 20, "alignmentErrors": 20, "symbolErrors": 20, "rxPause": 0},
-                            "totalOutErrors": 0,
-                            "outputErrorsDetail": {"collisions": 0, "lateCollisions": 0, "deferredTransmissions": 0, "txPause": 0},
-                        },
-                    },
-=======
                 "interfaceErrorCounters": {
                     "Ethernet1": {"inErrors": 42, "frameTooLongs": 0, "outErrors": 0, "frameTooShorts": 0, "fcsErrors": 0, "alignmentErrors": 0, "symbolErrors": 0},
                     "Ethernet6": {"inErrors": 0, "frameTooLongs": 0, "outErrors": 0, "frameTooShorts": 0, "fcsErrors": 0, "alignmentErrors": 666, "symbolErrors": 0},
->>>>>>> 6890d3fa
                 }
             }
         ],
@@ -1382,44 +1201,12 @@
             ],
         },
     },
-<<<<<<< HEAD
-    {
-        "name": "failure-intfs-output-errors",
-        "test": VerifyInterfaceErrors,
-        "eos_data": [
-            {
-                "interfaces": {
-                    "Ethernet2": {
-                        "name": "Ethernet2",
-                        "interfaceAddress": [],
-                        "interfaceStatistics": {},
-                        "interfaceCounters": {
-                            "linkStatusChanges": 2,
-                            "totalInErrors": 0,
-                            "inputErrorsDetail": {"runtFrames": 0, "giantFrames": 0, "fcsErrors": 0, "alignmentErrors": 0, "symbolErrors": 0, "rxPause": 0},
-                            "totalOutErrors": 10,
-                            "outputErrorsDetail": {"collisions": 20, "lateCollisions": 20, "deferredTransmissions": 0, "txPause": 0},
-                        },
-                    },
-                    "Ethernet4": {
-                        "name": "Ethernet4",
-                        "interfaceStatistics": {},
-                        "interfaceCounters": {
-                            "linkStatusChanges": 2,
-                            "totalInErrors": 0,
-                            "inputErrorsDetail": {"runtFrames": 0, "giantFrames": 0, "fcsErrors": 0, "alignmentErrors": 0, "symbolErrors": 0, "rxPause": 0},
-                            "totalOutErrors": 0,
-                            "outputErrorsDetail": {"collisions": 0, "lateCollisions": 0, "deferredTransmissions": 0, "txPause": 0},
-                        },
-                    },
-=======
     (VerifyInterfaceErrors, "failure-multiple-intfs-multiple-errors"): {
         "eos_data": [
             {
                 "interfaceErrorCounters": {
                     "Ethernet1": {"inErrors": 42, "frameTooLongs": 0, "outErrors": 10, "frameTooShorts": 0, "fcsErrors": 0, "alignmentErrors": 0, "symbolErrors": 0},
                     "Ethernet6": {"inErrors": 0, "frameTooLongs": 0, "outErrors": 0, "frameTooShorts": 0, "fcsErrors": 0, "alignmentErrors": 6, "symbolErrors": 10},
->>>>>>> 6890d3fa
                 }
             }
         ],
@@ -1431,56 +1218,6 @@
             ],
         },
     },
-<<<<<<< HEAD
-    {
-        "name": "failure-intf-multiple-errors",
-        "test": VerifyInterfaceErrors,
-        "eos_data": [
-            {
-                "interfaces": {
-                    "Ethernet2": {
-                        "name": "Ethernet2",
-                        "interfaceAddress": [],
-                        "interfaceStatistics": {},
-                        "interfaceCounters": {
-                            "linkStatusChanges": 32,
-                            "totalInErrors": 20,
-                            "inputErrorsDetail": {"runtFrames": 30, "giantFrames": 34, "fcsErrors": 20, "alignmentErrors": 53, "symbolErrors": 30, "rxPause": 4},
-                            "totalOutErrors": 10,
-                            "outputErrorsDetail": {"collisions": 20, "lateCollisions": 20, "deferredTransmissions": 0, "txPause": 0},
-                        },
-                    },
-                    "Ethernet4": {
-                        "name": "Ethernet4",
-                        "interfaceStatistics": {},
-                        "interfaceCounters": {
-                            "linkStatusChanges": 32,
-                            "totalInErrors": 20,
-                            "inputErrorsDetail": {"runtFrames": 30, "giantFrames": 0, "fcsErrors": 30, "alignmentErrors": 0, "symbolErrors": 0, "rxPause": 30},
-                            "totalOutErrors": 42,
-                            "outputErrorsDetail": {"collisions": 30, "lateCollisions": 43, "deferredTransmissions": 0, "txPause": 20},
-                        },
-                    },
-                }
-            }
-        ],
-        "inputs": {"error_threshold": 5, "link_status_changes": 2},
-        "expected": {
-            "result": "failure",
-            "messages": [
-                "Interface: Ethernet2 - Non-zero input error counter(s) - runtFrames: 30, giantFrames: 34, fcsErrors: 20, alignmentErrors: 53, symbolErrors: 30",
-                "Interface: Ethernet2 - Non-zero output error counter(s) - collisions: 20, lateCollisions: 20",
-                "Interface: Ethernet2 - Total input error counter(s) mismatch - Expected: 5 Actual: 20",
-                "Interface: Ethernet2 - Total output error counter(s) mismatch - Expected: 5 Actual: 10",
-                "Interface: Ethernet2 - Link status changes mismatch - Expected: 2 Actual: 32",
-                "Interface: Ethernet4 - Non-zero input error counter(s) - runtFrames: 30, fcsErrors: 30, rxPause: 30",
-                "Interface: Ethernet4 - Non-zero output error counter(s) - collisions: 30, lateCollisions: 43, txPause: 20",
-                "Interface: Ethernet4 - Total input error counter(s) mismatch - Expected: 5 Actual: 20",
-                "Interface: Ethernet4 - Total output error counter(s) mismatch - Expected: 5 Actual: 42",
-                "Interface: Ethernet4 - Link status changes mismatch - Expected: 2 Actual: 32",
-            ],
-        },
-=======
     (VerifyInterfaceErrors, "failure-single-intf-multiple-errors"): {
         "eos_data": [
             {
@@ -1490,7 +1227,6 @@
             }
         ],
         "expected": {"result": AntaTestStatus.FAILURE, "messages": ["Interface: Ethernet1 - Non-zero error counter(s) - inErrors: 42, outErrors: 2"]},
->>>>>>> 6890d3fa
     },
     (VerifyInterfaceDiscards, "success"): {
         "eos_data": [
@@ -1535,70 +1271,10 @@
             ],
         },
     },
-<<<<<<< HEAD
-    {
-        "name": "success-error-threshold",
-        "test": VerifyInterfaceDiscards,
-        "eos_data": [
-            {
-                "inDiscardsTotal": 0,
-                "interfaces": {
-                    "Ethernet2": {"outDiscards": 0, "inDiscards": 0},
-                    "Ethernet1": {"outDiscards": 0, "inDiscards": 0},
-                },
-                "outDiscardsTotal": 0,
-            },
-        ],
-        "inputs": {"error_threshold": 3},
-        "expected": {"result": "success"},
-    },
-    {
-        "name": "failure-error-threshold",
-        "test": VerifyInterfaceDiscards,
-        "eos_data": [
-            {
-                "inDiscardsTotal": 0,
-                "interfaces": {
-                    "Ethernet2": {"outDiscards": 10, "inDiscards": 10},
-                    "Ethernet1": {"outDiscards": 0, "inDiscards": 10},
-                },
-                "outDiscardsTotal": 0,
-            },
-        ],
-        "inputs": {"error_threshold": 3},
-        "expected": {
-            "result": "failure",
-            "messages": [
-                "Interface: Ethernet2 - Non-zero discard counter(s): outDiscards: 10, inDiscards: 10",
-                "Interface: Ethernet1 - Non-zero discard counter(s): inDiscards: 10",
-            ],
-        },
-    },
-    {
-        "name": "success",
-        "test": VerifyInterfaceErrDisabled,
-        "eos_data": [
-            {
-                "interfaceStatuses": {},
-            },
-        ],
-        "inputs": None,
-        "expected": {"result": "success"},
-    },
-    {
-        "name": "failure",
-        "test": VerifyInterfaceErrDisabled,
-        "eos_data": [
-            {"interfaceStatuses": {"Ethernet2": {"description": "", "status": "errdisabled", "causes": ["bpduguard"]}}},
-        ],
-        "inputs": None,
-        "expected": {"result": "failure", "messages": ["Interface: Ethernet2 - Error disabled - Causes: bpduguard"]},
-=======
     (VerifyInterfaceErrDisabled, "success"): {"eos_data": [{"interfaceStatuses": {}}], "expected": {"result": AntaTestStatus.SUCCESS}},
     (VerifyInterfaceErrDisabled, "failure"): {
         "eos_data": [{"interfaceStatuses": {"Ethernet2": {"description": "", "status": "errdisabled", "causes": ["bpduguard"]}}}],
         "expected": {"result": AntaTestStatus.FAILURE, "messages": ["Interface: Ethernet2 - Error disabled - Causes: bpduguard"]},
->>>>>>> 6890d3fa
     },
     (VerifyInterfaceErrDisabled, "failure-no-cause"): {
         "eos_data": [{"interfaceStatuses": {"Ethernet2": {"description": "", "status": "errdisabled"}}}],
