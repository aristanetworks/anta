--- conflicted
+++ resolved
@@ -33,7 +33,7 @@
     VerifyPortChannels,
     VerifyStormControlDrops,
     VerifySVI,
-    VerifytInterfaceBerThresholdLimit,
+    VerifytInterfacesBER,
 )
 from tests.units.anta_tests import test
 
@@ -3170,213 +3170,6 @@
             ],
         },
     },
-<<<<<<< HEAD
-    (VerifytInterfaceBerThresholdLimit, "success"): {
-        "eos_data": [
-            {
-                "interfacePhyStatuses": {
-                    "Ethernet1/1": {
-                        "phyStatuses": [
-                            {
-                                "description": {"phyChipName": "BCM88690-TSCBH", "location": "line"},
-                                "fec": {
-                                    "correctedCodewords": {"value": 3, "changes": 303, "lastChange": 1749635205.1726532},
-                                    "uncorrectedCodewords": {"value": 0, "changes": 0, "lastChange": 0.0},
-                                },
-                                "preFecBer": {"value": 1.5402777434414486e-3},
-                                "pma": {"laneTxStatus": {}},
-                                "phyState": {"value": "linkUp", "changes": 2, "lastChange": 1749630055.512745},
-                            },
-                            {"description": {"phyChipName": "CRT50216"}},
-                            {
-                                "description": {"phyChipName": "CRT50216", "location": "system"},
-                                "fec": {
-                                    "correctedCodewords": {"value": 2, "changes": 382, "lastChange": 1749635233.8094382},
-                                    "uncorrectedCodewords": {"value": 0, "changes": 0, "lastChange": 0.0},
-                                },
-                                "preFecBer": {"value": 1.3005834847433436e-2},
-                            },
-                            {
-                                "description": {"phyChipName": "CRT50216", "location": "line"},
-                                "fec": {
-                                    "hiSer": {"value": False, "changes": 0, "lastChange": 0.0},
-                                    "correctedCodewords": {"value": 0, "changes": 0, "lastChange": 0.0},
-                                    "uncorrectedCodewords": {"value": 0, "changes": 0, "lastChange": 0.0},
-                                    "laneMap": {"0": 0, "1": 1, "2": 2, "3": 3},
-                                },
-                                "preFecBer": {"value": 1.3399973239803202e-2},
-                            },
-                        ],
-                        "interfaceState": {},
-                        "transceiver": {},
-                        "macFaults": {},
-                    },
-                    "Ethernet1/2": {
-                        "phyStatuses": [
-                            {
-                                "description": {"phyChipName": "BCM88690-TSCBH", "location": "line"},
-                                "chip": {},
-                                "operSpeed": "unknown",
-                            },
-                            {
-                                "description": {"phyChipName": "CRT50216"},
-                                "chip": {"oui": 10137034, "model": 0, "rev": 0, "hwRev": "B0", "modelName": "CRT50216"},
-                                "firmwareRev": "02.21.02",
-                            },
-                            {"description": {"phyChipName": "CRT50216", "location": "system"}, "lanes": {}, "topPllVcoCap": {"txPllCap": 43, "rxPllCap": 43}},
-                            {"description": {"phyChipName": "CRT50216", "location": "line"}, "lanes": {}, "topPllVcoCap": {}},
-                        ],
-                        "interfaceState": {},
-                        "transceiver": {},
-                        "macFaults": {},
-                    },
-                }
-            },
-            {
-                "interfaceDescriptions": {
-                    "Ethernet1/1": {"description": "To Arelion Sweden AB", "lineProtocolStatus": "up", "interfaceStatus": "up"},
-                    "Ethernet1/2": {"description": "", "lineProtocolStatus": "up", "interfaceStatus": "up"},
-                }
-            },
-        ],
-        "inputs": {"interfaces": ["Ethernet1/2"], "min_ber_threshold": 1e-10},
-        "expected": {"result": AntaTestStatus.SUCCESS},
-    },
-    (VerifytInterfaceBerThresholdLimit, "failure-low-ber-threshold"): {
-        "eos_data": [
-            {
-                "interfacePhyStatuses": {
-                    "Ethernet1/1": {
-                        "phyStatuses": [
-                            {
-                                "description": {"phyChipName": "BCM88690-TSCBH", "location": "line"},
-                                "fec": {
-                                    "correctedCodewords": {"value": 3, "changes": 303, "lastChange": 1749635205.1726532},
-                                    "uncorrectedCodewords": {"value": 0, "changes": 0, "lastChange": 0.0},
-                                },
-                                "preFecBer": {"value": 2.5402777434414486e-12},
-                                "pma": {"laneTxStatus": {}},
-                                "phyState": {"value": "linkUp", "changes": 2, "lastChange": 1749630055.512745},
-                            },
-                            {"description": {"phyChipName": "CRT50216"}},
-                            {
-                                "description": {"phyChipName": "CRT50216", "location": "system"},
-                                "fec": {
-                                    "correctedCodewords": {"value": 2, "changes": 382, "lastChange": 1749635233.8094382},
-                                    "uncorrectedCodewords": {"value": 0, "changes": 0, "lastChange": 0.0},
-                                },
-                                "preFecBer": {"value": 1.3005834847433436e-8},
-                            },
-                            {
-                                "description": {"phyChipName": "CRT50216", "location": "line"},
-                                "fec": {
-                                    "hiSer": {"value": False, "changes": 0, "lastChange": 0.0},
-                                    "correctedCodewords": {"value": 0, "changes": 0, "lastChange": 0.0},
-                                    "uncorrectedCodewords": {"value": 0, "changes": 0, "lastChange": 0.0},
-                                    "laneMap": {"0": 0, "1": 1, "2": 2, "3": 3},
-                                },
-                                "preFecBer": {"value": 1.3399973239803202e-13},
-                            },
-                        ],
-                        "interfaceState": {},
-                        "transceiver": {},
-                        "macFaults": {},
-                    },
-                    "Ethernet1/2": {
-                        "phyStatuses": [
-                            {
-                                "description": {"phyChipName": "BCM88690-TSCBH", "location": "line"},
-                                "chip": {},
-                                "operSpeed": "unknown",
-                            },
-                            {
-                                "description": {"phyChipName": "CRT50216"},
-                                "chip": {"oui": 10137034, "model": 0, "rev": 0, "hwRev": "B0", "modelName": "CRT50216"},
-                                "firmwareRev": "02.21.02",
-                            },
-                            {"description": {"phyChipName": "CRT50216", "location": "system"}, "lanes": {}, "topPllVcoCap": {"txPllCap": 43, "rxPllCap": 43}},
-                            {"description": {"phyChipName": "CRT50216", "location": "line"}, "lanes": {}, "topPllVcoCap": {}},
-                        ],
-                        "interfaceState": {},
-                        "transceiver": {},
-                        "macFaults": {},
-                    },
-                }
-            },
-            {
-                "interfaceDescriptions": {
-                    "Ethernet1/1": {"description": "To Arelion Sweden AB", "lineProtocolStatus": "up", "interfaceStatus": "up"},
-                    "Ethernet1/2": {"description": "", "lineProtocolStatus": "up", "interfaceStatus": "up"},
-                }
-            },
-        ],
-        "inputs": {"min_ber_threshold": 1e-10},
-        "expected": {
-            "result": AntaTestStatus.FAILURE,
-            "messages": [
-                "Interface: Ethernet1/1 FEC Corrected: 3 FEC Uncorrected: 0  Description: To Arelion Sweden AB - BER threshold value mismtach - "
-                "Expected: >= 0.00000000010000000000 Actual: 0.00000000000254027774",
-                "Interface: Ethernet1/1 FEC Corrected: 0 FEC Uncorrected: 0  Description: To Arelion Sweden AB - BER threshold value mismtach - "
-                "Expected: >= 0.00000000010000000000 Actual: 0.00000000000013399973",
-            ],
-        },
-    },
-    (VerifytInterfaceBerThresholdLimit, "interface-not-found"): {
-        "eos_data": [
-            {
-                "interfacePhyStatuses": {
-                    "Ethernet1/1": {
-                        "phyStatuses": [
-                            {
-                                "description": {"phyChipName": "BCM88690-TSCBH", "location": "line"},
-                                "fec": {
-                                    "correctedCodewords": {"value": 3, "changes": 303, "lastChange": 1749635205.1726532},
-                                    "uncorrectedCodewords": {"value": 0, "changes": 0, "lastChange": 0.0},
-                                },
-                                "preFecBer": {"value": 2.5402777434414486e-12},
-                                "pma": {"laneTxStatus": {}},
-                                "phyState": {"value": "linkUp", "changes": 2, "lastChange": 1749630055.512745},
-                            },
-                            {"description": {"phyChipName": "CRT50216"}},
-                            {
-                                "description": {"phyChipName": "CRT50216", "location": "system"},
-                                "fec": {
-                                    "correctedCodewords": {"value": 2, "changes": 382, "lastChange": 1749635233.8094382},
-                                    "uncorrectedCodewords": {"value": 0, "changes": 0, "lastChange": 0.0},
-                                },
-                                "preFecBer": {"value": 1.3005834847433436e-8},
-                            },
-                            {
-                                "description": {"phyChipName": "CRT50216", "location": "line"},
-                                "fec": {
-                                    "hiSer": {"value": False, "changes": 0, "lastChange": 0.0},
-                                    "correctedCodewords": {"value": 0, "changes": 0, "lastChange": 0.0},
-                                    "uncorrectedCodewords": {"value": 0, "changes": 0, "lastChange": 0.0},
-                                    "laneMap": {"0": 0, "1": 1, "2": 2, "3": 3},
-                                },
-                                "preFecBer": {"value": 1.3399973239803202e-13},
-                            },
-                        ],
-                        "interfaceState": {},
-                        "transceiver": {},
-                        "macFaults": {},
-                    },
-                }
-            },
-            {
-                "interfaceDescriptions": {
-                    "Ethernet1/1": {"description": "To Arelion Sweden AB", "lineProtocolStatus": "up", "interfaceStatus": "up"},
-                    "Ethernet1/2": {"description": "", "lineProtocolStatus": "up", "interfaceStatus": "up"},
-                }
-            },
-        ],
-        "inputs": {"interfaces": ["Ethernet8/1"], "min_ber_threshold": 1e-10},
-        "expected": {
-            "result": AntaTestStatus.FAILURE,
-            "messages": ["Interface: Ethernet8/1 - Not found"],
-        },
-    },
-=======
     (VerifyInterfacesTridentCounters, "success"): {
         "eos_data": [
             {
@@ -4162,5 +3955,209 @@
         "inputs": {"interfaces": ["Ethernet12/1/1", "Ethernet13/2", "Ethernet4/2/1"], "counters_threshold": 0, "link_status_changes_threshold": 100},
         "expected": {"result": AntaTestStatus.FAILURE, "messages": ["Interface: Ethernet12/1/1 - Not found", "Interface: Ethernet13/2 - Not found"]},
     },
->>>>>>> 38ef07ce
+    (VerifytInterfacesBER, "success"): {
+        "eos_data": [
+            {
+                "interfacePhyStatuses": {
+                    "Ethernet1/1": {
+                        "phyStatuses": [
+                            {
+                                "description": {"phyChipName": "BCM88690-TSCBH", "location": "line"},
+                                "fec": {
+                                    "correctedCodewords": {"value": 3, "changes": 303, "lastChange": 1749635205.1726532},
+                                    "uncorrectedCodewords": {"value": 0, "changes": 0, "lastChange": 0.0},
+                                },
+                                "preFecBer": {"value": 1.5402777434414486e-3},
+                                "pma": {"laneTxStatus": {}},
+                                "phyState": {"value": "linkUp", "changes": 2, "lastChange": 1749630055.512745},
+                            },
+                            {"description": {"phyChipName": "CRT50216"}},
+                            {
+                                "description": {"phyChipName": "CRT50216", "location": "system"},
+                                "fec": {
+                                    "correctedCodewords": {"value": 2, "changes": 382, "lastChange": 1749635233.8094382},
+                                    "uncorrectedCodewords": {"value": 0, "changes": 0, "lastChange": 0.0},
+                                },
+                                "preFecBer": {"value": 1.3005834847433436e-2},
+                            },
+                            {
+                                "description": {"phyChipName": "CRT50216", "location": "line"},
+                                "fec": {
+                                    "hiSer": {"value": False, "changes": 0, "lastChange": 0.0},
+                                    "correctedCodewords": {"value": 0, "changes": 0, "lastChange": 0.0},
+                                    "uncorrectedCodewords": {"value": 0, "changes": 0, "lastChange": 0.0},
+                                    "laneMap": {"0": 0, "1": 1, "2": 2, "3": 3},
+                                },
+                                "preFecBer": {"value": 1.3399973239803202e-2},
+                            },
+                        ],
+                        "interfaceState": {},
+                        "transceiver": {},
+                        "macFaults": {},
+                    },
+                    "Ethernet1/2": {
+                        "phyStatuses": [
+                            {
+                                "description": {"phyChipName": "BCM88690-TSCBH", "location": "line"},
+                                "chip": {},
+                                "operSpeed": "unknown",
+                            },
+                            {
+                                "description": {"phyChipName": "CRT50216"},
+                                "chip": {"oui": 10137034, "model": 0, "rev": 0, "hwRev": "B0", "modelName": "CRT50216"},
+                                "firmwareRev": "02.21.02",
+                            },
+                            {"description": {"phyChipName": "CRT50216", "location": "system"}, "lanes": {}, "topPllVcoCap": {"txPllCap": 43, "rxPllCap": 43}},
+                            {"description": {"phyChipName": "CRT50216", "location": "line"}, "lanes": {}, "topPllVcoCap": {}},
+                        ],
+                        "interfaceState": {},
+                        "transceiver": {},
+                        "macFaults": {},
+                    },
+                }
+            },
+            {
+                "interfaceDescriptions": {
+                    "Ethernet1/1": {"description": "To Arelion Sweden AB", "lineProtocolStatus": "up", "interfaceStatus": "up"},
+                    "Ethernet1/2": {"description": "", "lineProtocolStatus": "up", "interfaceStatus": "up"},
+                }
+            },
+        ],
+        "inputs": {"interfaces": ["Ethernet1/2"], "min_ber_threshold": 1e-10},
+        "expected": {"result": AntaTestStatus.SUCCESS},
+    },
+    (VerifytInterfacesBER, "failure-low-ber-threshold"): {
+        "eos_data": [
+            {
+                "interfacePhyStatuses": {
+                    "Ethernet1/1": {
+                        "phyStatuses": [
+                            {
+                                "description": {"phyChipName": "BCM88690-TSCBH", "location": "line"},
+                                "fec": {
+                                    "correctedCodewords": {"value": 3, "changes": 303, "lastChange": 1749635205.1726532},
+                                    "uncorrectedCodewords": {"value": 0, "changes": 0, "lastChange": 0.0},
+                                },
+                                "preFecBer": {"value": 2.5402777434414486e-12},
+                                "pma": {"laneTxStatus": {}},
+                                "phyState": {"value": "linkUp", "changes": 2, "lastChange": 1749630055.512745},
+                            },
+                            {"description": {"phyChipName": "CRT50216"}},
+                            {
+                                "description": {"phyChipName": "CRT50216", "location": "system"},
+                                "fec": {
+                                    "correctedCodewords": {"value": 2, "changes": 382, "lastChange": 1749635233.8094382},
+                                    "uncorrectedCodewords": {"value": 0, "changes": 0, "lastChange": 0.0},
+                                },
+                                "preFecBer": {"value": 1.3005834847433436e-8},
+                            },
+                            {
+                                "description": {"phyChipName": "CRT50216", "location": "line"},
+                                "fec": {
+                                    "hiSer": {"value": False, "changes": 0, "lastChange": 0.0},
+                                    "correctedCodewords": {"value": 0, "changes": 0, "lastChange": 0.0},
+                                    "uncorrectedCodewords": {"value": 0, "changes": 0, "lastChange": 0.0},
+                                    "laneMap": {"0": 0, "1": 1, "2": 2, "3": 3},
+                                },
+                                "preFecBer": {"value": 1.3399973239803202e-13},
+                            },
+                        ],
+                        "interfaceState": {},
+                        "transceiver": {},
+                        "macFaults": {},
+                    },
+                    "Ethernet1/2": {
+                        "phyStatuses": [
+                            {
+                                "description": {"phyChipName": "BCM88690-TSCBH", "location": "line"},
+                                "chip": {},
+                                "operSpeed": "unknown",
+                            },
+                            {
+                                "description": {"phyChipName": "CRT50216"},
+                                "chip": {"oui": 10137034, "model": 0, "rev": 0, "hwRev": "B0", "modelName": "CRT50216"},
+                                "firmwareRev": "02.21.02",
+                            },
+                            {"description": {"phyChipName": "CRT50216", "location": "system"}, "lanes": {}, "topPllVcoCap": {"txPllCap": 43, "rxPllCap": 43}},
+                            {"description": {"phyChipName": "CRT50216", "location": "line"}, "lanes": {}, "topPllVcoCap": {}},
+                        ],
+                        "interfaceState": {},
+                        "transceiver": {},
+                        "macFaults": {},
+                    },
+                }
+            },
+            {
+                "interfaceDescriptions": {
+                    "Ethernet1/1": {"description": "To Arelion Sweden AB", "lineProtocolStatus": "up", "interfaceStatus": "up"},
+                    "Ethernet1/2": {"description": "", "lineProtocolStatus": "up", "interfaceStatus": "up"},
+                }
+            },
+        ],
+        "inputs": {"min_ber_threshold": 1e-10},
+        "expected": {
+            "result": AntaTestStatus.FAILURE,
+            "messages": [
+                "Interface: Ethernet1/1 FEC Corrected: 3 FEC Uncorrected: 0  Description: To Arelion Sweden AB - BER threshold value mismtach - "
+                "Expected: >= 0.00000000010000000000 Actual: 0.00000000000254027774",
+                "Interface: Ethernet1/1 FEC Corrected: 0 FEC Uncorrected: 0  Description: To Arelion Sweden AB - BER threshold value mismtach - "
+                "Expected: >= 0.00000000010000000000 Actual: 0.00000000000013399973",
+            ],
+        },
+    },
+    (VerifytInterfacesBER, "interface-not-found"): {
+        "eos_data": [
+            {
+                "interfacePhyStatuses": {
+                    "Ethernet1/1": {
+                        "phyStatuses": [
+                            {
+                                "description": {"phyChipName": "BCM88690-TSCBH", "location": "line"},
+                                "fec": {
+                                    "correctedCodewords": {"value": 3, "changes": 303, "lastChange": 1749635205.1726532},
+                                    "uncorrectedCodewords": {"value": 0, "changes": 0, "lastChange": 0.0},
+                                },
+                                "preFecBer": {"value": 2.5402777434414486e-12},
+                                "pma": {"laneTxStatus": {}},
+                                "phyState": {"value": "linkUp", "changes": 2, "lastChange": 1749630055.512745},
+                            },
+                            {"description": {"phyChipName": "CRT50216"}},
+                            {
+                                "description": {"phyChipName": "CRT50216", "location": "system"},
+                                "fec": {
+                                    "correctedCodewords": {"value": 2, "changes": 382, "lastChange": 1749635233.8094382},
+                                    "uncorrectedCodewords": {"value": 0, "changes": 0, "lastChange": 0.0},
+                                },
+                                "preFecBer": {"value": 1.3005834847433436e-8},
+                            },
+                            {
+                                "description": {"phyChipName": "CRT50216", "location": "line"},
+                                "fec": {
+                                    "hiSer": {"value": False, "changes": 0, "lastChange": 0.0},
+                                    "correctedCodewords": {"value": 0, "changes": 0, "lastChange": 0.0},
+                                    "uncorrectedCodewords": {"value": 0, "changes": 0, "lastChange": 0.0},
+                                    "laneMap": {"0": 0, "1": 1, "2": 2, "3": 3},
+                                },
+                                "preFecBer": {"value": 1.3399973239803202e-13},
+                            },
+                        ],
+                        "interfaceState": {},
+                        "transceiver": {},
+                        "macFaults": {},
+                    },
+                }
+            },
+            {
+                "interfaceDescriptions": {
+                    "Ethernet1/1": {"description": "To Arelion Sweden AB", "lineProtocolStatus": "up", "interfaceStatus": "up"},
+                    "Ethernet1/2": {"description": "", "lineProtocolStatus": "up", "interfaceStatus": "up"},
+                }
+            },
+        ],
+        "inputs": {"interfaces": ["Ethernet8/1"], "min_ber_threshold": 1e-10},
+        "expected": {
+            "result": AntaTestStatus.FAILURE,
+            "messages": ["Interface: Ethernet8/1 - Not found"],
+        },
+    },
 }