# Copyright (c) 2023-2025 Arista Networks, Inc.
# Use of this source code is governed by the Apache License 2.0
# that can be found in the LICENSE file.
"""Test inputs for anta.tests.interfaces."""

# pylint: disable=C0302
from __future__ import annotations

import sys
from typing import TYPE_CHECKING, Any

from anta.models import AntaTest
from anta.result_manager.models import AntaTestStatus
from anta.tests.interfaces import (
    VerifyIllegalLACP,
    VerifyInterfaceDiscards,
    VerifyInterfaceErrDisabled,
    VerifyInterfaceErrors,
    VerifyInterfaceIPv4,
    VerifyInterfacesSpeed,
    VerifyInterfacesStatus,
    VerifyInterfacesVoqAndEgressQueueDrops,
    VerifyInterfaceUtilization,
    VerifyIPProxyARP,
    VerifyIpVirtualRouterMac,
    VerifyL2MTU,
    VerifyL3MTU,
    VerifyLACPInterfacesStatus,
    VerifyLoopbackCount,
    VerifyPortChannels,
    VerifyStormControlDrops,
    VerifySVI,
    VerifytOpticRxLevel,
)
from tests.units.anta_tests import test

if TYPE_CHECKING:
    from tests.units.anta_tests import AntaUnitTestDataDict


# Helper to create minimal rate data in unit tests
def create_rate_data(*interfaces_with_rates: tuple[str, float, float]) -> dict[str, Any]:
    """Create the 'show interfaces counters rates' data.

    Each arg is a tuple: (name, in_bps_rate, out_bps_rate).
    """
    data: dict[str, Any] = {"interfaces": {}}
    for name, in_rate, out_rate in interfaces_with_rates:
        data["interfaces"][name] = {"inBpsRate": float(in_rate), "outBpsRate": float(out_rate)}
    return data


# Helper to create minimal status data in unit tests
def create_status_data(*interfaces_with_status: tuple[str, str, float]) -> dict[str, Any]:
    """Create the 'show interfaces status' data.

    Each arg is a tuple: (name, duplex, bandwidth_bps)
    """
    data: dict[str, Any] = {"interfaceStatuses": {}}
    for name, duplex, bw in interfaces_with_status:
        data["interfaceStatuses"][name] = {"duplex": duplex, "bandwidth": int(bw)}
    return data


DATA: AntaUnitTestDataDict = {
    (VerifyInterfaceUtilization, "success"): {
        "eos_data": [
            create_rate_data(
                ("Ethernet1", 100e6, 50e6),  # 10%, 5% utilization
                ("Ethernet2/1", 20e6, 10e6),  # 2%, 1% utilization
                ("Ethernet3/1/1", 5e6, 5e6),  # 0.5%, 0.5% utilization
                ("Port-Channel1", 150e6, 150e6),  # 7.5%, 7.5% utilization (on 2G BW)
                ("Management0", 1e6, 1e6),  # 0.1%, 0.1% utilization
                ("Ethernet1.100", 0.5e6, 1e6),  # 0.05%, 0.1% utilization (inherits Eth1 BW)
                ("Port-Channel1.200", 1e6, 2e6),  # 0.05%, 0.1% utilization (inherits Po1 BW)
            ),
            create_status_data(
                ("Ethernet1", "duplexFull", 1e9),
                ("Ethernet2/1", "duplexFull", 1e9),
                ("Ethernet3/1/1", "duplexFull", 1e9),
                ("Port-Channel1", "duplexFull", 2e9),  # Example 2x1G LACP
                ("Management0", "duplexFull", 1e9),
                ("Ethernet1.100", "duplexFull", 1e9),  # Sub-interface status
                ("Port-Channel1.200", "duplexFull", 2e9),  # Sub-interface status
            ),
        ],
        "inputs": {"threshold": 15.0},  # All utilizations are <= 15%
        "expected": {"result": AntaTestStatus.SUCCESS},
    },
    (VerifyInterfaceUtilization, "success-ignored-interfaces"): {
        "eos_data": [
            create_rate_data(
                ("Ethernet1", 800e6, 10e6),  # 80% utilization, but will be ignored
                ("Port-Channel1", 1800e6, 50e6),  # 90% utilization, but will be ignored
                ("Management0", 50e6, 750e6),  # 5%, 75% utilization, Management0 ignored by type
                ("Ethernet2", 10e6, 20e6),  # 1%, 2% utilization (this one is checked)
            ),
            create_status_data(
                ("Ethernet1", "duplexFull", 1e9), ("Port-Channel1", "duplexFull", 2e9), ("Management0", "duplexFull", 1e9), ("Ethernet2", "duplexFull", 1e9)
            ),
        ],
        "inputs": {"threshold": 10.0, "ignored_interfaces": ["Ethernet1", "Port-Channel1", "Management"]},
        "expected": {"result": AntaTestStatus.SUCCESS},
    },
    (VerifyInterfaceUtilization, "success-user-provided-interfaces"): {
        "eos_data": [
            create_rate_data(
                ("Ethernet1/1", 800e6, 10e6),  # 80% (Not in user list)
                ("Port-Channel10", 50e6, 70e6),  # 2.5%, 3.5%
                ("Ethernet2.100", 1e6, 0.5e6),  # 0.1%, 0.05%
            ),
            create_status_data(("Ethernet1/1", "duplexFull", 1e9), ("Port-Channel10", "duplexFull", 2e9), ("Ethernet2.100", "duplexFull", 1e9)),
        ],
        "inputs": {"threshold": 5.0, "interfaces": ["Port-Channel10", "Ethernet2.100"]},
        "expected": {"result": AntaTestStatus.SUCCESS},
    },
    (VerifyInterfaceUtilization, "failure-utilization-exceeded"): {
        "eos_data": [
            create_rate_data(
                ("Ethernet1", 100e6, 50e6),  # OK
                ("Port-Channel5", 800e6, 150e6),  # Ingress 800Mbps/2Gbps = 40%. Egress 150Mbps/2Gbps = 7.5%
            ),  # Fails on Ingress
            create_status_data(
                ("Ethernet1", "duplexFull", 1e9),
                ("Port-Channel5", "duplexFull", 2e9),  # Example: 2x1G LACP
            ),
        ],
        "inputs": {"threshold": 30.0},
        "expected": {
            "result": AntaTestStatus.FAILURE,
            "messages": ["Interface: Port-Channel5 BPS Rate: inBpsRate - Usage exceeds the threshold - Expected: <30.0% Actual: 40.0%"],
        },
    },
    (VerifyInterfaceUtilization, "failure-ethernet-duplex-half"): {
        "eos_data": [
            create_rate_data(("Ethernet1/1", 10e6, 10e6)),
            create_status_data(("Ethernet1/1", "duplexHalf", 1e9)),  # Problematic interface
        ],
        "inputs": {"threshold": 70.0},
        "expected": {
            "result": AntaTestStatus.FAILURE,
            "messages": ["Interface: Ethernet1/1 - Test not implemented for non-full-duplex interfaces - Expected: duplexFull Actual: duplexHalf"],
        },
    },
    (VerifyInterfaceUtilization, "failure-port-channel-subinterface-duplex-half"): {
        "eos_data": [
            create_rate_data(
                ("Port-Channel10", 10e6, 10e6),
                ("Port-Channel10.50", 1e6, 1e6),  # Rates for sub-interface
            ),
            create_status_data(
                ("Port-Channel10", "duplexFull", 2e9),
                ("Port-Channel10.50", "duplexHalf", 2e9),  # Problematic sub-interface
            ),
        ],
        "inputs": {"threshold": 70.0},
        "expected": {
            "result": AntaTestStatus.FAILURE,
            "messages": ["Interface: Port-Channel10.50 - Test not implemented for non-full-duplex interfaces - Expected: duplexFull Actual: duplexHalf"],
        },
    },
    (VerifyInterfaceUtilization, "failure-management0-duplex-half"): {
        "eos_data": [
            create_rate_data(("Management0", 10e6, 10e6)),
            create_status_data(("Management0", "duplexHalf", 1e9)),
        ],
        "inputs": {"threshold": 70.0},
        "expected": {
            "result": AntaTestStatus.FAILURE,
            "messages": ["Interface: Management0 - Test not implemented for non-full-duplex interfaces - Expected: duplexFull Actual: duplexHalf"],
        },
    },
    (VerifyInterfaceUtilization, "failure-specific-interface-not-found"): {
        "eos_data": [
            create_rate_data(("Ethernet1", 10e6, 10e6)),  # Ethernet99 is missing
            create_status_data(("Ethernet1", "duplexFull", 1e9)),
        ],
        "inputs": {"threshold": 70.0, "interfaces": ["Ethernet1", "Ethernet99"]},
        "expected": {
            "result": AntaTestStatus.FAILURE,
            "messages": ["Interface: Ethernet99 - Not found"],
        },
    },
    (VerifyInterfaceUtilization, "failure-specific-interface-null-bandwidth"): {
        "eos_data": [
            create_rate_data(("Ethernet1/1/1", 10e6, 10e6), ("Port-Channel1", 1e6, 1e6)),
            create_status_data(
                ("Ethernet1/1/1", "duplexFull", 1e9),
                ("Port-Channel1", "duplexFull", 0),  # Explicitly tested, BW is 0
            ),
        ],
        "inputs": {"threshold": 70.0, "interfaces": ["Ethernet1/1/1", "Port-Channel1"]},
        "expected": {
            "result": AntaTestStatus.FAILURE,
            "messages": ["Interface: Port-Channel1 - Cannot get interface utilization due to null bandwidth value"],
        },
    },
    (VerifyInterfaceUtilization, "success-null-bandwidth-general-scan-skipped"): {
        # This test ensures that when scanning ALL interfaces, a null bandwidth is skipped, not failed.
        # And other interfaces are still checked.
        "eos_data": [
            create_rate_data(
                ("Ethernet1", 10e6, 10e6),  # OK
                ("Ethernet2/1", 1e6, 1e6),  # Null BW, will be skipped
                ("Port-Channel1", 800e6, 10e6),  # High util, should fail the test
            ),
            create_status_data(
                ("Ethernet1", "duplexFull", 1e9),
                ("Ethernet2/1", "duplexFull", 0),  # Null bandwidth
                ("Port-Channel1", "duplexFull", 1e9),
            ),
        ],
        "inputs": {"threshold": 70.0},  # Po1 inBpsRate (800Mbps/1Gbps = 80%) will cause failure
        "expected": {
            "result": AntaTestStatus.FAILURE,  # Failure due to Port-Channel1, not Ethernet2/1
            "messages": ["Interface: Port-Channel1 BPS Rate: inBpsRate - Usage exceeds the threshold - Expected: <70.0% Actual: 80.0%"],
        },
    },
    (VerifyInterfaceUtilization, "success-all-interfaces-one-null-bw-others-ok"): {
        # Similar to above, but this time the other interfaces are OK, so the overall result is success
        "eos_data": [
            create_rate_data(
                ("Ethernet1", 10e6, 10e6),  # OK
                ("Ethernet2/1", 1e6, 1e6),  # Null BW, will be skipped
                ("Port-Channel1", 50e6, 10e6),  # OK (5%)
            ),
            create_status_data(
                ("Ethernet1", "duplexFull", 1e9),
                ("Ethernet2/1", "duplexFull", 0),  # Null bandwidth
                ("Port-Channel1", "duplexFull", 1e9),
            ),
        ],
        "inputs": {"threshold": 70.0},
        "expected": {
            "result": AntaTestStatus.SUCCESS,
        },
    },
    (VerifyInterfaceErrors, "success"): {
        "eos_data": [
            {
                "interfaceErrorCounters": {
                    "Ethernet1": {"inErrors": 0, "frameTooLongs": 0, "outErrors": 0, "frameTooShorts": 0, "fcsErrors": 0, "alignmentErrors": 0, "symbolErrors": 0},
                    "Ethernet6": {"inErrors": 0, "frameTooLongs": 0, "outErrors": 0, "frameTooShorts": 0, "fcsErrors": 0, "alignmentErrors": 0, "symbolErrors": 0},
                }
            }
        ],
        "expected": {"result": AntaTestStatus.SUCCESS},
    },
    (VerifyInterfaceErrors, "success-ignore-interface"): {
        "eos_data": [
            {
                "interfaceErrorCounters": {
                    "Ethernet1": {"inErrors": 42, "frameTooLongs": 0, "outErrors": 0, "frameTooShorts": 0, "fcsErrors": 0, "alignmentErrors": 0, "symbolErrors": 0},
                    "Management0": {
                        "inErrors": 0,
                        "frameTooLongs": 0,
                        "outErrors": 0,
                        "frameTooShorts": 0,
                        "fcsErrors": 0,
                        "alignmentErrors": 666,
                        "symbolErrors": 0,
                    },
                }
            }
        ],
        "inputs": {"ignored_interfaces": ["Ethernet", "Management0"]},
        "expected": {"result": AntaTestStatus.SUCCESS},
    },
    (VerifyInterfaceErrors, "failure-ignore-interface"): {
        "eos_data": [
            {
                "interfaceErrorCounters": {
                    "Ethernet1": {"inErrors": 42, "frameTooLongs": 0, "outErrors": 0, "frameTooShorts": 0, "fcsErrors": 0, "alignmentErrors": 0, "symbolErrors": 0},
                    "Management0": {
                        "inErrors": 0,
                        "frameTooLongs": 0,
                        "outErrors": 0,
                        "frameTooShorts": 0,
                        "fcsErrors": 0,
                        "alignmentErrors": 666,
                        "symbolErrors": 0,
                    },
                    "Ethernet10": {"inErrors": 42, "frameTooLongs": 0, "outErrors": 0, "frameTooShorts": 0, "fcsErrors": 0, "alignmentErrors": 0, "symbolErrors": 0},
                }
            }
        ],
        "inputs": {"ignored_interfaces": ["Ethernet1", "Management0"]},
        "expected": {"result": AntaTestStatus.FAILURE, "messages": ["Interface: Ethernet10 - Non-zero error counter(s) - inErrors: 42"]},
    },
    (VerifyInterfaceErrors, "failure-multiple-intfs"): {
        "eos_data": [
            {
                "interfaceErrorCounters": {
                    "Ethernet1": {"inErrors": 42, "frameTooLongs": 0, "outErrors": 0, "frameTooShorts": 0, "fcsErrors": 0, "alignmentErrors": 0, "symbolErrors": 0},
                    "Ethernet6": {"inErrors": 0, "frameTooLongs": 0, "outErrors": 0, "frameTooShorts": 0, "fcsErrors": 0, "alignmentErrors": 666, "symbolErrors": 0},
                }
            }
        ],
        "expected": {
            "result": AntaTestStatus.FAILURE,
            "messages": [
                "Interface: Ethernet1 - Non-zero error counter(s) - inErrors: 42",
                "Interface: Ethernet6 - Non-zero error counter(s) - alignmentErrors: 666",
            ],
        },
    },
    (VerifyInterfaceErrors, "failure-multiple-intfs-multiple-errors"): {
        "eos_data": [
            {
                "interfaceErrorCounters": {
                    "Ethernet1": {"inErrors": 42, "frameTooLongs": 0, "outErrors": 10, "frameTooShorts": 0, "fcsErrors": 0, "alignmentErrors": 0, "symbolErrors": 0},
                    "Ethernet6": {"inErrors": 0, "frameTooLongs": 0, "outErrors": 0, "frameTooShorts": 0, "fcsErrors": 0, "alignmentErrors": 6, "symbolErrors": 10},
                }
            }
        ],
        "expected": {
            "result": AntaTestStatus.FAILURE,
            "messages": [
                "Interface: Ethernet1 - Non-zero error counter(s) - inErrors: 42, outErrors: 10",
                "Interface: Ethernet6 - Non-zero error counter(s) - alignmentErrors: 6, symbolErrors: 10",
            ],
        },
    },
    (VerifyInterfaceErrors, "failure-single-intf-multiple-errors"): {
        "eos_data": [
            {
                "interfaceErrorCounters": {
                    "Ethernet1": {"inErrors": 42, "frameTooLongs": 0, "outErrors": 2, "frameTooShorts": 0, "fcsErrors": 0, "alignmentErrors": 0, "symbolErrors": 0}
                }
            }
        ],
        "expected": {"result": AntaTestStatus.FAILURE, "messages": ["Interface: Ethernet1 - Non-zero error counter(s) - inErrors: 42, outErrors: 2"]},
    },
    (VerifyInterfaceErrors, "success-specific-interface"): {
        "eos_data": [
            {
                "interfaceErrorCounters": {
                    "Ethernet1": {"inErrors": 0, "frameTooLongs": 0, "outErrors": 0, "frameTooShorts": 0, "fcsErrors": 0, "alignmentErrors": 0, "symbolErrors": 0},
                    "Management0": {
                        "inErrors": 0,
                        "frameTooLongs": 0,
                        "outErrors": 0,
                        "frameTooShorts": 0,
                        "fcsErrors": 0,
                        "alignmentErrors": 666,
                        "symbolErrors": 0,
                    },
                }
            }
        ],
        "inputs": {"interfaces": ["Etherne1"]},
        "expected": {"result": AntaTestStatus.SUCCESS},
    },
    (VerifyInterfaceErrors, "failure-specific-interface-not-found"): {
        "eos_data": [
            {
                "interfaceErrorCounters": {
                    "Ethernet1": {"inErrors": 0, "frameTooLongs": 0, "outErrors": 0, "frameTooShorts": 0, "fcsErrors": 0, "alignmentErrors": 0, "symbolErrors": 0},
                    "Management0": {
                        "inErrors": 0,
                        "frameTooLongs": 0,
                        "outErrors": 0,
                        "frameTooShorts": 0,
                        "fcsErrors": 0,
                        "alignmentErrors": 666,
                        "symbolErrors": 0,
                    },
                }
            }
        ],
        "inputs": {"interfaces": ["Etherne10"]},
        "expected": {"result": AntaTestStatus.FAILURE, "messages": ["Interface: Ethernet10 - Not found"]},
    },
    (VerifyInterfaceDiscards, "success"): {
        "eos_data": [
            {
                "inDiscardsTotal": 0,
                "interfaces": {"Ethernet2": {"outDiscards": 0, "inDiscards": 0}, "Ethernet1": {"outDiscards": 0, "inDiscards": 0}},
                "outDiscardsTotal": 0,
            }
        ],
        "expected": {"result": AntaTestStatus.SUCCESS},
    },
    (VerifyInterfaceDiscards, "success-ignored-interface"): {
        "eos_data": [
            {
                "inDiscardsTotal": 0,
                "interfaces": {
                    "Ethernet2": {"outDiscards": 42, "inDiscards": 0},
                    "Ethernet1": {"outDiscards": 0, "inDiscards": 42},
                    "Ethernet3": {"outDiscards": 0, "inDiscards": 42},
                    "Port-Channel1": {"outDiscards": 0, "inDiscards": 42},
                    "Port-Channel2": {"outDiscards": 0, "inDiscards": 0},
                },
                "outDiscardsTotal": 0,
            }
        ],
        "inputs": {"ignored_interfaces": ["Port-Channel1", "Ethernet"]},
        "expected": {"result": AntaTestStatus.SUCCESS},
    },
    (VerifyInterfaceDiscards, "failure"): {
        "eos_data": [
            {
                "inDiscardsTotal": 0,
                "interfaces": {"Ethernet2": {"outDiscards": 42, "inDiscards": 0}, "Ethernet1": {"outDiscards": 0, "inDiscards": 42}},
                "outDiscardsTotal": 0,
            }
        ],
        "expected": {
            "result": AntaTestStatus.FAILURE,
            "messages": [
                "Interface: Ethernet2 - Non-zero discard counter(s): outDiscards: 42",
                "Interface: Ethernet1 - Non-zero discard counter(s): inDiscards: 42",
            ],
        },
    },
    (VerifyInterfaceErrDisabled, "success"): {"eos_data": [{"interfaceStatuses": {}}], "expected": {"result": AntaTestStatus.SUCCESS}},
    (VerifyInterfaceErrDisabled, "failure"): {
        "eos_data": [{"interfaceStatuses": {"Ethernet2": {"description": "", "status": "errdisabled", "causes": ["bpduguard"]}}}],
        "expected": {"result": AntaTestStatus.FAILURE, "messages": ["Interface: Ethernet2 - Error disabled - Causes: bpduguard"]},
    },
    (VerifyInterfaceErrDisabled, "failure-no-cause"): {
        "eos_data": [{"interfaceStatuses": {"Ethernet2": {"description": "", "status": "errdisabled"}}}],
        "expected": {"result": AntaTestStatus.FAILURE, "messages": ["Interface: Ethernet2 - Error disabled"]},
    },
    (VerifyInterfaceDiscards, "success-specific-interface"): {
        "eos_data": [
            {
                "inDiscardsTotal": 0,
                "interfaces": {
                    "Ethernet2": {"outDiscards": 0, "inDiscards": 0},
                    "Ethernet1": {"outDiscards": 0, "inDiscards": 42},
                    "Ethernet3": {"outDiscards": 0, "inDiscards": 0},
                    "Port-Channel1": {"outDiscards": 0, "inDiscards": 0},
                    "Port-Channel2": {"outDiscards": 30, "inDiscards": 0},
                },
                "outDiscardsTotal": 0,
            }
        ],
        "inputs": {"interfaces": ["Port-Channel1", "Ethernet3", "Ethernet2"]},
        "expected": {"result": AntaTestStatus.SUCCESS},
    },
    (VerifyInterfaceDiscards, "failure-specific-interface-not-found"): {
        "eos_data": [
            {
                "inDiscardsTotal": 0,
                "interfaces": {
                    "Ethernet2": {"outDiscards": 0, "inDiscards": 0},
                    "Ethernet1": {"outDiscards": 0, "inDiscards": 42},
                    "Ethernet3": {"outDiscards": 40, "inDiscards": 0},
                    "Port-Channel1": {"outDiscards": 30, "inDiscards": 0},
                    "Port-Channel2": {"outDiscards": 30, "inDiscards": 0},
                },
                "outDiscardsTotal": 0,
            }
        ],
        "inputs": {"interfaces": ["Port-Channel10", "Ethernet3", "Ethernet2"]},
        "expected": {
            "result": AntaTestStatus.FAILURE,
            "messages": ["Interface: Port-Channel10 - Not found", "Interface: Ethernet3 - Non-zero discard counter(s): outDiscards: 40"],
        },
    },
    (VerifyInterfacesStatus, "success"): {
        "eos_data": [
            {
                "interfaceDescriptions": {
                    "Ethernet8": {"interfaceStatus": "up", "description": "", "lineProtocolStatus": "up"},
                    "Ethernet2": {"interfaceStatus": "adminDown", "description": "", "lineProtocolStatus": "down"},
                    "Ethernet3": {"interfaceStatus": "up", "description": "", "lineProtocolStatus": "up"},
                }
            }
        ],
        "inputs": {"interfaces": [{"name": "Ethernet2", "status": "adminDown"}, {"name": "Ethernet8", "status": "up"}, {"name": "Ethernet3", "status": "up"}]},
        "expected": {"result": AntaTestStatus.SUCCESS},
    },
    (VerifyInterfacesStatus, "success-up-with-line-protocol-status"): {
        "eos_data": [{"interfaceDescriptions": {"Ethernet8": {"interfaceStatus": "up", "description": "", "lineProtocolStatus": "down"}}}],
        "inputs": {"interfaces": [{"name": "Ethernet8", "status": "up", "line_protocol_status": "down"}]},
        "expected": {"result": AntaTestStatus.SUCCESS},
    },
    (VerifyInterfacesStatus, "success-with-line-protocol-status"): {
        "eos_data": [
            {
                "interfaceDescriptions": {
                    "Ethernet8": {"interfaceStatus": "adminDown", "description": "", "lineProtocolStatus": "testing"},
                    "Ethernet2": {"interfaceStatus": "adminDown", "description": "", "lineProtocolStatus": "down"},
                    "Ethernet3.10": {"interfaceStatus": "down", "description": "", "lineProtocolStatus": "dormant"},
                }
            }
        ],
        "inputs": {
            "interfaces": [
                {"name": "Ethernet2", "status": "adminDown", "line_protocol_status": "down"},
                {"name": "Ethernet8", "status": "adminDown", "line_protocol_status": "testing"},
                {"name": "Ethernet3.10", "status": "down", "line_protocol_status": "dormant"},
            ]
        },
        "expected": {"result": AntaTestStatus.SUCCESS},
    },
    (VerifyInterfacesStatus, "success-lower"): {
        "eos_data": [
            {
                "interfaceDescriptions": {
                    "Ethernet8": {"interfaceStatus": "up", "description": "", "lineProtocolStatus": "up"},
                    "Ethernet2": {"interfaceStatus": "adminDown", "description": "", "lineProtocolStatus": "down"},
                    "Ethernet3": {"interfaceStatus": "up", "description": "", "lineProtocolStatus": "up"},
                }
            }
        ],
        "inputs": {"interfaces": [{"name": "ethernet2", "status": "adminDown"}, {"name": "ethernet8", "status": "up"}, {"name": "ethernet3", "status": "up"}]},
        "expected": {"result": AntaTestStatus.SUCCESS},
    },
    (VerifyInterfacesStatus, "success-eth-name"): {
        "eos_data": [
            {
                "interfaceDescriptions": {
                    "Ethernet8": {"interfaceStatus": "up", "description": "", "lineProtocolStatus": "up"},
                    "Ethernet2": {"interfaceStatus": "adminDown", "description": "", "lineProtocolStatus": "down"},
                    "Ethernet3": {"interfaceStatus": "up", "description": "", "lineProtocolStatus": "up"},
                }
            }
        ],
        "inputs": {"interfaces": [{"name": "eth2", "status": "adminDown"}, {"name": "et8", "status": "up"}, {"name": "et3", "status": "up"}]},
        "expected": {"result": AntaTestStatus.SUCCESS},
    },
    (VerifyInterfacesStatus, "success-po-name"): {
        "eos_data": [{"interfaceDescriptions": {"Port-Channel100": {"interfaceStatus": "up", "description": "", "lineProtocolStatus": "up"}}}],
        "inputs": {"interfaces": [{"name": "po100", "status": "up"}]},
        "expected": {"result": AntaTestStatus.SUCCESS},
    },
    (VerifyInterfacesStatus, "success-sub-interfaces"): {
        "eos_data": [{"interfaceDescriptions": {"Ethernet52/1.1963": {"interfaceStatus": "up", "description": "", "lineProtocolStatus": "up"}}}],
        "inputs": {"interfaces": [{"name": "Ethernet52/1.1963", "status": "up"}]},
        "expected": {"result": AntaTestStatus.SUCCESS},
    },
    (VerifyInterfacesStatus, "success-transceiver-down"): {
        "eos_data": [{"interfaceDescriptions": {"Ethernet49/1": {"interfaceStatus": "adminDown", "description": "", "lineProtocolStatus": "notPresent"}}}],
        "inputs": {"interfaces": [{"name": "Ethernet49/1", "status": "adminDown"}]},
        "expected": {"result": AntaTestStatus.SUCCESS},
    },
    (VerifyInterfacesStatus, "success-po-down"): {
        "eos_data": [{"interfaceDescriptions": {"Port-Channel100": {"interfaceStatus": "adminDown", "description": "", "lineProtocolStatus": "lowerLayerDown"}}}],
        "inputs": {"interfaces": [{"name": "PortChannel100", "status": "adminDown"}]},
        "expected": {"result": AntaTestStatus.SUCCESS},
    },
    (VerifyInterfacesStatus, "success-po-lowerlayerdown"): {
        "eos_data": [{"interfaceDescriptions": {"Port-Channel100": {"interfaceStatus": "adminDown", "description": "", "lineProtocolStatus": "lowerLayerDown"}}}],
        "inputs": {"interfaces": [{"name": "Port-Channel100", "status": "adminDown", "line_protocol_status": "lowerLayerDown"}]},
        "expected": {"result": AntaTestStatus.SUCCESS},
    },
    (VerifyInterfacesStatus, "failure-not-configured"): {
        "eos_data": [
            {
                "interfaceDescriptions": {
                    "Ethernet2": {"interfaceStatus": "up", "description": "", "lineProtocolStatus": "up"},
                    "Ethernet3": {"interfaceStatus": "up", "description": "", "lineProtocolStatus": "up"},
                }
            }
        ],
        "inputs": {"interfaces": [{"name": "Ethernet2", "status": "up"}, {"name": "Ethernet8", "status": "up"}, {"name": "Ethernet3", "status": "up"}]},
        "expected": {"result": AntaTestStatus.FAILURE, "messages": ["Ethernet8 - Not configured"]},
    },
    (VerifyInterfacesStatus, "failure-status-down"): {
        "eos_data": [
            {
                "interfaceDescriptions": {
                    "Ethernet8": {"interfaceStatus": "down", "description": "", "lineProtocolStatus": "down"},
                    "Ethernet2": {"interfaceStatus": "up", "description": "", "lineProtocolStatus": "up"},
                    "Ethernet3": {"interfaceStatus": "up", "description": "", "lineProtocolStatus": "up"},
                }
            }
        ],
        "inputs": {"interfaces": [{"name": "Ethernet2", "status": "up"}, {"name": "Ethernet8", "status": "up"}, {"name": "Ethernet3", "status": "up"}]},
        "expected": {"result": AntaTestStatus.FAILURE, "messages": ["Ethernet8 - Status mismatch - Expected: up/up, Actual: down/down"]},
    },
    (VerifyInterfacesStatus, "failure-proto-down"): {
        "eos_data": [
            {
                "interfaceDescriptions": {
                    "Ethernet8": {"interfaceStatus": "up", "description": "", "lineProtocolStatus": "down"},
                    "Ethernet2": {"interfaceStatus": "up", "description": "", "lineProtocolStatus": "up"},
                    "Ethernet3": {"interfaceStatus": "up", "description": "", "lineProtocolStatus": "up"},
                }
            }
        ],
        "inputs": {"interfaces": [{"name": "Ethernet2", "status": "up"}, {"name": "Ethernet8", "status": "up"}, {"name": "Ethernet3", "status": "up"}]},
        "expected": {"result": AntaTestStatus.FAILURE, "messages": ["Ethernet8 - Status mismatch - Expected: up/up, Actual: up/down"]},
    },
    (VerifyInterfacesStatus, "failure-po-status-down"): {
        "eos_data": [{"interfaceDescriptions": {"Port-Channel100": {"interfaceStatus": "down", "description": "", "lineProtocolStatus": "lowerLayerDown"}}}],
        "inputs": {"interfaces": [{"name": "PortChannel100", "status": "up"}]},
        "expected": {"result": AntaTestStatus.FAILURE, "messages": ["Port-Channel100 - Status mismatch - Expected: up/up, Actual: down/lowerLayerDown"]},
    },
    (VerifyInterfacesStatus, "failure-proto-unknown"): {
        "eos_data": [
            {
                "interfaceDescriptions": {
                    "Ethernet8": {"interfaceStatus": "up", "description": "", "lineProtocolStatus": "down"},
                    "Ethernet2": {"interfaceStatus": "up", "description": "", "lineProtocolStatus": "unknown"},
                    "Ethernet3": {"interfaceStatus": "up", "description": "", "lineProtocolStatus": "up"},
                }
            }
        ],
        "inputs": {
            "interfaces": [
                {"name": "Ethernet2", "status": "up", "line_protocol_status": "down"},
                {"name": "Ethernet8", "status": "up"},
                {"name": "Ethernet3", "status": "up"},
            ]
        },
        "expected": {
            "result": AntaTestStatus.FAILURE,
            "messages": ["Ethernet2 - Status mismatch - Expected: up/down, Actual: up/unknown", "Ethernet8 - Status mismatch - Expected: up/up, Actual: up/down"],
        },
    },
    (VerifyInterfacesStatus, "failure-interface-status-down"): {
        "eos_data": [
            {
                "interfaceDescriptions": {
                    "Ethernet8": {"interfaceStatus": "up", "description": "", "lineProtocolStatus": "down"},
                    "Ethernet2": {"interfaceStatus": "up", "description": "", "lineProtocolStatus": "unknown"},
                    "Ethernet3": {"interfaceStatus": "up", "description": "", "lineProtocolStatus": "up"},
                }
            }
        ],
        "inputs": {"interfaces": [{"name": "Ethernet2", "status": "down"}, {"name": "Ethernet8", "status": "down"}, {"name": "Ethernet3", "status": "down"}]},
        "expected": {
            "result": AntaTestStatus.FAILURE,
            "messages": [
                "Ethernet2 - Status mismatch - Expected: down, Actual: up",
                "Ethernet8 - Status mismatch - Expected: down, Actual: up",
                "Ethernet3 - Status mismatch - Expected: down, Actual: up",
            ],
        },
    },
    (VerifyStormControlDrops, "success"): {
        "eos_data": [
            {
                "aggregateTrafficClasses": {},
                "interfaces": {
                    "Ethernet1": {
                        "trafficTypes": {"broadcast": {"level": 100, "thresholdType": "packetsPerSecond", "rate": 0, "drop": 0, "dormant": False}},
                        "active": True,
                        "reason": "",
                        "errdisabled": False,
                    }
                },
            }
        ],
        "expected": {"result": AntaTestStatus.SUCCESS},
    },
    (VerifyStormControlDrops, "failure"): {
        "eos_data": [
            {
                "aggregateTrafficClasses": {},
                "interfaces": {
                    "Ethernet1": {
                        "trafficTypes": {"broadcast": {"level": 100, "thresholdType": "packetsPerSecond", "rate": 0, "drop": 666, "dormant": False}},
                        "active": True,
                        "reason": "",
                        "errdisabled": False,
                    }
                },
            }
        ],
        "expected": {"result": AntaTestStatus.FAILURE, "messages": ["Interface: Ethernet1 - Non-zero storm-control drop counter(s) - broadcast: 666"]},
    },
    (VerifyStormControlDrops, "success-ignore-interfface"): {
        "eos_data": [
            {
                "aggregateTrafficClasses": {},
                "interfaces": {
                    "Ethernet1": {
                        "trafficTypes": {"broadcast": {"level": 100, "thresholdType": "packetsPerSecond", "rate": 0, "drop": 0, "dormant": False}},
                        "active": True,
                        "reason": "",
                        "errdisabled": False,
                    },
                    "Ethernet10": {
                        "trafficTypes": {"broadcast": {"level": 100, "thresholdType": "packetsPerSecond", "rate": 440, "drop": 40, "dormant": False}},
                        "active": True,
                        "reason": "",
                        "errdisabled": False,
                    },
                },
            }
        ],
        "inputs": {"ignored_interfaces": ["Ethernet10"]},
        "expected": {"result": AntaTestStatus.SUCCESS},
    },
    (VerifyStormControlDrops, "success-specific-interfface"): {
        "eos_data": [
            {
                "aggregateTrafficClasses": {},
                "interfaces": {
                    "Ethernet1": {
                        "trafficTypes": {"broadcast": {"level": 100, "thresholdType": "packetsPerSecond", "rate": 0, "drop": 0, "dormant": False}},
                        "active": True,
                        "reason": "",
                        "errdisabled": False,
                    },
                    "Ethernet10": {
                        "trafficTypes": {"broadcast": {"level": 100, "thresholdType": "packetsPerSecond", "rate": 440, "drop": 40, "dormant": False}},
                        "active": True,
                        "reason": "",
                        "errdisabled": False,
                    },
                },
            }
        ],
        "inputs": {"interfaces": ["Ethernet1"]},
        "expected": {"result": AntaTestStatus.SUCCESS},
    },
    (VerifyStormControlDrops, "failure-specific-interfface-not-found"): {
        "eos_data": [
            {
                "aggregateTrafficClasses": {},
                "interfaces": {
                    "Ethernet1": {
                        "trafficTypes": {"broadcast": {"level": 100, "thresholdType": "packetsPerSecond", "rate": 0, "drop": 0, "dormant": False}},
                        "active": True,
                        "reason": "",
                        "errdisabled": False,
                    },
                    "Ethernet10": {
                        "trafficTypes": {"broadcast": {"level": 100, "thresholdType": "packetsPerSecond", "rate": 440, "drop": 40, "dormant": False}},
                        "active": True,
                        "reason": "",
                        "errdisabled": False,
                    },
                    "Ethernet20": {
                        "trafficTypes": {"broadcast": {"level": 100, "thresholdType": "packetsPerSecond", "rate": 440, "drop": 40, "dormant": False}},
                        "active": True,
                        "reason": "",
                        "errdisabled": False,
                    },
                },
            }
        ],
        "inputs": {"interfaces": ["Ethernet13", "Ethernet10", "Ethernet20"]},
        "expected": {
            "result": AntaTestStatus.FAILURE,
            "messages": [
                "Interface: Ethernet13 - Not found",
                "Interface: Ethernet10 - Non-zero storm-control drop counter(s) - broadcast: 40",
                "Interface: Ethernet20 - Non-zero storm-control drop counter(s) - broadcast: 40",
            ],
        },
    },
    (VerifyPortChannels, "success"): {
        "eos_data": [
            {
                "portChannels": {
                    "Port-Channel42": {
                        "recircFeature": [],
                        "maxWeight": 16,
                        "minSpeed": "0 gbps",
                        "rxPorts": {},
                        "currWeight": 0,
                        "minLinks": 0,
                        "inactivePorts": {},
                        "activePorts": {},
                        "inactiveLag": False,
                    }
                }
            }
        ],
        "expected": {"result": AntaTestStatus.SUCCESS},
    },
    (VerifyPortChannels, "success-ignored-interface"): {
        "eos_data": [
            {
                "portChannels": {
                    "Port-Channel1": {
                        "activePorts": {"Ethernet1": {}, "Ethernet6": {}},
                        "rxPorts": {},
                        "inactivePorts": {},
                        "recircFeature": [],
                        "inactiveLag": False,
                        "minLinks": 0,
                        "minSpeed": "0 gbps",
                        "currWeight": 0,
                        "maxWeight": 16,
                    },
                    "Port-Channel5": {
                        "activePorts": {"Ethernet4": {}, "PeerEthernet4": {}},
                        "rxPorts": {},
                        "inactivePorts": {"Ethernet8": {"reasonUnconfigured": "waiting for LACP response"}},
                        "recircFeature": [],
                        "inactiveLag": False,
                        "minLinks": 0,
                        "minSpeed": "0 gbps",
                        "currWeight": 0,
                        "maxWeight": 16,
                    },
                }
            }
        ],
        "inputs": {"ignored_interfaces": ["Port-Channel5"]},
        "expected": {"result": AntaTestStatus.SUCCESS},
    },
    (VerifyPortChannels, "success-ignored-all-interface"): {
        "eos_data": [
            {
                "portChannels": {
                    "Port-Channel1": {
                        "activePorts": {"Ethernet1": {}, "Ethernet6": {}},
                        "rxPorts": {},
                        "inactivePorts": {},
                        "recircFeature": [],
                        "inactiveLag": False,
                        "minLinks": 0,
                        "minSpeed": "0 gbps",
                        "currWeight": 0,
                        "maxWeight": 16,
                    },
                    "Port-Channel5": {
                        "activePorts": {"Ethernet4": {}, "PeerEthernet4": {}},
                        "rxPorts": {},
                        "inactivePorts": {"Ethernet8": {"reasonUnconfigured": "waiting for LACP response"}},
                        "recircFeature": [],
                        "inactiveLag": False,
                        "minLinks": 0,
                        "minSpeed": "0 gbps",
                        "currWeight": 0,
                        "maxWeight": 16,
                    },
                }
            }
        ],
        "inputs": {"ignored_interfaces": ["Port-Channel5"]},
        "expected": {"result": AntaTestStatus.SUCCESS},
    },
    (VerifyPortChannels, "failure"): {
        "eos_data": [
            {
                "portChannels": {
                    "Port-Channel42": {
                        "recircFeature": [],
                        "maxWeight": 16,
                        "minSpeed": "0 gbps",
                        "rxPorts": {},
                        "currWeight": 0,
                        "minLinks": 0,
                        "inactivePorts": {"Ethernet8": {"reasonUnconfigured": "waiting for LACP response"}},
                        "activePorts": {},
                        "inactiveLag": False,
                    }
                }
            }
        ],
        "expected": {"result": AntaTestStatus.FAILURE, "messages": ["Port-Channel42 - Inactive port(s) - Ethernet8"]},
    },
    (VerifyPortChannels, "success-specified-interface"): {
        "eos_data": [
            {
                "portChannels": {
                    "Port-Channel1": {
                        "activePorts": {"Ethernet1": {}, "Ethernet6": {}},
                        "rxPorts": {},
                        "inactivePorts": {},
                        "recircFeature": [],
                        "inactiveLag": False,
                        "minLinks": 0,
                        "minSpeed": "0 gbps",
                        "currWeight": 0,
                        "maxWeight": 16,
                    },
                    "Port-Channel5": {
                        "activePorts": {"Ethernet4": {}, "PeerEthernet4": {}},
                        "rxPorts": {},
                        "inactivePorts": {"Ethernet8": {"reasonUnconfigured": "waiting for LACP response"}},
                        "recircFeature": [],
                        "inactiveLag": False,
                        "minLinks": 0,
                        "minSpeed": "0 gbps",
                        "currWeight": 0,
                        "maxWeight": 16,
                    },
                }
            }
        ],
        "inputs": {"interfaces": ["Port-Channel1"]},
        "expected": {"result": AntaTestStatus.SUCCESS},
    },
    (VerifyPortChannels, "failure-specified-interface-not-found"): {
        "eos_data": [
            {
                "portChannels": {
                    "Port-Channel1": {
                        "activePorts": {"Ethernet1": {}, "Ethernet6": {}},
                        "rxPorts": {},
                        "inactivePorts": {},
                        "recircFeature": [],
                        "inactiveLag": False,
                        "minLinks": 0,
                        "minSpeed": "0 gbps",
                        "currWeight": 0,
                        "maxWeight": 16,
                    },
                    "Port-Channel5": {
                        "activePorts": {"Ethernet4": {}, "PeerEthernet4": {}},
                        "rxPorts": {},
                        "inactivePorts": {"Ethernet8": {"reasonUnconfigured": "waiting for LACP response"}},
                        "recircFeature": [],
                        "inactiveLag": False,
                        "minLinks": 0,
                        "minSpeed": "0 gbps",
                        "currWeight": 0,
                        "maxWeight": 16,
                    },
                }
            }
        ],
        "inputs": {"interfaces": ["Port-Channel10", "Port-Channel5"]},
        "expected": {"result": AntaTestStatus.FAILURE, "messages": ["Interface: Port-Channel10 - Not found", "Port-Channel5 - Inactive port(s) - Ethernet8"]},
    },
    (VerifyIllegalLACP, "success"): {
        "eos_data": [
            {
                "portChannels": {
                    "Port-Channel42": {
                        "interfaces": {
                            "Ethernet8": {
                                "actorPortStatus": "noAgg",
                                "illegalRxCount": 0,
                                "markerResponseTxCount": 0,
                                "markerResponseRxCount": 0,
                                "lacpdusRxCount": 0,
                                "lacpdusTxCount": 454,
                                "markersTxCount": 0,
                                "markersRxCount": 0,
                            }
                        }
                    }
                },
                "orphanPorts": {},
            }
        ],
        "expected": {"result": AntaTestStatus.SUCCESS},
    },
    (VerifyIllegalLACP, "success-ignored-interface"): {
        "eos_data": [
            {
                "portChannels": {
                    "Port-Channel1": {
                        "interfaces": {
                            "Ethernet1": {
                                "actorPortStatus": "bundled",
                                "lacpdusRxCount": 512,
                                "lacpdusTxCount": 514,
                                "markersRxCount": 0,
                                "markersTxCount": 0,
                                "markerResponseRxCount": 0,
                                "markerResponseTxCount": 0,
                                "illegalRxCount": 66,
                            },
                            "Ethernet6": {
                                "actorPortStatus": "bundled",
                                "lacpdusRxCount": 513,
                                "lacpdusTxCount": 516,
                                "markersRxCount": 0,
                                "markersTxCount": 0,
                                "markerResponseRxCount": 0,
                                "markerResponseTxCount": 0,
                                "illegalRxCount": 0,
                            },
                        }
                    },
                    "Port-Channel5": {
                        "markers": {"markers": ["*"]},
                        "interfaces": {
                            "Ethernet4": {
                                "actorPortStatus": "bundled",
                                "lacpdusRxCount": 521,
                                "lacpdusTxCount": 15119,
                                "markersRxCount": 0,
                                "markersTxCount": 0,
                                "markerResponseRxCount": 0,
                                "markerResponseTxCount": 0,
                                "illegalRxCount": 66,
                            }
                        },
                    },
                },
                "markerMessages": {"markerMessages": [{"marker": "*"}]},
                "orphanPorts": {},
            }
        ],
        "inputs": {"ignored_interfaces": ["Port-Channel1", "Port-Channel5"]},
        "expected": {"result": AntaTestStatus.SUCCESS},
    },
    (VerifyIllegalLACP, "success-specific-interface"): {
        "eos_data": [
            {
                "portChannels": {
                    "Port-Channel1": {
                        "interfaces": {
                            "Ethernet1": {
                                "actorPortStatus": "bundled",
                                "lacpdusRxCount": 512,
                                "lacpdusTxCount": 514,
                                "markersRxCount": 0,
                                "markersTxCount": 0,
                                "markerResponseRxCount": 0,
                                "markerResponseTxCount": 0,
                                "illegalRxCount": 66,
                            },
                            "Ethernet6": {
                                "actorPortStatus": "bundled",
                                "lacpdusRxCount": 513,
                                "lacpdusTxCount": 516,
                                "markersRxCount": 0,
                                "markersTxCount": 0,
                                "markerResponseRxCount": 0,
                                "markerResponseTxCount": 0,
                                "illegalRxCount": 0,
                            },
                        }
                    },
                    "Port-Channel5": {
                        "markers": {"markers": ["*"]},
                        "interfaces": {
                            "Ethernet4": {
                                "actorPortStatus": "bundled",
                                "lacpdusRxCount": 521,
                                "lacpdusTxCount": 15119,
                                "markersRxCount": 0,
                                "markersTxCount": 0,
                                "markerResponseRxCount": 0,
                                "markerResponseTxCount": 0,
                                "illegalRxCount": 66,
                            }
                        },
                    },
                    "Port-Channel42": {
                        "interfaces": {
                            "Ethernet8": {
                                "actorPortStatus": "noAgg",
                                "illegalRxCount": 0,
                                "markerResponseTxCount": 0,
                                "markerResponseRxCount": 0,
                                "lacpdusRxCount": 0,
                                "lacpdusTxCount": 454,
                                "markersTxCount": 0,
                                "markersRxCount": 0,
                            }
                        }
                    },
                },
                "markerMessages": {"markerMessages": [{"marker": "*"}]},
                "orphanPorts": {},
            }
        ],
        "inputs": {"interfaces": ["Port-Channel42"]},
        "expected": {"result": AntaTestStatus.SUCCESS},
    },
    (VerifyIllegalLACP, "success-specific-interface-not-found"): {
        "eos_data": [
            {
                "portChannels": {
                    "Port-Channel1": {
                        "interfaces": {
                            "Ethernet1": {
                                "actorPortStatus": "bundled",
                                "lacpdusRxCount": 512,
                                "lacpdusTxCount": 514,
                                "markersRxCount": 0,
                                "markersTxCount": 0,
                                "markerResponseRxCount": 0,
                                "markerResponseTxCount": 0,
                                "illegalRxCount": 66,
                            },
                            "Ethernet6": {
                                "actorPortStatus": "bundled",
                                "lacpdusRxCount": 513,
                                "lacpdusTxCount": 516,
                                "markersRxCount": 0,
                                "markersTxCount": 0,
                                "markerResponseRxCount": 0,
                                "markerResponseTxCount": 0,
                                "illegalRxCount": 0,
                            },
                        }
                    },
                    "Port-Channel5": {
                        "markers": {"markers": ["*"]},
                        "interfaces": {
                            "Ethernet4": {
                                "actorPortStatus": "bundled",
                                "lacpdusRxCount": 521,
                                "lacpdusTxCount": 15119,
                                "markersRxCount": 0,
                                "markersTxCount": 0,
                                "markerResponseRxCount": 0,
                                "markerResponseTxCount": 0,
                                "illegalRxCount": 66,
                            }
                        },
                    },
                    "Port-Channel42": {
                        "interfaces": {
                            "Ethernet8": {
                                "actorPortStatus": "noAgg",
                                "illegalRxCount": 0,
                                "markerResponseTxCount": 0,
                                "markerResponseRxCount": 0,
                                "lacpdusRxCount": 0,
                                "lacpdusTxCount": 454,
                                "markersTxCount": 0,
                                "markersRxCount": 0,
                            }
                        }
                    },
                },
                "markerMessages": {"markerMessages": [{"marker": "*"}]},
                "orphanPorts": {},
            }
        ],
        "inputs": {"interfaces": ["Port-Channel4", "Port-Channel5"]},
        "expected": {
            "result": AntaTestStatus.FAILURE,
            "messages": ["Interface: Port-Channel4 - Not found", "Port-Channel5 Interface: Ethernet4 - Illegal LACP packets found"],
        },
    },
    (VerifyIllegalLACP, "failure"): {
        "eos_data": [
            {
                "portChannels": {
                    "Port-Channel42": {
                        "interfaces": {
                            "Ethernet8": {
                                "actorPortStatus": "noAgg",
                                "illegalRxCount": 666,
                                "markerResponseTxCount": 0,
                                "markerResponseRxCount": 0,
                                "lacpdusRxCount": 0,
                                "lacpdusTxCount": 454,
                                "markersTxCount": 0,
                                "markersRxCount": 0,
                            }
                        }
                    }
                },
                "orphanPorts": {},
            }
        ],
        "expected": {"result": AntaTestStatus.FAILURE, "messages": ["Port-Channel42 Interface: Ethernet8 - Illegal LACP packets found"]},
    },
    (VerifyLoopbackCount, "success"): {
        "eos_data": [
            {
                "interfaces": {
                    "Loopback42": {
                        "name": "Loopback42",
                        "interfaceStatus": "connected",
                        "interfaceAddress": {"ipAddr": {"maskLen": 0, "address": "0.0.0.0"}, "unnumberedIntf": "Vlan42"},
                        "ipv4Routable240": False,
                        "lineProtocolStatus": "up",
                        "mtu": 65535,
                    },
                    "Loopback666": {
                        "name": "Loopback666",
                        "interfaceStatus": "connected",
                        "interfaceAddress": {"ipAddr": {"maskLen": 32, "address": "6.6.6.6"}},
                        "ipv4Routable240": False,
                        "lineProtocolStatus": "up",
                        "mtu": 65535,
                    },
                    "Ethernet666": {
                        "name": "Ethernet666",
                        "interfaceStatus": "connected",
                        "interfaceAddress": {"ipAddr": {"maskLen": 32, "address": "6.6.6.6"}},
                        "ipv4Routable240": False,
                        "lineProtocolStatus": "up",
                    },
                }
            }
        ],
        "inputs": {"number": 2},
        "expected": {"result": AntaTestStatus.SUCCESS},
    },
    (VerifyLoopbackCount, "failure-loopback-down"): {
        "eos_data": [
            {
                "interfaces": {
                    "Loopback42": {
                        "name": "Loopback42",
                        "interfaceStatus": "connected",
                        "interfaceAddress": {"ipAddr": {"maskLen": 0, "address": "0.0.0.0"}, "unnumberedIntf": "Vlan42"},
                        "ipv4Routable240": False,
                        "lineProtocolStatus": "up",
                        "mtu": 65535,
                    },
                    "Loopback666": {
                        "name": "Loopback666",
                        "interfaceStatus": "notconnect",
                        "interfaceAddress": {"ipAddr": {"maskLen": 32, "address": "6.6.6.6"}},
                        "ipv4Routable240": False,
                        "lineProtocolStatus": "down",
                        "mtu": 65535,
                    },
                }
            }
        ],
        "inputs": {"number": 2},
        "expected": {
            "result": AntaTestStatus.FAILURE,
            "messages": [
                "Interface: Loopback666 - Invalid line protocol status - Expected: up Actual: down",
                "Interface: Loopback666 - Invalid interface status - Expected: connected Actual: notconnect",
            ],
        },
    },
    (VerifyLoopbackCount, "failure-count-loopback"): {
        "eos_data": [
            {
                "interfaces": {
                    "Loopback42": {
                        "name": "Loopback42",
                        "interfaceStatus": "connected",
                        "interfaceAddress": {"ipAddr": {"maskLen": 0, "address": "0.0.0.0"}, "unnumberedIntf": "Vlan42"},
                        "ipv4Routable240": False,
                        "lineProtocolStatus": "up",
                        "mtu": 65535,
                    }
                }
            }
        ],
        "inputs": {"number": 2},
        "expected": {"result": AntaTestStatus.FAILURE, "messages": ["Loopback interface(s) count mismatch: Expected 2 Actual: 1"]},
    },
    (VerifySVI, "success"): {
        "eos_data": [
            {
                "interfaces": {
                    "Vlan42": {
                        "name": "Vlan42",
                        "interfaceStatus": "connected",
                        "interfaceAddress": {"ipAddr": {"maskLen": 24, "address": "11.11.11.11"}},
                        "ipv4Routable240": False,
                        "lineProtocolStatus": "up",
                        "mtu": 1500,
                    }
                }
            }
        ],
        "expected": {"result": AntaTestStatus.SUCCESS},
    },
    (VerifySVI, "failure"): {
        "eos_data": [
            {
                "interfaces": {
                    "Vlan42": {
                        "name": "Vlan42",
                        "interfaceStatus": "notconnect",
                        "interfaceAddress": {"ipAddr": {"maskLen": 24, "address": "11.11.11.11"}},
                        "ipv4Routable240": False,
                        "lineProtocolStatus": "lowerLayerDown",
                        "mtu": 1500,
                    }
                }
            }
        ],
        "expected": {
            "result": AntaTestStatus.FAILURE,
            "messages": [
                "SVI: Vlan42 - Invalid line protocol status - Expected: up Actual: lowerLayerDown",
                "SVI: Vlan42 - Invalid interface status - Expected: connected Actual: notconnect",
            ],
        },
    },
    (VerifyL3MTU, "success"): {
        "eos_data": [
            {
                "interfaces": {
                    "Ethernet2": {
                        "name": "Ethernet2",
                        "forwardingModel": "routed",
                        "lineProtocolStatus": "up",
                        "interfaceStatus": "connected",
                        "hardware": "ethernet",
                        "mtu": 1500,
                        "l3MtuConfigured": True,
                        "l2Mru": 0,
                    },
                    "Ethernet10": {
                        "name": "Ethernet10",
                        "forwardingModel": "bridged",
                        "lineProtocolStatus": "up",
                        "interfaceStatus": "connected",
                        "hardware": "ethernet",
                        "mtu": 1500,
                        "l3MtuConfigured": False,
                        "l2Mru": 0,
                    },
                    "Management1/1": {
                        "name": "Management0",
                        "forwardingModel": "routed",
                        "lineProtocolStatus": "up",
                        "interfaceStatus": "connected",
                        "hardware": "ethernet",
                        "mtu": 1500,
                        "l3MtuConfigured": False,
                        "l2Mru": 0,
                    },
                    "Port-Channel2": {
                        "name": "Port-Channel2",
                        "forwardingModel": "bridged",
                        "lineProtocolStatus": "lowerLayerDown",
                        "interfaceStatus": "notconnect",
                        "hardware": "portChannel",
                        "mtu": 1500,
                        "l3MtuConfigured": False,
                        "l2Mru": 0,
                    },
                    "Loopback0": {
                        "name": "Loopback0",
                        "forwardingModel": "routed",
                        "lineProtocolStatus": "up",
                        "interfaceStatus": "connected",
                        "hardware": "loopback",
                        "mtu": 65535,
                        "l3MtuConfigured": False,
                        "l2Mru": 0,
                    },
                    "Vxlan1": {
                        "name": "Vxlan1",
                        "forwardingModel": "bridged",
                        "lineProtocolStatus": "down",
                        "interfaceStatus": "notconnect",
                        "hardware": "vxlan",
                        "mtu": 0,
                        "l3MtuConfigured": False,
                        "l2Mru": 0,
                    },
                }
            }
        ],
        "inputs": {"mtu": 1500},
        "expected": {"result": AntaTestStatus.SUCCESS},
    },
    (VerifyL3MTU, "success-ignored-interfaces"): {
        "eos_data": [
            {
                "interfaces": {
                    "Ethernet2": {
                        "name": "Ethernet2",
                        "forwardingModel": "routed",
                        "lineProtocolStatus": "up",
                        "interfaceStatus": "connected",
                        "hardware": "ethernet",
                        "mtu": 1500,
                        "l3MtuConfigured": True,
                        "l2Mru": 0,
                    },
                    "Ethernet10": {
                        "name": "Ethernet10",
                        "forwardingModel": "routed",
                        "lineProtocolStatus": "up",
                        "interfaceStatus": "connected",
                        "hardware": "ethernet",
                        "mtu": 1501,
                        "l3MtuConfigured": False,
                        "l2Mru": 0,
                    },
                    "Management0": {
                        "name": "Management0",
                        "forwardingModel": "routed",
                        "lineProtocolStatus": "up",
                        "interfaceStatus": "connected",
                        "hardware": "ethernet",
                        "mtu": 1500,
                        "l3MtuConfigured": False,
                        "l2Mru": 0,
                    },
                    "Port-Channel2": {
                        "name": "Port-Channel2",
                        "forwardingModel": "bridged",
                        "lineProtocolStatus": "lowerLayerDown",
                        "interfaceStatus": "notconnect",
                        "hardware": "portChannel",
                        "mtu": 1500,
                        "l3MtuConfigured": False,
                        "l2Mru": 0,
                    },
                    "Loopback0": {
                        "name": "Loopback0",
                        "forwardingModel": "routed",
                        "lineProtocolStatus": "up",
                        "interfaceStatus": "connected",
                        "hardware": "loopback",
                        "mtu": 65535,
                        "l3MtuConfigured": False,
                        "l2Mru": 0,
                    },
                    "Vxlan1": {
                        "name": "Vxlan1",
                        "forwardingModel": "bridged",
                        "lineProtocolStatus": "down",
                        "interfaceStatus": "notconnect",
                        "hardware": "vxlan",
                        "mtu": 0,
                        "l3MtuConfigured": False,
                        "l2Mru": 0,
                    },
                }
            }
        ],
        "inputs": {"mtu": 1500, "ignored_interfaces": ["Loopback", "Port-Channel", "Management", "Vxlan"], "specific_mtu": [{"Ethernet10": 1501}]},
        "expected": {"result": AntaTestStatus.SUCCESS},
    },
    (VerifyL3MTU, "failure"): {
        "eos_data": [
            {
                "interfaces": {
                    "Ethernet2": {
                        "name": "Ethernet2",
                        "forwardingModel": "routed",
                        "lineProtocolStatus": "up",
                        "interfaceStatus": "connected",
                        "hardware": "ethernet",
                        "mtu": 1600,
                        "l3MtuConfigured": True,
                        "l2Mru": 0,
                    },
                    "Ethernet10": {
                        "name": "Ethernet10",
                        "forwardingModel": "routed",
                        "lineProtocolStatus": "up",
                        "interfaceStatus": "connected",
                        "hardware": "ethernet",
                        "mtu": 1500,
                        "l3MtuConfigured": False,
                        "l2Mru": 0,
                    },
                    "Management0": {
                        "name": "Management0",
                        "forwardingModel": "routed",
                        "lineProtocolStatus": "up",
                        "interfaceStatus": "connected",
                        "hardware": "ethernet",
                        "mtu": 1500,
                        "l3MtuConfigured": False,
                        "l2Mru": 0,
                    },
                    "Port-Channel2": {
                        "name": "Port-Channel2",
                        "forwardingModel": "bridged",
                        "lineProtocolStatus": "lowerLayerDown",
                        "interfaceStatus": "notconnect",
                        "hardware": "portChannel",
                        "mtu": 1500,
                        "l3MtuConfigured": False,
                        "l2Mru": 0,
                    },
                    "Loopback0": {
                        "name": "Loopback0",
                        "forwardingModel": "routed",
                        "lineProtocolStatus": "up",
                        "interfaceStatus": "connected",
                        "hardware": "loopback",
                        "mtu": 65535,
                        "l3MtuConfigured": False,
                        "l2Mru": 0,
                    },
                    "Vxlan1": {
                        "name": "Vxlan1",
                        "forwardingModel": "bridged",
                        "lineProtocolStatus": "down",
                        "interfaceStatus": "notconnect",
                        "hardware": "vxlan",
                        "mtu": 0,
                        "l3MtuConfigured": False,
                        "l2Mru": 0,
                    },
                }
            }
        ],
        "inputs": {"mtu": 1500},
        "expected": {"result": AntaTestStatus.FAILURE, "messages": ["Interface: Ethernet2 - Incorrect MTU - Expected: 1500 Actual: 1600"]},
    },
    (VerifyL3MTU, "failure-specified-interface-mtu"): {
        "eos_data": [
            {
                "interfaces": {
                    "Ethernet2": {
                        "name": "Ethernet2",
                        "forwardingModel": "routed",
                        "lineProtocolStatus": "up",
                        "interfaceStatus": "connected",
                        "hardware": "ethernet",
                        "mtu": 1500,
                        "l3MtuConfigured": True,
                        "l2Mru": 0,
                    },
                    "Ethernet10": {
                        "name": "Ethernet10",
                        "forwardingModel": "routed",
                        "lineProtocolStatus": "up",
                        "interfaceStatus": "connected",
                        "hardware": "ethernet",
                        "mtu": 1502,
                        "l3MtuConfigured": False,
                        "l2Mru": 0,
                    },
                    "Management0": {
                        "name": "Management0",
                        "forwardingModel": "routed",
                        "lineProtocolStatus": "up",
                        "interfaceStatus": "connected",
                        "hardware": "ethernet",
                        "mtu": 1500,
                        "l3MtuConfigured": False,
                        "l2Mru": 0,
                    },
                    "Port-Channel2": {
                        "name": "Port-Channel2",
                        "forwardingModel": "bridged",
                        "lineProtocolStatus": "lowerLayerDown",
                        "interfaceStatus": "notconnect",
                        "hardware": "portChannel",
                        "mtu": 1500,
                        "l3MtuConfigured": False,
                        "l2Mru": 0,
                    },
                    "Loopback0": {
                        "name": "Loopback0",
                        "forwardingModel": "routed",
                        "lineProtocolStatus": "up",
                        "interfaceStatus": "connected",
                        "hardware": "loopback",
                        "mtu": 65535,
                        "l3MtuConfigured": False,
                        "l2Mru": 0,
                    },
                    "Vxlan1": {
                        "name": "Vxlan1",
                        "forwardingModel": "bridged",
                        "lineProtocolStatus": "down",
                        "interfaceStatus": "notconnect",
                        "hardware": "vxlan",
                        "mtu": 0,
                        "l3MtuConfigured": False,
                        "l2Mru": 0,
                    },
                }
            }
        ],
        "inputs": {"mtu": 1500, "ignored_interfaces": ["Loopback", "Port-Channel2", "Management", "Vxlan1"], "specific_mtu": [{"Ethernet10": 1501}]},
        "expected": {"result": AntaTestStatus.FAILURE, "messages": ["Interface: Ethernet10 - Incorrect MTU - Expected: 1501 Actual: 1502"]},
    },
    (VerifyL3MTU, "failure-ignored-specified-interface-mtu"): {
        "eos_data": [
            {
                "interfaces": {
                    "Ethernet2": {
                        "name": "Ethernet2",
                        "forwardingModel": "routed",
                        "lineProtocolStatus": "up",
                        "interfaceStatus": "connected",
                        "hardware": "ethernet",
                        "mtu": 1503,
                        "l3MtuConfigured": True,
                        "l2Mru": 0,
                    },
                    "Ethernet1/1": {
                        "name": "Ethernet1/1",
                        "forwardingModel": "routed",
                        "lineProtocolStatus": "up",
                        "interfaceStatus": "connected",
                        "hardware": "ethernet",
                        "mtu": 1502,
                        "l3MtuConfigured": False,
                        "l2Mru": 0,
                    },
                    "Ethernet1.100": {
                        "name": "Ethernet1.100",
                        "forwardingModel": "routed",
                        "lineProtocolStatus": "up",
                        "interfaceStatus": "connected",
                        "hardware": "ethernet",
                        "mtu": 1507,
                        "l3MtuConfigured": False,
                        "l2Mru": 0,
                    },
                    "Port-Channel2": {
                        "name": "Port-Channel2",
                        "forwardingModel": "bridged",
                        "lineProtocolStatus": "lowerLayerDown",
                        "interfaceStatus": "notconnect",
                        "hardware": "portChannel",
                        "mtu": 1500,
                        "l3MtuConfigured": False,
                        "l2Mru": 0,
                    },
                    "Loopback0": {
                        "name": "Loopback0",
                        "forwardingModel": "routed",
                        "lineProtocolStatus": "up",
                        "interfaceStatus": "connected",
                        "hardware": "loopback",
                        "mtu": 65535,
                        "l3MtuConfigured": False,
                        "l2Mru": 0,
                    },
                    "Vxlan1": {
                        "name": "Vxlan1",
                        "forwardingModel": "bridged",
                        "lineProtocolStatus": "down",
                        "interfaceStatus": "notconnect",
                        "hardware": "vxlan",
                        "mtu": 0,
                        "l3MtuConfigured": False,
                        "l2Mru": 0,
                    },
                }
            }
        ],
        "inputs": {
            "mtu": 1500,
            "ignored_interfaces": ["Loopback", "Port-Channel2", "Management", "Vxlan1", "Ethernet1/1", "Ethernet1.100"],
            "specific_mtu": [{"Ethernet1/1": 1501}],
        },
        "expected": {"result": AntaTestStatus.FAILURE, "messages": ["Interface: Ethernet2 - Incorrect MTU - Expected: 1500 Actual: 1503"]},
    },
    (VerifyL3MTU, "failure-ignored-specified-ethernet"): {
        "eos_data": [
            {
                "interfaces": {
                    "Ethernet2": {
                        "name": "Ethernet2",
                        "forwardingModel": "routed",
                        "lineProtocolStatus": "up",
                        "interfaceStatus": "connected",
                        "hardware": "ethernet",
                        "mtu": 1503,
                        "l3MtuConfigured": True,
                        "l2Mru": 0,
                    },
                    "Ethernet1/1": {
                        "name": "Ethernet1/1",
                        "forwardingModel": "routed",
                        "lineProtocolStatus": "up",
                        "interfaceStatus": "connected",
                        "hardware": "ethernet",
                        "mtu": 1502,
                        "l3MtuConfigured": False,
                        "l2Mru": 0,
                    },
                    "Ethernet1.100": {
                        "name": "Ethernet1.100",
                        "forwardingModel": "routed",
                        "lineProtocolStatus": "up",
                        "interfaceStatus": "connected",
                        "hardware": "ethernet",
                        "mtu": 1507,
                        "l3MtuConfigured": False,
                        "l2Mru": 0,
                    },
                    "Port-Channel2": {
                        "name": "Port-Channel2",
                        "forwardingModel": "bridged",
                        "lineProtocolStatus": "lowerLayerDown",
                        "interfaceStatus": "notconnect",
                        "hardware": "portChannel",
                        "mtu": 1500,
                        "l3MtuConfigured": False,
                        "l2Mru": 0,
                    },
                    "Loopback0": {
                        "name": "Loopback0",
                        "forwardingModel": "routed",
                        "lineProtocolStatus": "up",
                        "interfaceStatus": "connected",
                        "hardware": "loopback",
                        "mtu": 65535,
                        "l3MtuConfigured": False,
                        "l2Mru": 0,
                    },
                    "Vxlan1": {
                        "name": "Vxlan1",
                        "forwardingModel": "bridged",
                        "lineProtocolStatus": "down",
                        "interfaceStatus": "notconnect",
                        "hardware": "vxlan",
                        "mtu": 0,
                        "l3MtuConfigured": False,
                        "l2Mru": 0,
                    },
                }
            }
        ],
        "inputs": {"mtu": 1500, "ignored_interfaces": ["Loopback", "Ethernet1"], "specific_mtu": [{"Ethernet1/1": 1501}]},
        "expected": {
            "result": AntaTestStatus.FAILURE,
            "messages": [
                "Interface: Ethernet2 - Incorrect MTU - Expected: 1500 Actual: 1503",
                "Interface: Ethernet1/1 - Incorrect MTU - Expected: 1501 Actual: 1502",
                "Interface: Ethernet1.100 - Incorrect MTU - Expected: 1500 Actual: 1507",
            ],
        },
    },
    (VerifyL3MTU, "succuss-ethernet-all"): {
        "eos_data": [
            {
                "interfaces": {
                    "Ethernet2": {
                        "name": "Ethernet2",
                        "forwardingModel": "routed",
                        "lineProtocolStatus": "up",
                        "interfaceStatus": "connected",
                        "hardware": "ethernet",
                        "mtu": 1503,
                        "l3MtuConfigured": True,
                        "l2Mru": 0,
                    },
                    "Ethernet1/1": {
                        "name": "Ethernet1/1",
                        "forwardingModel": "routed",
                        "lineProtocolStatus": "up",
                        "interfaceStatus": "connected",
                        "hardware": "ethernet",
                        "mtu": 1502,
                        "l3MtuConfigured": False,
                        "l2Mru": 0,
                    },
                    "Ethernet1.100": {
                        "name": "Ethernet1.100",
                        "forwardingModel": "routed",
                        "lineProtocolStatus": "up",
                        "interfaceStatus": "connected",
                        "hardware": "ethernet",
                        "mtu": 1507,
                        "l3MtuConfigured": False,
                        "l2Mru": 0,
                    },
                    "Port-Channel2": {
                        "name": "Port-Channel2",
                        "forwardingModel": "bridged",
                        "lineProtocolStatus": "lowerLayerDown",
                        "interfaceStatus": "notconnect",
                        "hardware": "portChannel",
                        "mtu": 1500,
                        "l3MtuConfigured": False,
                        "l2Mru": 0,
                    },
                    "Loopback0": {
                        "name": "Loopback0",
                        "forwardingModel": "routed",
                        "lineProtocolStatus": "up",
                        "interfaceStatus": "connected",
                        "hardware": "loopback",
                        "mtu": 65535,
                        "l3MtuConfigured": False,
                        "l2Mru": 0,
                    },
                    "Vxlan1": {
                        "name": "Vxlan1",
                        "forwardingModel": "bridged",
                        "lineProtocolStatus": "down",
                        "interfaceStatus": "notconnect",
                        "hardware": "vxlan",
                        "mtu": 0,
                        "l3MtuConfigured": False,
                        "l2Mru": 0,
                    },
                }
            }
        ],
        "inputs": {"mtu": 1500, "ignored_interfaces": ["Loopback", "Ethernet"], "specific_mtu": [{"Ethernet1/1": 1501}]},
        "expected": {"result": AntaTestStatus.SUCCESS},
    },
    (VerifyL2MTU, "success"): {
        "eos_data": [
            {
                "interfaces": {
                    "Ethernet2/1": {
                        "name": "Ethernet2/1",
                        "forwardingModel": "bridged",
                        "lineProtocolStatus": "up",
                        "interfaceStatus": "connected",
                        "hardware": "ethernet",
                        "mtu": 9218,
                        "l3MtuConfigured": True,
                        "l2Mru": 0,
                    },
                    "Ethernet10": {
                        "name": "Ethernet10",
                        "forwardingModel": "bridged",
                        "lineProtocolStatus": "up",
                        "interfaceStatus": "connected",
                        "hardware": "ethernet",
                        "mtu": 9214,
                        "l3MtuConfigured": False,
                        "l2Mru": 0,
                    },
                    "Management0": {
                        "name": "Management0",
                        "forwardingModel": "routed",
                        "lineProtocolStatus": "up",
                        "interfaceStatus": "connected",
                        "hardware": "ethernet",
                        "mtu": 1500,
                        "l3MtuConfigured": False,
                        "l2Mru": 0,
                    },
                    "Port-Channel2": {
                        "name": "Port-Channel2",
                        "forwardingModel": "bridged",
                        "lineProtocolStatus": "lowerLayerDown",
                        "interfaceStatus": "notconnect",
                        "hardware": "portChannel",
                        "mtu": 9214,
                        "l3MtuConfigured": False,
                        "l2Mru": 0,
                    },
                    "Loopback0": {
                        "name": "Loopback0",
                        "forwardingModel": "routed",
                        "lineProtocolStatus": "up",
                        "interfaceStatus": "connected",
                        "hardware": "loopback",
                        "mtu": 65535,
                        "l3MtuConfigured": False,
                        "l2Mru": 0,
                    },
                    "Vxlan1": {
                        "name": "Vxlan1",
                        "forwardingModel": "bridged",
                        "lineProtocolStatus": "down",
                        "interfaceStatus": "notconnect",
                        "hardware": "vxlan",
                        "mtu": 0,
                        "l3MtuConfigured": False,
                        "l2Mru": 0,
                    },
                }
            }
        ],
        "inputs": {"mtu": 9214, "ignored_interfaces": ["Loopback0", "Port-Channel", "Management0", "Vxlan", "Ethernet2/1"], "specific_mtu": [{"Ethernet10": 9214}]},
        "expected": {"result": AntaTestStatus.SUCCESS},
    },
    (VerifyL2MTU, "failure"): {
        "eos_data": [
            {
                "interfaces": {
                    "Ethernet2": {
                        "name": "Ethernet2",
                        "forwardingModel": "routed",
                        "lineProtocolStatus": "up",
                        "interfaceStatus": "connected",
                        "hardware": "ethernet",
                        "mtu": 1600,
                        "l3MtuConfigured": True,
                        "l2Mru": 0,
                    },
                    "Ethernet10": {
                        "name": "Ethernet10",
                        "forwardingModel": "bridged",
                        "lineProtocolStatus": "up",
                        "interfaceStatus": "connected",
                        "hardware": "ethernet",
                        "mtu": 9214,
                        "l3MtuConfigured": False,
                        "l2Mru": 0,
                    },
                    "Management0": {
                        "name": "Management0",
                        "forwardingModel": "routed",
                        "lineProtocolStatus": "up",
                        "interfaceStatus": "connected",
                        "hardware": "ethernet",
                        "mtu": 1500,
                        "l3MtuConfigured": False,
                        "l2Mru": 0,
                    },
                    "Port-Channel2": {
                        "name": "Port-Channel2",
                        "forwardingModel": "bridged",
                        "lineProtocolStatus": "lowerLayerDown",
                        "interfaceStatus": "notconnect",
                        "hardware": "portChannel",
                        "mtu": 9214,
                        "l3MtuConfigured": False,
                        "l2Mru": 0,
                    },
                    "Loopback0": {
                        "name": "Loopback0",
                        "forwardingModel": "routed",
                        "lineProtocolStatus": "up",
                        "interfaceStatus": "connected",
                        "hardware": "loopback",
                        "mtu": 65535,
                        "l3MtuConfigured": False,
                        "l2Mru": 0,
                    },
                    "Vxlan1": {
                        "name": "Vxlan1",
                        "forwardingModel": "bridged",
                        "lineProtocolStatus": "down",
                        "interfaceStatus": "notconnect",
                        "hardware": "vxlan",
                        "mtu": 0,
                        "l3MtuConfigured": False,
                        "l2Mru": 0,
                    },
                }
            }
        ],
        "inputs": {"mtu": 1500},
        "expected": {
            "result": AntaTestStatus.FAILURE,
            "messages": [
                "Interface: Ethernet10 - Incorrect MTU - Expected: 1500 Actual: 9214",
                "Interface: Port-Channel2 - Incorrect MTU - Expected: 1500 Actual: 9214",
            ],
        },
    },
    (VerifyL2MTU, "failure-specific-interface"): {
        "eos_data": [
            {
                "interfaces": {
                    "Ethernet1.100": {
                        "name": "Ethernet2",
                        "forwardingModel": "bridged",
                        "lineProtocolStatus": "up",
                        "interfaceStatus": "connected",
                        "hardware": "ethernet",
                        "mtu": 9218,
                        "l3MtuConfigured": True,
                        "l2Mru": 0,
                    },
                    "Ethernet10": {
                        "name": "Ethernet10",
                        "forwardingModel": "bridged",
                        "lineProtocolStatus": "up",
                        "interfaceStatus": "connected",
                        "hardware": "ethernet",
                        "mtu": 9214,
                        "l3MtuConfigured": False,
                        "l2Mru": 0,
                    },
                    "Management0": {
                        "name": "Management0",
                        "forwardingModel": "routed",
                        "lineProtocolStatus": "up",
                        "interfaceStatus": "connected",
                        "hardware": "ethernet",
                        "mtu": 1500,
                        "l3MtuConfigured": False,
                        "l2Mru": 0,
                    },
                    "Port-Channel2": {
                        "name": "Port-Channel2",
                        "forwardingModel": "bridged",
                        "lineProtocolStatus": "lowerLayerDown",
                        "interfaceStatus": "notconnect",
                        "hardware": "portChannel",
                        "mtu": 9214,
                        "l3MtuConfigured": False,
                        "l2Mru": 0,
                    },
                    "Loopback0": {
                        "name": "Loopback0",
                        "forwardingModel": "routed",
                        "lineProtocolStatus": "up",
                        "interfaceStatus": "connected",
                        "hardware": "loopback",
                        "mtu": 65535,
                        "l3MtuConfigured": False,
                        "l2Mru": 0,
                    },
                    "Vxlan1": {
                        "name": "Vxlan1",
                        "forwardingModel": "bridged",
                        "lineProtocolStatus": "down",
                        "interfaceStatus": "notconnect",
                        "hardware": "vxlan",
                        "mtu": 0,
                        "l3MtuConfigured": False,
                        "l2Mru": 0,
                    },
                }
            }
        ],
        "inputs": {"specific_mtu": [{"Et10": 9214}, {"Port-Channel2": 10000}], "ignored_interfaces": ["Ethernet", "Vxlan1"]},
        "expected": {"result": AntaTestStatus.FAILURE, "messages": ["Interface: Port-Channel2 - Incorrect MTU - Expected: 10000 Actual: 9214"]},
    },
    (VerifyIPProxyARP, "success"): {
        "eos_data": [
            {
                "interfaces": {
                    "Ethernet1": {"name": "Ethernet1", "lineProtocolStatus": "up", "interfaceStatus": "connected", "proxyArp": True},
                    "Ethernet2": {"name": "Ethernet2", "lineProtocolStatus": "up", "interfaceStatus": "connected", "proxyArp": True},
                }
            }
        ],
        "inputs": {"interfaces": ["Ethernet1", "Ethernet2"]},
        "expected": {"result": AntaTestStatus.SUCCESS},
    },
    (VerifyIPProxyARP, "failure-interface-not-found"): {
        "eos_data": [{"interfaces": {"Ethernet1": {"name": "Ethernet1", "lineProtocolStatus": "up", "interfaceStatus": "connected", "proxyArp": True}}}],
        "inputs": {"interfaces": ["Ethernet1", "Ethernet2"]},
        "expected": {"result": AntaTestStatus.FAILURE, "messages": ["Interface: Ethernet2 - Not found"]},
    },
    (VerifyIPProxyARP, "failure"): {
        "eos_data": [
            {
                "interfaces": {
                    "Ethernet1": {"name": "Ethernet1", "lineProtocolStatus": "up", "interfaceStatus": "connected", "proxyArp": True},
                    "Ethernet2": {"name": "Ethernet2", "lineProtocolStatus": "up", "interfaceStatus": "connected", "proxyArp": False},
                }
            }
        ],
        "inputs": {"interfaces": ["Ethernet1", "Ethernet2"]},
        "expected": {"result": AntaTestStatus.FAILURE, "messages": ["Interface: Ethernet2 - Proxy-ARP disabled"]},
    },
    (VerifyInterfaceIPv4, "success"): {
        "eos_data": [
            {
                "interfaces": {
                    "Ethernet2": {
                        "interfaceAddress": {
                            "primaryIp": {"address": "172.30.11.1", "maskLen": 31},
                            "secondaryIpsOrderedList": [{"address": "10.10.10.1", "maskLen": 31}, {"address": "10.10.10.10", "maskLen": 31}],
                        }
                    },
                    "Ethernet12": {
                        "interfaceAddress": {
                            "primaryIp": {"address": "172.30.11.10", "maskLen": 31},
                            "secondaryIpsOrderedList": [{"address": "10.10.10.10", "maskLen": 31}, {"address": "10.10.10.20", "maskLen": 31}],
                        }
                    },
                }
            }
        ],
        "inputs": {
            "interfaces": [
                {"name": "Ethernet2", "primary_ip": "172.30.11.1/31", "secondary_ips": ["10.10.10.1/31", "10.10.10.10/31"]},
                {"name": "Ethernet12", "primary_ip": "172.30.11.10/31", "secondary_ips": ["10.10.10.10/31", "10.10.10.20/31"]},
            ]
        },
        "expected": {"result": AntaTestStatus.SUCCESS},
    },
    (VerifyInterfaceIPv4, "success-without-secondary-ip"): {
        "eos_data": [
            {
                "interfaces": {
                    "Ethernet2": {"interfaceAddress": {"primaryIp": {"address": "172.30.11.0", "maskLen": 31}, "secondaryIpsOrderedList": []}},
                    "Ethernet12": {"interfaceAddress": {"primaryIp": {"address": "172.30.11.10", "maskLen": 31}, "secondaryIpsOrderedList": []}},
                }
            }
        ],
        "inputs": {"interfaces": [{"name": "Ethernet2", "primary_ip": "172.30.11.0/31"}, {"name": "Ethernet12", "primary_ip": "172.30.11.10/31"}]},
        "expected": {"result": AntaTestStatus.SUCCESS},
    },
    (VerifyInterfaceIPv4, "failure-interface-not-found"): {
        "eos_data": [{"interfaces": {"Ethernet10": {"interfaceAddress": {"primaryIp": {"address": "172.30.11.0", "maskLen": 31}, "secondaryIpsOrderedList": []}}}}],
        "inputs": {
            "interfaces": [
                {"name": "Ethernet2", "primary_ip": "172.30.11.0/31", "secondary_ips": ["10.10.10.0/31", "10.10.10.10/31"]},
                {"name": "Ethernet12", "primary_ip": "172.30.11.20/31", "secondary_ips": ["10.10.11.0/31", "10.10.11.10/31"]},
            ]
        },
        "expected": {"result": AntaTestStatus.FAILURE, "messages": ["Interface: Ethernet2 - Not found", "Interface: Ethernet12 - Not found"]},
    },
    (VerifyInterfaceIPv4, "failure-not-l3-interface"): {
        "eos_data": [{"interfaces": {"Ethernet2": {"interfaceAddress": {}}, "Ethernet12": {"interfaceAddress": {}}}}],
        "inputs": {
            "interfaces": [
                {"name": "Ethernet2", "primary_ip": "172.30.11.0/31", "secondary_ips": ["10.10.10.0/31", "10.10.10.10/31"]},
                {"name": "Ethernet12", "primary_ip": "172.30.11.20/31", "secondary_ips": ["10.10.11.0/31", "10.10.11.10/31"]},
            ]
        },
        "expected": {
            "result": AntaTestStatus.FAILURE,
            "messages": ["Interface: Ethernet2 - IP address is not configured", "Interface: Ethernet12 - IP address is not configured"],
        },
    },
    (VerifyInterfaceIPv4, "failure-ip-address-not-configured"): {
        "eos_data": [
            {
                "interfaces": {
                    "Ethernet2": {"interfaceAddress": {"primaryIp": {"address": "0.0.0.0", "maskLen": 0}, "secondaryIpsOrderedList": []}},
                    "Ethernet12": {"interfaceAddress": {"primaryIp": {"address": "0.0.0.0", "maskLen": 0}, "secondaryIpsOrderedList": []}},
                }
            }
        ],
        "inputs": {
            "interfaces": [
                {"name": "Ethernet2", "primary_ip": "172.30.11.0/31", "secondary_ips": ["10.10.10.0/31", "10.10.10.10/31"]},
                {"name": "Ethernet12", "primary_ip": "172.30.11.10/31", "secondary_ips": ["10.10.11.0/31", "10.10.11.10/31"]},
            ]
        },
        "expected": {
            "result": AntaTestStatus.FAILURE,
            "messages": [
                "Interface: Ethernet2 - IP address mismatch - Expected: 172.30.11.0/31 Actual: 0.0.0.0/0",
                "Interface: Ethernet2 - Secondary IP address is not configured",
                "Interface: Ethernet12 - IP address mismatch - Expected: 172.30.11.10/31 Actual: 0.0.0.0/0",
                "Interface: Ethernet12 - Secondary IP address is not configured",
            ],
        },
    },
    (VerifyInterfaceIPv4, "failure-ip-address-missmatch"): {
        "eos_data": [
            {
                "interfaces": {
                    "Ethernet2": {
                        "interfaceAddress": {
                            "primaryIp": {"address": "172.30.11.0", "maskLen": 31},
                            "secondaryIpsOrderedList": [{"address": "10.10.10.0", "maskLen": 31}, {"address": "10.10.10.10", "maskLen": 31}],
                        }
                    },
                    "Ethernet3": {
                        "interfaceAddress": {
                            "primaryIp": {"address": "172.30.10.10", "maskLen": 31},
                            "secondaryIpsOrderedList": [{"address": "10.10.11.0", "maskLen": 31}, {"address": "10.11.11.10", "maskLen": 31}],
                        }
                    },
                }
            }
        ],
        "inputs": {
            "interfaces": [
                {"name": "Ethernet2", "primary_ip": "172.30.11.2/31", "secondary_ips": ["10.10.10.20/31", "10.10.10.30/31"]},
                {"name": "Ethernet3", "primary_ip": "172.30.10.2/31", "secondary_ips": ["10.10.11.0/31", "10.10.11.10/31"]},
            ]
        },
        "expected": {
            "result": AntaTestStatus.FAILURE,
            "messages": [
                "Interface: Ethernet2 - IP address mismatch - Expected: 172.30.11.2/31 Actual: 172.30.11.0/31",
                "Interface: Ethernet2 - Secondary IP address mismatch - Expected: 10.10.10.20/31, 10.10.10.30/31 Actual: 10.10.10.0/31, 10.10.10.10/31",
                "Interface: Ethernet3 - IP address mismatch - Expected: 172.30.10.2/31 Actual: 172.30.10.10/31",
                "Interface: Ethernet3 - Secondary IP address mismatch - Expected: 10.10.11.0/31, 10.10.11.10/31 Actual: 10.10.11.0/31, 10.11.11.10/31",
            ],
        },
    },
    (VerifyInterfaceIPv4, "failure-secondary-ip-address"): {
        "eos_data": [
            {
                "interfaces": {
                    "Ethernet2": {"interfaceAddress": {"primaryIp": {"address": "172.30.11.0", "maskLen": 31}, "secondaryIpsOrderedList": []}},
                    "Ethernet3": {
                        "interfaceAddress": {
                            "primaryIp": {"address": "172.30.10.10", "maskLen": 31},
                            "secondaryIpsOrderedList": [{"address": "10.10.11.0", "maskLen": 31}, {"address": "10.11.11.10", "maskLen": 31}],
                        }
                    },
                }
            }
        ],
        "inputs": {
            "interfaces": [
                {"name": "Ethernet2", "primary_ip": "172.30.11.2/31", "secondary_ips": ["10.10.10.20/31", "10.10.10.30/31"]},
                {"name": "Ethernet3", "primary_ip": "172.30.10.2/31", "secondary_ips": ["10.10.11.0/31", "10.10.11.10/31"]},
            ]
        },
        "expected": {
            "result": AntaTestStatus.FAILURE,
            "messages": [
                "Interface: Ethernet2 - IP address mismatch - Expected: 172.30.11.2/31 Actual: 172.30.11.0/31",
                "Interface: Ethernet2 - Secondary IP address is not configured",
                "Interface: Ethernet3 - IP address mismatch - Expected: 172.30.10.2/31 Actual: 172.30.10.10/31",
                "Interface: Ethernet3 - Secondary IP address mismatch - Expected: 10.10.11.0/31, 10.10.11.10/31 Actual: 10.10.11.0/31, 10.11.11.10/31",
            ],
        },
    },
    (VerifyIpVirtualRouterMac, "success"): {
        "eos_data": [{"virtualMacs": [{"macAddress": "00:1c:73:00:dc:01"}]}],
        "inputs": {"mac_address": "00:1c:73:00:dc:01"},
        "expected": {"result": AntaTestStatus.SUCCESS},
    },
    (VerifyIpVirtualRouterMac, "faliure-incorrect-mac-address"): {
        "eos_data": [{"virtualMacs": [{"macAddress": "00:00:00:00:00:00"}]}],
        "inputs": {"mac_address": "00:1c:73:00:dc:01"},
        "expected": {"result": AntaTestStatus.FAILURE, "messages": ["IP virtual router MAC address: 00:1c:73:00:dc:01 - Not configured"]},
    },
    (VerifyInterfacesSpeed, "success"): {
        "eos_data": [
            {
                "interfaces": {
                    "Ethernet1": {"bandwidth": 1000000000, "autoNegotiate": "unknown", "duplex": "duplexFull", "lanes": 2},
                    "Ethernet1/1/2": {"bandwidth": 1000000000, "autoNegotiate": "unknown", "duplex": "duplexFull", "lanes": 2},
                    "Ethernet3": {"bandwidth": 100000000000, "autoNegotiate": "success", "duplex": "duplexFull", "lanes": 8},
                    "Ethernet4": {"bandwidth": 2500000000, "autoNegotiate": "unknown", "duplex": "duplexFull", "lanes": 8},
                }
            }
        ],
        "inputs": {
            "interfaces": [
                {"name": "Ethernet1", "auto": False, "speed": 1},
                {"name": "Ethernet1", "auto": False, "speed": 1, "lanes": 2},
                {"name": "Ethernet1/1/2", "auto": False, "speed": 1},
                {"name": "Ethernet3", "auto": True, "speed": 100},
                {"name": "Ethernet3", "auto": True, "speed": 100, "lanes": 8},
                {"name": "Ethernet3", "auto": True, "speed": 100},
                {"name": "Ethernet4", "auto": False, "speed": 2.5},
            ]
        },
        "expected": {"result": AntaTestStatus.SUCCESS},
    },
    (VerifyInterfacesSpeed, "failure-incorrect-speed"): {
        "eos_data": [
            {
                "interfaces": {
                    "Ethernet1": {"bandwidth": 100000000000, "autoNegotiate": "unknown", "duplex": "duplexFull", "lanes": 2},
                    "Ethernet1/1/1": {"bandwidth": 100000000000, "autoNegotiate": "unknown", "duplex": "duplexFull", "lanes": 2},
                    "Ethernet3": {"bandwidth": 10000000000, "autoNegotiate": "success", "duplex": "duplexFull", "lanes": 8},
                    "Ethernet4": {"bandwidth": 25000000000, "autoNegotiate": "unknown", "duplex": "duplexFull", "lanes": 8},
                }
            }
        ],
        "inputs": {
            "interfaces": [
                {"name": "Ethernet1", "auto": False, "speed": 1},
                {"name": "Ethernet1/1/1", "auto": False, "speed": 1},
                {"name": "Ethernet3", "auto": True, "speed": 100},
                {"name": "Ethernet4", "auto": False, "speed": 2.5},
            ]
        },
        "expected": {
            "result": AntaTestStatus.FAILURE,
            "messages": [
                "Interface: Ethernet1 - Bandwidth mismatch - Expected: 1.0Gbps Actual: 100Gbps",
                "Interface: Ethernet1/1/1 - Bandwidth mismatch - Expected: 1.0Gbps Actual: 100Gbps",
                "Interface: Ethernet3 - Bandwidth mismatch - Expected: 100.0Gbps Actual: 10Gbps",
                "Interface: Ethernet4 - Bandwidth mismatch - Expected: 2.5Gbps Actual: 25Gbps",
            ],
        },
    },
    (VerifyInterfacesSpeed, "failure-incorrect-mode"): {
        "eos_data": [
            {
                "interfaces": {
                    "Ethernet1": {"bandwidth": 1000000000, "autoNegotiate": "unknown", "duplex": "duplexHalf", "lanes": 2},
                    "Ethernet1/2/2": {"bandwidth": 1000000000, "autoNegotiate": "unknown", "duplex": "duplexHalf", "lanes": 2},
                    "Ethernet3": {"bandwidth": 100000000000, "autoNegotiate": "success", "duplex": "duplexHalf", "lanes": 8},
                    "Ethernet4": {"bandwidth": 2500000000, "autoNegotiate": "unknown", "duplex": "duplexHalf", "lanes": 8},
                }
            }
        ],
        "inputs": {
            "interfaces": [
                {"name": "Ethernet1", "auto": False, "speed": 1},
                {"name": "Ethernet1/2/2", "auto": False, "speed": 1},
                {"name": "Ethernet3", "auto": True, "speed": 100},
                {"name": "Ethernet3", "auto": True, "speed": 100, "lanes": 8},
                {"name": "Ethernet4", "auto": False, "speed": 2.5},
            ]
        },
        "expected": {
            "result": AntaTestStatus.FAILURE,
            "messages": [
                "Interface: Ethernet1 - Duplex mode mismatch - Expected: duplexFull Actual: duplexHalf",
                "Interface: Ethernet1/2/2 - Duplex mode mismatch - Expected: duplexFull Actual: duplexHalf",
                "Interface: Ethernet3 - Duplex mode mismatch - Expected: duplexFull Actual: duplexHalf",
                "Interface: Ethernet3 - Duplex mode mismatch - Expected: duplexFull Actual: duplexHalf",
                "Interface: Ethernet4 - Duplex mode mismatch - Expected: duplexFull Actual: duplexHalf",
            ],
        },
    },
    (VerifyInterfacesSpeed, "failure-incorrect-lane"): {
        "eos_data": [
            {
                "interfaces": {
                    "Ethernet1": {"bandwidth": 1000000000, "autoNegotiate": "unknown", "duplex": "duplexFull", "lanes": 4},
                    "Ethernet2": {"bandwidth": 10000000000, "autoNegotiate": "unknown", "duplex": "duplexFull", "lanes": 4},
                    "Ethernet3": {"bandwidth": 100000000000, "autoNegotiate": "success", "duplex": "duplexFull", "lanes": 4},
                    "Ethernet4": {"bandwidth": 2500000000, "autoNegotiate": "unknown", "duplex": "duplexFull", "lanes": 6},
                    "Ethernet4/1/1": {"bandwidth": 2500000000, "autoNegotiate": "unknown", "duplex": "duplexFull", "lanes": 6},
                }
            }
        ],
        "inputs": {
            "interfaces": [
                {"name": "Ethernet1", "auto": False, "speed": 1, "lanes": 2},
                {"name": "Ethernet3", "auto": True, "speed": 100, "lanes": 8},
                {"name": "Ethernet4", "auto": False, "speed": 2.5, "lanes": 4},
                {"name": "Ethernet4/1/1", "auto": False, "speed": 2.5, "lanes": 4},
            ]
        },
        "expected": {
            "result": AntaTestStatus.FAILURE,
            "messages": [
                "Interface: Ethernet1 - Data lanes count mismatch - Expected: 2 Actual: 4",
                "Interface: Ethernet3 - Data lanes count mismatch - Expected: 8 Actual: 4",
                "Interface: Ethernet4 - Data lanes count mismatch - Expected: 4 Actual: 6",
                "Interface: Ethernet4/1/1 - Data lanes count mismatch - Expected: 4 Actual: 6",
            ],
        },
    },
    (VerifyInterfacesSpeed, "failure-all-type"): {
        "eos_data": [
            {
                "interfaces": {
                    "Ethernet1": {"bandwidth": 10000000000, "autoNegotiate": "unknown", "duplex": "duplexHalf", "lanes": 4},
                    "Ethernet2/1/2": {"bandwidth": 1000000000, "autoNegotiate": "unknown", "duplex": "duplexHalf", "lanes": 2},
                    "Ethernet3": {"bandwidth": 10000000000, "autoNegotiate": "unknown", "duplex": "duplexHalf", "lanes": 6},
                    "Ethernet4": {"bandwidth": 25000000000, "autoNegotiate": "unknown", "duplex": "duplexHalf", "lanes": 4},
                }
            }
        ],
        "inputs": {
            "interfaces": [
                {"name": "Ethernet1", "auto": False, "speed": 1, "lanes": 2},
                {"name": "Ethernet2/1/2", "auto": False, "speed": 10},
                {"name": "Ethernet3", "auto": True, "speed": 100, "lanes": 8},
                {"name": "Ethernet4", "auto": False, "speed": 2.5},
            ]
        },
        "expected": {
            "result": AntaTestStatus.FAILURE,
            "messages": [
                "Interface: Ethernet1 - Bandwidth mismatch - Expected: 1.0Gbps Actual: 10Gbps",
                "Interface: Ethernet1 - Duplex mode mismatch - Expected: duplexFull Actual: duplexHalf",
                "Interface: Ethernet1 - Data lanes count mismatch - Expected: 2 Actual: 4",
                "Interface: Ethernet2/1/2 - Bandwidth mismatch - Expected: 10.0Gbps Actual: 1Gbps",
                "Interface: Ethernet2/1/2 - Duplex mode mismatch - Expected: duplexFull Actual: duplexHalf",
                "Interface: Ethernet3 - Bandwidth mismatch - Expected: 100.0Gbps Actual: 10Gbps",
                "Interface: Ethernet3 - Duplex mode mismatch - Expected: duplexFull Actual: duplexHalf",
                "Interface: Ethernet3 - Auto-negotiation mismatch - Expected: success Actual: unknown",
                "Interface: Ethernet3 - Data lanes count mismatch - Expected: 8 Actual: 6",
                "Interface: Ethernet4 - Bandwidth mismatch - Expected: 2.5Gbps Actual: 25Gbps",
                "Interface: Ethernet4 - Duplex mode mismatch - Expected: duplexFull Actual: duplexHalf",
            ],
        },
    },
    (VerifyLACPInterfacesStatus, "success"): {
        "eos_data": [
            {
                "portChannels": {
                    "Port-Channel5": {
                        "interfaces": {
                            "Ethernet5": {
                                "actorPortStatus": "bundled",
                                "partnerPortState": {
                                    "activity": True,
                                    "timeout": False,
                                    "aggregation": True,
                                    "synchronization": True,
                                    "collecting": True,
                                    "distributing": True,
                                },
                                "actorPortState": {
                                    "activity": True,
                                    "timeout": False,
                                    "aggregation": True,
                                    "synchronization": True,
                                    "collecting": True,
                                    "distributing": True,
                                },
                                "details": {"partnerChurnState": "noChurn", "actorChurnState": "noChurn"},
                            }
                        }
                    }
                },
                "orphanPorts": {},
            }
        ],
        "inputs": {"interfaces": [{"name": "Ethernet5", "portchannel": "Port-Channel5"}]},
        "expected": {"result": AntaTestStatus.SUCCESS},
    },
    (VerifyLACPInterfacesStatus, "success-validate-churn-state"): {
        "eos_data": [
            {
                "portChannels": {
                    "Port-Channel5": {
                        "interfaces": {
                            "Ethernet5": {
                                "actorPortStatus": "bundled",
                                "partnerPortState": {
                                    "activity": True,
                                    "timeout": False,
                                    "aggregation": True,
                                    "synchronization": True,
                                    "collecting": True,
                                    "distributing": True,
                                },
                                "actorPortState": {
                                    "activity": True,
                                    "timeout": False,
                                    "aggregation": True,
                                    "synchronization": True,
                                    "collecting": True,
                                    "distributing": True,
                                },
                                "details": {"partnerChurnState": "noChurn", "actorChurnState": "noChurn"},
                            }
                        }
                    }
                },
                "orphanPorts": {},
            }
        ],
        "inputs": {"interfaces": [{"name": "Ethernet5", "portchannel": "Port-Channel5", "lacp_churn_state": True}]},
        "expected": {"result": AntaTestStatus.SUCCESS},
    },
    (VerifyLACPInterfacesStatus, "success-short-timeout"): {
        "eos_data": [
            {
                "portChannels": {
                    "Port-Channel5": {
                        "interfaces": {
                            "Ethernet5": {
                                "actorPortStatus": "bundled",
                                "partnerPortState": {
                                    "activity": True,
                                    "timeout": True,
                                    "aggregation": True,
                                    "synchronization": True,
                                    "collecting": True,
                                    "distributing": True,
                                },
                                "actorPortState": {
                                    "activity": True,
                                    "timeout": True,
                                    "aggregation": True,
                                    "synchronization": True,
                                    "collecting": True,
                                    "distributing": True,
                                },
                                "details": {"partnerChurnState": "noChurn", "actorChurnState": "noChurn"},
                            }
                        }
                    }
                },
                "orphanPorts": {},
            }
        ],
        "inputs": {"interfaces": [{"name": "Ethernet5", "portchannel": "Port-Channel5", "lacp_rate_fast": True}]},
        "expected": {"result": AntaTestStatus.SUCCESS},
    },
    (VerifyLACPInterfacesStatus, "failure-not-bundled"): {
        "eos_data": [
            {
                "portChannels": {
                    "Port-Channel5": {
                        "interfaces": {
                            "Ethernet5": {
                                "actorPortStatus": "negotiation",
                                "partnerPortState": {
                                    "activity": True,
                                    "timeout": False,
                                    "aggregation": True,
                                    "synchronization": False,
                                    "collecting": True,
                                    "distributing": True,
                                    "defaulted": False,
                                    "expired": False,
                                },
                                "actorPortState": {
                                    "activity": True,
                                    "timeout": False,
                                    "aggregation": True,
                                    "synchronization": True,
                                    "collecting": False,
                                    "distributing": False,
                                    "defaulted": False,
                                    "expired": False,
                                },
                                "details": {"partnerChurnState": "churnMonitor", "actorChurnState": "noChurn"},
                            }
                        }
                    }
                },
                "orphanPorts": {},
            }
        ],
        "inputs": {"interfaces": [{"name": "Ethernet5", "portchannel": "Po5"}]},
        "expected": {"result": AntaTestStatus.FAILURE, "messages": ["Interface: Ethernet5 Port-Channel: Port-Channel5 - Not bundled - Port Status: negotiation"]},
    },
    (VerifyLACPInterfacesStatus, "failure-no-details-found"): {
        "eos_data": [{"portChannels": {"Port-Channel5": {"interfaces": {}}}}],
        "inputs": {"interfaces": [{"name": "Ethernet5", "portchannel": "Po 5"}]},
        "expected": {"result": AntaTestStatus.FAILURE, "messages": ["Interface: Ethernet5 Port-Channel: Port-Channel5 - Not configured"]},
    },
    (VerifyLACPInterfacesStatus, "failure-lacp-params"): {
        "eos_data": [
            {
                "portChannels": {
                    "Port-Channel5": {
                        "interfaces": {
                            "Ethernet5": {
                                "actorPortStatus": "bundled",
                                "partnerPortState": {
                                    "activity": False,
                                    "timeout": False,
                                    "aggregation": False,
                                    "synchronization": False,
                                    "collecting": True,
                                    "distributing": True,
                                },
                                "actorPortState": {
                                    "activity": False,
                                    "timeout": False,
                                    "aggregation": False,
                                    "synchronization": False,
                                    "collecting": True,
                                    "distributing": True,
                                },
                                "details": {"partnerChurnState": "noChurn", "actorChurnState": "noChurn"},
                            }
                        }
                    }
                },
                "orphanPorts": {},
            }
        ],
        "inputs": {"interfaces": [{"name": "Ethernet5", "portchannel": "port-channel 5"}]},
        "expected": {
            "result": AntaTestStatus.FAILURE,
            "messages": [
                "Interface: Ethernet5 Port-Channel: Port-Channel5 - Actor port activity state mismatch - Expected: True Actual: False",
                "Interface: Ethernet5 Port-Channel: Port-Channel5 - Actor port aggregation state mismatch - Expected: True Actual: False",
                "Interface: Ethernet5 Port-Channel: Port-Channel5 - Actor port synchronization state mismatch - Expected: True Actual: False",
                "Interface: Ethernet5 Port-Channel: Port-Channel5 - Partner port activity state mismatch - Expected: True Actual: False",
                "Interface: Ethernet5 Port-Channel: Port-Channel5 - Partner port aggregation state mismatch - Expected: True Actual: False",
                "Interface: Ethernet5 Port-Channel: Port-Channel5 - Partner port synchronization state mismatch - Expected: True Actual: False",
            ],
        },
    },
    (VerifyLACPInterfacesStatus, "failure-short-timeout"): {
        "eos_data": [
            {
                "portChannels": {
                    "Port-Channel5": {
                        "interfaces": {
                            "Ethernet5": {
                                "actorPortStatus": "bundled",
                                "partnerPortState": {
                                    "activity": True,
                                    "timeout": False,
                                    "aggregation": True,
                                    "synchronization": True,
                                    "collecting": True,
                                    "distributing": True,
                                },
                                "actorPortState": {
                                    "activity": True,
                                    "timeout": False,
                                    "aggregation": True,
                                    "synchronization": True,
                                    "collecting": True,
                                    "distributing": True,
                                },
                                "details": {"partnerChurnState": "noChurn", "actorChurnState": "noChurn"},
                            }
                        }
                    }
                },
                "orphanPorts": {},
            }
        ],
        "inputs": {"interfaces": [{"name": "Ethernet5", "portchannel": "port-channel 5", "lacp_rate_fast": True}]},
        "expected": {
            "result": AntaTestStatus.FAILURE,
            "messages": [
                "Interface: Ethernet5 Port-Channel: Port-Channel5 - Actor port timeout state mismatch - Expected: True Actual: False",
                "Interface: Ethernet5 Port-Channel: Port-Channel5 - Partner port timeout state mismatch - Expected: True Actual: False",
            ],
        },
    },
    (VerifyLACPInterfacesStatus, "failure-validate-churn-state"): {
        "eos_data": [
            {
                "portChannels": {
                    "Port-Channel5": {
                        "interfaces": {
                            "Ethernet5": {
                                "actorPortStatus": "bundled",
                                "partnerPortState": {
                                    "activity": True,
                                    "timeout": True,
                                    "aggregation": True,
                                    "synchronization": True,
                                    "collecting": True,
                                    "distributing": True,
                                },
                                "actorPortState": {
                                    "activity": True,
                                    "timeout": True,
                                    "aggregation": True,
                                    "synchronization": True,
                                    "collecting": False,
                                    "distributing": False,
                                },
                                "details": {"partnerChurnState": "churnDetected", "actorChurnState": "churnDetected"},
                            }
                        }
                    }
                },
                "orphanPorts": {},
            }
        ],
        "inputs": {"interfaces": [{"name": "Ethernet5", "portchannel": "Port-Channel5", "lacp_churn_state": False}]},
        "expected": {
            "result": AntaTestStatus.FAILURE,
            "messages": [
                "Interface: Ethernet5 Port-Channel: Port-Channel5 - Actor port collecting state mismatch - Expected: True Actual: False",
                "Interface: Ethernet5 Port-Channel: Port-Channel5 - Actor port distributing state mismatch - Expected: True Actual: False",
                "Interface: Ethernet5 Port-Channel: Port-Channel5 - Actor port timeout state mismatch - Expected: False Actual: True",
                "Interface: Ethernet5 Port-Channel: Port-Channel5 - Partner port timeout state mismatch - Expected: False Actual: True",
            ],
        },
    },
    (VerifyLACPInterfacesStatus, "failure-validate-actor-churn-state"): {
        "eos_data": [
            {
                "portChannels": {
                    "Port-Channel5": {
                        "interfaces": {
                            "Ethernet5": {
                                "actorPortStatus": "bundled",
                                "partnerPortState": {
                                    "activity": True,
                                    "timeout": False,
                                    "aggregation": True,
                                    "synchronization": True,
                                    "collecting": True,
                                    "distributing": True,
                                },
                                "actorPortState": {
                                    "activity": True,
                                    "timeout": False,
                                    "aggregation": True,
                                    "synchronization": True,
                                    "collecting": False,
                                    "distributing": False,
                                },
                                "details": {"partnerChurnState": "noChurn", "actorChurnState": "churnDetected"},
                            }
                        }
                    }
                },
                "orphanPorts": {},
            }
        ],
        "inputs": {"interfaces": [{"name": "Ethernet5", "portchannel": "Port-Channel5", "lacp_churn_state": True}]},
        "expected": {
            "result": AntaTestStatus.FAILURE,
            "messages": [
                "Interface: Ethernet5 Port-Channel: Port-Channel5 - Actor port collecting state mismatch - Expected: True Actual: False",
                "Interface: Ethernet5 Port-Channel: Port-Channel5 - Actor port distributing state mismatch - Expected: True Actual: False",
                "Interface: Ethernet5 Port-Channel: Port-Channel5 - Churn detected (mismatch system ID)",
            ],
        },
    },
    (VerifyLACPInterfacesStatus, "failure-validate-partner-churn-state"): {
        "eos_data": [
            {
                "portChannels": {
                    "Port-Channel5": {
                        "interfaces": {
                            "Ethernet5": {
                                "actorPortStatus": "bundled",
                                "partnerPortState": {
                                    "activity": True,
                                    "timeout": False,
                                    "aggregation": True,
                                    "synchronization": True,
                                    "collecting": True,
                                    "distributing": True,
                                },
                                "actorPortState": {
                                    "activity": True,
                                    "timeout": False,
                                    "aggregation": True,
                                    "synchronization": True,
                                    "collecting": False,
                                    "distributing": False,
                                },
                                "details": {"partnerChurnState": "churnDetected", "actorChurnState": "noChurn"},
                            }
                        }
                    }
                },
                "orphanPorts": {},
            }
        ],
        "inputs": {"interfaces": [{"name": "Ethernet5", "portchannel": "Port-Channel5", "lacp_churn_state": True}]},
        "expected": {
            "result": AntaTestStatus.FAILURE,
            "messages": [
                "Interface: Ethernet5 Port-Channel: Port-Channel5 - Actor port collecting state mismatch - Expected: True Actual: False",
                "Interface: Ethernet5 Port-Channel: Port-Channel5 - Actor port distributing state mismatch - Expected: True Actual: False",
                "Interface: Ethernet5 Port-Channel: Port-Channel5 - Churn detected (mismatch system ID)",
            ],
        },
    },
<<<<<<< HEAD
    (VerifytOpticRxLevel, "success"): {
        "eos_data": [
            {
                "interfaces": {
                    "Ethernet1/1": {"displayName": "Ethernet1/1"},
                    "Ethernet2/1": {
                        "displayName": "Ethernet2/1",
                        "vendorSn": "ADP1637005DA",
                        "mediaType": "100GBASE-SR4",
                        "parameters": {
                            "rxPower": {
                                "unit": "dBm",
                                "channels": {"1": -0.08242460465652002, "2": -0.09972101229705288, "3": -0.31236951802751634, "4": -1.4630178822382547},
                                "threshold": {
                                    "lowAlarm": -13.29754146925876,
                                    "lowAlarmOverridden": False,
                                    "lowWarn": -10.301183562535002,
                                    "lowWarnOverridden": False,
                                },
                            }
                        },
                    },
                    "Ethernet3/1": {"displayName": "Ethernet3/1"},
                    "Ethernet7/1": {
                        "displayName": "Ethernet7/1",
                        "vendorSn": "ADP19120008M",
                        "mediaType": "40GBASE-SR4",
                        "parameters": {
                            "rxPower": {
                                "unit": "dBm",
                                "channels": {"1": -2.6019040097864092, "2": -2.3657200643706275, "3": -2.2242819530858995, "4": -2.7018749283906445},
                                "threshold": {
                                    "lowAlarm": -12.502636844309393,
                                    "lowAlarmOverridden": False,
                                    "lowWarn": -9.500071430798577,
                                    "lowWarnOverridden": False,
                                },
                            }
                        },
                    },
                }
            },
            {
                "interfaceDescriptions": {
                    "Ethernet1/1": {"description": "", "lineProtocolStatus": "up", "interfaceStatus": "up"},
                    "Ethernet2/1": {"description": "To_HS-154", "lineProtocolStatus": "up", "interfaceStatus": "up"},
                    "Ethernet3/1": {"description": "", "lineProtocolStatus": "down", "interfaceStatus": "down"},
                    "Ethernet7/1": {"description": "GZ_CMCC_v6", "lineProtocolStatus": "down", "interfaceStatus": "down"},
                }
            },
        ],
        "inputs": {"rx_tolerance": 2},
        "expected": {
            "result": AntaTestStatus.SUCCESS,
        },
    },
    (VerifytOpticRxLevel, "success-valid-rx-power"): {
        "eos_data": [
            {
                "interfaces": {
                    "Ethernet1/1": {"displayName": "Ethernet1/1"},
                    "Ethernet2/1": {
                        "displayName": "Ethernet2/1",
                        "vendorSn": "ADP1637005DA",
                        "mediaType": "100GBASE-SR4",
                        "parameters": {
                            "rxPower": {
                                "unit": "dBm",
                                "channels": {"1": -30, "2": -0.09972101229705288, "3": -0.31236951802751634, "4": -1.4630178822382547},
                                "threshold": {
                                    "lowAlarm": -13.29754146925876,
                                    "lowAlarmOverridden": False,
                                    "lowWarn": -10.301183562535002,
                                    "lowWarnOverridden": False,
                                },
                            }
                        },
                    },
                    "Ethernet3/1": {"displayName": "Ethernet3/1"},
                    "Ethernet7/1": {
                        "displayName": "Ethernet7/1",
                        "vendorSn": "ADP19120008M",
                        "mediaType": "40GBASE-SR4",
                        "parameters": {
                            "rxPower": {
                                "unit": "dBm",
                                "channels": {"1": -30, "2": -2.3657200643706275, "3": -23.2242819530858995, "4": -2.7018749283906445},
                                "threshold": {
                                    "lowAlarm": -25.502636844309393,
                                    "lowAlarmOverridden": False,
                                    "lowWarn": -9.500071430798577,
                                    "lowWarnOverridden": False,
                                },
                            }
                        },
                    },
                }
            },
            {
                "interfaceDescriptions": {
                    "Ethernet1/1": {"description": "", "lineProtocolStatus": "up", "interfaceStatus": "up"},
                    "Ethernet2/1": {"description": "To_HS-154", "lineProtocolStatus": "up", "interfaceStatus": "up"},
                    "Ethernet3/1": {"description": "", "lineProtocolStatus": "down", "interfaceStatus": "down"},
                    "Ethernet7/1": {"description": "GZ_CMCC_v6", "lineProtocolStatus": "down", "interfaceStatus": "down"},
                }
            },
        ],
        "inputs": {"rx_tolerance": 2, "valid_rx_power": -30},
        "expected": {
            "result": AntaTestStatus.SUCCESS,
        },
    },
    (VerifytOpticRxLevel, "failure-optic-low-rx"): {
        "eos_data": [
            {
                "interfaces": {
                    "Ethernet1/1": {"displayName": "Ethernet1/1"},
                    "Ethernet2/1": {
                        "displayName": "Ethernet2/1",
                        "vendorSn": "ADP1637005DA",
                        "mediaType": "100GBASE-SR4",
                        "parameters": {
                            "rxPower": {
                                "unit": "dBm",
                                "channels": {"1": -30.08242460465652002, "2": -0.09972101229705288, "3": -40.31236951802751634, "4": -1.4630178822382547},
                                "threshold": {
                                    "lowAlarm": -13.29754146925876,
                                    "lowAlarmOverridden": False,
                                    "lowWarn": -10.301183562535002,
                                    "lowWarnOverridden": False,
                                },
                            }
                        },
                    },
                    "Ethernet3/1": {"displayName": "Ethernet3/1"},
                    "Ethernet7/1": {
                        "displayName": "Ethernet7/1",
                        "vendorSn": "ADP19120008M",
                        "mediaType": "40GBASE-SR4",
                        "parameters": {
                            "rxPower": {
                                "unit": "dBm",
                                "channels": {"1": -29.6019040097864092, "2": -2.3657200643706275, "3": -23.2242819530858995, "4": -2.7018749283906445},
                                "threshold": {
                                    "lowAlarm": -12.502636844309393,
                                    "lowAlarmOverridden": False,
                                    "lowWarn": -9.500071430798577,
                                    "lowWarnOverridden": False,
                                },
                            }
                        },
                    },
                }
            },
            {
                "interfaceDescriptions": {
                    "Ethernet1/1": {"description": "", "lineProtocolStatus": "up", "interfaceStatus": "up"},
                    "Ethernet2/1": {"description": "", "lineProtocolStatus": "up", "interfaceStatus": "up"},
                    "Ethernet3/1": {"description": "", "lineProtocolStatus": "down", "interfaceStatus": "down"},
                    "Ethernet7/1": {"description": "GZ_CMCC_v6", "lineProtocolStatus": "down", "interfaceStatus": "down"},
                }
            },
        ],
        "inputs": {"rx_tolerance": 2, "valid_rx_power": -30},
        "expected": {
            "result": AntaTestStatus.FAILURE,
            "messages": [
                "Interface: Ethernet2/1 Optic: 100GBASE-SR4 Rx Power: -30.08dbm Low Alarm: -13.30dbm Status: up Description: no description - Optics with low Rx "
                "found",
                "Interface: Ethernet2/1 Optic: 100GBASE-SR4 Rx Power: -40.31dbm Low Alarm: -13.30dbm Status: up Description: no description - Optics with low Rx "
                "found",
                "Interface: Ethernet7/1 Optic: 40GBASE-SR4 Rx Power: -29.60dbm Low Alarm: -12.50dbm Status: down Description: GZ_CMCC_v6 - Optics with low Rx found",
                "Interface: Ethernet7/1 Optic: 40GBASE-SR4 Rx Power: -23.22dbm Low Alarm: -12.50dbm Status: down Description: GZ_CMCC_v6 - Optics with low Rx found",
=======
    (VerifyInterfacesVoqAndEgressQueueDrops, "success"): {
        "eos_data": [
            {
                "interfaces": {
                    "Ethernet48": {
                        "trafficClasses": {
                            "TC0": {
                                "ingressVoqCounters": {
                                    "countersSum": {
                                        "droppedPackets": 0,
                                    },
                                },
                                "egressQueueCounters": {
                                    "countersSum": {
                                        "droppedPackets": 0,
                                    },
                                },
                            },
                            "TC1": {
                                "ingressVoqCounters": {
                                    "countersSum": {
                                        "droppedPackets": 0,
                                    },
                                },
                                "egressQueueCounters": {
                                    "countersSum": {
                                        "droppedPackets": 0,
                                    },
                                },
                            },
                        }
                    },
                    "Ethernet49": {
                        "trafficClasses": {
                            "TC0": {
                                "ingressVoqCounters": {
                                    "countersSum": {
                                        "droppedPackets": 0,
                                    },
                                },
                                "egressQueueCounters": {
                                    "countersSum": {
                                        "droppedPackets": 0,
                                    },
                                },
                            },
                            "TC1": {
                                "ingressVoqCounters": {
                                    "countersSum": {
                                        "droppedPackets": 0,
                                    },
                                },
                                "egressQueueCounters": {
                                    "countersSum": {
                                        "droppedPackets": 0,
                                    },
                                },
                            },
                        }
                    },
                }
            }
        ],
        "expected": {"result": AntaTestStatus.SUCCESS},
    },
    (VerifyInterfacesVoqAndEgressQueueDrops, "success-range-of-traffic-class"): {
        "eos_data": [
            {
                "interfaces": {
                    "Ethernet48": {
                        "trafficClasses": {
                            "TC0-5": {
                                "ingressVoqCounters": {
                                    "countersSum": {
                                        "droppedPackets": 0,
                                    },
                                },
                                "egressQueueCounters": {
                                    "countersSum": {
                                        "droppedPackets": 0,
                                    },
                                },
                            },
                        }
                    },
                    "Ethernet49": {
                        "trafficClasses": {
                            "TC0-5": {
                                "ingressVoqCounters": {
                                    "countersSum": {
                                        "droppedPackets": 0,
                                    },
                                },
                                "egressQueueCounters": {
                                    "countersSum": {
                                        "droppedPackets": 0,
                                    },
                                },
                            },
                        }
                    },
                }
            }
        ],
        "inputs": {"interfaces": ["Ethernet48", "Ethernet49"], "traffic_classes": ["TC0", "TC1", "TC2", "TC3", "TC4", "TC5"]},
        "expected": {"result": AntaTestStatus.SUCCESS},
    },
    (VerifyInterfacesVoqAndEgressQueueDrops, "success-specific-intf"): {
        "eos_data": [
            {
                "interfaces": {
                    "Ethernet48": {
                        "trafficClasses": {
                            "TC0": {
                                "ingressVoqCounters": {
                                    "countersSum": {
                                        "droppedPackets": 0,
                                    },
                                },
                                "egressQueueCounters": {
                                    "countersSum": {
                                        "droppedPackets": 0,
                                    },
                                },
                            },
                            "TC1": {
                                "ingressVoqCounters": {
                                    "countersSum": {
                                        "droppedPackets": 0,
                                    },
                                },
                                "egressQueueCounters": {
                                    "countersSum": {
                                        "droppedPackets": 0,
                                    },
                                },
                            },
                        }
                    },
                    "Ethernet49": {
                        "trafficClasses": {
                            "TC0": {
                                "ingressVoqCounters": {
                                    "countersSum": {
                                        "droppedPackets": 5,
                                    },
                                },
                                "egressQueueCounters": {
                                    "countersSum": {
                                        "droppedPackets": 5,
                                    },
                                },
                            },
                            "TC1": {
                                "ingressVoqCounters": {
                                    "countersSum": {
                                        "droppedPackets": 5,
                                    },
                                },
                                "egressQueueCounters": {
                                    "countersSum": {
                                        "droppedPackets": 5,
                                    },
                                },
                            },
                        }
                    },
                }
            }
        ],
        "inputs": {"interfaces": ["Ethernet48"]},
        "expected": {"result": AntaTestStatus.SUCCESS},
    },
    (VerifyInterfacesVoqAndEgressQueueDrops, "success-all-intf-specific-traffic-class"): {
        "eos_data": [
            {
                "interfaces": {
                    "Ethernet48": {
                        "trafficClasses": {
                            "TC0": {
                                "ingressVoqCounters": {
                                    "countersSum": {
                                        "droppedPackets": 0,
                                    },
                                },
                                "egressQueueCounters": {
                                    "countersSum": {
                                        "droppedPackets": 0,
                                    },
                                },
                            },
                            "TC1": {
                                "ingressVoqCounters": {
                                    "countersSum": {
                                        "droppedPackets": 4,
                                    },
                                },
                                "egressQueueCounters": {
                                    "countersSum": {
                                        "droppedPackets": 5,
                                    },
                                },
                            },
                        }
                    },
                    "Ethernet49": {
                        "trafficClasses": {
                            "TC0": {
                                "ingressVoqCounters": {
                                    "countersSum": {
                                        "droppedPackets": 0,
                                    },
                                },
                                "egressQueueCounters": {
                                    "countersSum": {
                                        "droppedPackets": 0,
                                    },
                                },
                            },
                            "TC1": {
                                "ingressVoqCounters": {
                                    "countersSum": {
                                        "droppedPackets": 5,
                                    },
                                },
                                "egressQueueCounters": {
                                    "countersSum": {
                                        "droppedPackets": 4,
                                    },
                                },
                            },
                        }
                    },
                }
            }
        ],
        "inputs": {"traffic_classes": ["TC0"]},
        "expected": {"result": AntaTestStatus.SUCCESS},
    },
    (VerifyInterfacesVoqAndEgressQueueDrops, "success-specific-intf-specific-traffic-class"): {
        "eos_data": [
            {
                "interfaces": {
                    "Ethernet48": {
                        "trafficClasses": {
                            "TC0": {
                                "ingressVoqCounters": {
                                    "countersSum": {
                                        "droppedPackets": 0,
                                    },
                                },
                                "egressQueueCounters": {
                                    "countersSum": {
                                        "droppedPackets": 0,
                                    },
                                },
                            },
                            "TC1": {
                                "ingressVoqCounters": {
                                    "countersSum": {
                                        "droppedPackets": 4,
                                    },
                                },
                                "egressQueueCounters": {
                                    "countersSum": {
                                        "droppedPackets": 5,
                                    },
                                },
                            },
                        }
                    },
                    "Ethernet49": {
                        "trafficClasses": {
                            "TC0": {
                                "ingressVoqCounters": {
                                    "countersSum": {
                                        "droppedPackets": 5,
                                    },
                                },
                                "egressQueueCounters": {
                                    "countersSum": {
                                        "droppedPackets": 6,
                                    },
                                },
                            },
                            "TC1": {
                                "ingressVoqCounters": {
                                    "countersSum": {
                                        "droppedPackets": 5,
                                    },
                                },
                                "egressQueueCounters": {
                                    "countersSum": {
                                        "droppedPackets": 4,
                                    },
                                },
                            },
                        }
                    },
                }
            }
        ],
        "inputs": {"interfaces": ["Ethernet48"], "traffic_classes": ["TC0"]},
        "expected": {"result": AntaTestStatus.SUCCESS},
    },
    (VerifyInterfacesVoqAndEgressQueueDrops, "failure"): {
        "eos_data": [
            {
                "interfaces": {
                    "Ethernet48": {
                        "trafficClasses": {
                            "TC0": {
                                "ingressVoqCounters": {
                                    "countersSum": {
                                        "droppedPackets": 3,
                                    },
                                },
                                "egressQueueCounters": {
                                    "countersSum": {
                                        "droppedPackets": 0,
                                    },
                                },
                            },
                            "TC1": {
                                "ingressVoqCounters": {
                                    "countersSum": {
                                        "droppedPackets": 4,
                                    },
                                },
                                "egressQueueCounters": {
                                    "countersSum": {
                                        "droppedPackets": 5,
                                    },
                                },
                            },
                        }
                    },
                    "Ethernet49": {
                        "trafficClasses": {
                            "TC0": {
                                "ingressVoqCounters": {
                                    "countersSum": {
                                        "droppedPackets": 5,
                                    },
                                },
                                "egressQueueCounters": {
                                    "countersSum": {
                                        "droppedPackets": 6,
                                    },
                                },
                            },
                            "TC1": {
                                "ingressVoqCounters": {
                                    "countersSum": {
                                        "droppedPackets": 7,
                                    },
                                },
                                "egressQueueCounters": {
                                    "countersSum": {
                                        "droppedPackets": 7,
                                    },
                                },
                            },
                        }
                    },
                }
            }
        ],
        "expected": {
            "result": AntaTestStatus.FAILURE,
            "messages": [
                "Interface: Ethernet48 Traffic Class: TC0 - Queue drops exceeds the threshold - VOQ: 3, Egress: 0",
                "Interface: Ethernet48 Traffic Class: TC1 - Queue drops exceeds the threshold - VOQ: 4, Egress: 5",
                "Interface: Ethernet49 Traffic Class: TC0 - Queue drops exceeds the threshold - VOQ: 5, Egress: 6",
                "Interface: Ethernet49 Traffic Class: TC1 - Queue drops exceeds the threshold - VOQ: 7, Egress: 7",
            ],
        },
    },
    (VerifyInterfacesVoqAndEgressQueueDrops, "failure-intf-not-found"): {
        "eos_data": [{"interfaces": {}}],
        "inputs": {"interfaces": ["Ethernet48"]},
        "expected": {
            "result": AntaTestStatus.FAILURE,
            "messages": [
                "Interface: Ethernet48 - Not found",
            ],
        },
    },
    (VerifyInterfacesVoqAndEgressQueueDrops, "failure-traffic-class-not-found"): {
        "eos_data": [
            {
                "interfaces": {
                    "Ethernet48": {
                        "trafficClasses": {
                            "TC0": {
                                "ingressVoqCounters": {
                                    "countersSum": {
                                        "droppedPackets": 3,
                                    },
                                },
                                "egressQueueCounters": {
                                    "countersSum": {
                                        "droppedPackets": 0,
                                    },
                                },
                            },
                        }
                    }
                }
            }
        ],
        "inputs": {"traffic_classes": ["TC1"]},
        "expected": {
            "result": AntaTestStatus.FAILURE,
            "messages": [
                "Interface: Ethernet48 Traffic Class: TC1 - Not found",
            ],
        },
    },
    (VerifyInterfacesVoqAndEgressQueueDrops, "failure-range-of-traffic-class"): {
        "eos_data": [
            {
                "interfaces": {
                    "Ethernet48": {
                        "trafficClasses": {
                            "TC0-5": {
                                "ingressVoqCounters": {
                                    "countersSum": {
                                        "droppedPackets": 1,
                                    },
                                },
                                "egressQueueCounters": {
                                    "countersSum": {
                                        "droppedPackets": 0,
                                    },
                                },
                            },
                        }
                    },
                    "Ethernet49": {
                        "trafficClasses": {
                            "TC0-5": {
                                "ingressVoqCounters": {
                                    "countersSum": {
                                        "droppedPackets": 1,
                                    },
                                },
                                "egressQueueCounters": {
                                    "countersSum": {
                                        "droppedPackets": 2,
                                    },
                                },
                            },
                        }
                    },
                }
            }
        ],
        "inputs": {"interfaces": ["Ethernet48", "Ethernet49"], "traffic_classes": ["TC0", "TC1", "TC2"]},
        "expected": {
            "result": AntaTestStatus.FAILURE,
            "messages": [
                "Interface: Ethernet48 Traffic Class: TC0 - Queue drops exceeds the threshold - VOQ: 1, Egress: 0",
                "Interface: Ethernet48 Traffic Class: TC1 - Queue drops exceeds the threshold - VOQ: 1, Egress: 0",
                "Interface: Ethernet48 Traffic Class: TC2 - Queue drops exceeds the threshold - VOQ: 1, Egress: 0",
                "Interface: Ethernet49 Traffic Class: TC0 - Queue drops exceeds the threshold - VOQ: 1, Egress: 2",
                "Interface: Ethernet49 Traffic Class: TC1 - Queue drops exceeds the threshold - VOQ: 1, Egress: 2",
                "Interface: Ethernet49 Traffic Class: TC2 - Queue drops exceeds the threshold - VOQ: 1, Egress: 2",
>>>>>>> b3b6759b
            ],
        },
    },
}<|MERGE_RESOLUTION|>--- conflicted
+++ resolved
@@ -2690,7 +2690,477 @@
             ],
         },
     },
-<<<<<<< HEAD
+    (VerifyInterfacesVoqAndEgressQueueDrops, "success"): {
+        "eos_data": [
+            {
+                "interfaces": {
+                    "Ethernet48": {
+                        "trafficClasses": {
+                            "TC0": {
+                                "ingressVoqCounters": {
+                                    "countersSum": {
+                                        "droppedPackets": 0,
+                                    },
+                                },
+                                "egressQueueCounters": {
+                                    "countersSum": {
+                                        "droppedPackets": 0,
+                                    },
+                                },
+                            },
+                            "TC1": {
+                                "ingressVoqCounters": {
+                                    "countersSum": {
+                                        "droppedPackets": 0,
+                                    },
+                                },
+                                "egressQueueCounters": {
+                                    "countersSum": {
+                                        "droppedPackets": 0,
+                                    },
+                                },
+                            },
+                        }
+                    },
+                    "Ethernet49": {
+                        "trafficClasses": {
+                            "TC0": {
+                                "ingressVoqCounters": {
+                                    "countersSum": {
+                                        "droppedPackets": 0,
+                                    },
+                                },
+                                "egressQueueCounters": {
+                                    "countersSum": {
+                                        "droppedPackets": 0,
+                                    },
+                                },
+                            },
+                            "TC1": {
+                                "ingressVoqCounters": {
+                                    "countersSum": {
+                                        "droppedPackets": 0,
+                                    },
+                                },
+                                "egressQueueCounters": {
+                                    "countersSum": {
+                                        "droppedPackets": 0,
+                                    },
+                                },
+                            },
+                        }
+                    },
+                }
+            }
+        ],
+        "expected": {"result": AntaTestStatus.SUCCESS},
+    },
+    (VerifyInterfacesVoqAndEgressQueueDrops, "success-range-of-traffic-class"): {
+        "eos_data": [
+            {
+                "interfaces": {
+                    "Ethernet48": {
+                        "trafficClasses": {
+                            "TC0-5": {
+                                "ingressVoqCounters": {
+                                    "countersSum": {
+                                        "droppedPackets": 0,
+                                    },
+                                },
+                                "egressQueueCounters": {
+                                    "countersSum": {
+                                        "droppedPackets": 0,
+                                    },
+                                },
+                            },
+                        }
+                    },
+                    "Ethernet49": {
+                        "trafficClasses": {
+                            "TC0-5": {
+                                "ingressVoqCounters": {
+                                    "countersSum": {
+                                        "droppedPackets": 0,
+                                    },
+                                },
+                                "egressQueueCounters": {
+                                    "countersSum": {
+                                        "droppedPackets": 0,
+                                    },
+                                },
+                            },
+                        }
+                    },
+                }
+            }
+        ],
+        "inputs": {"interfaces": ["Ethernet48", "Ethernet49"], "traffic_classes": ["TC0", "TC1", "TC2", "TC3", "TC4", "TC5"]},
+        "expected": {"result": AntaTestStatus.SUCCESS},
+    },
+    (VerifyInterfacesVoqAndEgressQueueDrops, "success-specific-intf"): {
+        "eos_data": [
+            {
+                "interfaces": {
+                    "Ethernet48": {
+                        "trafficClasses": {
+                            "TC0": {
+                                "ingressVoqCounters": {
+                                    "countersSum": {
+                                        "droppedPackets": 0,
+                                    },
+                                },
+                                "egressQueueCounters": {
+                                    "countersSum": {
+                                        "droppedPackets": 0,
+                                    },
+                                },
+                            },
+                            "TC1": {
+                                "ingressVoqCounters": {
+                                    "countersSum": {
+                                        "droppedPackets": 0,
+                                    },
+                                },
+                                "egressQueueCounters": {
+                                    "countersSum": {
+                                        "droppedPackets": 0,
+                                    },
+                                },
+                            },
+                        }
+                    },
+                    "Ethernet49": {
+                        "trafficClasses": {
+                            "TC0": {
+                                "ingressVoqCounters": {
+                                    "countersSum": {
+                                        "droppedPackets": 5,
+                                    },
+                                },
+                                "egressQueueCounters": {
+                                    "countersSum": {
+                                        "droppedPackets": 5,
+                                    },
+                                },
+                            },
+                            "TC1": {
+                                "ingressVoqCounters": {
+                                    "countersSum": {
+                                        "droppedPackets": 5,
+                                    },
+                                },
+                                "egressQueueCounters": {
+                                    "countersSum": {
+                                        "droppedPackets": 5,
+                                    },
+                                },
+                            },
+                        }
+                    },
+                }
+            }
+        ],
+        "inputs": {"interfaces": ["Ethernet48"]},
+        "expected": {"result": AntaTestStatus.SUCCESS},
+    },
+    (VerifyInterfacesVoqAndEgressQueueDrops, "success-all-intf-specific-traffic-class"): {
+        "eos_data": [
+            {
+                "interfaces": {
+                    "Ethernet48": {
+                        "trafficClasses": {
+                            "TC0": {
+                                "ingressVoqCounters": {
+                                    "countersSum": {
+                                        "droppedPackets": 0,
+                                    },
+                                },
+                                "egressQueueCounters": {
+                                    "countersSum": {
+                                        "droppedPackets": 0,
+                                    },
+                                },
+                            },
+                            "TC1": {
+                                "ingressVoqCounters": {
+                                    "countersSum": {
+                                        "droppedPackets": 4,
+                                    },
+                                },
+                                "egressQueueCounters": {
+                                    "countersSum": {
+                                        "droppedPackets": 5,
+                                    },
+                                },
+                            },
+                        }
+                    },
+                    "Ethernet49": {
+                        "trafficClasses": {
+                            "TC0": {
+                                "ingressVoqCounters": {
+                                    "countersSum": {
+                                        "droppedPackets": 0,
+                                    },
+                                },
+                                "egressQueueCounters": {
+                                    "countersSum": {
+                                        "droppedPackets": 0,
+                                    },
+                                },
+                            },
+                            "TC1": {
+                                "ingressVoqCounters": {
+                                    "countersSum": {
+                                        "droppedPackets": 5,
+                                    },
+                                },
+                                "egressQueueCounters": {
+                                    "countersSum": {
+                                        "droppedPackets": 4,
+                                    },
+                                },
+                            },
+                        }
+                    },
+                }
+            }
+        ],
+        "inputs": {"traffic_classes": ["TC0"]},
+        "expected": {"result": AntaTestStatus.SUCCESS},
+    },
+    (VerifyInterfacesVoqAndEgressQueueDrops, "success-specific-intf-specific-traffic-class"): {
+        "eos_data": [
+            {
+                "interfaces": {
+                    "Ethernet48": {
+                        "trafficClasses": {
+                            "TC0": {
+                                "ingressVoqCounters": {
+                                    "countersSum": {
+                                        "droppedPackets": 0,
+                                    },
+                                },
+                                "egressQueueCounters": {
+                                    "countersSum": {
+                                        "droppedPackets": 0,
+                                    },
+                                },
+                            },
+                            "TC1": {
+                                "ingressVoqCounters": {
+                                    "countersSum": {
+                                        "droppedPackets": 4,
+                                    },
+                                },
+                                "egressQueueCounters": {
+                                    "countersSum": {
+                                        "droppedPackets": 5,
+                                    },
+                                },
+                            },
+                        }
+                    },
+                    "Ethernet49": {
+                        "trafficClasses": {
+                            "TC0": {
+                                "ingressVoqCounters": {
+                                    "countersSum": {
+                                        "droppedPackets": 5,
+                                    },
+                                },
+                                "egressQueueCounters": {
+                                    "countersSum": {
+                                        "droppedPackets": 6,
+                                    },
+                                },
+                            },
+                            "TC1": {
+                                "ingressVoqCounters": {
+                                    "countersSum": {
+                                        "droppedPackets": 5,
+                                    },
+                                },
+                                "egressQueueCounters": {
+                                    "countersSum": {
+                                        "droppedPackets": 4,
+                                    },
+                                },
+                            },
+                        }
+                    },
+                }
+            }
+        ],
+        "inputs": {"interfaces": ["Ethernet48"], "traffic_classes": ["TC0"]},
+        "expected": {"result": AntaTestStatus.SUCCESS},
+    },
+    (VerifyInterfacesVoqAndEgressQueueDrops, "failure"): {
+        "eos_data": [
+            {
+                "interfaces": {
+                    "Ethernet48": {
+                        "trafficClasses": {
+                            "TC0": {
+                                "ingressVoqCounters": {
+                                    "countersSum": {
+                                        "droppedPackets": 3,
+                                    },
+                                },
+                                "egressQueueCounters": {
+                                    "countersSum": {
+                                        "droppedPackets": 0,
+                                    },
+                                },
+                            },
+                            "TC1": {
+                                "ingressVoqCounters": {
+                                    "countersSum": {
+                                        "droppedPackets": 4,
+                                    },
+                                },
+                                "egressQueueCounters": {
+                                    "countersSum": {
+                                        "droppedPackets": 5,
+                                    },
+                                },
+                            },
+                        }
+                    },
+                    "Ethernet49": {
+                        "trafficClasses": {
+                            "TC0": {
+                                "ingressVoqCounters": {
+                                    "countersSum": {
+                                        "droppedPackets": 5,
+                                    },
+                                },
+                                "egressQueueCounters": {
+                                    "countersSum": {
+                                        "droppedPackets": 6,
+                                    },
+                                },
+                            },
+                            "TC1": {
+                                "ingressVoqCounters": {
+                                    "countersSum": {
+                                        "droppedPackets": 7,
+                                    },
+                                },
+                                "egressQueueCounters": {
+                                    "countersSum": {
+                                        "droppedPackets": 7,
+                                    },
+                                },
+                            },
+                        }
+                    },
+                }
+            }
+        ],
+        "expected": {
+            "result": AntaTestStatus.FAILURE,
+            "messages": [
+                "Interface: Ethernet48 Traffic Class: TC0 - Queue drops exceeds the threshold - VOQ: 3, Egress: 0",
+                "Interface: Ethernet48 Traffic Class: TC1 - Queue drops exceeds the threshold - VOQ: 4, Egress: 5",
+                "Interface: Ethernet49 Traffic Class: TC0 - Queue drops exceeds the threshold - VOQ: 5, Egress: 6",
+                "Interface: Ethernet49 Traffic Class: TC1 - Queue drops exceeds the threshold - VOQ: 7, Egress: 7",
+            ],
+        },
+    },
+    (VerifyInterfacesVoqAndEgressQueueDrops, "failure-intf-not-found"): {
+        "eos_data": [{"interfaces": {}}],
+        "inputs": {"interfaces": ["Ethernet48"]},
+        "expected": {
+            "result": AntaTestStatus.FAILURE,
+            "messages": [
+                "Interface: Ethernet48 - Not found",
+            ],
+        },
+    },
+    (VerifyInterfacesVoqAndEgressQueueDrops, "failure-traffic-class-not-found"): {
+        "eos_data": [
+            {
+                "interfaces": {
+                    "Ethernet48": {
+                        "trafficClasses": {
+                            "TC0": {
+                                "ingressVoqCounters": {
+                                    "countersSum": {
+                                        "droppedPackets": 3,
+                                    },
+                                },
+                                "egressQueueCounters": {
+                                    "countersSum": {
+                                        "droppedPackets": 0,
+                                    },
+                                },
+                            },
+                        }
+                    }
+                }
+            }
+        ],
+        "inputs": {"traffic_classes": ["TC1"]},
+        "expected": {
+            "result": AntaTestStatus.FAILURE,
+            "messages": [
+                "Interface: Ethernet48 Traffic Class: TC1 - Not found",
+            ],
+        },
+    },
+    (VerifyInterfacesVoqAndEgressQueueDrops, "failure-range-of-traffic-class"): {
+        "eos_data": [
+            {
+                "interfaces": {
+                    "Ethernet48": {
+                        "trafficClasses": {
+                            "TC0-5": {
+                                "ingressVoqCounters": {
+                                    "countersSum": {
+                                        "droppedPackets": 1,
+                                    },
+                                },
+                                "egressQueueCounters": {
+                                    "countersSum": {
+                                        "droppedPackets": 0,
+                                    },
+                                },
+                            },
+                        }
+                    },
+                    "Ethernet49": {
+                        "trafficClasses": {
+                            "TC0-5": {
+                                "ingressVoqCounters": {
+                                    "countersSum": {
+                                        "droppedPackets": 1,
+                                    },
+                                },
+                                "egressQueueCounters": {
+                                    "countersSum": {
+                                        "droppedPackets": 2,
+                                    },
+                                },
+                            },
+                        }
+                    },
+                }
+            }
+        ],
+        "inputs": {"interfaces": ["Ethernet48", "Ethernet49"], "traffic_classes": ["TC0", "TC1", "TC2"]},
+        "expected": {
+            "result": AntaTestStatus.FAILURE,
+            "messages": [
+                "Interface: Ethernet48 Traffic Class: TC0 - Queue drops exceeds the threshold - VOQ: 1, Egress: 0",
+                "Interface: Ethernet48 Traffic Class: TC1 - Queue drops exceeds the threshold - VOQ: 1, Egress: 0",
+                "Interface: Ethernet48 Traffic Class: TC2 - Queue drops exceeds the threshold - VOQ: 1, Egress: 0",
+                "Interface: Ethernet49 Traffic Class: TC0 - Queue drops exceeds the threshold - VOQ: 1, Egress: 2",
+                "Interface: Ethernet49 Traffic Class: TC1 - Queue drops exceeds the threshold - VOQ: 1, Egress: 2",
+                "Interface: Ethernet49 Traffic Class: TC2 - Queue drops exceeds the threshold - VOQ: 1, Egress: 2",
+            ],
+        },
+    },
     (VerifytOpticRxLevel, "success"): {
         "eos_data": [
             {
@@ -2864,477 +3334,7 @@
                 "found",
                 "Interface: Ethernet7/1 Optic: 40GBASE-SR4 Rx Power: -29.60dbm Low Alarm: -12.50dbm Status: down Description: GZ_CMCC_v6 - Optics with low Rx found",
                 "Interface: Ethernet7/1 Optic: 40GBASE-SR4 Rx Power: -23.22dbm Low Alarm: -12.50dbm Status: down Description: GZ_CMCC_v6 - Optics with low Rx found",
-=======
-    (VerifyInterfacesVoqAndEgressQueueDrops, "success"): {
-        "eos_data": [
-            {
-                "interfaces": {
-                    "Ethernet48": {
-                        "trafficClasses": {
-                            "TC0": {
-                                "ingressVoqCounters": {
-                                    "countersSum": {
-                                        "droppedPackets": 0,
-                                    },
-                                },
-                                "egressQueueCounters": {
-                                    "countersSum": {
-                                        "droppedPackets": 0,
-                                    },
-                                },
-                            },
-                            "TC1": {
-                                "ingressVoqCounters": {
-                                    "countersSum": {
-                                        "droppedPackets": 0,
-                                    },
-                                },
-                                "egressQueueCounters": {
-                                    "countersSum": {
-                                        "droppedPackets": 0,
-                                    },
-                                },
-                            },
-                        }
-                    },
-                    "Ethernet49": {
-                        "trafficClasses": {
-                            "TC0": {
-                                "ingressVoqCounters": {
-                                    "countersSum": {
-                                        "droppedPackets": 0,
-                                    },
-                                },
-                                "egressQueueCounters": {
-                                    "countersSum": {
-                                        "droppedPackets": 0,
-                                    },
-                                },
-                            },
-                            "TC1": {
-                                "ingressVoqCounters": {
-                                    "countersSum": {
-                                        "droppedPackets": 0,
-                                    },
-                                },
-                                "egressQueueCounters": {
-                                    "countersSum": {
-                                        "droppedPackets": 0,
-                                    },
-                                },
-                            },
-                        }
-                    },
-                }
-            }
-        ],
-        "expected": {"result": AntaTestStatus.SUCCESS},
-    },
-    (VerifyInterfacesVoqAndEgressQueueDrops, "success-range-of-traffic-class"): {
-        "eos_data": [
-            {
-                "interfaces": {
-                    "Ethernet48": {
-                        "trafficClasses": {
-                            "TC0-5": {
-                                "ingressVoqCounters": {
-                                    "countersSum": {
-                                        "droppedPackets": 0,
-                                    },
-                                },
-                                "egressQueueCounters": {
-                                    "countersSum": {
-                                        "droppedPackets": 0,
-                                    },
-                                },
-                            },
-                        }
-                    },
-                    "Ethernet49": {
-                        "trafficClasses": {
-                            "TC0-5": {
-                                "ingressVoqCounters": {
-                                    "countersSum": {
-                                        "droppedPackets": 0,
-                                    },
-                                },
-                                "egressQueueCounters": {
-                                    "countersSum": {
-                                        "droppedPackets": 0,
-                                    },
-                                },
-                            },
-                        }
-                    },
-                }
-            }
-        ],
-        "inputs": {"interfaces": ["Ethernet48", "Ethernet49"], "traffic_classes": ["TC0", "TC1", "TC2", "TC3", "TC4", "TC5"]},
-        "expected": {"result": AntaTestStatus.SUCCESS},
-    },
-    (VerifyInterfacesVoqAndEgressQueueDrops, "success-specific-intf"): {
-        "eos_data": [
-            {
-                "interfaces": {
-                    "Ethernet48": {
-                        "trafficClasses": {
-                            "TC0": {
-                                "ingressVoqCounters": {
-                                    "countersSum": {
-                                        "droppedPackets": 0,
-                                    },
-                                },
-                                "egressQueueCounters": {
-                                    "countersSum": {
-                                        "droppedPackets": 0,
-                                    },
-                                },
-                            },
-                            "TC1": {
-                                "ingressVoqCounters": {
-                                    "countersSum": {
-                                        "droppedPackets": 0,
-                                    },
-                                },
-                                "egressQueueCounters": {
-                                    "countersSum": {
-                                        "droppedPackets": 0,
-                                    },
-                                },
-                            },
-                        }
-                    },
-                    "Ethernet49": {
-                        "trafficClasses": {
-                            "TC0": {
-                                "ingressVoqCounters": {
-                                    "countersSum": {
-                                        "droppedPackets": 5,
-                                    },
-                                },
-                                "egressQueueCounters": {
-                                    "countersSum": {
-                                        "droppedPackets": 5,
-                                    },
-                                },
-                            },
-                            "TC1": {
-                                "ingressVoqCounters": {
-                                    "countersSum": {
-                                        "droppedPackets": 5,
-                                    },
-                                },
-                                "egressQueueCounters": {
-                                    "countersSum": {
-                                        "droppedPackets": 5,
-                                    },
-                                },
-                            },
-                        }
-                    },
-                }
-            }
-        ],
-        "inputs": {"interfaces": ["Ethernet48"]},
-        "expected": {"result": AntaTestStatus.SUCCESS},
-    },
-    (VerifyInterfacesVoqAndEgressQueueDrops, "success-all-intf-specific-traffic-class"): {
-        "eos_data": [
-            {
-                "interfaces": {
-                    "Ethernet48": {
-                        "trafficClasses": {
-                            "TC0": {
-                                "ingressVoqCounters": {
-                                    "countersSum": {
-                                        "droppedPackets": 0,
-                                    },
-                                },
-                                "egressQueueCounters": {
-                                    "countersSum": {
-                                        "droppedPackets": 0,
-                                    },
-                                },
-                            },
-                            "TC1": {
-                                "ingressVoqCounters": {
-                                    "countersSum": {
-                                        "droppedPackets": 4,
-                                    },
-                                },
-                                "egressQueueCounters": {
-                                    "countersSum": {
-                                        "droppedPackets": 5,
-                                    },
-                                },
-                            },
-                        }
-                    },
-                    "Ethernet49": {
-                        "trafficClasses": {
-                            "TC0": {
-                                "ingressVoqCounters": {
-                                    "countersSum": {
-                                        "droppedPackets": 0,
-                                    },
-                                },
-                                "egressQueueCounters": {
-                                    "countersSum": {
-                                        "droppedPackets": 0,
-                                    },
-                                },
-                            },
-                            "TC1": {
-                                "ingressVoqCounters": {
-                                    "countersSum": {
-                                        "droppedPackets": 5,
-                                    },
-                                },
-                                "egressQueueCounters": {
-                                    "countersSum": {
-                                        "droppedPackets": 4,
-                                    },
-                                },
-                            },
-                        }
-                    },
-                }
-            }
-        ],
-        "inputs": {"traffic_classes": ["TC0"]},
-        "expected": {"result": AntaTestStatus.SUCCESS},
-    },
-    (VerifyInterfacesVoqAndEgressQueueDrops, "success-specific-intf-specific-traffic-class"): {
-        "eos_data": [
-            {
-                "interfaces": {
-                    "Ethernet48": {
-                        "trafficClasses": {
-                            "TC0": {
-                                "ingressVoqCounters": {
-                                    "countersSum": {
-                                        "droppedPackets": 0,
-                                    },
-                                },
-                                "egressQueueCounters": {
-                                    "countersSum": {
-                                        "droppedPackets": 0,
-                                    },
-                                },
-                            },
-                            "TC1": {
-                                "ingressVoqCounters": {
-                                    "countersSum": {
-                                        "droppedPackets": 4,
-                                    },
-                                },
-                                "egressQueueCounters": {
-                                    "countersSum": {
-                                        "droppedPackets": 5,
-                                    },
-                                },
-                            },
-                        }
-                    },
-                    "Ethernet49": {
-                        "trafficClasses": {
-                            "TC0": {
-                                "ingressVoqCounters": {
-                                    "countersSum": {
-                                        "droppedPackets": 5,
-                                    },
-                                },
-                                "egressQueueCounters": {
-                                    "countersSum": {
-                                        "droppedPackets": 6,
-                                    },
-                                },
-                            },
-                            "TC1": {
-                                "ingressVoqCounters": {
-                                    "countersSum": {
-                                        "droppedPackets": 5,
-                                    },
-                                },
-                                "egressQueueCounters": {
-                                    "countersSum": {
-                                        "droppedPackets": 4,
-                                    },
-                                },
-                            },
-                        }
-                    },
-                }
-            }
-        ],
-        "inputs": {"interfaces": ["Ethernet48"], "traffic_classes": ["TC0"]},
-        "expected": {"result": AntaTestStatus.SUCCESS},
-    },
-    (VerifyInterfacesVoqAndEgressQueueDrops, "failure"): {
-        "eos_data": [
-            {
-                "interfaces": {
-                    "Ethernet48": {
-                        "trafficClasses": {
-                            "TC0": {
-                                "ingressVoqCounters": {
-                                    "countersSum": {
-                                        "droppedPackets": 3,
-                                    },
-                                },
-                                "egressQueueCounters": {
-                                    "countersSum": {
-                                        "droppedPackets": 0,
-                                    },
-                                },
-                            },
-                            "TC1": {
-                                "ingressVoqCounters": {
-                                    "countersSum": {
-                                        "droppedPackets": 4,
-                                    },
-                                },
-                                "egressQueueCounters": {
-                                    "countersSum": {
-                                        "droppedPackets": 5,
-                                    },
-                                },
-                            },
-                        }
-                    },
-                    "Ethernet49": {
-                        "trafficClasses": {
-                            "TC0": {
-                                "ingressVoqCounters": {
-                                    "countersSum": {
-                                        "droppedPackets": 5,
-                                    },
-                                },
-                                "egressQueueCounters": {
-                                    "countersSum": {
-                                        "droppedPackets": 6,
-                                    },
-                                },
-                            },
-                            "TC1": {
-                                "ingressVoqCounters": {
-                                    "countersSum": {
-                                        "droppedPackets": 7,
-                                    },
-                                },
-                                "egressQueueCounters": {
-                                    "countersSum": {
-                                        "droppedPackets": 7,
-                                    },
-                                },
-                            },
-                        }
-                    },
-                }
-            }
-        ],
-        "expected": {
-            "result": AntaTestStatus.FAILURE,
-            "messages": [
-                "Interface: Ethernet48 Traffic Class: TC0 - Queue drops exceeds the threshold - VOQ: 3, Egress: 0",
-                "Interface: Ethernet48 Traffic Class: TC1 - Queue drops exceeds the threshold - VOQ: 4, Egress: 5",
-                "Interface: Ethernet49 Traffic Class: TC0 - Queue drops exceeds the threshold - VOQ: 5, Egress: 6",
-                "Interface: Ethernet49 Traffic Class: TC1 - Queue drops exceeds the threshold - VOQ: 7, Egress: 7",
             ],
         },
     },
-    (VerifyInterfacesVoqAndEgressQueueDrops, "failure-intf-not-found"): {
-        "eos_data": [{"interfaces": {}}],
-        "inputs": {"interfaces": ["Ethernet48"]},
-        "expected": {
-            "result": AntaTestStatus.FAILURE,
-            "messages": [
-                "Interface: Ethernet48 - Not found",
-            ],
-        },
-    },
-    (VerifyInterfacesVoqAndEgressQueueDrops, "failure-traffic-class-not-found"): {
-        "eos_data": [
-            {
-                "interfaces": {
-                    "Ethernet48": {
-                        "trafficClasses": {
-                            "TC0": {
-                                "ingressVoqCounters": {
-                                    "countersSum": {
-                                        "droppedPackets": 3,
-                                    },
-                                },
-                                "egressQueueCounters": {
-                                    "countersSum": {
-                                        "droppedPackets": 0,
-                                    },
-                                },
-                            },
-                        }
-                    }
-                }
-            }
-        ],
-        "inputs": {"traffic_classes": ["TC1"]},
-        "expected": {
-            "result": AntaTestStatus.FAILURE,
-            "messages": [
-                "Interface: Ethernet48 Traffic Class: TC1 - Not found",
-            ],
-        },
-    },
-    (VerifyInterfacesVoqAndEgressQueueDrops, "failure-range-of-traffic-class"): {
-        "eos_data": [
-            {
-                "interfaces": {
-                    "Ethernet48": {
-                        "trafficClasses": {
-                            "TC0-5": {
-                                "ingressVoqCounters": {
-                                    "countersSum": {
-                                        "droppedPackets": 1,
-                                    },
-                                },
-                                "egressQueueCounters": {
-                                    "countersSum": {
-                                        "droppedPackets": 0,
-                                    },
-                                },
-                            },
-                        }
-                    },
-                    "Ethernet49": {
-                        "trafficClasses": {
-                            "TC0-5": {
-                                "ingressVoqCounters": {
-                                    "countersSum": {
-                                        "droppedPackets": 1,
-                                    },
-                                },
-                                "egressQueueCounters": {
-                                    "countersSum": {
-                                        "droppedPackets": 2,
-                                    },
-                                },
-                            },
-                        }
-                    },
-                }
-            }
-        ],
-        "inputs": {"interfaces": ["Ethernet48", "Ethernet49"], "traffic_classes": ["TC0", "TC1", "TC2"]},
-        "expected": {
-            "result": AntaTestStatus.FAILURE,
-            "messages": [
-                "Interface: Ethernet48 Traffic Class: TC0 - Queue drops exceeds the threshold - VOQ: 1, Egress: 0",
-                "Interface: Ethernet48 Traffic Class: TC1 - Queue drops exceeds the threshold - VOQ: 1, Egress: 0",
-                "Interface: Ethernet48 Traffic Class: TC2 - Queue drops exceeds the threshold - VOQ: 1, Egress: 0",
-                "Interface: Ethernet49 Traffic Class: TC0 - Queue drops exceeds the threshold - VOQ: 1, Egress: 2",
-                "Interface: Ethernet49 Traffic Class: TC1 - Queue drops exceeds the threshold - VOQ: 1, Egress: 2",
-                "Interface: Ethernet49 Traffic Class: TC2 - Queue drops exceeds the threshold - VOQ: 1, Egress: 2",
->>>>>>> b3b6759b
-            ],
-        },
-    },
 }