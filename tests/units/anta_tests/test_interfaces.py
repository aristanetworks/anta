# Copyright (c) 2023-2025 Arista Networks, Inc.
# Use of this source code is governed by the Apache License 2.0
# that can be found in the LICENSE file.
"""Test inputs for anta.tests.interfaces."""

# pylint: disable=C0302
from __future__ import annotations

import sys
from datetime import datetime, timedelta, timezone
from typing import TYPE_CHECKING, Any

from anta.models import AntaTest
from anta.result_manager.models import AntaTestStatus
from anta.tests.interfaces import (
    VerifyIllegalLACP,
    VerifyInterfaceDiscards,
    VerifyInterfaceErrDisabled,
    VerifyInterfaceErrors,
    VerifyInterfaceIPv4,
    VerifyInterfacesCounters,
    VerifyInterfacesSpeed,
    VerifyInterfacesStatus,
    VerifyInterfacesVoqAndEgressQueueDrops,
    VerifyInterfaceUtilization,
    VerifyIPProxyARP,
    VerifyIpVirtualRouterMac,
    VerifyL2MTU,
    VerifyL3MTU,
    VerifyLACPInterfacesStatus,
    VerifyLoopbackCount,
    VerifyPortChannels,
    VerifyStormControlDrops,
    VerifySVI,
)
from tests.units.anta_tests import test

if TYPE_CHECKING:
    from tests.units.anta_tests import AntaUnitTestDataDict


# Helper to create minimal rate data in unit tests
def create_rate_data(*interfaces_with_rates: tuple[str, float, float]) -> dict[str, Any]:
    """Create the 'show interfaces counters rates' data.

    Each arg is a tuple: (name, in_bps_rate, out_bps_rate).
    """
    data: dict[str, Any] = {"interfaces": {}}
    for name, in_rate, out_rate in interfaces_with_rates:
        data["interfaces"][name] = {"inBpsRate": float(in_rate), "outBpsRate": float(out_rate)}
    return data


# Helper to create minimal status data in unit tests
def create_status_data(*interfaces_with_status: tuple[str, str, float]) -> dict[str, Any]:
    """Create the 'show interfaces status' data.

    Each arg is a tuple: (name, duplex, bandwidth_bps)
    """
    data: dict[str, Any] = {"interfaceStatuses": {}}
    for name, duplex, bw in interfaces_with_status:
        data["interfaceStatuses"][name] = {"duplex": duplex, "bandwidth": int(bw)}
    return data


# Mock current time to maintain test VerifyInterfacesCounters stability
now = datetime.now(timezone.utc)
one_day_ago = now - timedelta(days=1)
timestamp_one_day_ago = one_day_ago.timestamp()


DATA: AntaUnitTestDataDict = {
    (VerifyInterfaceUtilization, "success"): {
        "eos_data": [
            create_rate_data(
                ("Ethernet1", 100e6, 50e6),  # 10%, 5% utilization
                ("Ethernet2/1", 20e6, 10e6),  # 2%, 1% utilization
                ("Ethernet3/1/1", 5e6, 5e6),  # 0.5%, 0.5% utilization
                ("Port-Channel1", 150e6, 150e6),  # 7.5%, 7.5% utilization (on 2G BW)
                ("Management0", 1e6, 1e6),  # 0.1%, 0.1% utilization
                ("Ethernet1.100", 0.5e6, 1e6),  # 0.05%, 0.1% utilization (inherits Eth1 BW)
                ("Port-Channel1.200", 1e6, 2e6),  # 0.05%, 0.1% utilization (inherits Po1 BW)
            ),
            create_status_data(
                ("Ethernet1", "duplexFull", 1e9),
                ("Ethernet2/1", "duplexFull", 1e9),
                ("Ethernet3/1/1", "duplexFull", 1e9),
                ("Port-Channel1", "duplexFull", 2e9),  # Example 2x1G LACP
                ("Management0", "duplexFull", 1e9),
                ("Ethernet1.100", "duplexFull", 1e9),  # Sub-interface status
                ("Port-Channel1.200", "duplexFull", 2e9),  # Sub-interface status
            ),
        ],
        "inputs": {"threshold": 15.0},  # All utilizations are <= 15%
        "expected": {"result": AntaTestStatus.SUCCESS},
    },
    (VerifyInterfaceUtilization, "success-ignored-interfaces"): {
        "eos_data": [
            create_rate_data(
                ("Ethernet1", 800e6, 10e6),  # 80% utilization, but will be ignored
                ("Port-Channel1", 1800e6, 50e6),  # 90% utilization, but will be ignored
                ("Management0", 50e6, 750e6),  # 5%, 75% utilization, Management0 ignored by type
                ("Ethernet2", 10e6, 20e6),  # 1%, 2% utilization (this one is checked)
            ),
            create_status_data(
                ("Ethernet1", "duplexFull", 1e9), ("Port-Channel1", "duplexFull", 2e9), ("Management0", "duplexFull", 1e9), ("Ethernet2", "duplexFull", 1e9)
            ),
        ],
        "inputs": {"threshold": 10.0, "ignored_interfaces": ["Ethernet1", "Port-Channel1", "Management"]},
        "expected": {"result": AntaTestStatus.SUCCESS},
    },
    (VerifyInterfaceUtilization, "success-user-provided-interfaces"): {
        "eos_data": [
            create_rate_data(
                ("Ethernet1/1", 800e6, 10e6),  # 80% (Not in user list)
                ("Port-Channel10", 50e6, 70e6),  # 2.5%, 3.5%
                ("Ethernet2.100", 1e6, 0.5e6),  # 0.1%, 0.05%
            ),
            create_status_data(("Ethernet1/1", "duplexFull", 1e9), ("Port-Channel10", "duplexFull", 2e9), ("Ethernet2.100", "duplexFull", 1e9)),
        ],
        "inputs": {"threshold": 5.0, "interfaces": ["Port-Channel10", "Ethernet2.100"]},
        "expected": {"result": AntaTestStatus.SUCCESS},
    },
    (VerifyInterfaceUtilization, "failure-utilization-exceeded"): {
        "eos_data": [
            create_rate_data(
                ("Ethernet1", 100e6, 50e6),  # OK
                ("Port-Channel5", 800e6, 150e6),  # Ingress 800Mbps/2Gbps = 40%. Egress 150Mbps/2Gbps = 7.5%
            ),  # Fails on Ingress
            create_status_data(
                ("Ethernet1", "duplexFull", 1e9),
                ("Port-Channel5", "duplexFull", 2e9),  # Example: 2x1G LACP
            ),
        ],
        "inputs": {"threshold": 30.0},
        "expected": {
            "result": AntaTestStatus.FAILURE,
            "messages": ["Interface: Port-Channel5 BPS Rate: inBpsRate - Usage exceeds the threshold - Expected: <30.0% Actual: 40.0%"],
        },
    },
    (VerifyInterfaceUtilization, "failure-ethernet-duplex-half"): {
        "eos_data": [
            create_rate_data(("Ethernet1/1", 10e6, 10e6)),
            create_status_data(("Ethernet1/1", "duplexHalf", 1e9)),  # Problematic interface
        ],
        "inputs": {"threshold": 70.0},
        "expected": {
            "result": AntaTestStatus.FAILURE,
            "messages": ["Interface: Ethernet1/1 - Test not implemented for non-full-duplex interfaces - Expected: duplexFull Actual: duplexHalf"],
        },
    },
    (VerifyInterfaceUtilization, "failure-port-channel-subinterface-duplex-half"): {
        "eos_data": [
            create_rate_data(
                ("Port-Channel10", 10e6, 10e6),
                ("Port-Channel10.50", 1e6, 1e6),  # Rates for sub-interface
            ),
            create_status_data(
                ("Port-Channel10", "duplexFull", 2e9),
                ("Port-Channel10.50", "duplexHalf", 2e9),  # Problematic sub-interface
            ),
        ],
        "inputs": {"threshold": 70.0},
        "expected": {
            "result": AntaTestStatus.FAILURE,
            "messages": ["Interface: Port-Channel10.50 - Test not implemented for non-full-duplex interfaces - Expected: duplexFull Actual: duplexHalf"],
        },
    },
    (VerifyInterfaceUtilization, "failure-management0-duplex-half"): {
        "eos_data": [
            create_rate_data(("Management0", 10e6, 10e6)),
            create_status_data(("Management0", "duplexHalf", 1e9)),
        ],
        "inputs": {"threshold": 70.0},
        "expected": {
            "result": AntaTestStatus.FAILURE,
            "messages": ["Interface: Management0 - Test not implemented for non-full-duplex interfaces - Expected: duplexFull Actual: duplexHalf"],
        },
    },
    (VerifyInterfaceUtilization, "failure-specific-interface-not-found"): {
        "eos_data": [
            create_rate_data(("Ethernet1", 10e6, 10e6)),  # Ethernet99 is missing
            create_status_data(("Ethernet1", "duplexFull", 1e9)),
        ],
        "inputs": {"threshold": 70.0, "interfaces": ["Ethernet1", "Ethernet99"]},
        "expected": {
            "result": AntaTestStatus.FAILURE,
            "messages": ["Interface: Ethernet99 - Not found"],
        },
    },
    (VerifyInterfaceUtilization, "failure-specific-interface-null-bandwidth"): {
        "eos_data": [
            create_rate_data(("Ethernet1/1/1", 10e6, 10e6), ("Port-Channel1", 1e6, 1e6)),
            create_status_data(
                ("Ethernet1/1/1", "duplexFull", 1e9),
                ("Port-Channel1", "duplexFull", 0),  # Explicitly tested, BW is 0
            ),
        ],
        "inputs": {"threshold": 70.0, "interfaces": ["Ethernet1/1/1", "Port-Channel1"]},
        "expected": {
            "result": AntaTestStatus.FAILURE,
            "messages": ["Interface: Port-Channel1 - Cannot get interface utilization due to null bandwidth value"],
        },
    },
    (VerifyInterfaceUtilization, "success-null-bandwidth-general-scan-skipped"): {
        # This test ensures that when scanning ALL interfaces, a null bandwidth is skipped, not failed.
        # And other interfaces are still checked.
        "eos_data": [
            create_rate_data(
                ("Ethernet1", 10e6, 10e6),  # OK
                ("Ethernet2/1", 1e6, 1e6),  # Null BW, will be skipped
                ("Port-Channel1", 800e6, 10e6),  # High util, should fail the test
            ),
            create_status_data(
                ("Ethernet1", "duplexFull", 1e9),
                ("Ethernet2/1", "duplexFull", 0),  # Null bandwidth
                ("Port-Channel1", "duplexFull", 1e9),
            ),
        ],
        "inputs": {"threshold": 70.0},  # Po1 inBpsRate (800Mbps/1Gbps = 80%) will cause failure
        "expected": {
            "result": AntaTestStatus.FAILURE,  # Failure due to Port-Channel1, not Ethernet2/1
            "messages": ["Interface: Port-Channel1 BPS Rate: inBpsRate - Usage exceeds the threshold - Expected: <70.0% Actual: 80.0%"],
        },
    },
    (VerifyInterfaceUtilization, "success-all-interfaces-one-null-bw-others-ok"): {
        # Similar to above, but this time the other interfaces are OK, so the overall result is success
        "eos_data": [
            create_rate_data(
                ("Ethernet1", 10e6, 10e6),  # OK
                ("Ethernet2/1", 1e6, 1e6),  # Null BW, will be skipped
                ("Port-Channel1", 50e6, 10e6),  # OK (5%)
            ),
            create_status_data(
                ("Ethernet1", "duplexFull", 1e9),
                ("Ethernet2/1", "duplexFull", 0),  # Null bandwidth
                ("Port-Channel1", "duplexFull", 1e9),
            ),
        ],
        "inputs": {"threshold": 70.0},
        "expected": {
            "result": AntaTestStatus.SUCCESS,
        },
    },
    (VerifyInterfaceErrors, "success"): {
        "eos_data": [
            {
                "interfaceErrorCounters": {
                    "Ethernet1": {"inErrors": 0, "frameTooLongs": 0, "outErrors": 0, "frameTooShorts": 0, "fcsErrors": 0, "alignmentErrors": 0, "symbolErrors": 0},
                    "Ethernet6": {"inErrors": 0, "frameTooLongs": 0, "outErrors": 0, "frameTooShorts": 0, "fcsErrors": 0, "alignmentErrors": 0, "symbolErrors": 0},
                }
            }
        ],
        "expected": {"result": AntaTestStatus.SUCCESS},
    },
    (VerifyInterfaceErrors, "success-ignore-interface"): {
        "eos_data": [
            {
                "interfaceErrorCounters": {
                    "Ethernet1": {"inErrors": 42, "frameTooLongs": 0, "outErrors": 0, "frameTooShorts": 0, "fcsErrors": 0, "alignmentErrors": 0, "symbolErrors": 0},
                    "Management0": {
                        "inErrors": 0,
                        "frameTooLongs": 0,
                        "outErrors": 0,
                        "frameTooShorts": 0,
                        "fcsErrors": 0,
                        "alignmentErrors": 666,
                        "symbolErrors": 0,
                    },
                }
            }
        ],
        "inputs": {"ignored_interfaces": ["Ethernet", "Management0"]},
        "expected": {"result": AntaTestStatus.SUCCESS},
    },
    (VerifyInterfaceErrors, "failure-ignore-interface"): {
        "eos_data": [
            {
                "interfaceErrorCounters": {
                    "Ethernet1": {"inErrors": 42, "frameTooLongs": 0, "outErrors": 0, "frameTooShorts": 0, "fcsErrors": 0, "alignmentErrors": 0, "symbolErrors": 0},
                    "Management0": {
                        "inErrors": 0,
                        "frameTooLongs": 0,
                        "outErrors": 0,
                        "frameTooShorts": 0,
                        "fcsErrors": 0,
                        "alignmentErrors": 666,
                        "symbolErrors": 0,
                    },
                    "Ethernet10": {"inErrors": 42, "frameTooLongs": 0, "outErrors": 0, "frameTooShorts": 0, "fcsErrors": 0, "alignmentErrors": 0, "symbolErrors": 0},
                }
            }
        ],
        "inputs": {"ignored_interfaces": ["Ethernet1", "Management0"]},
        "expected": {"result": AntaTestStatus.FAILURE, "messages": ["Interface: Ethernet10 - Non-zero error counter(s) - inErrors: 42"]},
    },
    (VerifyInterfaceErrors, "failure-multiple-intfs"): {
        "eos_data": [
            {
                "interfaceErrorCounters": {
                    "Ethernet1": {"inErrors": 42, "frameTooLongs": 0, "outErrors": 0, "frameTooShorts": 0, "fcsErrors": 0, "alignmentErrors": 0, "symbolErrors": 0},
                    "Ethernet6": {"inErrors": 0, "frameTooLongs": 0, "outErrors": 0, "frameTooShorts": 0, "fcsErrors": 0, "alignmentErrors": 666, "symbolErrors": 0},
                }
            }
        ],
        "expected": {
            "result": AntaTestStatus.FAILURE,
            "messages": [
                "Interface: Ethernet1 - Non-zero error counter(s) - inErrors: 42",
                "Interface: Ethernet6 - Non-zero error counter(s) - alignmentErrors: 666",
            ],
        },
    },
    (VerifyInterfaceErrors, "failure-multiple-intfs-multiple-errors"): {
        "eos_data": [
            {
                "interfaceErrorCounters": {
                    "Ethernet1": {"inErrors": 42, "frameTooLongs": 0, "outErrors": 10, "frameTooShorts": 0, "fcsErrors": 0, "alignmentErrors": 0, "symbolErrors": 0},
                    "Ethernet6": {"inErrors": 0, "frameTooLongs": 0, "outErrors": 0, "frameTooShorts": 0, "fcsErrors": 0, "alignmentErrors": 6, "symbolErrors": 10},
                }
            }
        ],
        "expected": {
            "result": AntaTestStatus.FAILURE,
            "messages": [
                "Interface: Ethernet1 - Non-zero error counter(s) - inErrors: 42, outErrors: 10",
                "Interface: Ethernet6 - Non-zero error counter(s) - alignmentErrors: 6, symbolErrors: 10",
            ],
        },
    },
    (VerifyInterfaceErrors, "failure-single-intf-multiple-errors"): {
        "eos_data": [
            {
                "interfaceErrorCounters": {
                    "Ethernet1": {"inErrors": 42, "frameTooLongs": 0, "outErrors": 2, "frameTooShorts": 0, "fcsErrors": 0, "alignmentErrors": 0, "symbolErrors": 0}
                }
            }
        ],
        "expected": {"result": AntaTestStatus.FAILURE, "messages": ["Interface: Ethernet1 - Non-zero error counter(s) - inErrors: 42, outErrors: 2"]},
    },
    (VerifyInterfaceErrors, "success-specific-interface"): {
        "eos_data": [
            {
                "interfaceErrorCounters": {
                    "Ethernet1": {"inErrors": 0, "frameTooLongs": 0, "outErrors": 0, "frameTooShorts": 0, "fcsErrors": 0, "alignmentErrors": 0, "symbolErrors": 0},
                    "Management0": {
                        "inErrors": 0,
                        "frameTooLongs": 0,
                        "outErrors": 0,
                        "frameTooShorts": 0,
                        "fcsErrors": 0,
                        "alignmentErrors": 666,
                        "symbolErrors": 0,
                    },
                }
            }
        ],
        "inputs": {"interfaces": ["Etherne1"]},
        "expected": {"result": AntaTestStatus.SUCCESS},
    },
    (VerifyInterfaceErrors, "failure-specific-interface-not-found"): {
        "eos_data": [
            {
                "interfaceErrorCounters": {
                    "Ethernet1": {"inErrors": 0, "frameTooLongs": 0, "outErrors": 0, "frameTooShorts": 0, "fcsErrors": 0, "alignmentErrors": 0, "symbolErrors": 0},
                    "Management0": {
                        "inErrors": 0,
                        "frameTooLongs": 0,
                        "outErrors": 0,
                        "frameTooShorts": 0,
                        "fcsErrors": 0,
                        "alignmentErrors": 666,
                        "symbolErrors": 0,
                    },
                }
            }
        ],
        "inputs": {"interfaces": ["Etherne10"]},
        "expected": {"result": AntaTestStatus.FAILURE, "messages": ["Interface: Ethernet10 - Not found"]},
    },
    (VerifyInterfaceDiscards, "success"): {
        "eos_data": [
            {
                "inDiscardsTotal": 0,
                "interfaces": {"Ethernet2": {"outDiscards": 0, "inDiscards": 0}, "Ethernet1": {"outDiscards": 0, "inDiscards": 0}},
                "outDiscardsTotal": 0,
            }
        ],
        "expected": {"result": AntaTestStatus.SUCCESS},
    },
    (VerifyInterfaceDiscards, "success-ignored-interface"): {
        "eos_data": [
            {
                "inDiscardsTotal": 0,
                "interfaces": {
                    "Ethernet2": {"outDiscards": 42, "inDiscards": 0},
                    "Ethernet1": {"outDiscards": 0, "inDiscards": 42},
                    "Ethernet3": {"outDiscards": 0, "inDiscards": 42},
                    "Port-Channel1": {"outDiscards": 0, "inDiscards": 42},
                    "Port-Channel2": {"outDiscards": 0, "inDiscards": 0},
                },
                "outDiscardsTotal": 0,
            }
        ],
        "inputs": {"ignored_interfaces": ["Port-Channel1", "Ethernet"]},
        "expected": {"result": AntaTestStatus.SUCCESS},
    },
    (VerifyInterfaceDiscards, "failure"): {
        "eos_data": [
            {
                "inDiscardsTotal": 0,
                "interfaces": {"Ethernet2": {"outDiscards": 42, "inDiscards": 0}, "Ethernet1": {"outDiscards": 0, "inDiscards": 42}},
                "outDiscardsTotal": 0,
            }
        ],
        "expected": {
            "result": AntaTestStatus.FAILURE,
            "messages": [
                "Interface: Ethernet2 - Non-zero discard counter(s): outDiscards: 42",
                "Interface: Ethernet1 - Non-zero discard counter(s): inDiscards: 42",
            ],
        },
    },
    (VerifyInterfaceErrDisabled, "success"): {"eos_data": [{"interfaceStatuses": {}}], "expected": {"result": AntaTestStatus.SUCCESS}},
    (VerifyInterfaceErrDisabled, "failure"): {
        "eos_data": [{"interfaceStatuses": {"Ethernet2": {"description": "", "status": "errdisabled", "causes": ["bpduguard"]}}}],
        "expected": {"result": AntaTestStatus.FAILURE, "messages": ["Interface: Ethernet2 - Error disabled - Causes: bpduguard"]},
    },
    (VerifyInterfaceErrDisabled, "failure-no-cause"): {
        "eos_data": [{"interfaceStatuses": {"Ethernet2": {"description": "", "status": "errdisabled"}}}],
        "expected": {"result": AntaTestStatus.FAILURE, "messages": ["Interface: Ethernet2 - Error disabled"]},
    },
    (VerifyInterfaceDiscards, "success-specific-interface"): {
        "eos_data": [
            {
                "inDiscardsTotal": 0,
                "interfaces": {
                    "Ethernet2": {"outDiscards": 0, "inDiscards": 0},
                    "Ethernet1": {"outDiscards": 0, "inDiscards": 42},
                    "Ethernet3": {"outDiscards": 0, "inDiscards": 0},
                    "Port-Channel1": {"outDiscards": 0, "inDiscards": 0},
                    "Port-Channel2": {"outDiscards": 30, "inDiscards": 0},
                },
                "outDiscardsTotal": 0,
            }
        ],
        "inputs": {"interfaces": ["Port-Channel1", "Ethernet3", "Ethernet2"]},
        "expected": {"result": AntaTestStatus.SUCCESS},
    },
    (VerifyInterfaceDiscards, "failure-specific-interface-not-found"): {
        "eos_data": [
            {
                "inDiscardsTotal": 0,
                "interfaces": {
                    "Ethernet2": {"outDiscards": 0, "inDiscards": 0},
                    "Ethernet1": {"outDiscards": 0, "inDiscards": 42},
                    "Ethernet3": {"outDiscards": 40, "inDiscards": 0},
                    "Port-Channel1": {"outDiscards": 30, "inDiscards": 0},
                    "Port-Channel2": {"outDiscards": 30, "inDiscards": 0},
                },
                "outDiscardsTotal": 0,
            }
        ],
        "inputs": {"interfaces": ["Port-Channel10", "Ethernet3", "Ethernet2"]},
        "expected": {
            "result": AntaTestStatus.FAILURE,
            "messages": ["Interface: Port-Channel10 - Not found", "Interface: Ethernet3 - Non-zero discard counter(s): outDiscards: 40"],
        },
    },
    (VerifyInterfacesStatus, "success"): {
        "eos_data": [
            {
                "interfaceDescriptions": {
                    "Ethernet8": {"interfaceStatus": "up", "description": "", "lineProtocolStatus": "up"},
                    "Ethernet2": {"interfaceStatus": "adminDown", "description": "", "lineProtocolStatus": "down"},
                    "Ethernet3": {"interfaceStatus": "up", "description": "", "lineProtocolStatus": "up"},
                }
            }
        ],
        "inputs": {"interfaces": [{"name": "Ethernet2", "status": "adminDown"}, {"name": "Ethernet8", "status": "up"}, {"name": "Ethernet3", "status": "up"}]},
        "expected": {"result": AntaTestStatus.SUCCESS},
    },
    (VerifyInterfacesStatus, "success-up-with-line-protocol-status"): {
        "eos_data": [{"interfaceDescriptions": {"Ethernet8": {"interfaceStatus": "up", "description": "", "lineProtocolStatus": "down"}}}],
        "inputs": {"interfaces": [{"name": "Ethernet8", "status": "up", "line_protocol_status": "down"}]},
        "expected": {"result": AntaTestStatus.SUCCESS},
    },
    (VerifyInterfacesStatus, "success-with-line-protocol-status"): {
        "eos_data": [
            {
                "interfaceDescriptions": {
                    "Ethernet8": {"interfaceStatus": "adminDown", "description": "", "lineProtocolStatus": "testing"},
                    "Ethernet2": {"interfaceStatus": "adminDown", "description": "", "lineProtocolStatus": "down"},
                    "Ethernet3.10": {"interfaceStatus": "down", "description": "", "lineProtocolStatus": "dormant"},
                }
            }
        ],
        "inputs": {
            "interfaces": [
                {"name": "Ethernet2", "status": "adminDown", "line_protocol_status": "down"},
                {"name": "Ethernet8", "status": "adminDown", "line_protocol_status": "testing"},
                {"name": "Ethernet3.10", "status": "down", "line_protocol_status": "dormant"},
            ]
        },
        "expected": {"result": AntaTestStatus.SUCCESS},
    },
    (VerifyInterfacesStatus, "success-lower"): {
        "eos_data": [
            {
                "interfaceDescriptions": {
                    "Ethernet8": {"interfaceStatus": "up", "description": "", "lineProtocolStatus": "up"},
                    "Ethernet2": {"interfaceStatus": "adminDown", "description": "", "lineProtocolStatus": "down"},
                    "Ethernet3": {"interfaceStatus": "up", "description": "", "lineProtocolStatus": "up"},
                }
            }
        ],
        "inputs": {"interfaces": [{"name": "ethernet2", "status": "adminDown"}, {"name": "ethernet8", "status": "up"}, {"name": "ethernet3", "status": "up"}]},
        "expected": {"result": AntaTestStatus.SUCCESS},
    },
    (VerifyInterfacesStatus, "success-eth-name"): {
        "eos_data": [
            {
                "interfaceDescriptions": {
                    "Ethernet8": {"interfaceStatus": "up", "description": "", "lineProtocolStatus": "up"},
                    "Ethernet2": {"interfaceStatus": "adminDown", "description": "", "lineProtocolStatus": "down"},
                    "Ethernet3": {"interfaceStatus": "up", "description": "", "lineProtocolStatus": "up"},
                }
            }
        ],
        "inputs": {"interfaces": [{"name": "eth2", "status": "adminDown"}, {"name": "et8", "status": "up"}, {"name": "et3", "status": "up"}]},
        "expected": {"result": AntaTestStatus.SUCCESS},
    },
    (VerifyInterfacesStatus, "success-po-name"): {
        "eos_data": [{"interfaceDescriptions": {"Port-Channel100": {"interfaceStatus": "up", "description": "", "lineProtocolStatus": "up"}}}],
        "inputs": {"interfaces": [{"name": "po100", "status": "up"}]},
        "expected": {"result": AntaTestStatus.SUCCESS},
    },
    (VerifyInterfacesStatus, "success-sub-interfaces"): {
        "eos_data": [{"interfaceDescriptions": {"Ethernet52/1.1963": {"interfaceStatus": "up", "description": "", "lineProtocolStatus": "up"}}}],
        "inputs": {"interfaces": [{"name": "Ethernet52/1.1963", "status": "up"}]},
        "expected": {"result": AntaTestStatus.SUCCESS},
    },
    (VerifyInterfacesStatus, "success-transceiver-down"): {
        "eos_data": [{"interfaceDescriptions": {"Ethernet49/1": {"interfaceStatus": "adminDown", "description": "", "lineProtocolStatus": "notPresent"}}}],
        "inputs": {"interfaces": [{"name": "Ethernet49/1", "status": "adminDown"}]},
        "expected": {"result": AntaTestStatus.SUCCESS},
    },
    (VerifyInterfacesStatus, "success-po-down"): {
        "eos_data": [{"interfaceDescriptions": {"Port-Channel100": {"interfaceStatus": "adminDown", "description": "", "lineProtocolStatus": "lowerLayerDown"}}}],
        "inputs": {"interfaces": [{"name": "PortChannel100", "status": "adminDown"}]},
        "expected": {"result": AntaTestStatus.SUCCESS},
    },
    (VerifyInterfacesStatus, "success-po-lowerlayerdown"): {
        "eos_data": [{"interfaceDescriptions": {"Port-Channel100": {"interfaceStatus": "adminDown", "description": "", "lineProtocolStatus": "lowerLayerDown"}}}],
        "inputs": {"interfaces": [{"name": "Port-Channel100", "status": "adminDown", "line_protocol_status": "lowerLayerDown"}]},
        "expected": {"result": AntaTestStatus.SUCCESS},
    },
    (VerifyInterfacesStatus, "failure-not-configured"): {
        "eos_data": [
            {
                "interfaceDescriptions": {
                    "Ethernet2": {"interfaceStatus": "up", "description": "", "lineProtocolStatus": "up"},
                    "Ethernet3": {"interfaceStatus": "up", "description": "", "lineProtocolStatus": "up"},
                }
            }
        ],
        "inputs": {"interfaces": [{"name": "Ethernet2", "status": "up"}, {"name": "Ethernet8", "status": "up"}, {"name": "Ethernet3", "status": "up"}]},
        "expected": {"result": AntaTestStatus.FAILURE, "messages": ["Ethernet8 - Not configured"]},
    },
    (VerifyInterfacesStatus, "failure-status-down"): {
        "eos_data": [
            {
                "interfaceDescriptions": {
                    "Ethernet8": {"interfaceStatus": "down", "description": "", "lineProtocolStatus": "down"},
                    "Ethernet2": {"interfaceStatus": "up", "description": "", "lineProtocolStatus": "up"},
                    "Ethernet3": {"interfaceStatus": "up", "description": "", "lineProtocolStatus": "up"},
                }
            }
        ],
        "inputs": {"interfaces": [{"name": "Ethernet2", "status": "up"}, {"name": "Ethernet8", "status": "up"}, {"name": "Ethernet3", "status": "up"}]},
        "expected": {"result": AntaTestStatus.FAILURE, "messages": ["Ethernet8 - Status mismatch - Expected: up/up, Actual: down/down"]},
    },
    (VerifyInterfacesStatus, "failure-proto-down"): {
        "eos_data": [
            {
                "interfaceDescriptions": {
                    "Ethernet8": {"interfaceStatus": "up", "description": "", "lineProtocolStatus": "down"},
                    "Ethernet2": {"interfaceStatus": "up", "description": "", "lineProtocolStatus": "up"},
                    "Ethernet3": {"interfaceStatus": "up", "description": "", "lineProtocolStatus": "up"},
                }
            }
        ],
        "inputs": {"interfaces": [{"name": "Ethernet2", "status": "up"}, {"name": "Ethernet8", "status": "up"}, {"name": "Ethernet3", "status": "up"}]},
        "expected": {"result": AntaTestStatus.FAILURE, "messages": ["Ethernet8 - Status mismatch - Expected: up/up, Actual: up/down"]},
    },
    (VerifyInterfacesStatus, "failure-po-status-down"): {
        "eos_data": [{"interfaceDescriptions": {"Port-Channel100": {"interfaceStatus": "down", "description": "", "lineProtocolStatus": "lowerLayerDown"}}}],
        "inputs": {"interfaces": [{"name": "PortChannel100", "status": "up"}]},
        "expected": {"result": AntaTestStatus.FAILURE, "messages": ["Port-Channel100 - Status mismatch - Expected: up/up, Actual: down/lowerLayerDown"]},
    },
    (VerifyInterfacesStatus, "failure-proto-unknown"): {
        "eos_data": [
            {
                "interfaceDescriptions": {
                    "Ethernet8": {"interfaceStatus": "up", "description": "", "lineProtocolStatus": "down"},
                    "Ethernet2": {"interfaceStatus": "up", "description": "", "lineProtocolStatus": "unknown"},
                    "Ethernet3": {"interfaceStatus": "up", "description": "", "lineProtocolStatus": "up"},
                }
            }
        ],
        "inputs": {
            "interfaces": [
                {"name": "Ethernet2", "status": "up", "line_protocol_status": "down"},
                {"name": "Ethernet8", "status": "up"},
                {"name": "Ethernet3", "status": "up"},
            ]
        },
        "expected": {
            "result": AntaTestStatus.FAILURE,
            "messages": ["Ethernet2 - Status mismatch - Expected: up/down, Actual: up/unknown", "Ethernet8 - Status mismatch - Expected: up/up, Actual: up/down"],
        },
    },
    (VerifyInterfacesStatus, "failure-interface-status-down"): {
        "eos_data": [
            {
                "interfaceDescriptions": {
                    "Ethernet8": {"interfaceStatus": "up", "description": "", "lineProtocolStatus": "down"},
                    "Ethernet2": {"interfaceStatus": "up", "description": "", "lineProtocolStatus": "unknown"},
                    "Ethernet3": {"interfaceStatus": "up", "description": "", "lineProtocolStatus": "up"},
                }
            }
        ],
        "inputs": {"interfaces": [{"name": "Ethernet2", "status": "down"}, {"name": "Ethernet8", "status": "down"}, {"name": "Ethernet3", "status": "down"}]},
        "expected": {
            "result": AntaTestStatus.FAILURE,
            "messages": [
                "Ethernet2 - Status mismatch - Expected: down, Actual: up",
                "Ethernet8 - Status mismatch - Expected: down, Actual: up",
                "Ethernet3 - Status mismatch - Expected: down, Actual: up",
            ],
        },
    },
    (VerifyStormControlDrops, "success"): {
        "eos_data": [
            {
                "aggregateTrafficClasses": {},
                "interfaces": {
                    "Ethernet1": {
                        "trafficTypes": {"broadcast": {"level": 100, "thresholdType": "packetsPerSecond", "rate": 0, "drop": 0, "dormant": False}},
                        "active": True,
                        "reason": "",
                        "errdisabled": False,
                    }
                },
            }
        ],
        "expected": {"result": AntaTestStatus.SUCCESS},
    },
    (VerifyStormControlDrops, "failure"): {
        "eos_data": [
            {
                "aggregateTrafficClasses": {},
                "interfaces": {
                    "Ethernet1": {
                        "trafficTypes": {"broadcast": {"level": 100, "thresholdType": "packetsPerSecond", "rate": 0, "drop": 666, "dormant": False}},
                        "active": True,
                        "reason": "",
                        "errdisabled": False,
                    }
                },
            }
        ],
        "expected": {"result": AntaTestStatus.FAILURE, "messages": ["Interface: Ethernet1 - Non-zero storm-control drop counter(s) - broadcast: 666"]},
    },
    (VerifyStormControlDrops, "success-ignore-interfface"): {
        "eos_data": [
            {
                "aggregateTrafficClasses": {},
                "interfaces": {
                    "Ethernet1": {
                        "trafficTypes": {"broadcast": {"level": 100, "thresholdType": "packetsPerSecond", "rate": 0, "drop": 0, "dormant": False}},
                        "active": True,
                        "reason": "",
                        "errdisabled": False,
                    },
                    "Ethernet10": {
                        "trafficTypes": {"broadcast": {"level": 100, "thresholdType": "packetsPerSecond", "rate": 440, "drop": 40, "dormant": False}},
                        "active": True,
                        "reason": "",
                        "errdisabled": False,
                    },
                },
            }
        ],
        "inputs": {"ignored_interfaces": ["Ethernet10"]},
        "expected": {"result": AntaTestStatus.SUCCESS},
    },
    (VerifyStormControlDrops, "success-specific-interfface"): {
        "eos_data": [
            {
                "aggregateTrafficClasses": {},
                "interfaces": {
                    "Ethernet1": {
                        "trafficTypes": {"broadcast": {"level": 100, "thresholdType": "packetsPerSecond", "rate": 0, "drop": 0, "dormant": False}},
                        "active": True,
                        "reason": "",
                        "errdisabled": False,
                    },
                    "Ethernet10": {
                        "trafficTypes": {"broadcast": {"level": 100, "thresholdType": "packetsPerSecond", "rate": 440, "drop": 40, "dormant": False}},
                        "active": True,
                        "reason": "",
                        "errdisabled": False,
                    },
                },
            }
        ],
        "inputs": {"interfaces": ["Ethernet1"]},
        "expected": {"result": AntaTestStatus.SUCCESS},
    },
    (VerifyStormControlDrops, "failure-specific-interfface-not-found"): {
        "eos_data": [
            {
                "aggregateTrafficClasses": {},
                "interfaces": {
                    "Ethernet1": {
                        "trafficTypes": {"broadcast": {"level": 100, "thresholdType": "packetsPerSecond", "rate": 0, "drop": 0, "dormant": False}},
                        "active": True,
                        "reason": "",
                        "errdisabled": False,
                    },
                    "Ethernet10": {
                        "trafficTypes": {"broadcast": {"level": 100, "thresholdType": "packetsPerSecond", "rate": 440, "drop": 40, "dormant": False}},
                        "active": True,
                        "reason": "",
                        "errdisabled": False,
                    },
                    "Ethernet20": {
                        "trafficTypes": {"broadcast": {"level": 100, "thresholdType": "packetsPerSecond", "rate": 440, "drop": 40, "dormant": False}},
                        "active": True,
                        "reason": "",
                        "errdisabled": False,
                    },
                },
            }
        ],
        "inputs": {"interfaces": ["Ethernet13", "Ethernet10", "Ethernet20"]},
        "expected": {
            "result": AntaTestStatus.FAILURE,
            "messages": [
                "Interface: Ethernet13 - Not found",
                "Interface: Ethernet10 - Non-zero storm-control drop counter(s) - broadcast: 40",
                "Interface: Ethernet20 - Non-zero storm-control drop counter(s) - broadcast: 40",
            ],
        },
    },
    (VerifyPortChannels, "success"): {
        "eos_data": [
            {
                "portChannels": {
                    "Port-Channel42": {
                        "recircFeature": [],
                        "maxWeight": 16,
                        "minSpeed": "0 gbps",
                        "rxPorts": {},
                        "currWeight": 0,
                        "minLinks": 0,
                        "inactivePorts": {},
                        "activePorts": {},
                        "inactiveLag": False,
                    }
                }
            }
        ],
        "expected": {"result": AntaTestStatus.SUCCESS},
    },
    (VerifyPortChannels, "success-ignored-interface"): {
        "eos_data": [
            {
                "portChannels": {
                    "Port-Channel1": {
                        "activePorts": {"Ethernet1": {}, "Ethernet6": {}},
                        "rxPorts": {},
                        "inactivePorts": {},
                        "recircFeature": [],
                        "inactiveLag": False,
                        "minLinks": 0,
                        "minSpeed": "0 gbps",
                        "currWeight": 0,
                        "maxWeight": 16,
                    },
                    "Port-Channel5": {
                        "activePorts": {"Ethernet4": {}, "PeerEthernet4": {}},
                        "rxPorts": {},
                        "inactivePorts": {"Ethernet8": {"reasonUnconfigured": "waiting for LACP response"}},
                        "recircFeature": [],
                        "inactiveLag": False,
                        "minLinks": 0,
                        "minSpeed": "0 gbps",
                        "currWeight": 0,
                        "maxWeight": 16,
                    },
                }
            }
        ],
        "inputs": {"ignored_interfaces": ["Port-Channel5"]},
        "expected": {"result": AntaTestStatus.SUCCESS},
    },
    (VerifyPortChannels, "success-ignored-all-interface"): {
        "eos_data": [
            {
                "portChannels": {
                    "Port-Channel1": {
                        "activePorts": {"Ethernet1": {}, "Ethernet6": {}},
                        "rxPorts": {},
                        "inactivePorts": {},
                        "recircFeature": [],
                        "inactiveLag": False,
                        "minLinks": 0,
                        "minSpeed": "0 gbps",
                        "currWeight": 0,
                        "maxWeight": 16,
                    },
                    "Port-Channel5": {
                        "activePorts": {"Ethernet4": {}, "PeerEthernet4": {}},
                        "rxPorts": {},
                        "inactivePorts": {"Ethernet8": {"reasonUnconfigured": "waiting for LACP response"}},
                        "recircFeature": [],
                        "inactiveLag": False,
                        "minLinks": 0,
                        "minSpeed": "0 gbps",
                        "currWeight": 0,
                        "maxWeight": 16,
                    },
                }
            }
        ],
        "inputs": {"ignored_interfaces": ["Port-Channel5"]},
        "expected": {"result": AntaTestStatus.SUCCESS},
    },
    (VerifyPortChannels, "failure"): {
        "eos_data": [
            {
                "portChannels": {
                    "Port-Channel42": {
                        "recircFeature": [],
                        "maxWeight": 16,
                        "minSpeed": "0 gbps",
                        "rxPorts": {},
                        "currWeight": 0,
                        "minLinks": 0,
                        "inactivePorts": {"Ethernet8": {"reasonUnconfigured": "waiting for LACP response"}},
                        "activePorts": {},
                        "inactiveLag": False,
                    }
                }
            }
        ],
        "expected": {"result": AntaTestStatus.FAILURE, "messages": ["Port-Channel42 - Inactive port(s) - Ethernet8"]},
    },
    (VerifyPortChannels, "success-specified-interface"): {
        "eos_data": [
            {
                "portChannels": {
                    "Port-Channel1": {
                        "activePorts": {"Ethernet1": {}, "Ethernet6": {}},
                        "rxPorts": {},
                        "inactivePorts": {},
                        "recircFeature": [],
                        "inactiveLag": False,
                        "minLinks": 0,
                        "minSpeed": "0 gbps",
                        "currWeight": 0,
                        "maxWeight": 16,
                    },
                    "Port-Channel5": {
                        "activePorts": {"Ethernet4": {}, "PeerEthernet4": {}},
                        "rxPorts": {},
                        "inactivePorts": {"Ethernet8": {"reasonUnconfigured": "waiting for LACP response"}},
                        "recircFeature": [],
                        "inactiveLag": False,
                        "minLinks": 0,
                        "minSpeed": "0 gbps",
                        "currWeight": 0,
                        "maxWeight": 16,
                    },
                }
            }
        ],
        "inputs": {"interfaces": ["Port-Channel1"]},
        "expected": {"result": AntaTestStatus.SUCCESS},
    },
    (VerifyPortChannels, "failure-specified-interface-not-found"): {
        "eos_data": [
            {
                "portChannels": {
                    "Port-Channel1": {
                        "activePorts": {"Ethernet1": {}, "Ethernet6": {}},
                        "rxPorts": {},
                        "inactivePorts": {},
                        "recircFeature": [],
                        "inactiveLag": False,
                        "minLinks": 0,
                        "minSpeed": "0 gbps",
                        "currWeight": 0,
                        "maxWeight": 16,
                    },
                    "Port-Channel5": {
                        "activePorts": {"Ethernet4": {}, "PeerEthernet4": {}},
                        "rxPorts": {},
                        "inactivePorts": {"Ethernet8": {"reasonUnconfigured": "waiting for LACP response"}},
                        "recircFeature": [],
                        "inactiveLag": False,
                        "minLinks": 0,
                        "minSpeed": "0 gbps",
                        "currWeight": 0,
                        "maxWeight": 16,
                    },
                }
            }
        ],
        "inputs": {"interfaces": ["Port-Channel10", "Port-Channel5"]},
        "expected": {"result": AntaTestStatus.FAILURE, "messages": ["Interface: Port-Channel10 - Not found", "Port-Channel5 - Inactive port(s) - Ethernet8"]},
    },
    (VerifyIllegalLACP, "success"): {
        "eos_data": [
            {
                "portChannels": {
                    "Port-Channel42": {
                        "interfaces": {
                            "Ethernet8": {
                                "actorPortStatus": "noAgg",
                                "illegalRxCount": 0,
                                "markerResponseTxCount": 0,
                                "markerResponseRxCount": 0,
                                "lacpdusRxCount": 0,
                                "lacpdusTxCount": 454,
                                "markersTxCount": 0,
                                "markersRxCount": 0,
                            }
                        }
                    }
                },
                "orphanPorts": {},
            }
        ],
        "expected": {"result": AntaTestStatus.SUCCESS},
    },
    (VerifyIllegalLACP, "success-ignored-interface"): {
        "eos_data": [
            {
                "portChannels": {
                    "Port-Channel1": {
                        "interfaces": {
                            "Ethernet1": {
                                "actorPortStatus": "bundled",
                                "lacpdusRxCount": 512,
                                "lacpdusTxCount": 514,
                                "markersRxCount": 0,
                                "markersTxCount": 0,
                                "markerResponseRxCount": 0,
                                "markerResponseTxCount": 0,
                                "illegalRxCount": 66,
                            },
                            "Ethernet6": {
                                "actorPortStatus": "bundled",
                                "lacpdusRxCount": 513,
                                "lacpdusTxCount": 516,
                                "markersRxCount": 0,
                                "markersTxCount": 0,
                                "markerResponseRxCount": 0,
                                "markerResponseTxCount": 0,
                                "illegalRxCount": 0,
                            },
                        }
                    },
                    "Port-Channel5": {
                        "markers": {"markers": ["*"]},
                        "interfaces": {
                            "Ethernet4": {
                                "actorPortStatus": "bundled",
                                "lacpdusRxCount": 521,
                                "lacpdusTxCount": 15119,
                                "markersRxCount": 0,
                                "markersTxCount": 0,
                                "markerResponseRxCount": 0,
                                "markerResponseTxCount": 0,
                                "illegalRxCount": 66,
                            }
                        },
                    },
                },
                "markerMessages": {"markerMessages": [{"marker": "*"}]},
                "orphanPorts": {},
            }
        ],
        "inputs": {"ignored_interfaces": ["Port-Channel1", "Port-Channel5"]},
        "expected": {"result": AntaTestStatus.SUCCESS},
    },
    (VerifyIllegalLACP, "success-specific-interface"): {
        "eos_data": [
            {
                "portChannels": {
                    "Port-Channel1": {
                        "interfaces": {
                            "Ethernet1": {
                                "actorPortStatus": "bundled",
                                "lacpdusRxCount": 512,
                                "lacpdusTxCount": 514,
                                "markersRxCount": 0,
                                "markersTxCount": 0,
                                "markerResponseRxCount": 0,
                                "markerResponseTxCount": 0,
                                "illegalRxCount": 66,
                            },
                            "Ethernet6": {
                                "actorPortStatus": "bundled",
                                "lacpdusRxCount": 513,
                                "lacpdusTxCount": 516,
                                "markersRxCount": 0,
                                "markersTxCount": 0,
                                "markerResponseRxCount": 0,
                                "markerResponseTxCount": 0,
                                "illegalRxCount": 0,
                            },
                        }
                    },
                    "Port-Channel5": {
                        "markers": {"markers": ["*"]},
                        "interfaces": {
                            "Ethernet4": {
                                "actorPortStatus": "bundled",
                                "lacpdusRxCount": 521,
                                "lacpdusTxCount": 15119,
                                "markersRxCount": 0,
                                "markersTxCount": 0,
                                "markerResponseRxCount": 0,
                                "markerResponseTxCount": 0,
                                "illegalRxCount": 66,
                            }
                        },
                    },
                    "Port-Channel42": {
                        "interfaces": {
                            "Ethernet8": {
                                "actorPortStatus": "noAgg",
                                "illegalRxCount": 0,
                                "markerResponseTxCount": 0,
                                "markerResponseRxCount": 0,
                                "lacpdusRxCount": 0,
                                "lacpdusTxCount": 454,
                                "markersTxCount": 0,
                                "markersRxCount": 0,
                            }
                        }
                    },
                },
                "markerMessages": {"markerMessages": [{"marker": "*"}]},
                "orphanPorts": {},
            }
        ],
        "inputs": {"interfaces": ["Port-Channel42"]},
        "expected": {"result": AntaTestStatus.SUCCESS},
    },
    (VerifyIllegalLACP, "success-specific-interface-not-found"): {
        "eos_data": [
            {
                "portChannels": {
                    "Port-Channel1": {
                        "interfaces": {
                            "Ethernet1": {
                                "actorPortStatus": "bundled",
                                "lacpdusRxCount": 512,
                                "lacpdusTxCount": 514,
                                "markersRxCount": 0,
                                "markersTxCount": 0,
                                "markerResponseRxCount": 0,
                                "markerResponseTxCount": 0,
                                "illegalRxCount": 66,
                            },
                            "Ethernet6": {
                                "actorPortStatus": "bundled",
                                "lacpdusRxCount": 513,
                                "lacpdusTxCount": 516,
                                "markersRxCount": 0,
                                "markersTxCount": 0,
                                "markerResponseRxCount": 0,
                                "markerResponseTxCount": 0,
                                "illegalRxCount": 0,
                            },
                        }
                    },
                    "Port-Channel5": {
                        "markers": {"markers": ["*"]},
                        "interfaces": {
                            "Ethernet4": {
                                "actorPortStatus": "bundled",
                                "lacpdusRxCount": 521,
                                "lacpdusTxCount": 15119,
                                "markersRxCount": 0,
                                "markersTxCount": 0,
                                "markerResponseRxCount": 0,
                                "markerResponseTxCount": 0,
                                "illegalRxCount": 66,
                            }
                        },
                    },
                    "Port-Channel42": {
                        "interfaces": {
                            "Ethernet8": {
                                "actorPortStatus": "noAgg",
                                "illegalRxCount": 0,
                                "markerResponseTxCount": 0,
                                "markerResponseRxCount": 0,
                                "lacpdusRxCount": 0,
                                "lacpdusTxCount": 454,
                                "markersTxCount": 0,
                                "markersRxCount": 0,
                            }
                        }
                    },
                },
                "markerMessages": {"markerMessages": [{"marker": "*"}]},
                "orphanPorts": {},
            }
        ],
        "inputs": {"interfaces": ["Port-Channel4", "Port-Channel5"]},
        "expected": {
            "result": AntaTestStatus.FAILURE,
            "messages": ["Interface: Port-Channel4 - Not found", "Port-Channel5 Interface: Ethernet4 - Illegal LACP packets found"],
        },
    },
    (VerifyIllegalLACP, "failure"): {
        "eos_data": [
            {
                "portChannels": {
                    "Port-Channel42": {
                        "interfaces": {
                            "Ethernet8": {
                                "actorPortStatus": "noAgg",
                                "illegalRxCount": 666,
                                "markerResponseTxCount": 0,
                                "markerResponseRxCount": 0,
                                "lacpdusRxCount": 0,
                                "lacpdusTxCount": 454,
                                "markersTxCount": 0,
                                "markersRxCount": 0,
                            }
                        }
                    }
                },
                "orphanPorts": {},
            }
        ],
        "expected": {"result": AntaTestStatus.FAILURE, "messages": ["Port-Channel42 Interface: Ethernet8 - Illegal LACP packets found"]},
    },
    (VerifyLoopbackCount, "success"): {
        "eos_data": [
            {
                "interfaces": {
                    "Loopback42": {
                        "name": "Loopback42",
                        "interfaceStatus": "connected",
                        "interfaceAddress": {"ipAddr": {"maskLen": 0, "address": "0.0.0.0"}, "unnumberedIntf": "Vlan42"},
                        "ipv4Routable240": False,
                        "lineProtocolStatus": "up",
                        "mtu": 65535,
                    },
                    "Loopback666": {
                        "name": "Loopback666",
                        "interfaceStatus": "connected",
                        "interfaceAddress": {"ipAddr": {"maskLen": 32, "address": "6.6.6.6"}},
                        "ipv4Routable240": False,
                        "lineProtocolStatus": "up",
                        "mtu": 65535,
                    },
                    "Ethernet666": {
                        "name": "Ethernet666",
                        "interfaceStatus": "connected",
                        "interfaceAddress": {"ipAddr": {"maskLen": 32, "address": "6.6.6.6"}},
                        "ipv4Routable240": False,
                        "lineProtocolStatus": "up",
                    },
                }
            }
        ],
        "inputs": {"number": 2},
        "expected": {"result": AntaTestStatus.SUCCESS},
    },
    (VerifyLoopbackCount, "failure-loopback-down"): {
        "eos_data": [
            {
                "interfaces": {
                    "Loopback42": {
                        "name": "Loopback42",
                        "interfaceStatus": "connected",
                        "interfaceAddress": {"ipAddr": {"maskLen": 0, "address": "0.0.0.0"}, "unnumberedIntf": "Vlan42"},
                        "ipv4Routable240": False,
                        "lineProtocolStatus": "up",
                        "mtu": 65535,
                    },
                    "Loopback666": {
                        "name": "Loopback666",
                        "interfaceStatus": "notconnect",
                        "interfaceAddress": {"ipAddr": {"maskLen": 32, "address": "6.6.6.6"}},
                        "ipv4Routable240": False,
                        "lineProtocolStatus": "down",
                        "mtu": 65535,
                    },
                }
            }
        ],
        "inputs": {"number": 2},
        "expected": {
            "result": AntaTestStatus.FAILURE,
            "messages": [
                "Interface: Loopback666 - Invalid line protocol status - Expected: up Actual: down",
                "Interface: Loopback666 - Invalid interface status - Expected: connected Actual: notconnect",
            ],
        },
    },
    (VerifyLoopbackCount, "failure-count-loopback"): {
        "eos_data": [
            {
                "interfaces": {
                    "Loopback42": {
                        "name": "Loopback42",
                        "interfaceStatus": "connected",
                        "interfaceAddress": {"ipAddr": {"maskLen": 0, "address": "0.0.0.0"}, "unnumberedIntf": "Vlan42"},
                        "ipv4Routable240": False,
                        "lineProtocolStatus": "up",
                        "mtu": 65535,
                    }
                }
            }
        ],
        "inputs": {"number": 2},
        "expected": {"result": AntaTestStatus.FAILURE, "messages": ["Loopback interface(s) count mismatch: Expected 2 Actual: 1"]},
    },
    (VerifySVI, "success"): {
        "eos_data": [
            {
                "interfaces": {
                    "Vlan42": {
                        "name": "Vlan42",
                        "interfaceStatus": "connected",
                        "interfaceAddress": {"ipAddr": {"maskLen": 24, "address": "11.11.11.11"}},
                        "ipv4Routable240": False,
                        "lineProtocolStatus": "up",
                        "mtu": 1500,
                    }
                }
            }
        ],
        "expected": {"result": AntaTestStatus.SUCCESS},
    },
    (VerifySVI, "failure"): {
        "eos_data": [
            {
                "interfaces": {
                    "Vlan42": {
                        "name": "Vlan42",
                        "interfaceStatus": "notconnect",
                        "interfaceAddress": {"ipAddr": {"maskLen": 24, "address": "11.11.11.11"}},
                        "ipv4Routable240": False,
                        "lineProtocolStatus": "lowerLayerDown",
                        "mtu": 1500,
                    }
                }
            }
        ],
        "expected": {
            "result": AntaTestStatus.FAILURE,
            "messages": [
                "SVI: Vlan42 - Invalid line protocol status - Expected: up Actual: lowerLayerDown",
                "SVI: Vlan42 - Invalid interface status - Expected: connected Actual: notconnect",
            ],
        },
    },
    (VerifyL3MTU, "success"): {
        "eos_data": [
            {
                "interfaces": {
                    "Ethernet2": {
                        "name": "Ethernet2",
                        "forwardingModel": "routed",
                        "lineProtocolStatus": "up",
                        "interfaceStatus": "connected",
                        "hardware": "ethernet",
                        "mtu": 1500,
                        "l3MtuConfigured": True,
                        "l2Mru": 0,
                    },
                    "Ethernet10": {
                        "name": "Ethernet10",
                        "forwardingModel": "bridged",
                        "lineProtocolStatus": "up",
                        "interfaceStatus": "connected",
                        "hardware": "ethernet",
                        "mtu": 1500,
                        "l3MtuConfigured": False,
                        "l2Mru": 0,
                    },
                    "Management1/1": {
                        "name": "Management0",
                        "forwardingModel": "routed",
                        "lineProtocolStatus": "up",
                        "interfaceStatus": "connected",
                        "hardware": "ethernet",
                        "mtu": 1500,
                        "l3MtuConfigured": False,
                        "l2Mru": 0,
                    },
                    "Port-Channel2": {
                        "name": "Port-Channel2",
                        "forwardingModel": "bridged",
                        "lineProtocolStatus": "lowerLayerDown",
                        "interfaceStatus": "notconnect",
                        "hardware": "portChannel",
                        "mtu": 1500,
                        "l3MtuConfigured": False,
                        "l2Mru": 0,
                    },
                    "Loopback0": {
                        "name": "Loopback0",
                        "forwardingModel": "routed",
                        "lineProtocolStatus": "up",
                        "interfaceStatus": "connected",
                        "hardware": "loopback",
                        "mtu": 65535,
                        "l3MtuConfigured": False,
                        "l2Mru": 0,
                    },
                    "Vxlan1": {
                        "name": "Vxlan1",
                        "forwardingModel": "bridged",
                        "lineProtocolStatus": "down",
                        "interfaceStatus": "notconnect",
                        "hardware": "vxlan",
                        "mtu": 0,
                        "l3MtuConfigured": False,
                        "l2Mru": 0,
                    },
                }
            }
        ],
        "inputs": {"mtu": 1500},
        "expected": {"result": AntaTestStatus.SUCCESS},
    },
    (VerifyL3MTU, "success-ignored-interfaces"): {
        "eos_data": [
            {
                "interfaces": {
                    "Ethernet2": {
                        "name": "Ethernet2",
                        "forwardingModel": "routed",
                        "lineProtocolStatus": "up",
                        "interfaceStatus": "connected",
                        "hardware": "ethernet",
                        "mtu": 1500,
                        "l3MtuConfigured": True,
                        "l2Mru": 0,
                    },
                    "Ethernet10": {
                        "name": "Ethernet10",
                        "forwardingModel": "routed",
                        "lineProtocolStatus": "up",
                        "interfaceStatus": "connected",
                        "hardware": "ethernet",
                        "mtu": 1501,
                        "l3MtuConfigured": False,
                        "l2Mru": 0,
                    },
                    "Management0": {
                        "name": "Management0",
                        "forwardingModel": "routed",
                        "lineProtocolStatus": "up",
                        "interfaceStatus": "connected",
                        "hardware": "ethernet",
                        "mtu": 1500,
                        "l3MtuConfigured": False,
                        "l2Mru": 0,
                    },
                    "Port-Channel2": {
                        "name": "Port-Channel2",
                        "forwardingModel": "bridged",
                        "lineProtocolStatus": "lowerLayerDown",
                        "interfaceStatus": "notconnect",
                        "hardware": "portChannel",
                        "mtu": 1500,
                        "l3MtuConfigured": False,
                        "l2Mru": 0,
                    },
                    "Loopback0": {
                        "name": "Loopback0",
                        "forwardingModel": "routed",
                        "lineProtocolStatus": "up",
                        "interfaceStatus": "connected",
                        "hardware": "loopback",
                        "mtu": 65535,
                        "l3MtuConfigured": False,
                        "l2Mru": 0,
                    },
                    "Vxlan1": {
                        "name": "Vxlan1",
                        "forwardingModel": "bridged",
                        "lineProtocolStatus": "down",
                        "interfaceStatus": "notconnect",
                        "hardware": "vxlan",
                        "mtu": 0,
                        "l3MtuConfigured": False,
                        "l2Mru": 0,
                    },
                }
            }
        ],
        "inputs": {"mtu": 1500, "ignored_interfaces": ["Loopback", "Port-Channel", "Management", "Vxlan"], "specific_mtu": [{"Ethernet10": 1501}]},
        "expected": {"result": AntaTestStatus.SUCCESS},
    },
    (VerifyL3MTU, "failure"): {
        "eos_data": [
            {
                "interfaces": {
                    "Ethernet2": {
                        "name": "Ethernet2",
                        "forwardingModel": "routed",
                        "lineProtocolStatus": "up",
                        "interfaceStatus": "connected",
                        "hardware": "ethernet",
                        "mtu": 1600,
                        "l3MtuConfigured": True,
                        "l2Mru": 0,
                    },
                    "Ethernet10": {
                        "name": "Ethernet10",
                        "forwardingModel": "routed",
                        "lineProtocolStatus": "up",
                        "interfaceStatus": "connected",
                        "hardware": "ethernet",
                        "mtu": 1500,
                        "l3MtuConfigured": False,
                        "l2Mru": 0,
                    },
                    "Management0": {
                        "name": "Management0",
                        "forwardingModel": "routed",
                        "lineProtocolStatus": "up",
                        "interfaceStatus": "connected",
                        "hardware": "ethernet",
                        "mtu": 1500,
                        "l3MtuConfigured": False,
                        "l2Mru": 0,
                    },
                    "Port-Channel2": {
                        "name": "Port-Channel2",
                        "forwardingModel": "bridged",
                        "lineProtocolStatus": "lowerLayerDown",
                        "interfaceStatus": "notconnect",
                        "hardware": "portChannel",
                        "mtu": 1500,
                        "l3MtuConfigured": False,
                        "l2Mru": 0,
                    },
                    "Loopback0": {
                        "name": "Loopback0",
                        "forwardingModel": "routed",
                        "lineProtocolStatus": "up",
                        "interfaceStatus": "connected",
                        "hardware": "loopback",
                        "mtu": 65535,
                        "l3MtuConfigured": False,
                        "l2Mru": 0,
                    },
                    "Vxlan1": {
                        "name": "Vxlan1",
                        "forwardingModel": "bridged",
                        "lineProtocolStatus": "down",
                        "interfaceStatus": "notconnect",
                        "hardware": "vxlan",
                        "mtu": 0,
                        "l3MtuConfigured": False,
                        "l2Mru": 0,
                    },
                }
            }
        ],
        "inputs": {"mtu": 1500},
        "expected": {"result": AntaTestStatus.FAILURE, "messages": ["Interface: Ethernet2 - Incorrect MTU - Expected: 1500 Actual: 1600"]},
    },
    (VerifyL3MTU, "failure-specified-interface-mtu"): {
        "eos_data": [
            {
                "interfaces": {
                    "Ethernet2": {
                        "name": "Ethernet2",
                        "forwardingModel": "routed",
                        "lineProtocolStatus": "up",
                        "interfaceStatus": "connected",
                        "hardware": "ethernet",
                        "mtu": 1500,
                        "l3MtuConfigured": True,
                        "l2Mru": 0,
                    },
                    "Ethernet10": {
                        "name": "Ethernet10",
                        "forwardingModel": "routed",
                        "lineProtocolStatus": "up",
                        "interfaceStatus": "connected",
                        "hardware": "ethernet",
                        "mtu": 1502,
                        "l3MtuConfigured": False,
                        "l2Mru": 0,
                    },
                    "Management0": {
                        "name": "Management0",
                        "forwardingModel": "routed",
                        "lineProtocolStatus": "up",
                        "interfaceStatus": "connected",
                        "hardware": "ethernet",
                        "mtu": 1500,
                        "l3MtuConfigured": False,
                        "l2Mru": 0,
                    },
                    "Port-Channel2": {
                        "name": "Port-Channel2",
                        "forwardingModel": "bridged",
                        "lineProtocolStatus": "lowerLayerDown",
                        "interfaceStatus": "notconnect",
                        "hardware": "portChannel",
                        "mtu": 1500,
                        "l3MtuConfigured": False,
                        "l2Mru": 0,
                    },
                    "Loopback0": {
                        "name": "Loopback0",
                        "forwardingModel": "routed",
                        "lineProtocolStatus": "up",
                        "interfaceStatus": "connected",
                        "hardware": "loopback",
                        "mtu": 65535,
                        "l3MtuConfigured": False,
                        "l2Mru": 0,
                    },
                    "Vxlan1": {
                        "name": "Vxlan1",
                        "forwardingModel": "bridged",
                        "lineProtocolStatus": "down",
                        "interfaceStatus": "notconnect",
                        "hardware": "vxlan",
                        "mtu": 0,
                        "l3MtuConfigured": False,
                        "l2Mru": 0,
                    },
                }
            }
        ],
        "inputs": {"mtu": 1500, "ignored_interfaces": ["Loopback", "Port-Channel2", "Management", "Vxlan1"], "specific_mtu": [{"Ethernet10": 1501}]},
        "expected": {"result": AntaTestStatus.FAILURE, "messages": ["Interface: Ethernet10 - Incorrect MTU - Expected: 1501 Actual: 1502"]},
    },
    (VerifyL3MTU, "failure-ignored-specified-interface-mtu"): {
        "eos_data": [
            {
                "interfaces": {
                    "Ethernet2": {
                        "name": "Ethernet2",
                        "forwardingModel": "routed",
                        "lineProtocolStatus": "up",
                        "interfaceStatus": "connected",
                        "hardware": "ethernet",
                        "mtu": 1503,
                        "l3MtuConfigured": True,
                        "l2Mru": 0,
                    },
                    "Ethernet1/1": {
                        "name": "Ethernet1/1",
                        "forwardingModel": "routed",
                        "lineProtocolStatus": "up",
                        "interfaceStatus": "connected",
                        "hardware": "ethernet",
                        "mtu": 1502,
                        "l3MtuConfigured": False,
                        "l2Mru": 0,
                    },
                    "Ethernet1.100": {
                        "name": "Ethernet1.100",
                        "forwardingModel": "routed",
                        "lineProtocolStatus": "up",
                        "interfaceStatus": "connected",
                        "hardware": "ethernet",
                        "mtu": 1507,
                        "l3MtuConfigured": False,
                        "l2Mru": 0,
                    },
                    "Port-Channel2": {
                        "name": "Port-Channel2",
                        "forwardingModel": "bridged",
                        "lineProtocolStatus": "lowerLayerDown",
                        "interfaceStatus": "notconnect",
                        "hardware": "portChannel",
                        "mtu": 1500,
                        "l3MtuConfigured": False,
                        "l2Mru": 0,
                    },
                    "Loopback0": {
                        "name": "Loopback0",
                        "forwardingModel": "routed",
                        "lineProtocolStatus": "up",
                        "interfaceStatus": "connected",
                        "hardware": "loopback",
                        "mtu": 65535,
                        "l3MtuConfigured": False,
                        "l2Mru": 0,
                    },
                    "Vxlan1": {
                        "name": "Vxlan1",
                        "forwardingModel": "bridged",
                        "lineProtocolStatus": "down",
                        "interfaceStatus": "notconnect",
                        "hardware": "vxlan",
                        "mtu": 0,
                        "l3MtuConfigured": False,
                        "l2Mru": 0,
                    },
                }
            }
        ],
        "inputs": {
            "mtu": 1500,
            "ignored_interfaces": ["Loopback", "Port-Channel2", "Management", "Vxlan1", "Ethernet1/1", "Ethernet1.100"],
            "specific_mtu": [{"Ethernet1/1": 1501}],
        },
        "expected": {"result": AntaTestStatus.FAILURE, "messages": ["Interface: Ethernet2 - Incorrect MTU - Expected: 1500 Actual: 1503"]},
    },
    (VerifyL3MTU, "failure-ignored-specified-ethernet"): {
        "eos_data": [
            {
                "interfaces": {
                    "Ethernet2": {
                        "name": "Ethernet2",
                        "forwardingModel": "routed",
                        "lineProtocolStatus": "up",
                        "interfaceStatus": "connected",
                        "hardware": "ethernet",
                        "mtu": 1503,
                        "l3MtuConfigured": True,
                        "l2Mru": 0,
                    },
                    "Ethernet1/1": {
                        "name": "Ethernet1/1",
                        "forwardingModel": "routed",
                        "lineProtocolStatus": "up",
                        "interfaceStatus": "connected",
                        "hardware": "ethernet",
                        "mtu": 1502,
                        "l3MtuConfigured": False,
                        "l2Mru": 0,
                    },
                    "Ethernet1.100": {
                        "name": "Ethernet1.100",
                        "forwardingModel": "routed",
                        "lineProtocolStatus": "up",
                        "interfaceStatus": "connected",
                        "hardware": "ethernet",
                        "mtu": 1507,
                        "l3MtuConfigured": False,
                        "l2Mru": 0,
                    },
                    "Port-Channel2": {
                        "name": "Port-Channel2",
                        "forwardingModel": "bridged",
                        "lineProtocolStatus": "lowerLayerDown",
                        "interfaceStatus": "notconnect",
                        "hardware": "portChannel",
                        "mtu": 1500,
                        "l3MtuConfigured": False,
                        "l2Mru": 0,
                    },
                    "Loopback0": {
                        "name": "Loopback0",
                        "forwardingModel": "routed",
                        "lineProtocolStatus": "up",
                        "interfaceStatus": "connected",
                        "hardware": "loopback",
                        "mtu": 65535,
                        "l3MtuConfigured": False,
                        "l2Mru": 0,
                    },
                    "Vxlan1": {
                        "name": "Vxlan1",
                        "forwardingModel": "bridged",
                        "lineProtocolStatus": "down",
                        "interfaceStatus": "notconnect",
                        "hardware": "vxlan",
                        "mtu": 0,
                        "l3MtuConfigured": False,
                        "l2Mru": 0,
                    },
                }
            }
        ],
        "inputs": {"mtu": 1500, "ignored_interfaces": ["Loopback", "Ethernet1"], "specific_mtu": [{"Ethernet1/1": 1501}]},
        "expected": {
            "result": AntaTestStatus.FAILURE,
            "messages": [
                "Interface: Ethernet2 - Incorrect MTU - Expected: 1500 Actual: 1503",
                "Interface: Ethernet1/1 - Incorrect MTU - Expected: 1501 Actual: 1502",
                "Interface: Ethernet1.100 - Incorrect MTU - Expected: 1500 Actual: 1507",
            ],
        },
    },
    (VerifyL3MTU, "succuss-ethernet-all"): {
        "eos_data": [
            {
                "interfaces": {
                    "Ethernet2": {
                        "name": "Ethernet2",
                        "forwardingModel": "routed",
                        "lineProtocolStatus": "up",
                        "interfaceStatus": "connected",
                        "hardware": "ethernet",
                        "mtu": 1503,
                        "l3MtuConfigured": True,
                        "l2Mru": 0,
                    },
                    "Ethernet1/1": {
                        "name": "Ethernet1/1",
                        "forwardingModel": "routed",
                        "lineProtocolStatus": "up",
                        "interfaceStatus": "connected",
                        "hardware": "ethernet",
                        "mtu": 1502,
                        "l3MtuConfigured": False,
                        "l2Mru": 0,
                    },
                    "Ethernet1.100": {
                        "name": "Ethernet1.100",
                        "forwardingModel": "routed",
                        "lineProtocolStatus": "up",
                        "interfaceStatus": "connected",
                        "hardware": "ethernet",
                        "mtu": 1507,
                        "l3MtuConfigured": False,
                        "l2Mru": 0,
                    },
                    "Port-Channel2": {
                        "name": "Port-Channel2",
                        "forwardingModel": "bridged",
                        "lineProtocolStatus": "lowerLayerDown",
                        "interfaceStatus": "notconnect",
                        "hardware": "portChannel",
                        "mtu": 1500,
                        "l3MtuConfigured": False,
                        "l2Mru": 0,
                    },
                    "Loopback0": {
                        "name": "Loopback0",
                        "forwardingModel": "routed",
                        "lineProtocolStatus": "up",
                        "interfaceStatus": "connected",
                        "hardware": "loopback",
                        "mtu": 65535,
                        "l3MtuConfigured": False,
                        "l2Mru": 0,
                    },
                    "Vxlan1": {
                        "name": "Vxlan1",
                        "forwardingModel": "bridged",
                        "lineProtocolStatus": "down",
                        "interfaceStatus": "notconnect",
                        "hardware": "vxlan",
                        "mtu": 0,
                        "l3MtuConfigured": False,
                        "l2Mru": 0,
                    },
                }
            }
        ],
        "inputs": {"mtu": 1500, "ignored_interfaces": ["Loopback", "Ethernet"], "specific_mtu": [{"Ethernet1/1": 1501}]},
        "expected": {"result": AntaTestStatus.SUCCESS},
    },
    (VerifyL2MTU, "success"): {
        "eos_data": [
            {
                "interfaces": {
                    "Ethernet2/1": {
                        "name": "Ethernet2/1",
                        "forwardingModel": "bridged",
                        "lineProtocolStatus": "up",
                        "interfaceStatus": "connected",
                        "hardware": "ethernet",
                        "mtu": 9218,
                        "l3MtuConfigured": True,
                        "l2Mru": 0,
                    },
                    "Ethernet10": {
                        "name": "Ethernet10",
                        "forwardingModel": "bridged",
                        "lineProtocolStatus": "up",
                        "interfaceStatus": "connected",
                        "hardware": "ethernet",
                        "mtu": 9214,
                        "l3MtuConfigured": False,
                        "l2Mru": 0,
                    },
                    "Management0": {
                        "name": "Management0",
                        "forwardingModel": "routed",
                        "lineProtocolStatus": "up",
                        "interfaceStatus": "connected",
                        "hardware": "ethernet",
                        "mtu": 1500,
                        "l3MtuConfigured": False,
                        "l2Mru": 0,
                    },
                    "Port-Channel2": {
                        "name": "Port-Channel2",
                        "forwardingModel": "bridged",
                        "lineProtocolStatus": "lowerLayerDown",
                        "interfaceStatus": "notconnect",
                        "hardware": "portChannel",
                        "mtu": 9214,
                        "l3MtuConfigured": False,
                        "l2Mru": 0,
                    },
                    "Loopback0": {
                        "name": "Loopback0",
                        "forwardingModel": "routed",
                        "lineProtocolStatus": "up",
                        "interfaceStatus": "connected",
                        "hardware": "loopback",
                        "mtu": 65535,
                        "l3MtuConfigured": False,
                        "l2Mru": 0,
                    },
                    "Vxlan1": {
                        "name": "Vxlan1",
                        "forwardingModel": "bridged",
                        "lineProtocolStatus": "down",
                        "interfaceStatus": "notconnect",
                        "hardware": "vxlan",
                        "mtu": 0,
                        "l3MtuConfigured": False,
                        "l2Mru": 0,
                    },
                }
            }
        ],
        "inputs": {"mtu": 9214, "ignored_interfaces": ["Loopback0", "Port-Channel", "Management0", "Vxlan", "Ethernet2/1"], "specific_mtu": [{"Ethernet10": 9214}]},
        "expected": {"result": AntaTestStatus.SUCCESS},
    },
    (VerifyL2MTU, "failure"): {
        "eos_data": [
            {
                "interfaces": {
                    "Ethernet2": {
                        "name": "Ethernet2",
                        "forwardingModel": "routed",
                        "lineProtocolStatus": "up",
                        "interfaceStatus": "connected",
                        "hardware": "ethernet",
                        "mtu": 1600,
                        "l3MtuConfigured": True,
                        "l2Mru": 0,
                    },
                    "Ethernet10": {
                        "name": "Ethernet10",
                        "forwardingModel": "bridged",
                        "lineProtocolStatus": "up",
                        "interfaceStatus": "connected",
                        "hardware": "ethernet",
                        "mtu": 9214,
                        "l3MtuConfigured": False,
                        "l2Mru": 0,
                    },
                    "Management0": {
                        "name": "Management0",
                        "forwardingModel": "routed",
                        "lineProtocolStatus": "up",
                        "interfaceStatus": "connected",
                        "hardware": "ethernet",
                        "mtu": 1500,
                        "l3MtuConfigured": False,
                        "l2Mru": 0,
                    },
                    "Port-Channel2": {
                        "name": "Port-Channel2",
                        "forwardingModel": "bridged",
                        "lineProtocolStatus": "lowerLayerDown",
                        "interfaceStatus": "notconnect",
                        "hardware": "portChannel",
                        "mtu": 9214,
                        "l3MtuConfigured": False,
                        "l2Mru": 0,
                    },
                    "Loopback0": {
                        "name": "Loopback0",
                        "forwardingModel": "routed",
                        "lineProtocolStatus": "up",
                        "interfaceStatus": "connected",
                        "hardware": "loopback",
                        "mtu": 65535,
                        "l3MtuConfigured": False,
                        "l2Mru": 0,
                    },
                    "Vxlan1": {
                        "name": "Vxlan1",
                        "forwardingModel": "bridged",
                        "lineProtocolStatus": "down",
                        "interfaceStatus": "notconnect",
                        "hardware": "vxlan",
                        "mtu": 0,
                        "l3MtuConfigured": False,
                        "l2Mru": 0,
                    },
                }
            }
        ],
        "inputs": {"mtu": 1500},
        "expected": {
            "result": AntaTestStatus.FAILURE,
            "messages": [
                "Interface: Ethernet10 - Incorrect MTU - Expected: 1500 Actual: 9214",
                "Interface: Port-Channel2 - Incorrect MTU - Expected: 1500 Actual: 9214",
            ],
        },
    },
    (VerifyL2MTU, "failure-specific-interface"): {
        "eos_data": [
            {
                "interfaces": {
                    "Ethernet1.100": {
                        "name": "Ethernet2",
                        "forwardingModel": "bridged",
                        "lineProtocolStatus": "up",
                        "interfaceStatus": "connected",
                        "hardware": "ethernet",
                        "mtu": 9218,
                        "l3MtuConfigured": True,
                        "l2Mru": 0,
                    },
                    "Ethernet10": {
                        "name": "Ethernet10",
                        "forwardingModel": "bridged",
                        "lineProtocolStatus": "up",
                        "interfaceStatus": "connected",
                        "hardware": "ethernet",
                        "mtu": 9214,
                        "l3MtuConfigured": False,
                        "l2Mru": 0,
                    },
                    "Management0": {
                        "name": "Management0",
                        "forwardingModel": "routed",
                        "lineProtocolStatus": "up",
                        "interfaceStatus": "connected",
                        "hardware": "ethernet",
                        "mtu": 1500,
                        "l3MtuConfigured": False,
                        "l2Mru": 0,
                    },
                    "Port-Channel2": {
                        "name": "Port-Channel2",
                        "forwardingModel": "bridged",
                        "lineProtocolStatus": "lowerLayerDown",
                        "interfaceStatus": "notconnect",
                        "hardware": "portChannel",
                        "mtu": 9214,
                        "l3MtuConfigured": False,
                        "l2Mru": 0,
                    },
                    "Loopback0": {
                        "name": "Loopback0",
                        "forwardingModel": "routed",
                        "lineProtocolStatus": "up",
                        "interfaceStatus": "connected",
                        "hardware": "loopback",
                        "mtu": 65535,
                        "l3MtuConfigured": False,
                        "l2Mru": 0,
                    },
                    "Vxlan1": {
                        "name": "Vxlan1",
                        "forwardingModel": "bridged",
                        "lineProtocolStatus": "down",
                        "interfaceStatus": "notconnect",
                        "hardware": "vxlan",
                        "mtu": 0,
                        "l3MtuConfigured": False,
                        "l2Mru": 0,
                    },
                }
            }
        ],
        "inputs": {"specific_mtu": [{"Et10": 9214}, {"Port-Channel2": 10000}], "ignored_interfaces": ["Ethernet", "Vxlan1"]},
        "expected": {"result": AntaTestStatus.FAILURE, "messages": ["Interface: Port-Channel2 - Incorrect MTU - Expected: 10000 Actual: 9214"]},
    },
    (VerifyIPProxyARP, "success"): {
        "eos_data": [
            {
                "interfaces": {
                    "Ethernet1": {"name": "Ethernet1", "lineProtocolStatus": "up", "interfaceStatus": "connected", "proxyArp": True},
                    "Ethernet2": {"name": "Ethernet2", "lineProtocolStatus": "up", "interfaceStatus": "connected", "proxyArp": True},
                }
            }
        ],
        "inputs": {"interfaces": ["Ethernet1", "Ethernet2"]},
        "expected": {"result": AntaTestStatus.SUCCESS},
    },
    (VerifyIPProxyARP, "failure-interface-not-found"): {
        "eos_data": [{"interfaces": {"Ethernet1": {"name": "Ethernet1", "lineProtocolStatus": "up", "interfaceStatus": "connected", "proxyArp": True}}}],
        "inputs": {"interfaces": ["Ethernet1", "Ethernet2"]},
        "expected": {"result": AntaTestStatus.FAILURE, "messages": ["Interface: Ethernet2 - Not found"]},
    },
    (VerifyIPProxyARP, "failure"): {
        "eos_data": [
            {
                "interfaces": {
                    "Ethernet1": {"name": "Ethernet1", "lineProtocolStatus": "up", "interfaceStatus": "connected", "proxyArp": True},
                    "Ethernet2": {"name": "Ethernet2", "lineProtocolStatus": "up", "interfaceStatus": "connected", "proxyArp": False},
                }
            }
        ],
        "inputs": {"interfaces": ["Ethernet1", "Ethernet2"]},
        "expected": {"result": AntaTestStatus.FAILURE, "messages": ["Interface: Ethernet2 - Proxy-ARP disabled"]},
    },
    (VerifyInterfaceIPv4, "success"): {
        "eos_data": [
            {
                "interfaces": {
                    "Ethernet2": {
                        "interfaceAddress": {
                            "primaryIp": {"address": "172.30.11.1", "maskLen": 31},
                            "secondaryIpsOrderedList": [{"address": "10.10.10.1", "maskLen": 31}, {"address": "10.10.10.10", "maskLen": 31}],
                        }
                    },
                    "Ethernet12": {
                        "interfaceAddress": {
                            "primaryIp": {"address": "172.30.11.10", "maskLen": 31},
                            "secondaryIpsOrderedList": [{"address": "10.10.10.10", "maskLen": 31}, {"address": "10.10.10.20", "maskLen": 31}],
                        }
                    },
                }
            }
        ],
        "inputs": {
            "interfaces": [
                {"name": "Ethernet2", "primary_ip": "172.30.11.1/31", "secondary_ips": ["10.10.10.1/31", "10.10.10.10/31"]},
                {"name": "Ethernet12", "primary_ip": "172.30.11.10/31", "secondary_ips": ["10.10.10.10/31", "10.10.10.20/31"]},
            ]
        },
        "expected": {"result": AntaTestStatus.SUCCESS},
    },
    (VerifyInterfaceIPv4, "success-without-secondary-ip"): {
        "eos_data": [
            {
                "interfaces": {
                    "Ethernet2": {"interfaceAddress": {"primaryIp": {"address": "172.30.11.0", "maskLen": 31}, "secondaryIpsOrderedList": []}},
                    "Ethernet12": {"interfaceAddress": {"primaryIp": {"address": "172.30.11.10", "maskLen": 31}, "secondaryIpsOrderedList": []}},
                }
            }
        ],
        "inputs": {"interfaces": [{"name": "Ethernet2", "primary_ip": "172.30.11.0/31"}, {"name": "Ethernet12", "primary_ip": "172.30.11.10/31"}]},
        "expected": {"result": AntaTestStatus.SUCCESS},
    },
    (VerifyInterfaceIPv4, "failure-interface-not-found"): {
        "eos_data": [{"interfaces": {"Ethernet10": {"interfaceAddress": {"primaryIp": {"address": "172.30.11.0", "maskLen": 31}, "secondaryIpsOrderedList": []}}}}],
        "inputs": {
            "interfaces": [
                {"name": "Ethernet2", "primary_ip": "172.30.11.0/31", "secondary_ips": ["10.10.10.0/31", "10.10.10.10/31"]},
                {"name": "Ethernet12", "primary_ip": "172.30.11.20/31", "secondary_ips": ["10.10.11.0/31", "10.10.11.10/31"]},
            ]
        },
        "expected": {"result": AntaTestStatus.FAILURE, "messages": ["Interface: Ethernet2 - Not found", "Interface: Ethernet12 - Not found"]},
    },
    (VerifyInterfaceIPv4, "failure-not-l3-interface"): {
        "eos_data": [{"interfaces": {"Ethernet2": {"interfaceAddress": {}}, "Ethernet12": {"interfaceAddress": {}}}}],
        "inputs": {
            "interfaces": [
                {"name": "Ethernet2", "primary_ip": "172.30.11.0/31", "secondary_ips": ["10.10.10.0/31", "10.10.10.10/31"]},
                {"name": "Ethernet12", "primary_ip": "172.30.11.20/31", "secondary_ips": ["10.10.11.0/31", "10.10.11.10/31"]},
            ]
        },
        "expected": {
            "result": AntaTestStatus.FAILURE,
            "messages": ["Interface: Ethernet2 - IP address is not configured", "Interface: Ethernet12 - IP address is not configured"],
        },
    },
    (VerifyInterfaceIPv4, "failure-ip-address-not-configured"): {
        "eos_data": [
            {
                "interfaces": {
                    "Ethernet2": {"interfaceAddress": {"primaryIp": {"address": "0.0.0.0", "maskLen": 0}, "secondaryIpsOrderedList": []}},
                    "Ethernet12": {"interfaceAddress": {"primaryIp": {"address": "0.0.0.0", "maskLen": 0}, "secondaryIpsOrderedList": []}},
                }
            }
        ],
        "inputs": {
            "interfaces": [
                {"name": "Ethernet2", "primary_ip": "172.30.11.0/31", "secondary_ips": ["10.10.10.0/31", "10.10.10.10/31"]},
                {"name": "Ethernet12", "primary_ip": "172.30.11.10/31", "secondary_ips": ["10.10.11.0/31", "10.10.11.10/31"]},
            ]
        },
        "expected": {
            "result": AntaTestStatus.FAILURE,
            "messages": [
                "Interface: Ethernet2 - IP address mismatch - Expected: 172.30.11.0/31 Actual: 0.0.0.0/0",
                "Interface: Ethernet2 - Secondary IP address is not configured",
                "Interface: Ethernet12 - IP address mismatch - Expected: 172.30.11.10/31 Actual: 0.0.0.0/0",
                "Interface: Ethernet12 - Secondary IP address is not configured",
            ],
        },
    },
    (VerifyInterfaceIPv4, "failure-ip-address-missmatch"): {
        "eos_data": [
            {
                "interfaces": {
                    "Ethernet2": {
                        "interfaceAddress": {
                            "primaryIp": {"address": "172.30.11.0", "maskLen": 31},
                            "secondaryIpsOrderedList": [{"address": "10.10.10.0", "maskLen": 31}, {"address": "10.10.10.10", "maskLen": 31}],
                        }
                    },
                    "Ethernet3": {
                        "interfaceAddress": {
                            "primaryIp": {"address": "172.30.10.10", "maskLen": 31},
                            "secondaryIpsOrderedList": [{"address": "10.10.11.0", "maskLen": 31}, {"address": "10.11.11.10", "maskLen": 31}],
                        }
                    },
                }
            }
        ],
        "inputs": {
            "interfaces": [
                {"name": "Ethernet2", "primary_ip": "172.30.11.2/31", "secondary_ips": ["10.10.10.20/31", "10.10.10.30/31"]},
                {"name": "Ethernet3", "primary_ip": "172.30.10.2/31", "secondary_ips": ["10.10.11.0/31", "10.10.11.10/31"]},
            ]
        },
        "expected": {
            "result": AntaTestStatus.FAILURE,
            "messages": [
                "Interface: Ethernet2 - IP address mismatch - Expected: 172.30.11.2/31 Actual: 172.30.11.0/31",
                "Interface: Ethernet2 - Secondary IP address mismatch - Expected: 10.10.10.20/31, 10.10.10.30/31 Actual: 10.10.10.0/31, 10.10.10.10/31",
                "Interface: Ethernet3 - IP address mismatch - Expected: 172.30.10.2/31 Actual: 172.30.10.10/31",
                "Interface: Ethernet3 - Secondary IP address mismatch - Expected: 10.10.11.0/31, 10.10.11.10/31 Actual: 10.10.11.0/31, 10.11.11.10/31",
            ],
        },
    },
    (VerifyInterfaceIPv4, "failure-secondary-ip-address"): {
        "eos_data": [
            {
                "interfaces": {
                    "Ethernet2": {"interfaceAddress": {"primaryIp": {"address": "172.30.11.0", "maskLen": 31}, "secondaryIpsOrderedList": []}},
                    "Ethernet3": {
                        "interfaceAddress": {
                            "primaryIp": {"address": "172.30.10.10", "maskLen": 31},
                            "secondaryIpsOrderedList": [{"address": "10.10.11.0", "maskLen": 31}, {"address": "10.11.11.10", "maskLen": 31}],
                        }
                    },
                }
            }
        ],
        "inputs": {
            "interfaces": [
                {"name": "Ethernet2", "primary_ip": "172.30.11.2/31", "secondary_ips": ["10.10.10.20/31", "10.10.10.30/31"]},
                {"name": "Ethernet3", "primary_ip": "172.30.10.2/31", "secondary_ips": ["10.10.11.0/31", "10.10.11.10/31"]},
            ]
        },
        "expected": {
            "result": AntaTestStatus.FAILURE,
            "messages": [
                "Interface: Ethernet2 - IP address mismatch - Expected: 172.30.11.2/31 Actual: 172.30.11.0/31",
                "Interface: Ethernet2 - Secondary IP address is not configured",
                "Interface: Ethernet3 - IP address mismatch - Expected: 172.30.10.2/31 Actual: 172.30.10.10/31",
                "Interface: Ethernet3 - Secondary IP address mismatch - Expected: 10.10.11.0/31, 10.10.11.10/31 Actual: 10.10.11.0/31, 10.11.11.10/31",
            ],
        },
    },
    (VerifyIpVirtualRouterMac, "success"): {
        "eos_data": [{"virtualMacs": [{"macAddress": "00:1c:73:00:dc:01"}]}],
        "inputs": {"mac_address": "00:1c:73:00:dc:01"},
        "expected": {"result": AntaTestStatus.SUCCESS},
    },
    (VerifyIpVirtualRouterMac, "faliure-incorrect-mac-address"): {
        "eos_data": [{"virtualMacs": [{"macAddress": "00:00:00:00:00:00"}]}],
        "inputs": {"mac_address": "00:1c:73:00:dc:01"},
        "expected": {"result": AntaTestStatus.FAILURE, "messages": ["IP virtual router MAC address: 00:1c:73:00:dc:01 - Not configured"]},
    },
    (VerifyInterfacesSpeed, "success"): {
        "eos_data": [
            {
                "interfaces": {
                    "Ethernet1": {"bandwidth": 1000000000, "autoNegotiate": "unknown", "duplex": "duplexFull", "lanes": 2},
                    "Ethernet1/1/2": {"bandwidth": 1000000000, "autoNegotiate": "unknown", "duplex": "duplexFull", "lanes": 2},
                    "Ethernet3": {"bandwidth": 100000000000, "autoNegotiate": "success", "duplex": "duplexFull", "lanes": 8},
                    "Ethernet4": {"bandwidth": 2500000000, "autoNegotiate": "unknown", "duplex": "duplexFull", "lanes": 8},
                }
            }
        ],
        "inputs": {
            "interfaces": [
                {"name": "Ethernet1", "auto": False, "speed": 1},
                {"name": "Ethernet1", "auto": False, "speed": 1, "lanes": 2},
                {"name": "Ethernet1/1/2", "auto": False, "speed": 1},
                {"name": "Ethernet3", "auto": True, "speed": 100},
                {"name": "Ethernet3", "auto": True, "speed": 100, "lanes": 8},
                {"name": "Ethernet3", "auto": True, "speed": 100},
                {"name": "Ethernet4", "auto": False, "speed": 2.5},
            ]
        },
        "expected": {"result": AntaTestStatus.SUCCESS},
    },
    (VerifyInterfacesSpeed, "failure-incorrect-speed"): {
        "eos_data": [
            {
                "interfaces": {
                    "Ethernet1": {"bandwidth": 100000000000, "autoNegotiate": "unknown", "duplex": "duplexFull", "lanes": 2},
                    "Ethernet1/1/1": {"bandwidth": 100000000000, "autoNegotiate": "unknown", "duplex": "duplexFull", "lanes": 2},
                    "Ethernet3": {"bandwidth": 10000000000, "autoNegotiate": "success", "duplex": "duplexFull", "lanes": 8},
                    "Ethernet4": {"bandwidth": 25000000000, "autoNegotiate": "unknown", "duplex": "duplexFull", "lanes": 8},
                }
            }
        ],
        "inputs": {
            "interfaces": [
                {"name": "Ethernet1", "auto": False, "speed": 1},
                {"name": "Ethernet1/1/1", "auto": False, "speed": 1},
                {"name": "Ethernet3", "auto": True, "speed": 100},
                {"name": "Ethernet4", "auto": False, "speed": 2.5},
            ]
        },
        "expected": {
            "result": AntaTestStatus.FAILURE,
            "messages": [
                "Interface: Ethernet1 - Bandwidth mismatch - Expected: 1.0Gbps Actual: 100Gbps",
                "Interface: Ethernet1/1/1 - Bandwidth mismatch - Expected: 1.0Gbps Actual: 100Gbps",
                "Interface: Ethernet3 - Bandwidth mismatch - Expected: 100.0Gbps Actual: 10Gbps",
                "Interface: Ethernet4 - Bandwidth mismatch - Expected: 2.5Gbps Actual: 25Gbps",
            ],
        },
    },
    (VerifyInterfacesSpeed, "failure-incorrect-mode"): {
        "eos_data": [
            {
                "interfaces": {
                    "Ethernet1": {"bandwidth": 1000000000, "autoNegotiate": "unknown", "duplex": "duplexHalf", "lanes": 2},
                    "Ethernet1/2/2": {"bandwidth": 1000000000, "autoNegotiate": "unknown", "duplex": "duplexHalf", "lanes": 2},
                    "Ethernet3": {"bandwidth": 100000000000, "autoNegotiate": "success", "duplex": "duplexHalf", "lanes": 8},
                    "Ethernet4": {"bandwidth": 2500000000, "autoNegotiate": "unknown", "duplex": "duplexHalf", "lanes": 8},
                }
            }
        ],
        "inputs": {
            "interfaces": [
                {"name": "Ethernet1", "auto": False, "speed": 1},
                {"name": "Ethernet1/2/2", "auto": False, "speed": 1},
                {"name": "Ethernet3", "auto": True, "speed": 100},
                {"name": "Ethernet3", "auto": True, "speed": 100, "lanes": 8},
                {"name": "Ethernet4", "auto": False, "speed": 2.5},
            ]
        },
        "expected": {
            "result": AntaTestStatus.FAILURE,
            "messages": [
                "Interface: Ethernet1 - Duplex mode mismatch - Expected: duplexFull Actual: duplexHalf",
                "Interface: Ethernet1/2/2 - Duplex mode mismatch - Expected: duplexFull Actual: duplexHalf",
                "Interface: Ethernet3 - Duplex mode mismatch - Expected: duplexFull Actual: duplexHalf",
                "Interface: Ethernet3 - Duplex mode mismatch - Expected: duplexFull Actual: duplexHalf",
                "Interface: Ethernet4 - Duplex mode mismatch - Expected: duplexFull Actual: duplexHalf",
            ],
        },
    },
    (VerifyInterfacesSpeed, "failure-incorrect-lane"): {
        "eos_data": [
            {
                "interfaces": {
                    "Ethernet1": {"bandwidth": 1000000000, "autoNegotiate": "unknown", "duplex": "duplexFull", "lanes": 4},
                    "Ethernet2": {"bandwidth": 10000000000, "autoNegotiate": "unknown", "duplex": "duplexFull", "lanes": 4},
                    "Ethernet3": {"bandwidth": 100000000000, "autoNegotiate": "success", "duplex": "duplexFull", "lanes": 4},
                    "Ethernet4": {"bandwidth": 2500000000, "autoNegotiate": "unknown", "duplex": "duplexFull", "lanes": 6},
                    "Ethernet4/1/1": {"bandwidth": 2500000000, "autoNegotiate": "unknown", "duplex": "duplexFull", "lanes": 6},
                }
            }
        ],
        "inputs": {
            "interfaces": [
                {"name": "Ethernet1", "auto": False, "speed": 1, "lanes": 2},
                {"name": "Ethernet3", "auto": True, "speed": 100, "lanes": 8},
                {"name": "Ethernet4", "auto": False, "speed": 2.5, "lanes": 4},
                {"name": "Ethernet4/1/1", "auto": False, "speed": 2.5, "lanes": 4},
            ]
        },
        "expected": {
            "result": AntaTestStatus.FAILURE,
            "messages": [
                "Interface: Ethernet1 - Data lanes count mismatch - Expected: 2 Actual: 4",
                "Interface: Ethernet3 - Data lanes count mismatch - Expected: 8 Actual: 4",
                "Interface: Ethernet4 - Data lanes count mismatch - Expected: 4 Actual: 6",
                "Interface: Ethernet4/1/1 - Data lanes count mismatch - Expected: 4 Actual: 6",
            ],
        },
    },
    (VerifyInterfacesSpeed, "failure-all-type"): {
        "eos_data": [
            {
                "interfaces": {
                    "Ethernet1": {"bandwidth": 10000000000, "autoNegotiate": "unknown", "duplex": "duplexHalf", "lanes": 4},
                    "Ethernet2/1/2": {"bandwidth": 1000000000, "autoNegotiate": "unknown", "duplex": "duplexHalf", "lanes": 2},
                    "Ethernet3": {"bandwidth": 10000000000, "autoNegotiate": "unknown", "duplex": "duplexHalf", "lanes": 6},
                    "Ethernet4": {"bandwidth": 25000000000, "autoNegotiate": "unknown", "duplex": "duplexHalf", "lanes": 4},
                }
            }
        ],
        "inputs": {
            "interfaces": [
                {"name": "Ethernet1", "auto": False, "speed": 1, "lanes": 2},
                {"name": "Ethernet2/1/2", "auto": False, "speed": 10},
                {"name": "Ethernet3", "auto": True, "speed": 100, "lanes": 8},
                {"name": "Ethernet4", "auto": False, "speed": 2.5},
            ]
        },
        "expected": {
            "result": AntaTestStatus.FAILURE,
            "messages": [
                "Interface: Ethernet1 - Bandwidth mismatch - Expected: 1.0Gbps Actual: 10Gbps",
                "Interface: Ethernet1 - Duplex mode mismatch - Expected: duplexFull Actual: duplexHalf",
                "Interface: Ethernet1 - Data lanes count mismatch - Expected: 2 Actual: 4",
                "Interface: Ethernet2/1/2 - Bandwidth mismatch - Expected: 10.0Gbps Actual: 1Gbps",
                "Interface: Ethernet2/1/2 - Duplex mode mismatch - Expected: duplexFull Actual: duplexHalf",
                "Interface: Ethernet3 - Bandwidth mismatch - Expected: 100.0Gbps Actual: 10Gbps",
                "Interface: Ethernet3 - Duplex mode mismatch - Expected: duplexFull Actual: duplexHalf",
                "Interface: Ethernet3 - Auto-negotiation mismatch - Expected: success Actual: unknown",
                "Interface: Ethernet3 - Data lanes count mismatch - Expected: 8 Actual: 6",
                "Interface: Ethernet4 - Bandwidth mismatch - Expected: 2.5Gbps Actual: 25Gbps",
                "Interface: Ethernet4 - Duplex mode mismatch - Expected: duplexFull Actual: duplexHalf",
            ],
        },
    },
    (VerifyLACPInterfacesStatus, "success"): {
        "eos_data": [
            {
                "portChannels": {
                    "Port-Channel5": {
                        "interfaces": {
                            "Ethernet5": {
                                "actorPortStatus": "bundled",
                                "partnerPortState": {
                                    "activity": True,
                                    "timeout": False,
                                    "aggregation": True,
                                    "synchronization": True,
                                    "collecting": True,
                                    "distributing": True,
                                },
                                "actorPortState": {
                                    "activity": True,
                                    "timeout": False,
                                    "aggregation": True,
                                    "synchronization": True,
                                    "collecting": True,
                                    "distributing": True,
                                },
                                "details": {"partnerChurnState": "noChurn", "actorChurnState": "noChurn"},
                            }
                        }
                    }
                },
                "orphanPorts": {},
            }
        ],
        "inputs": {"interfaces": [{"name": "Ethernet5", "portchannel": "Port-Channel5"}]},
        "expected": {"result": AntaTestStatus.SUCCESS},
    },
    (VerifyLACPInterfacesStatus, "success-validate-churn-state"): {
        "eos_data": [
            {
                "portChannels": {
                    "Port-Channel5": {
                        "interfaces": {
                            "Ethernet5": {
                                "actorPortStatus": "bundled",
                                "partnerPortState": {
                                    "activity": True,
                                    "timeout": False,
                                    "aggregation": True,
                                    "synchronization": True,
                                    "collecting": True,
                                    "distributing": True,
                                },
                                "actorPortState": {
                                    "activity": True,
                                    "timeout": False,
                                    "aggregation": True,
                                    "synchronization": True,
                                    "collecting": True,
                                    "distributing": True,
                                },
                                "details": {"partnerChurnState": "noChurn", "actorChurnState": "noChurn"},
                            }
                        }
                    }
                },
                "orphanPorts": {},
            }
        ],
        "inputs": {"interfaces": [{"name": "Ethernet5", "portchannel": "Port-Channel5", "lacp_churn_state": True}]},
        "expected": {"result": AntaTestStatus.SUCCESS},
    },
    (VerifyLACPInterfacesStatus, "success-short-timeout"): {
        "eos_data": [
            {
                "portChannels": {
                    "Port-Channel5": {
                        "interfaces": {
                            "Ethernet5": {
                                "actorPortStatus": "bundled",
                                "partnerPortState": {
                                    "activity": True,
                                    "timeout": True,
                                    "aggregation": True,
                                    "synchronization": True,
                                    "collecting": True,
                                    "distributing": True,
                                },
                                "actorPortState": {
                                    "activity": True,
                                    "timeout": True,
                                    "aggregation": True,
                                    "synchronization": True,
                                    "collecting": True,
                                    "distributing": True,
                                },
                                "details": {"partnerChurnState": "noChurn", "actorChurnState": "noChurn"},
                            }
                        }
                    }
                },
                "orphanPorts": {},
            }
        ],
        "inputs": {"interfaces": [{"name": "Ethernet5", "portchannel": "Port-Channel5", "lacp_rate_fast": True}]},
        "expected": {"result": AntaTestStatus.SUCCESS},
    },
    (VerifyLACPInterfacesStatus, "failure-not-bundled"): {
        "eos_data": [
            {
                "portChannels": {
                    "Port-Channel5": {
                        "interfaces": {
                            "Ethernet5": {
                                "actorPortStatus": "negotiation",
                                "partnerPortState": {
                                    "activity": True,
                                    "timeout": False,
                                    "aggregation": True,
                                    "synchronization": False,
                                    "collecting": True,
                                    "distributing": True,
                                    "defaulted": False,
                                    "expired": False,
                                },
                                "actorPortState": {
                                    "activity": True,
                                    "timeout": False,
                                    "aggregation": True,
                                    "synchronization": True,
                                    "collecting": False,
                                    "distributing": False,
                                    "defaulted": False,
                                    "expired": False,
                                },
                                "details": {"partnerChurnState": "churnMonitor", "actorChurnState": "noChurn"},
                            }
                        }
                    }
                },
                "orphanPorts": {},
            }
        ],
        "inputs": {"interfaces": [{"name": "Ethernet5", "portchannel": "Po5"}]},
        "expected": {"result": AntaTestStatus.FAILURE, "messages": ["Interface: Ethernet5 Port-Channel: Port-Channel5 - Not bundled - Port Status: negotiation"]},
    },
    (VerifyLACPInterfacesStatus, "failure-no-details-found"): {
        "eos_data": [{"portChannels": {"Port-Channel5": {"interfaces": {}}}}],
        "inputs": {"interfaces": [{"name": "Ethernet5", "portchannel": "Po 5"}]},
        "expected": {"result": AntaTestStatus.FAILURE, "messages": ["Interface: Ethernet5 Port-Channel: Port-Channel5 - Not configured"]},
    },
    (VerifyLACPInterfacesStatus, "failure-lacp-params"): {
        "eos_data": [
            {
                "portChannels": {
                    "Port-Channel5": {
                        "interfaces": {
                            "Ethernet5": {
                                "actorPortStatus": "bundled",
                                "partnerPortState": {
                                    "activity": False,
                                    "timeout": False,
                                    "aggregation": False,
                                    "synchronization": False,
                                    "collecting": True,
                                    "distributing": True,
                                },
                                "actorPortState": {
                                    "activity": False,
                                    "timeout": False,
                                    "aggregation": False,
                                    "synchronization": False,
                                    "collecting": True,
                                    "distributing": True,
                                },
                                "details": {"partnerChurnState": "noChurn", "actorChurnState": "noChurn"},
                            }
                        }
                    }
                },
                "orphanPorts": {},
            }
        ],
        "inputs": {"interfaces": [{"name": "Ethernet5", "portchannel": "port-channel 5"}]},
        "expected": {
            "result": AntaTestStatus.FAILURE,
            "messages": [
                "Interface: Ethernet5 Port-Channel: Port-Channel5 - Actor port activity state mismatch - Expected: True Actual: False",
                "Interface: Ethernet5 Port-Channel: Port-Channel5 - Actor port aggregation state mismatch - Expected: True Actual: False",
                "Interface: Ethernet5 Port-Channel: Port-Channel5 - Actor port synchronization state mismatch - Expected: True Actual: False",
                "Interface: Ethernet5 Port-Channel: Port-Channel5 - Partner port activity state mismatch - Expected: True Actual: False",
                "Interface: Ethernet5 Port-Channel: Port-Channel5 - Partner port aggregation state mismatch - Expected: True Actual: False",
                "Interface: Ethernet5 Port-Channel: Port-Channel5 - Partner port synchronization state mismatch - Expected: True Actual: False",
            ],
        },
    },
    (VerifyLACPInterfacesStatus, "failure-short-timeout"): {
        "eos_data": [
            {
                "portChannels": {
                    "Port-Channel5": {
                        "interfaces": {
                            "Ethernet5": {
                                "actorPortStatus": "bundled",
                                "partnerPortState": {
                                    "activity": True,
                                    "timeout": False,
                                    "aggregation": True,
                                    "synchronization": True,
                                    "collecting": True,
                                    "distributing": True,
                                },
                                "actorPortState": {
                                    "activity": True,
                                    "timeout": False,
                                    "aggregation": True,
                                    "synchronization": True,
                                    "collecting": True,
                                    "distributing": True,
                                },
                                "details": {"partnerChurnState": "noChurn", "actorChurnState": "noChurn"},
                            }
                        }
                    }
                },
                "orphanPorts": {},
            }
        ],
        "inputs": {"interfaces": [{"name": "Ethernet5", "portchannel": "port-channel 5", "lacp_rate_fast": True}]},
        "expected": {
            "result": AntaTestStatus.FAILURE,
            "messages": [
                "Interface: Ethernet5 Port-Channel: Port-Channel5 - Actor port timeout state mismatch - Expected: True Actual: False",
                "Interface: Ethernet5 Port-Channel: Port-Channel5 - Partner port timeout state mismatch - Expected: True Actual: False",
            ],
        },
    },
    (VerifyLACPInterfacesStatus, "failure-validate-churn-state"): {
        "eos_data": [
            {
                "portChannels": {
                    "Port-Channel5": {
                        "interfaces": {
                            "Ethernet5": {
                                "actorPortStatus": "bundled",
                                "partnerPortState": {
                                    "activity": True,
                                    "timeout": True,
                                    "aggregation": True,
                                    "synchronization": True,
                                    "collecting": True,
                                    "distributing": True,
                                },
                                "actorPortState": {
                                    "activity": True,
                                    "timeout": True,
                                    "aggregation": True,
                                    "synchronization": True,
                                    "collecting": False,
                                    "distributing": False,
                                },
                                "details": {"partnerChurnState": "churnDetected", "actorChurnState": "churnDetected"},
                            }
                        }
                    }
                },
                "orphanPorts": {},
            }
        ],
        "inputs": {"interfaces": [{"name": "Ethernet5", "portchannel": "Port-Channel5", "lacp_churn_state": False}]},
        "expected": {
            "result": AntaTestStatus.FAILURE,
            "messages": [
                "Interface: Ethernet5 Port-Channel: Port-Channel5 - Actor port collecting state mismatch - Expected: True Actual: False",
                "Interface: Ethernet5 Port-Channel: Port-Channel5 - Actor port distributing state mismatch - Expected: True Actual: False",
                "Interface: Ethernet5 Port-Channel: Port-Channel5 - Actor port timeout state mismatch - Expected: False Actual: True",
                "Interface: Ethernet5 Port-Channel: Port-Channel5 - Partner port timeout state mismatch - Expected: False Actual: True",
            ],
        },
    },
    (VerifyLACPInterfacesStatus, "failure-validate-actor-churn-state"): {
        "eos_data": [
            {
                "portChannels": {
                    "Port-Channel5": {
                        "interfaces": {
                            "Ethernet5": {
                                "actorPortStatus": "bundled",
                                "partnerPortState": {
                                    "activity": True,
                                    "timeout": False,
                                    "aggregation": True,
                                    "synchronization": True,
                                    "collecting": True,
                                    "distributing": True,
                                },
                                "actorPortState": {
                                    "activity": True,
                                    "timeout": False,
                                    "aggregation": True,
                                    "synchronization": True,
                                    "collecting": False,
                                    "distributing": False,
                                },
                                "details": {"partnerChurnState": "noChurn", "actorChurnState": "churnDetected"},
                            }
                        }
                    }
                },
                "orphanPorts": {},
            }
        ],
        "inputs": {"interfaces": [{"name": "Ethernet5", "portchannel": "Port-Channel5", "lacp_churn_state": True}]},
        "expected": {
            "result": AntaTestStatus.FAILURE,
            "messages": [
                "Interface: Ethernet5 Port-Channel: Port-Channel5 - Actor port collecting state mismatch - Expected: True Actual: False",
                "Interface: Ethernet5 Port-Channel: Port-Channel5 - Actor port distributing state mismatch - Expected: True Actual: False",
                "Interface: Ethernet5 Port-Channel: Port-Channel5 - Churn detected (mismatch system ID)",
            ],
        },
    },
    (VerifyLACPInterfacesStatus, "failure-validate-partner-churn-state"): {
        "eos_data": [
            {
                "portChannels": {
                    "Port-Channel5": {
                        "interfaces": {
                            "Ethernet5": {
                                "actorPortStatus": "bundled",
                                "partnerPortState": {
                                    "activity": True,
                                    "timeout": False,
                                    "aggregation": True,
                                    "synchronization": True,
                                    "collecting": True,
                                    "distributing": True,
                                },
                                "actorPortState": {
                                    "activity": True,
                                    "timeout": False,
                                    "aggregation": True,
                                    "synchronization": True,
                                    "collecting": False,
                                    "distributing": False,
                                },
                                "details": {"partnerChurnState": "churnDetected", "actorChurnState": "noChurn"},
                            }
                        }
                    }
                },
                "orphanPorts": {},
            }
        ],
        "inputs": {"interfaces": [{"name": "Ethernet5", "portchannel": "Port-Channel5", "lacp_churn_state": True}]},
        "expected": {
            "result": AntaTestStatus.FAILURE,
            "messages": [
                "Interface: Ethernet5 Port-Channel: Port-Channel5 - Actor port collecting state mismatch - Expected: True Actual: False",
                "Interface: Ethernet5 Port-Channel: Port-Channel5 - Actor port distributing state mismatch - Expected: True Actual: False",
                "Interface: Ethernet5 Port-Channel: Port-Channel5 - Churn detected (mismatch system ID)",
            ],
        },
    },
<<<<<<< HEAD
    (VerifyInterfacesCounters, "success"): {
        "eos_data": [
            {
                "interfaces": {
                    "Ethernet2": {
                        "name": "Ethernet2",
                        "forwardingModel": "bridged",
                        "lineProtocolStatus": "up",
                        "interfaceStatus": "connected",
                        "description": "",
                        "lastStatusChangeTimestamp": timestamp_one_day_ago,
                        "interfaceCounters": {
                            "inDiscards": 0,
                            "outDiscards": 0,
                            "outTotalPkts": 0,
                            "linkStatusChanges": 2,
                            "totalInErrors": 0,
                            "inputErrorsDetail": {"runtFrames": 0, "giantFrames": 0, "fcsErrors": 0, "alignmentErrors": 0, "symbolErrors": 0, "rxPause": 0},
                            "totalOutErrors": 0,
                            "outputErrorsDetail": {"collisions": 0, "lateCollisions": 0, "deferredTransmissions": 0, "txPause": 0},
                        },
                    },
                    "Ethernet4": {
                        "name": "Ethernet4",
                        "forwardingModel": "bridged",
                        "lineProtocolStatus": "up",
                        "interfaceStatus": "connected",
                        "description": "",
                        "lastStatusChangeTimestamp": 1747729843.2721722,
                        "interfaceCounters": {
                            "inDiscards": 0,
                            "outDiscards": 0,
                            "linkStatusChanges": 2,
                            "totalInErrors": 0,
                            "inputErrorsDetail": {"runtFrames": 0, "giantFrames": 0, "fcsErrors": 0, "alignmentErrors": 0, "symbolErrors": 0, "rxPause": 0},
                            "totalOutErrors": 0,
                            "outputErrorsDetail": {"collisions": 0, "lateCollisions": 0, "deferredTransmissions": 0, "txPause": 0},
                        },
                    },
                    "Ethernet1": {
                        "name": "Ethernet1",
                        "forwardingModel": "bridged",
                        "lineProtocolStatus": "up",
                        "interfaceStatus": "connected",
                        "lastStatusChangeTimestamp": 1747729843.2710755,
                        "interfaceCounters": {
                            "inDiscards": 0,
                            "outDiscards": 0,
                            "linkStatusChanges": 2,
                            "totalInErrors": 0,
                            "inputErrorsDetail": {"runtFrames": 0, "giantFrames": 0, "fcsErrors": 0, "alignmentErrors": 0, "symbolErrors": 0, "rxPause": 0},
                            "totalOutErrors": 0,
                            "outputErrorsDetail": {"collisions": 0, "lateCollisions": 0, "deferredTransmissions": 0, "txPause": 0},
                        },
                    },
                    "Ethernet3": {
                        "name": "Ethernet3",
                        "forwardingModel": "bridged",
                        "lineProtocolStatus": "up",
                        "interfaceStatus": "connected",
                        "description": "",
                        "lastStatusChangeTimestamp": 1747729843.271714,
                        "interfaceCounters": {
                            "inDiscards": 0,
                            "outDiscards": 0,
                            "outTotalPkts": 0,
                            "linkStatusChanges": 2,
                            "totalInErrors": 0,
                            "inputErrorsDetail": {"runtFrames": 0, "giantFrames": 0, "fcsErrors": 0, "alignmentErrors": 0, "symbolErrors": 0, "rxPause": 0},
                            "totalOutErrors": 0,
                            "outputErrorsDetail": {"collisions": 0, "lateCollisions": 0, "deferredTransmissions": 0, "txPause": 0},
                        },
                    },
                }
            },
        ],
        "inputs": {"ignored_interfaces": ["Management2", "Ethernet3.100"], "errors_threshold": 0, "link_status_changes_threshold": 100},
        "expected": {
            "result": AntaTestStatus.SUCCESS,
        },
    },
    (VerifyInterfacesCounters, "failure-int-not-present"): {
        "eos_data": [
            {
                "interfaces": {
                    "Ethernet52/1": {
                        "name": "Ethernet52/1",
                        "forwardingModel": "routed",
                        "lineProtocolStatus": "notPresent",
                        "interfaceStatus": "disabled",
                        "interfaceStatistics": {"updateInterval": 300.0, "inBitsRate": 0.0, "inPktsRate": 0.0, "outBitsRate": 0.0, "outPktsRate": 0.0},
                        "interfaceCounters": {
                            "inDiscards": 0,
                            "outDiscards": 0,
                            "linkStatusChanges": 1,
                            "totalInErrors": 0,
                            "inputErrorsDetail": {"runtFrames": 0, "giantFrames": 0, "fcsErrors": 0, "alignmentErrors": 0, "symbolErrors": 0, "rxPause": 0},
                            "totalOutErrors": 0,
                            "outputErrorsDetail": {"collisions": 0, "lateCollisions": 0, "deferredTransmissions": 0, "txPause": 0},
                        },
                    },
                    "Ethernet26": {
                        "name": "Ethernet26",
                        "forwardingModel": "routed",
                        "lineProtocolStatus": "notPresent",
                        "interfaceStatus": "disabled",
                        "interfaceStatistics": {"updateInterval": 300.0, "inBitsRate": 0.0, "inPktsRate": 0.0, "outBitsRate": 0.0, "outPktsRate": 0.0},
                        "interfaceCounters": {
                            "inDiscards": 0,
                            "outDiscards": 0,
                            "outTotalPkts": 0,
                            "linkStatusChanges": 1,
                            "totalInErrors": 0,
                            "inputErrorsDetail": {"runtFrames": 0, "giantFrames": 0, "fcsErrors": 0, "alignmentErrors": 0, "symbolErrors": 0, "rxPause": 0},
                            "totalOutErrors": 0,
                            "outputErrorsDetail": {"collisions": 0, "lateCollisions": 0, "deferredTransmissions": 0, "txPause": 0},
                        },
                    },
                    "Ethernet27": {
                        "name": "Ethernet27",
                        "forwardingModel": "routed",
                        "lineProtocolStatus": "down",
                        "interfaceStatus": "disabled",
                        "description": "",
                        "lastStatusChangeTimestamp": timestamp_one_day_ago,
                        "interfaceCounters": {
                            "inDiscards": 0,
                            "outDiscards": 0,
                            "outTotalPkts": 0,
                            "linkStatusChanges": 1,
                            "totalInErrors": 0,
                            "inputErrorsDetail": {"runtFrames": 0, "giantFrames": 0, "fcsErrors": 0, "alignmentErrors": 0, "symbolErrors": 0, "rxPause": 0},
                            "totalOutErrors": 0,
                            "outputErrorsDetail": {"collisions": 0, "lateCollisions": 0, "deferredTransmissions": 0, "txPause": 0},
                        },
                    },
                    "Management1": {
                        "name": "Management1",
                        "forwardingModel": "routed",
                        "lineProtocolStatus": "up",
                        "interfaceStatus": "connected",
                        "description": "OOB_MANAGEMENT",
                        "lastStatusChangeTimestamp": timestamp_one_day_ago,
                        "interfaceCounters": {
                            "inDiscards": 0,
                            "outDiscards": 0,
                            "linkStatusChanges": 4,
                            "totalInErrors": 0,
                            "inputErrorsDetail": {"runtFrames": 0, "giantFrames": 0, "fcsErrors": 0, "alignmentErrors": 0, "symbolErrors": 0, "rxPause": 0},
                            "totalOutErrors": 0,
                            "outputErrorsDetail": {"collisions": 0, "lateCollisions": 0, "deferredTransmissions": 0, "txPause": 0},
                        },
                    },
                }
            },
        ],
        "inputs": {"ignored_interfaces": ["Ethernet26"], "errors_threshold": 0, "link_status_changes_threshold": 100},
        "expected": {
            "result": AntaTestStatus.FAILURE,
            "messages": [
                "Interface: Ethernet52/1 Description: None Downtime: None - Incorrect state - Expected: up Actual: notPresent",
                "Interface: Ethernet27 Description: None Downtime: 1 day(s) - Incorrect state - Expected: up Actual: down",
            ],
        },
    },
    (VerifyInterfacesCounters, "failure-multiple-issues"): {
        "eos_data": [
            {
                "interfaces": {
                    "Ethernet2": {
                        "name": "Ethernet2",
                        "lineProtocolStatus": "up",
                        "interfaceStatus": "connected",
                        "description": "",
                        "lastStatusChangeTimestamp": timestamp_one_day_ago,
                        "interfaceCounters": {
                            "inDiscards": 10,
                            "outDiscards": 0,
                            "linkStatusChanges": 12,
                            "totalInErrors": 0,
                            "inputErrorsDetail": {"runtFrames": 0, "giantFrames": 0, "fcsErrors": 0, "alignmentErrors": 0, "symbolErrors": 0, "rxPause": 0},
                            "totalOutErrors": 0,
                            "outputErrorsDetail": {"collisions": 0, "lateCollisions": 0, "deferredTransmissions": 0, "txPause": 0},
                        },
                    },
                    "Management0": {
                        "name": "Management0",
                        "lineProtocolStatus": "up",
                        "interfaceStatus": "connected",
                        "description": "OOB_MANAGEMENT",
                        "lastStatusChangeTimestamp": timestamp_one_day_ago,
                        "interfaceCounters": {
                            "inDiscards": 20,
                            "outDiscards": 0,
                            "linkStatusChanges": 1,
                            "totalInErrors": 0,
                            "inputErrorsDetail": {"runtFrames": 0, "giantFrames": 0, "fcsErrors": 0, "alignmentErrors": 0, "symbolErrors": 0, "rxPause": 0},
                            "totalOutErrors": 10,
                            "outputErrorsDetail": {"collisions": 0, "lateCollisions": 0, "deferredTransmissions": 0, "txPause": 10},
                        },
                    },
                    "Ethernet10": {
                        "name": "Ethernet10",
                        "lineProtocolStatus": "up",
                        "interfaceStatus": "connected",
                        "hardware": "ethernet",
                        "description": "",
                        "lastStatusChangeTimestamp": timestamp_one_day_ago,
                        "interfaceCounters": {
                            "inDiscards": 0,
                            "outDiscards": 10,
                            "linkStatusChanges": 12,
                            "totalInErrors": 10,
                            "inputErrorsDetail": {"runtFrames": 10, "giantFrames": 0, "fcsErrors": 0, "alignmentErrors": 0, "symbolErrors": 0, "rxPause": 0},
                            "totalOutErrors": 0,
                            "outputErrorsDetail": {"collisions": 0, "lateCollisions": 20, "deferredTransmissions": 0, "txPause": 0},
                        },
                    },
                }
            }
        ],
        "inputs": {"ignored_interfaces": ["Ethernet2"], "link_status_changes_threshold": 2},
        "expected": {
            "result": AntaTestStatus.FAILURE,
            "messages": [
                "Interface: Management0 Description: OOB_MANAGEMENT Uptime: 1 day(s) - Input packet discards counter(s) mismatch - Expected: < 0 Actual: 20",
                "Interface: Management0 Description: OOB_MANAGEMENT Uptime: 1 day(s) - Total output error counter(s) mismatch - Expected: < 0 Actual: 10",
                "Interface: Ethernet10 Description: None Uptime: 1 day(s) - Link status changes count mismatch - Expected: < 2 Actual: 12",
                "Interface: Ethernet10 Description: None Uptime: 1 day(s) - Output packet discards counter(s) mismatch - Expected: < 0 Actual: 10",
                "Interface: Ethernet10 Description: None Uptime: 1 day(s) - Non-zero input error counter(s) - runtFrames: 10",
                "Interface: Ethernet10 Description: None Uptime: 1 day(s) - Non-zero output error counter(s) - lateCollisions: 20",
                "Interface: Ethernet10 Description: None Uptime: 1 day(s) - Total input error counter(s) mismatch - Expected: < 0 Actual: 10",
            ],
        },
    },
    (VerifyInterfacesCounters, "ignored-sub-interface"): {
        "eos_data": [
            {
                "interfaces": {
                    "Management1": {
                        "name": "Management1",
                        "forwardingModel": "bridged",
                        "lineProtocolStatus": "up",
                        "interfaceStatus": "connected",
                        "description": "",
                        "lastStatusChangeTimestamp": timestamp_one_day_ago,
                        "interfaceCounters": {
                            "inDiscards": 0,
                            "outDiscards": 0,
                            "outTotalPkts": 0,
                            "linkStatusChanges": 2,
                            "totalInErrors": 0,
                            "inputErrorsDetail": {"runtFrames": 0, "giantFrames": 0, "fcsErrors": 0, "alignmentErrors": 0, "symbolErrors": 0, "rxPause": 30},
                            "totalOutErrors": 0,
                            "outputErrorsDetail": {"collisions": 0, "lateCollisions": 0, "deferredTransmissions": 0, "txPause": 0},
                        },
                    },
                    "Ethernet4.100": {
                        "name": "Ethernet4",
                        "forwardingModel": "bridged",
                        "lineProtocolStatus": "up",
                        "interfaceStatus": "connected",
                        "description": "",
                        "lastStatusChangeTimestamp": timestamp_one_day_ago,
                        "interfaceCounters": {
                            "inDiscards": 20,
                            "outDiscards": 20,
                            "linkStatusChanges": 200,
                            "totalInErrors": 0,
                            "inputErrorsDetail": {"runtFrames": 0, "giantFrames": 30, "fcsErrors": 0, "alignmentErrors": 0, "symbolErrors": 0, "rxPause": 0},
                            "totalOutErrors": 0,
                            "outputErrorsDetail": {"collisions": 0, "lateCollisions": 30, "deferredTransmissions": 0, "txPause": 30},
                        },
                    },
                }
            },
        ],
        "inputs": {"ignored_interfaces": ["Ethernet1"], "errors_threshold": 0, "link_status_changes_threshold": 10},
        "expected": {"result": AntaTestStatus.SUCCESS},
    },
    (VerifyInterfacesCounters, "failure-input-error"): {
        "eos_data": [
            {
                "interfaces": {
                    "Management1": {
                        "name": "Management1",
                        "forwardingModel": "bridged",
                        "lineProtocolStatus": "up",
                        "interfaceStatus": "connected",
                        "description": "",
                        "lastStatusChangeTimestamp": timestamp_one_day_ago,
                        "interfaceCounters": {
                            "inDiscards": 0,
                            "outDiscards": 0,
                            "outTotalPkts": 0,
                            "linkStatusChanges": 2,
                            "totalInErrors": 0,
                            "inputErrorsDetail": {"runtFrames": 30, "giantFrames": 0, "fcsErrors": 10, "alignmentErrors": 55, "symbolErrors": 20, "rxPause": 30},
                            "totalOutErrors": 0,
                            "outputErrorsDetail": {"collisions": 10, "lateCollisions": 10, "deferredTransmissions": 0, "txPause": 0},
                        },
                    },
                    "Ethernet4": {
                        "name": "Ethernet4",
                        "forwardingModel": "bridged",
                        "lineProtocolStatus": "up",
                        "interfaceStatus": "connected",
                        "description": "",
                        "lastStatusChangeTimestamp": timestamp_one_day_ago,
                        "interfaceCounters": {
                            "inDiscards": 0,
                            "outDiscards": 0,
                            "linkStatusChanges": 2,
                            "totalInErrors": 0,
                            "inputErrorsDetail": {"runtFrames": 0, "giantFrames": 30, "fcsErrors": 0, "alignmentErrors": 0, "symbolErrors": 0, "rxPause": 0},
                            "totalOutErrors": 0,
                            "outputErrorsDetail": {"collisions": 0, "lateCollisions": 30, "deferredTransmissions": 0, "txPause": 30},
                        },
                    },
                }
            },
        ],
        "inputs": {"ignored_interfaces": ["Management0", "Ethernet"], "errors_threshold": 10, "link_status_changes_threshold": 10},
        "expected": {
            "result": AntaTestStatus.FAILURE,
            "messages": [
                "Interface: Management1 Description: None Uptime: 1 day(s) - Non-zero input error counter(s) - runtFrames: 30, alignmentErrors: 55, symbolErrors: 20"
            ],
        },
    },
    (VerifyInterfacesCounters, "failure-output-error"): {
        "eos_data": [
            {
                "interfaces": {
                    "Management1": {
                        "name": "Management1",
                        "forwardingModel": "bridged",
                        "lineProtocolStatus": "up",
                        "interfaceStatus": "connected",
                        "description": "",
                        "lastStatusChangeTimestamp": timestamp_one_day_ago,
                        "interfaceCounters": {
                            "inDiscards": 0,
                            "outDiscards": 0,
                            "outTotalPkts": 0,
                            "linkStatusChanges": 2,
                            "totalInErrors": 0,
                            "inputErrorsDetail": {"runtFrames": 10, "giantFrames": 0, "fcsErrors": 0, "alignmentErrors": 10, "symbolErrors": 20, "rxPause": 30},
                            "totalOutErrors": 0,
                            "outputErrorsDetail": {"collisions": 0, "lateCollisions": 0, "deferredTransmissions": 0, "txPause": 0},
                        },
                    },
                    "Ethernet4": {
                        "name": "Ethernet4",
                        "forwardingModel": "bridged",
                        "lineProtocolStatus": "up",
                        "interfaceStatus": "connected",
                        "description": "",
                        "lastStatusChangeTimestamp": timestamp_one_day_ago,
                        "interfaceCounters": {
                            "inDiscards": 0,
                            "outDiscards": 0,
                            "linkStatusChanges": 2,
                            "totalInErrors": 0,
                            "inputErrorsDetail": {"runtFrames": 0, "giantFrames": 0, "fcsErrors": 0, "alignmentErrors": 0, "symbolErrors": 0, "rxPause": 0},
                            "totalOutErrors": 0,
                            "outputErrorsDetail": {"collisions": 20, "lateCollisions": 30, "deferredTransmissions": 0, "txPause": 30},
                        },
                    },
                }
            },
        ],
        "inputs": {"ignored_interfaces": ["Management", "Ethernet2"], "errors_threshold": 0, "link_status_changes_threshold": 20},
        "expected": {
            "result": AntaTestStatus.FAILURE,
            "messages": ["Interface: Ethernet4 Description: None Uptime: 1 day(s) - Non-zero output error counter(s) - collisions: 20, lateCollisions: 30"],
        },
    },
    (VerifyInterfacesCounters, "failure-total-int-out-error"): {
        "eos_data": [
            {
                "interfaces": {
                    "Management1": {
                        "name": "Management1",
                        "forwardingModel": "bridged",
                        "lineProtocolStatus": "up",
                        "interfaceStatus": "connected",
                        "description": "",
                        "lastStatusChangeTimestamp": timestamp_one_day_ago,
                        "interfaceCounters": {
                            "inDiscards": 0,
                            "outDiscards": 0,
                            "outTotalPkts": 0,
                            "linkStatusChanges": 2,
                            "totalInErrors": 10,
                            "inputErrorsDetail": {"runtFrames": 0, "giantFrames": 0, "fcsErrors": 0, "alignmentErrors": 0, "symbolErrors": 0, "rxPause": 30},
                            "totalOutErrors": 0,
                            "outputErrorsDetail": {"collisions": 0, "lateCollisions": 0, "deferredTransmissions": 0, "txPause": 30},
                        },
                    },
                    "Ethernet4": {
                        "name": "Ethernet4",
                        "forwardingModel": "bridged",
                        "lineProtocolStatus": "up",
                        "interfaceStatus": "connected",
                        "description": "",
                        "lastStatusChangeTimestamp": timestamp_one_day_ago,
                        "interfaceCounters": {
                            "inDiscards": 0,
                            "outDiscards": 0,
                            "linkStatusChanges": 2,
                            "totalInErrors": 0,
                            "inputErrorsDetail": {"runtFrames": 0, "giantFrames": 0, "fcsErrors": 0, "alignmentErrors": 0, "symbolErrors": 0, "rxPause": 20},
                            "totalOutErrors": 30,
                            "outputErrorsDetail": {"collisions": 0, "lateCollisions": 0, "deferredTransmissions": 0, "txPause": 30},
                        },
                    },
                }
            },
        ],
        "inputs": {"ignored_interfaces": ["Ethernet2"], "errors_threshold": 0, "link_status_changes_threshold": 20},
        "expected": {
            "result": AntaTestStatus.FAILURE,
            "messages": [
                "Interface: Management1 Description: None Uptime: 1 day(s) - Total input error counter(s) mismatch - Expected: < 0 Actual: 10",
                "Interface: Ethernet4 Description: None Uptime: 1 day(s) - Total output error counter(s) mismatch - Expected: < 0 Actual: 30",
            ],
        },
    },
    (VerifyInterfacesCounters, "failure-int-out-packet-discard"): {
        "eos_data": [
            {
                "interfaces": {
                    "Management1": {
                        "name": "Management1",
                        "forwardingModel": "bridged",
                        "lineProtocolStatus": "up",
                        "interfaceStatus": "connected",
                        "description": "",
                        "lastStatusChangeTimestamp": timestamp_one_day_ago,
                        "interfaceCounters": {
                            "inDiscards": 0,
                            "outDiscards": 30,
                            "outTotalPkts": 0,
                            "linkStatusChanges": 2,
                            "totalInErrors": 10,
                            "inputErrorsDetail": {"runtFrames": 0, "giantFrames": 10, "fcsErrors": 0, "alignmentErrors": 0, "symbolErrors": 0, "rxPause": 30},
                            "totalOutErrors": 0,
                            "outputErrorsDetail": {"collisions": 0, "lateCollisions": 0, "deferredTransmissions": 0, "txPause": 30},
                        },
                    },
                    "Ethernet4": {
                        "name": "Ethernet4",
                        "forwardingModel": "bridged",
                        "lineProtocolStatus": "up",
                        "interfaceStatus": "connected",
                        "description": "",
                        "lastStatusChangeTimestamp": timestamp_one_day_ago,
                        "interfaceCounters": {
                            "inDiscards": 30,
                            "outDiscards": 10,
                            "linkStatusChanges": 2,
                            "totalInErrors": 0,
                            "inputErrorsDetail": {"runtFrames": 0, "giantFrames": 0, "fcsErrors": 0, "alignmentErrors": 10, "symbolErrors": 0, "rxPause": 20},
                            "totalOutErrors": 10,
                            "outputErrorsDetail": {"collisions": 0, "lateCollisions": 10, "deferredTransmissions": 0, "txPause": 30},
                        },
                    },
                }
            },
        ],
        "inputs": {"ignored_interfaces": ["Ethernet2"], "errors_threshold": 10, "link_status_changes_threshold": 20},
        "expected": {
            "result": AntaTestStatus.FAILURE,
            "messages": [
                "Interface: Management1 Description: None Uptime: 1 day(s) - Output packet discards counter(s) mismatch - Expected: < 10 Actual: 30",
                "Interface: Ethernet4 Description: None Uptime: 1 day(s) - Input packet discards counter(s) mismatch - Expected: < 10 Actual: 30",
            ],
        },
    },
    (VerifyInterfacesCounters, "failure-link-status-changes"): {
        "eos_data": [
            {
                "interfaces": {
                    "Management1": {
                        "name": "Management1",
                        "forwardingModel": "bridged",
                        "lineProtocolStatus": "up",
                        "interfaceStatus": "connected",
                        "description": "",
                        "lastStatusChangeTimestamp": timestamp_one_day_ago,
                        "interfaceCounters": {
                            "inDiscards": 0,
                            "outDiscards": 30,
                            "outTotalPkts": 0,
                            "linkStatusChanges": 2,
                            "totalInErrors": 10,
                            "inputErrorsDetail": {"runtFrames": 0, "giantFrames": 10, "fcsErrors": 0, "alignmentErrors": 0, "symbolErrors": 0, "rxPause": 30},
                            "totalOutErrors": 0,
                            "outputErrorsDetail": {"collisions": 0, "lateCollisions": 0, "deferredTransmissions": 0, "txPause": 30},
                        },
                    },
                    "Ethernet4": {
                        "name": "Ethernet4",
                        "forwardingModel": "bridged",
                        "lineProtocolStatus": "up",
                        "interfaceStatus": "connected",
                        "description": "",
                        "lastStatusChangeTimestamp": timestamp_one_day_ago,
                        "interfaceCounters": {
                            "inDiscards": 30,
                            "outDiscards": 10,
                            "linkStatusChanges": 40,
                            "totalInErrors": 0,
                            "inputErrorsDetail": {"runtFrames": 0, "giantFrames": 0, "fcsErrors": 0, "alignmentErrors": 10, "symbolErrors": 0, "rxPause": 20},
                            "totalOutErrors": 10,
                            "outputErrorsDetail": {"collisions": 0, "lateCollisions": 10, "deferredTransmissions": 0, "txPause": 30},
                        },
                    },
                }
            },
        ],
        "inputs": {"ignored_interfaces": ["Ethernet2"], "errors_threshold": 40, "link_status_changes_threshold": 20},
        "expected": {
            "result": AntaTestStatus.FAILURE,
            "messages": ["Interface: Ethernet4 Description: None Uptime: 1 day(s) - Link status changes count mismatch - Expected: < 20 Actual: 40"],
        },
    },
    (VerifyInterfacesCounters, "success-specific-interface"): {
        "eos_data": [
            {
                "interfaces": {
                    "Ethernet2": {
                        "name": "Ethernet2",
                        "forwardingModel": "bridged",
                        "lineProtocolStatus": "up",
                        "interfaceStatus": "connected",
                        "description": "",
                        "lastStatusChangeTimestamp": timestamp_one_day_ago,
                        "interfaceCounters": {
                            "inDiscards": 0,
                            "outDiscards": 0,
                            "outTotalPkts": 0,
                            "linkStatusChanges": 2,
                            "totalInErrors": 0,
                            "inputErrorsDetail": {"runtFrames": 0, "giantFrames": 0, "fcsErrors": 0, "alignmentErrors": 0, "symbolErrors": 0, "rxPause": 0},
                            "totalOutErrors": 0,
                            "outputErrorsDetail": {"collisions": 0, "lateCollisions": 0, "deferredTransmissions": 0, "txPause": 0},
                        },
                    },
                    "Ethernet4": {
                        "name": "Ethernet4",
                        "forwardingModel": "bridged",
                        "lineProtocolStatus": "up",
                        "interfaceStatus": "connected",
                        "description": "",
                        "lastStatusChangeTimestamp": 1747729843.2721722,
                        "interfaceCounters": {
                            "inDiscards": 0,
                            "outDiscards": 0,
                            "linkStatusChanges": 2,
                            "totalInErrors": 0,
                            "inputErrorsDetail": {"runtFrames": 0, "giantFrames": 0, "fcsErrors": 0, "alignmentErrors": 0, "symbolErrors": 0, "rxPause": 0},
                            "totalOutErrors": 0,
                            "outputErrorsDetail": {"collisions": 0, "lateCollisions": 0, "deferredTransmissions": 0, "txPause": 0},
                        },
                    },
                    "Ethernet1": {
                        "name": "Ethernet1",
                        "forwardingModel": "bridged",
                        "lineProtocolStatus": "up",
                        "interfaceStatus": "connected",
                        "lastStatusChangeTimestamp": 1747729843.2710755,
                        "interfaceCounters": {
                            "inDiscards": 0,
                            "outDiscards": 0,
                            "linkStatusChanges": 2,
                            "totalInErrors": 0,
                            "inputErrorsDetail": {"runtFrames": 0, "giantFrames": 0, "fcsErrors": 0, "alignmentErrors": 0, "symbolErrors": 0, "rxPause": 0},
                            "totalOutErrors": 0,
                            "outputErrorsDetail": {"collisions": 0, "lateCollisions": 0, "deferredTransmissions": 0, "txPause": 0},
                        },
                    },
                    "Ethernet3": {
                        "name": "Ethernet3",
                        "forwardingModel": "bridged",
                        "lineProtocolStatus": "up",
                        "interfaceStatus": "connected",
                        "description": "",
                        "lastStatusChangeTimestamp": 1747729843.271714,
                        "interfaceCounters": {
                            "inDiscards": 0,
                            "outDiscards": 0,
                            "outTotalPkts": 0,
                            "linkStatusChanges": 2,
                            "totalInErrors": 0,
                            "inputErrorsDetail": {"runtFrames": 0, "giantFrames": 0, "fcsErrors": 0, "alignmentErrors": 0, "symbolErrors": 0, "rxPause": 0},
                            "totalOutErrors": 0,
                            "outputErrorsDetail": {"collisions": 0, "lateCollisions": 0, "deferredTransmissions": 0, "txPause": 0},
                        },
                    },
                }
            },
        ],
        "inputs": {"interfaces": ["Ethernet2", "Ethernet3", "Ethernet4"], "errors_threshold": 0, "link_status_changes_threshold": 100},
        "expected": {
            "result": AntaTestStatus.SUCCESS,
        },
    },
    (VerifyInterfacesCounters, "failure-specific-interface-not-found"): {
        "eos_data": [
            {
                "interfaces": {
                    "Ethernet2": {
                        "name": "Ethernet2",
                        "forwardingModel": "bridged",
                        "lineProtocolStatus": "up",
                        "interfaceStatus": "connected",
                        "description": "",
                        "lastStatusChangeTimestamp": timestamp_one_day_ago,
                        "interfaceCounters": {
                            "inDiscards": 0,
                            "outDiscards": 0,
                            "outTotalPkts": 0,
                            "linkStatusChanges": 2,
                            "totalInErrors": 0,
                            "inputErrorsDetail": {"runtFrames": 0, "giantFrames": 0, "fcsErrors": 0, "alignmentErrors": 0, "symbolErrors": 0, "rxPause": 0},
                            "totalOutErrors": 0,
                            "outputErrorsDetail": {"collisions": 0, "lateCollisions": 0, "deferredTransmissions": 0, "txPause": 0},
                        },
                    },
                    "Ethernet4": {
                        "name": "Ethernet4",
                        "forwardingModel": "bridged",
                        "lineProtocolStatus": "up",
                        "interfaceStatus": "connected",
                        "description": "",
                        "lastStatusChangeTimestamp": 1747729843.2721722,
                        "interfaceCounters": {
                            "inDiscards": 0,
                            "outDiscards": 0,
                            "linkStatusChanges": 2,
                            "totalInErrors": 0,
                            "inputErrorsDetail": {"runtFrames": 0, "giantFrames": 0, "fcsErrors": 0, "alignmentErrors": 0, "symbolErrors": 0, "rxPause": 0},
                            "totalOutErrors": 0,
                            "outputErrorsDetail": {"collisions": 0, "lateCollisions": 0, "deferredTransmissions": 0, "txPause": 0},
                        },
                    },
                    "Ethernet1": {
                        "name": "Ethernet1",
                        "forwardingModel": "bridged",
                        "lineProtocolStatus": "up",
                        "interfaceStatus": "connected",
                        "lastStatusChangeTimestamp": 1747729843.2710755,
                        "interfaceCounters": {
                            "inDiscards": 0,
                            "outDiscards": 0,
                            "linkStatusChanges": 2,
                            "totalInErrors": 0,
                            "inputErrorsDetail": {"runtFrames": 0, "giantFrames": 0, "fcsErrors": 0, "alignmentErrors": 0, "symbolErrors": 0, "rxPause": 0},
                            "totalOutErrors": 0,
                            "outputErrorsDetail": {"collisions": 0, "lateCollisions": 0, "deferredTransmissions": 0, "txPause": 0},
                        },
                    },
                    "Ethernet3": {
                        "name": "Ethernet3",
                        "forwardingModel": "bridged",
                        "lineProtocolStatus": "up",
                        "interfaceStatus": "connected",
                        "description": "",
                        "lastStatusChangeTimestamp": 1747729843.271714,
                        "interfaceCounters": {
                            "inDiscards": 0,
                            "outDiscards": 0,
                            "outTotalPkts": 0,
                            "linkStatusChanges": 2,
                            "totalInErrors": 0,
                            "inputErrorsDetail": {"runtFrames": 0, "giantFrames": 0, "fcsErrors": 0, "alignmentErrors": 0, "symbolErrors": 0, "rxPause": 0},
                            "totalOutErrors": 0,
                            "outputErrorsDetail": {"collisions": 0, "lateCollisions": 0, "deferredTransmissions": 0, "txPause": 0},
                        },
                    },
                }
            },
        ],
        "inputs": {"interfaces": ["Ethernet12", "Ethernet13", "Ethernet4"], "errors_threshold": 0, "link_status_changes_threshold": 100},
        "expected": {"result": AntaTestStatus.FAILURE, "messages": ["Interface: Ethernet12 - Not found", "Interface: Ethernet13 - Not found"]},
    },
=======
    (VerifyInterfacesVoqAndEgressQueueDrops, "success"): {
        "eos_data": [
            {
                "interfaces": {
                    "Ethernet48": {
                        "trafficClasses": {
                            "TC0": {
                                "ingressVoqCounters": {
                                    "countersSum": {
                                        "droppedPackets": 0,
                                    },
                                },
                                "egressQueueCounters": {
                                    "countersSum": {
                                        "droppedPackets": 0,
                                    },
                                },
                            },
                            "TC1": {
                                "ingressVoqCounters": {
                                    "countersSum": {
                                        "droppedPackets": 0,
                                    },
                                },
                                "egressQueueCounters": {
                                    "countersSum": {
                                        "droppedPackets": 0,
                                    },
                                },
                            },
                        }
                    },
                    "Ethernet49": {
                        "trafficClasses": {
                            "TC0": {
                                "ingressVoqCounters": {
                                    "countersSum": {
                                        "droppedPackets": 0,
                                    },
                                },
                                "egressQueueCounters": {
                                    "countersSum": {
                                        "droppedPackets": 0,
                                    },
                                },
                            },
                            "TC1": {
                                "ingressVoqCounters": {
                                    "countersSum": {
                                        "droppedPackets": 0,
                                    },
                                },
                                "egressQueueCounters": {
                                    "countersSum": {
                                        "droppedPackets": 0,
                                    },
                                },
                            },
                        }
                    },
                }
            }
        ],
        "expected": {"result": AntaTestStatus.SUCCESS},
    },
    (VerifyInterfacesVoqAndEgressQueueDrops, "success-range-of-traffic-class"): {
        "eos_data": [
            {
                "interfaces": {
                    "Ethernet48": {
                        "trafficClasses": {
                            "TC0-5": {
                                "ingressVoqCounters": {
                                    "countersSum": {
                                        "droppedPackets": 0,
                                    },
                                },
                                "egressQueueCounters": {
                                    "countersSum": {
                                        "droppedPackets": 0,
                                    },
                                },
                            },
                        }
                    },
                    "Ethernet49": {
                        "trafficClasses": {
                            "TC0-5": {
                                "ingressVoqCounters": {
                                    "countersSum": {
                                        "droppedPackets": 0,
                                    },
                                },
                                "egressQueueCounters": {
                                    "countersSum": {
                                        "droppedPackets": 0,
                                    },
                                },
                            },
                        }
                    },
                }
            }
        ],
        "inputs": {"interfaces": ["Ethernet48", "Ethernet49"], "traffic_classes": ["TC0", "TC1", "TC2", "TC3", "TC4", "TC5"]},
        "expected": {"result": AntaTestStatus.SUCCESS},
    },
    (VerifyInterfacesVoqAndEgressQueueDrops, "success-specific-intf"): {
        "eos_data": [
            {
                "interfaces": {
                    "Ethernet48": {
                        "trafficClasses": {
                            "TC0": {
                                "ingressVoqCounters": {
                                    "countersSum": {
                                        "droppedPackets": 0,
                                    },
                                },
                                "egressQueueCounters": {
                                    "countersSum": {
                                        "droppedPackets": 0,
                                    },
                                },
                            },
                            "TC1": {
                                "ingressVoqCounters": {
                                    "countersSum": {
                                        "droppedPackets": 0,
                                    },
                                },
                                "egressQueueCounters": {
                                    "countersSum": {
                                        "droppedPackets": 0,
                                    },
                                },
                            },
                        }
                    },
                    "Ethernet49": {
                        "trafficClasses": {
                            "TC0": {
                                "ingressVoqCounters": {
                                    "countersSum": {
                                        "droppedPackets": 5,
                                    },
                                },
                                "egressQueueCounters": {
                                    "countersSum": {
                                        "droppedPackets": 5,
                                    },
                                },
                            },
                            "TC1": {
                                "ingressVoqCounters": {
                                    "countersSum": {
                                        "droppedPackets": 5,
                                    },
                                },
                                "egressQueueCounters": {
                                    "countersSum": {
                                        "droppedPackets": 5,
                                    },
                                },
                            },
                        }
                    },
                }
            }
        ],
        "inputs": {"interfaces": ["Ethernet48"]},
        "expected": {"result": AntaTestStatus.SUCCESS},
    },
    (VerifyInterfacesVoqAndEgressQueueDrops, "success-all-intf-specific-traffic-class"): {
        "eos_data": [
            {
                "interfaces": {
                    "Ethernet48": {
                        "trafficClasses": {
                            "TC0": {
                                "ingressVoqCounters": {
                                    "countersSum": {
                                        "droppedPackets": 0,
                                    },
                                },
                                "egressQueueCounters": {
                                    "countersSum": {
                                        "droppedPackets": 0,
                                    },
                                },
                            },
                            "TC1": {
                                "ingressVoqCounters": {
                                    "countersSum": {
                                        "droppedPackets": 4,
                                    },
                                },
                                "egressQueueCounters": {
                                    "countersSum": {
                                        "droppedPackets": 5,
                                    },
                                },
                            },
                        }
                    },
                    "Ethernet49": {
                        "trafficClasses": {
                            "TC0": {
                                "ingressVoqCounters": {
                                    "countersSum": {
                                        "droppedPackets": 0,
                                    },
                                },
                                "egressQueueCounters": {
                                    "countersSum": {
                                        "droppedPackets": 0,
                                    },
                                },
                            },
                            "TC1": {
                                "ingressVoqCounters": {
                                    "countersSum": {
                                        "droppedPackets": 5,
                                    },
                                },
                                "egressQueueCounters": {
                                    "countersSum": {
                                        "droppedPackets": 4,
                                    },
                                },
                            },
                        }
                    },
                }
            }
        ],
        "inputs": {"traffic_classes": ["TC0"]},
        "expected": {"result": AntaTestStatus.SUCCESS},
    },
    (VerifyInterfacesVoqAndEgressQueueDrops, "success-specific-intf-specific-traffic-class"): {
        "eos_data": [
            {
                "interfaces": {
                    "Ethernet48": {
                        "trafficClasses": {
                            "TC0": {
                                "ingressVoqCounters": {
                                    "countersSum": {
                                        "droppedPackets": 0,
                                    },
                                },
                                "egressQueueCounters": {
                                    "countersSum": {
                                        "droppedPackets": 0,
                                    },
                                },
                            },
                            "TC1": {
                                "ingressVoqCounters": {
                                    "countersSum": {
                                        "droppedPackets": 4,
                                    },
                                },
                                "egressQueueCounters": {
                                    "countersSum": {
                                        "droppedPackets": 5,
                                    },
                                },
                            },
                        }
                    },
                    "Ethernet49": {
                        "trafficClasses": {
                            "TC0": {
                                "ingressVoqCounters": {
                                    "countersSum": {
                                        "droppedPackets": 5,
                                    },
                                },
                                "egressQueueCounters": {
                                    "countersSum": {
                                        "droppedPackets": 6,
                                    },
                                },
                            },
                            "TC1": {
                                "ingressVoqCounters": {
                                    "countersSum": {
                                        "droppedPackets": 5,
                                    },
                                },
                                "egressQueueCounters": {
                                    "countersSum": {
                                        "droppedPackets": 4,
                                    },
                                },
                            },
                        }
                    },
                }
            }
        ],
        "inputs": {"interfaces": ["Ethernet48"], "traffic_classes": ["TC0"]},
        "expected": {"result": AntaTestStatus.SUCCESS},
    },
    (VerifyInterfacesVoqAndEgressQueueDrops, "failure"): {
        "eos_data": [
            {
                "interfaces": {
                    "Ethernet48": {
                        "trafficClasses": {
                            "TC0": {
                                "ingressVoqCounters": {
                                    "countersSum": {
                                        "droppedPackets": 3,
                                    },
                                },
                                "egressQueueCounters": {
                                    "countersSum": {
                                        "droppedPackets": 0,
                                    },
                                },
                            },
                            "TC1": {
                                "ingressVoqCounters": {
                                    "countersSum": {
                                        "droppedPackets": 4,
                                    },
                                },
                                "egressQueueCounters": {
                                    "countersSum": {
                                        "droppedPackets": 5,
                                    },
                                },
                            },
                        }
                    },
                    "Ethernet49": {
                        "trafficClasses": {
                            "TC0": {
                                "ingressVoqCounters": {
                                    "countersSum": {
                                        "droppedPackets": 5,
                                    },
                                },
                                "egressQueueCounters": {
                                    "countersSum": {
                                        "droppedPackets": 6,
                                    },
                                },
                            },
                            "TC1": {
                                "ingressVoqCounters": {
                                    "countersSum": {
                                        "droppedPackets": 7,
                                    },
                                },
                                "egressQueueCounters": {
                                    "countersSum": {
                                        "droppedPackets": 7,
                                    },
                                },
                            },
                        }
                    },
                }
            }
        ],
        "expected": {
            "result": AntaTestStatus.FAILURE,
            "messages": [
                "Interface: Ethernet48 Traffic Class: TC0 - Queue drops exceeds the threshold - VOQ: 3, Egress: 0",
                "Interface: Ethernet48 Traffic Class: TC1 - Queue drops exceeds the threshold - VOQ: 4, Egress: 5",
                "Interface: Ethernet49 Traffic Class: TC0 - Queue drops exceeds the threshold - VOQ: 5, Egress: 6",
                "Interface: Ethernet49 Traffic Class: TC1 - Queue drops exceeds the threshold - VOQ: 7, Egress: 7",
            ],
        },
    },
    (VerifyInterfacesVoqAndEgressQueueDrops, "failure-intf-not-found"): {
        "eos_data": [{"interfaces": {}}],
        "inputs": {"interfaces": ["Ethernet48"]},
        "expected": {
            "result": AntaTestStatus.FAILURE,
            "messages": [
                "Interface: Ethernet48 - Not found",
            ],
        },
    },
    (VerifyInterfacesVoqAndEgressQueueDrops, "failure-traffic-class-not-found"): {
        "eos_data": [
            {
                "interfaces": {
                    "Ethernet48": {
                        "trafficClasses": {
                            "TC0": {
                                "ingressVoqCounters": {
                                    "countersSum": {
                                        "droppedPackets": 3,
                                    },
                                },
                                "egressQueueCounters": {
                                    "countersSum": {
                                        "droppedPackets": 0,
                                    },
                                },
                            },
                        }
                    }
                }
            }
        ],
        "inputs": {"traffic_classes": ["TC1"]},
        "expected": {
            "result": AntaTestStatus.FAILURE,
            "messages": [
                "Interface: Ethernet48 Traffic Class: TC1 - Not found",
            ],
        },
    },
    (VerifyInterfacesVoqAndEgressQueueDrops, "failure-range-of-traffic-class"): {
        "eos_data": [
            {
                "interfaces": {
                    "Ethernet48": {
                        "trafficClasses": {
                            "TC0-5": {
                                "ingressVoqCounters": {
                                    "countersSum": {
                                        "droppedPackets": 1,
                                    },
                                },
                                "egressQueueCounters": {
                                    "countersSum": {
                                        "droppedPackets": 0,
                                    },
                                },
                            },
                        }
                    },
                    "Ethernet49": {
                        "trafficClasses": {
                            "TC0-5": {
                                "ingressVoqCounters": {
                                    "countersSum": {
                                        "droppedPackets": 1,
                                    },
                                },
                                "egressQueueCounters": {
                                    "countersSum": {
                                        "droppedPackets": 2,
                                    },
                                },
                            },
                        }
                    },
                }
            }
        ],
        "inputs": {"interfaces": ["Ethernet48", "Ethernet49"], "traffic_classes": ["TC0", "TC1", "TC2"]},
        "expected": {
            "result": AntaTestStatus.FAILURE,
            "messages": [
                "Interface: Ethernet48 Traffic Class: TC0 - Queue drops exceeds the threshold - VOQ: 1, Egress: 0",
                "Interface: Ethernet48 Traffic Class: TC1 - Queue drops exceeds the threshold - VOQ: 1, Egress: 0",
                "Interface: Ethernet48 Traffic Class: TC2 - Queue drops exceeds the threshold - VOQ: 1, Egress: 0",
                "Interface: Ethernet49 Traffic Class: TC0 - Queue drops exceeds the threshold - VOQ: 1, Egress: 2",
                "Interface: Ethernet49 Traffic Class: TC1 - Queue drops exceeds the threshold - VOQ: 1, Egress: 2",
                "Interface: Ethernet49 Traffic Class: TC2 - Queue drops exceeds the threshold - VOQ: 1, Egress: 2",
            ],
        },
    },
>>>>>>> f06fc349
}<|MERGE_RESOLUTION|>--- conflicted
+++ resolved
@@ -2697,7 +2697,477 @@
             ],
         },
     },
-<<<<<<< HEAD
+    (VerifyInterfacesVoqAndEgressQueueDrops, "success"): {
+        "eos_data": [
+            {
+                "interfaces": {
+                    "Ethernet48": {
+                        "trafficClasses": {
+                            "TC0": {
+                                "ingressVoqCounters": {
+                                    "countersSum": {
+                                        "droppedPackets": 0,
+                                    },
+                                },
+                                "egressQueueCounters": {
+                                    "countersSum": {
+                                        "droppedPackets": 0,
+                                    },
+                                },
+                            },
+                            "TC1": {
+                                "ingressVoqCounters": {
+                                    "countersSum": {
+                                        "droppedPackets": 0,
+                                    },
+                                },
+                                "egressQueueCounters": {
+                                    "countersSum": {
+                                        "droppedPackets": 0,
+                                    },
+                                },
+                            },
+                        }
+                    },
+                    "Ethernet49": {
+                        "trafficClasses": {
+                            "TC0": {
+                                "ingressVoqCounters": {
+                                    "countersSum": {
+                                        "droppedPackets": 0,
+                                    },
+                                },
+                                "egressQueueCounters": {
+                                    "countersSum": {
+                                        "droppedPackets": 0,
+                                    },
+                                },
+                            },
+                            "TC1": {
+                                "ingressVoqCounters": {
+                                    "countersSum": {
+                                        "droppedPackets": 0,
+                                    },
+                                },
+                                "egressQueueCounters": {
+                                    "countersSum": {
+                                        "droppedPackets": 0,
+                                    },
+                                },
+                            },
+                        }
+                    },
+                }
+            }
+        ],
+        "expected": {"result": AntaTestStatus.SUCCESS},
+    },
+    (VerifyInterfacesVoqAndEgressQueueDrops, "success-range-of-traffic-class"): {
+        "eos_data": [
+            {
+                "interfaces": {
+                    "Ethernet48": {
+                        "trafficClasses": {
+                            "TC0-5": {
+                                "ingressVoqCounters": {
+                                    "countersSum": {
+                                        "droppedPackets": 0,
+                                    },
+                                },
+                                "egressQueueCounters": {
+                                    "countersSum": {
+                                        "droppedPackets": 0,
+                                    },
+                                },
+                            },
+                        }
+                    },
+                    "Ethernet49": {
+                        "trafficClasses": {
+                            "TC0-5": {
+                                "ingressVoqCounters": {
+                                    "countersSum": {
+                                        "droppedPackets": 0,
+                                    },
+                                },
+                                "egressQueueCounters": {
+                                    "countersSum": {
+                                        "droppedPackets": 0,
+                                    },
+                                },
+                            },
+                        }
+                    },
+                }
+            }
+        ],
+        "inputs": {"interfaces": ["Ethernet48", "Ethernet49"], "traffic_classes": ["TC0", "TC1", "TC2", "TC3", "TC4", "TC5"]},
+        "expected": {"result": AntaTestStatus.SUCCESS},
+    },
+    (VerifyInterfacesVoqAndEgressQueueDrops, "success-specific-intf"): {
+        "eos_data": [
+            {
+                "interfaces": {
+                    "Ethernet48": {
+                        "trafficClasses": {
+                            "TC0": {
+                                "ingressVoqCounters": {
+                                    "countersSum": {
+                                        "droppedPackets": 0,
+                                    },
+                                },
+                                "egressQueueCounters": {
+                                    "countersSum": {
+                                        "droppedPackets": 0,
+                                    },
+                                },
+                            },
+                            "TC1": {
+                                "ingressVoqCounters": {
+                                    "countersSum": {
+                                        "droppedPackets": 0,
+                                    },
+                                },
+                                "egressQueueCounters": {
+                                    "countersSum": {
+                                        "droppedPackets": 0,
+                                    },
+                                },
+                            },
+                        }
+                    },
+                    "Ethernet49": {
+                        "trafficClasses": {
+                            "TC0": {
+                                "ingressVoqCounters": {
+                                    "countersSum": {
+                                        "droppedPackets": 5,
+                                    },
+                                },
+                                "egressQueueCounters": {
+                                    "countersSum": {
+                                        "droppedPackets": 5,
+                                    },
+                                },
+                            },
+                            "TC1": {
+                                "ingressVoqCounters": {
+                                    "countersSum": {
+                                        "droppedPackets": 5,
+                                    },
+                                },
+                                "egressQueueCounters": {
+                                    "countersSum": {
+                                        "droppedPackets": 5,
+                                    },
+                                },
+                            },
+                        }
+                    },
+                }
+            }
+        ],
+        "inputs": {"interfaces": ["Ethernet48"]},
+        "expected": {"result": AntaTestStatus.SUCCESS},
+    },
+    (VerifyInterfacesVoqAndEgressQueueDrops, "success-all-intf-specific-traffic-class"): {
+        "eos_data": [
+            {
+                "interfaces": {
+                    "Ethernet48": {
+                        "trafficClasses": {
+                            "TC0": {
+                                "ingressVoqCounters": {
+                                    "countersSum": {
+                                        "droppedPackets": 0,
+                                    },
+                                },
+                                "egressQueueCounters": {
+                                    "countersSum": {
+                                        "droppedPackets": 0,
+                                    },
+                                },
+                            },
+                            "TC1": {
+                                "ingressVoqCounters": {
+                                    "countersSum": {
+                                        "droppedPackets": 4,
+                                    },
+                                },
+                                "egressQueueCounters": {
+                                    "countersSum": {
+                                        "droppedPackets": 5,
+                                    },
+                                },
+                            },
+                        }
+                    },
+                    "Ethernet49": {
+                        "trafficClasses": {
+                            "TC0": {
+                                "ingressVoqCounters": {
+                                    "countersSum": {
+                                        "droppedPackets": 0,
+                                    },
+                                },
+                                "egressQueueCounters": {
+                                    "countersSum": {
+                                        "droppedPackets": 0,
+                                    },
+                                },
+                            },
+                            "TC1": {
+                                "ingressVoqCounters": {
+                                    "countersSum": {
+                                        "droppedPackets": 5,
+                                    },
+                                },
+                                "egressQueueCounters": {
+                                    "countersSum": {
+                                        "droppedPackets": 4,
+                                    },
+                                },
+                            },
+                        }
+                    },
+                }
+            }
+        ],
+        "inputs": {"traffic_classes": ["TC0"]},
+        "expected": {"result": AntaTestStatus.SUCCESS},
+    },
+    (VerifyInterfacesVoqAndEgressQueueDrops, "success-specific-intf-specific-traffic-class"): {
+        "eos_data": [
+            {
+                "interfaces": {
+                    "Ethernet48": {
+                        "trafficClasses": {
+                            "TC0": {
+                                "ingressVoqCounters": {
+                                    "countersSum": {
+                                        "droppedPackets": 0,
+                                    },
+                                },
+                                "egressQueueCounters": {
+                                    "countersSum": {
+                                        "droppedPackets": 0,
+                                    },
+                                },
+                            },
+                            "TC1": {
+                                "ingressVoqCounters": {
+                                    "countersSum": {
+                                        "droppedPackets": 4,
+                                    },
+                                },
+                                "egressQueueCounters": {
+                                    "countersSum": {
+                                        "droppedPackets": 5,
+                                    },
+                                },
+                            },
+                        }
+                    },
+                    "Ethernet49": {
+                        "trafficClasses": {
+                            "TC0": {
+                                "ingressVoqCounters": {
+                                    "countersSum": {
+                                        "droppedPackets": 5,
+                                    },
+                                },
+                                "egressQueueCounters": {
+                                    "countersSum": {
+                                        "droppedPackets": 6,
+                                    },
+                                },
+                            },
+                            "TC1": {
+                                "ingressVoqCounters": {
+                                    "countersSum": {
+                                        "droppedPackets": 5,
+                                    },
+                                },
+                                "egressQueueCounters": {
+                                    "countersSum": {
+                                        "droppedPackets": 4,
+                                    },
+                                },
+                            },
+                        }
+                    },
+                }
+            }
+        ],
+        "inputs": {"interfaces": ["Ethernet48"], "traffic_classes": ["TC0"]},
+        "expected": {"result": AntaTestStatus.SUCCESS},
+    },
+    (VerifyInterfacesVoqAndEgressQueueDrops, "failure"): {
+        "eos_data": [
+            {
+                "interfaces": {
+                    "Ethernet48": {
+                        "trafficClasses": {
+                            "TC0": {
+                                "ingressVoqCounters": {
+                                    "countersSum": {
+                                        "droppedPackets": 3,
+                                    },
+                                },
+                                "egressQueueCounters": {
+                                    "countersSum": {
+                                        "droppedPackets": 0,
+                                    },
+                                },
+                            },
+                            "TC1": {
+                                "ingressVoqCounters": {
+                                    "countersSum": {
+                                        "droppedPackets": 4,
+                                    },
+                                },
+                                "egressQueueCounters": {
+                                    "countersSum": {
+                                        "droppedPackets": 5,
+                                    },
+                                },
+                            },
+                        }
+                    },
+                    "Ethernet49": {
+                        "trafficClasses": {
+                            "TC0": {
+                                "ingressVoqCounters": {
+                                    "countersSum": {
+                                        "droppedPackets": 5,
+                                    },
+                                },
+                                "egressQueueCounters": {
+                                    "countersSum": {
+                                        "droppedPackets": 6,
+                                    },
+                                },
+                            },
+                            "TC1": {
+                                "ingressVoqCounters": {
+                                    "countersSum": {
+                                        "droppedPackets": 7,
+                                    },
+                                },
+                                "egressQueueCounters": {
+                                    "countersSum": {
+                                        "droppedPackets": 7,
+                                    },
+                                },
+                            },
+                        }
+                    },
+                }
+            }
+        ],
+        "expected": {
+            "result": AntaTestStatus.FAILURE,
+            "messages": [
+                "Interface: Ethernet48 Traffic Class: TC0 - Queue drops exceeds the threshold - VOQ: 3, Egress: 0",
+                "Interface: Ethernet48 Traffic Class: TC1 - Queue drops exceeds the threshold - VOQ: 4, Egress: 5",
+                "Interface: Ethernet49 Traffic Class: TC0 - Queue drops exceeds the threshold - VOQ: 5, Egress: 6",
+                "Interface: Ethernet49 Traffic Class: TC1 - Queue drops exceeds the threshold - VOQ: 7, Egress: 7",
+            ],
+        },
+    },
+    (VerifyInterfacesVoqAndEgressQueueDrops, "failure-intf-not-found"): {
+        "eos_data": [{"interfaces": {}}],
+        "inputs": {"interfaces": ["Ethernet48"]},
+        "expected": {
+            "result": AntaTestStatus.FAILURE,
+            "messages": [
+                "Interface: Ethernet48 - Not found",
+            ],
+        },
+    },
+    (VerifyInterfacesVoqAndEgressQueueDrops, "failure-traffic-class-not-found"): {
+        "eos_data": [
+            {
+                "interfaces": {
+                    "Ethernet48": {
+                        "trafficClasses": {
+                            "TC0": {
+                                "ingressVoqCounters": {
+                                    "countersSum": {
+                                        "droppedPackets": 3,
+                                    },
+                                },
+                                "egressQueueCounters": {
+                                    "countersSum": {
+                                        "droppedPackets": 0,
+                                    },
+                                },
+                            },
+                        }
+                    }
+                }
+            }
+        ],
+        "inputs": {"traffic_classes": ["TC1"]},
+        "expected": {
+            "result": AntaTestStatus.FAILURE,
+            "messages": [
+                "Interface: Ethernet48 Traffic Class: TC1 - Not found",
+            ],
+        },
+    },
+    (VerifyInterfacesVoqAndEgressQueueDrops, "failure-range-of-traffic-class"): {
+        "eos_data": [
+            {
+                "interfaces": {
+                    "Ethernet48": {
+                        "trafficClasses": {
+                            "TC0-5": {
+                                "ingressVoqCounters": {
+                                    "countersSum": {
+                                        "droppedPackets": 1,
+                                    },
+                                },
+                                "egressQueueCounters": {
+                                    "countersSum": {
+                                        "droppedPackets": 0,
+                                    },
+                                },
+                            },
+                        }
+                    },
+                    "Ethernet49": {
+                        "trafficClasses": {
+                            "TC0-5": {
+                                "ingressVoqCounters": {
+                                    "countersSum": {
+                                        "droppedPackets": 1,
+                                    },
+                                },
+                                "egressQueueCounters": {
+                                    "countersSum": {
+                                        "droppedPackets": 2,
+                                    },
+                                },
+                            },
+                        }
+                    },
+                }
+            }
+        ],
+        "inputs": {"interfaces": ["Ethernet48", "Ethernet49"], "traffic_classes": ["TC0", "TC1", "TC2"]},
+        "expected": {
+            "result": AntaTestStatus.FAILURE,
+            "messages": [
+                "Interface: Ethernet48 Traffic Class: TC0 - Queue drops exceeds the threshold - VOQ: 1, Egress: 0",
+                "Interface: Ethernet48 Traffic Class: TC1 - Queue drops exceeds the threshold - VOQ: 1, Egress: 0",
+                "Interface: Ethernet48 Traffic Class: TC2 - Queue drops exceeds the threshold - VOQ: 1, Egress: 0",
+                "Interface: Ethernet49 Traffic Class: TC0 - Queue drops exceeds the threshold - VOQ: 1, Egress: 2",
+                "Interface: Ethernet49 Traffic Class: TC1 - Queue drops exceeds the threshold - VOQ: 1, Egress: 2",
+                "Interface: Ethernet49 Traffic Class: TC2 - Queue drops exceeds the threshold - VOQ: 1, Egress: 2",
+            ],
+        },
+    },
     (VerifyInterfacesCounters, "success"): {
         "eos_data": [
             {
@@ -2774,7 +3244,7 @@
                 }
             },
         ],
-        "inputs": {"ignored_interfaces": ["Management2", "Ethernet3.100"], "errors_threshold": 0, "link_status_changes_threshold": 100},
+        "inputs": {"errors_threshold": 0, "link_status_changes_threshold": 100},
         "expected": {
             "result": AntaTestStatus.SUCCESS,
         },
@@ -2854,12 +3324,12 @@
                 }
             },
         ],
-        "inputs": {"ignored_interfaces": ["Ethernet26"], "errors_threshold": 0, "link_status_changes_threshold": 100},
+        "inputs": {"interfaces": ["Ethernet52/1", "Ethernet27", "Management1"], "errors_threshold": 0, "link_status_changes_threshold": 100},
         "expected": {
             "result": AntaTestStatus.FAILURE,
             "messages": [
-                "Interface: Ethernet52/1 Description: None Downtime: None - Incorrect state - Expected: up Actual: notPresent",
-                "Interface: Ethernet27 Description: None Downtime: 1 day(s) - Incorrect state - Expected: up Actual: down",
+                "Interface: Ethernet52/1 Description: No description Downtime: None - Incorrect state - Expected: up Actual: notPresent",
+                "Interface: Ethernet27 Description: No description Downtime: 1 day(s) - Incorrect state - Expected: up Actual: down",
             ],
         },
     },
@@ -2919,64 +3389,19 @@
                 }
             }
         ],
-        "inputs": {"ignored_interfaces": ["Ethernet2"], "link_status_changes_threshold": 2},
+        "inputs": {"interfaces": ["Management0", "Ethernet10"], "link_status_changes_threshold": 2},
         "expected": {
             "result": AntaTestStatus.FAILURE,
             "messages": [
                 "Interface: Management0 Description: OOB_MANAGEMENT Uptime: 1 day(s) - Input packet discards counter(s) mismatch - Expected: < 0 Actual: 20",
                 "Interface: Management0 Description: OOB_MANAGEMENT Uptime: 1 day(s) - Total output error counter(s) mismatch - Expected: < 0 Actual: 10",
-                "Interface: Ethernet10 Description: None Uptime: 1 day(s) - Link status changes count mismatch - Expected: < 2 Actual: 12",
-                "Interface: Ethernet10 Description: None Uptime: 1 day(s) - Output packet discards counter(s) mismatch - Expected: < 0 Actual: 10",
-                "Interface: Ethernet10 Description: None Uptime: 1 day(s) - Non-zero input error counter(s) - runtFrames: 10",
-                "Interface: Ethernet10 Description: None Uptime: 1 day(s) - Non-zero output error counter(s) - lateCollisions: 20",
-                "Interface: Ethernet10 Description: None Uptime: 1 day(s) - Total input error counter(s) mismatch - Expected: < 0 Actual: 10",
+                "Interface: Ethernet10 Description: No description Uptime: 1 day(s) - Link status changes count mismatch - Expected: < 2 Actual: 12",
+                "Interface: Ethernet10 Description: No description Uptime: 1 day(s) - Output packet discards counter(s) mismatch - Expected: < 0 Actual: 10",
+                "Interface: Ethernet10 Description: No description Uptime: 1 day(s) - Non-zero input error counter(s) - runtFrames: 10",
+                "Interface: Ethernet10 Description: No description Uptime: 1 day(s) - Non-zero output error counter(s) - lateCollisions: 20",
+                "Interface: Ethernet10 Description: No description Uptime: 1 day(s) - Total input error counter(s) mismatch - Expected: < 0 Actual: 10",
             ],
         },
-    },
-    (VerifyInterfacesCounters, "ignored-sub-interface"): {
-        "eos_data": [
-            {
-                "interfaces": {
-                    "Management1": {
-                        "name": "Management1",
-                        "forwardingModel": "bridged",
-                        "lineProtocolStatus": "up",
-                        "interfaceStatus": "connected",
-                        "description": "",
-                        "lastStatusChangeTimestamp": timestamp_one_day_ago,
-                        "interfaceCounters": {
-                            "inDiscards": 0,
-                            "outDiscards": 0,
-                            "outTotalPkts": 0,
-                            "linkStatusChanges": 2,
-                            "totalInErrors": 0,
-                            "inputErrorsDetail": {"runtFrames": 0, "giantFrames": 0, "fcsErrors": 0, "alignmentErrors": 0, "symbolErrors": 0, "rxPause": 30},
-                            "totalOutErrors": 0,
-                            "outputErrorsDetail": {"collisions": 0, "lateCollisions": 0, "deferredTransmissions": 0, "txPause": 0},
-                        },
-                    },
-                    "Ethernet4.100": {
-                        "name": "Ethernet4",
-                        "forwardingModel": "bridged",
-                        "lineProtocolStatus": "up",
-                        "interfaceStatus": "connected",
-                        "description": "",
-                        "lastStatusChangeTimestamp": timestamp_one_day_ago,
-                        "interfaceCounters": {
-                            "inDiscards": 20,
-                            "outDiscards": 20,
-                            "linkStatusChanges": 200,
-                            "totalInErrors": 0,
-                            "inputErrorsDetail": {"runtFrames": 0, "giantFrames": 30, "fcsErrors": 0, "alignmentErrors": 0, "symbolErrors": 0, "rxPause": 0},
-                            "totalOutErrors": 0,
-                            "outputErrorsDetail": {"collisions": 0, "lateCollisions": 30, "deferredTransmissions": 0, "txPause": 30},
-                        },
-                    },
-                }
-            },
-        ],
-        "inputs": {"ignored_interfaces": ["Ethernet1"], "errors_threshold": 0, "link_status_changes_threshold": 10},
-        "expected": {"result": AntaTestStatus.SUCCESS},
     },
     (VerifyInterfacesCounters, "failure-input-error"): {
         "eos_data": [
@@ -3020,11 +3445,12 @@
                 }
             },
         ],
-        "inputs": {"ignored_interfaces": ["Management0", "Ethernet"], "errors_threshold": 10, "link_status_changes_threshold": 10},
+        "inputs": {"interfaces": ["Management1"], "errors_threshold": 10, "link_status_changes_threshold": 10},
         "expected": {
             "result": AntaTestStatus.FAILURE,
             "messages": [
-                "Interface: Management1 Description: None Uptime: 1 day(s) - Non-zero input error counter(s) - runtFrames: 30, alignmentErrors: 55, symbolErrors: 20"
+                "Interface: Management1 Description: No description Uptime: 1 day(s) - Non-zero input error counter(s) - runtFrames: 30, alignmentErrors: 55,"
+                " symbolErrors: 20"
             ],
         },
     },
@@ -3070,10 +3496,14 @@
                 }
             },
         ],
-        "inputs": {"ignored_interfaces": ["Management", "Ethernet2"], "errors_threshold": 0, "link_status_changes_threshold": 20},
-        "expected": {
-            "result": AntaTestStatus.FAILURE,
-            "messages": ["Interface: Ethernet4 Description: None Uptime: 1 day(s) - Non-zero output error counter(s) - collisions: 20, lateCollisions: 30"],
+        "inputs": {"errors_threshold": 0, "link_status_changes_threshold": 20},
+        "expected": {
+            "result": AntaTestStatus.FAILURE,
+            "messages": [
+                "Interface: Management1 Description: No description Uptime: 1 day(s) - Non-zero input error counter(s) - runtFrames: 10, alignmentErrors: 10,"
+                " symbolErrors: 20",
+                "Interface: Ethernet4 Description: No description Uptime: 1 day(s) - Non-zero output error counter(s) - collisions: 20, lateCollisions: 30",
+            ],
         },
     },
     (VerifyInterfacesCounters, "failure-total-int-out-error"): {
@@ -3118,12 +3548,12 @@
                 }
             },
         ],
-        "inputs": {"ignored_interfaces": ["Ethernet2"], "errors_threshold": 0, "link_status_changes_threshold": 20},
+        "inputs": {"errors_threshold": 0, "link_status_changes_threshold": 20},
         "expected": {
             "result": AntaTestStatus.FAILURE,
             "messages": [
-                "Interface: Management1 Description: None Uptime: 1 day(s) - Total input error counter(s) mismatch - Expected: < 0 Actual: 10",
-                "Interface: Ethernet4 Description: None Uptime: 1 day(s) - Total output error counter(s) mismatch - Expected: < 0 Actual: 30",
+                "Interface: Management1 Description: No description Uptime: 1 day(s) - Total input error counter(s) mismatch - Expected: < 0 Actual: 10",
+                "Interface: Ethernet4 Description: No description Uptime: 1 day(s) - Total output error counter(s) mismatch - Expected: < 0 Actual: 30",
             ],
         },
     },
@@ -3169,12 +3599,12 @@
                 }
             },
         ],
-        "inputs": {"ignored_interfaces": ["Ethernet2"], "errors_threshold": 10, "link_status_changes_threshold": 20},
+        "inputs": {"errors_threshold": 10, "link_status_changes_threshold": 20},
         "expected": {
             "result": AntaTestStatus.FAILURE,
             "messages": [
-                "Interface: Management1 Description: None Uptime: 1 day(s) - Output packet discards counter(s) mismatch - Expected: < 10 Actual: 30",
-                "Interface: Ethernet4 Description: None Uptime: 1 day(s) - Input packet discards counter(s) mismatch - Expected: < 10 Actual: 30",
+                "Interface: Management1 Description: No description Uptime: 1 day(s) - Output packet discards counter(s) mismatch - Expected: < 10 Actual: 30",
+                "Interface: Ethernet4 Description: No description Uptime: 1 day(s) - Input packet discards counter(s) mismatch - Expected: < 10 Actual: 30",
             ],
         },
     },
@@ -3220,10 +3650,10 @@
                 }
             },
         ],
-        "inputs": {"ignored_interfaces": ["Ethernet2"], "errors_threshold": 40, "link_status_changes_threshold": 20},
-        "expected": {
-            "result": AntaTestStatus.FAILURE,
-            "messages": ["Interface: Ethernet4 Description: None Uptime: 1 day(s) - Link status changes count mismatch - Expected: < 20 Actual: 40"],
+        "inputs": {"errors_threshold": 40, "link_status_changes_threshold": 20},
+        "expected": {
+            "result": AntaTestStatus.FAILURE,
+            "messages": ["Interface: Ethernet4 Description: No description Uptime: 1 day(s) - Link status changes count mismatch - Expected: < 20 Actual: 40"],
         },
     },
     (VerifyInterfacesCounters, "success-specific-interface"): {
@@ -3386,477 +3816,4 @@
         "inputs": {"interfaces": ["Ethernet12", "Ethernet13", "Ethernet4"], "errors_threshold": 0, "link_status_changes_threshold": 100},
         "expected": {"result": AntaTestStatus.FAILURE, "messages": ["Interface: Ethernet12 - Not found", "Interface: Ethernet13 - Not found"]},
     },
-=======
-    (VerifyInterfacesVoqAndEgressQueueDrops, "success"): {
-        "eos_data": [
-            {
-                "interfaces": {
-                    "Ethernet48": {
-                        "trafficClasses": {
-                            "TC0": {
-                                "ingressVoqCounters": {
-                                    "countersSum": {
-                                        "droppedPackets": 0,
-                                    },
-                                },
-                                "egressQueueCounters": {
-                                    "countersSum": {
-                                        "droppedPackets": 0,
-                                    },
-                                },
-                            },
-                            "TC1": {
-                                "ingressVoqCounters": {
-                                    "countersSum": {
-                                        "droppedPackets": 0,
-                                    },
-                                },
-                                "egressQueueCounters": {
-                                    "countersSum": {
-                                        "droppedPackets": 0,
-                                    },
-                                },
-                            },
-                        }
-                    },
-                    "Ethernet49": {
-                        "trafficClasses": {
-                            "TC0": {
-                                "ingressVoqCounters": {
-                                    "countersSum": {
-                                        "droppedPackets": 0,
-                                    },
-                                },
-                                "egressQueueCounters": {
-                                    "countersSum": {
-                                        "droppedPackets": 0,
-                                    },
-                                },
-                            },
-                            "TC1": {
-                                "ingressVoqCounters": {
-                                    "countersSum": {
-                                        "droppedPackets": 0,
-                                    },
-                                },
-                                "egressQueueCounters": {
-                                    "countersSum": {
-                                        "droppedPackets": 0,
-                                    },
-                                },
-                            },
-                        }
-                    },
-                }
-            }
-        ],
-        "expected": {"result": AntaTestStatus.SUCCESS},
-    },
-    (VerifyInterfacesVoqAndEgressQueueDrops, "success-range-of-traffic-class"): {
-        "eos_data": [
-            {
-                "interfaces": {
-                    "Ethernet48": {
-                        "trafficClasses": {
-                            "TC0-5": {
-                                "ingressVoqCounters": {
-                                    "countersSum": {
-                                        "droppedPackets": 0,
-                                    },
-                                },
-                                "egressQueueCounters": {
-                                    "countersSum": {
-                                        "droppedPackets": 0,
-                                    },
-                                },
-                            },
-                        }
-                    },
-                    "Ethernet49": {
-                        "trafficClasses": {
-                            "TC0-5": {
-                                "ingressVoqCounters": {
-                                    "countersSum": {
-                                        "droppedPackets": 0,
-                                    },
-                                },
-                                "egressQueueCounters": {
-                                    "countersSum": {
-                                        "droppedPackets": 0,
-                                    },
-                                },
-                            },
-                        }
-                    },
-                }
-            }
-        ],
-        "inputs": {"interfaces": ["Ethernet48", "Ethernet49"], "traffic_classes": ["TC0", "TC1", "TC2", "TC3", "TC4", "TC5"]},
-        "expected": {"result": AntaTestStatus.SUCCESS},
-    },
-    (VerifyInterfacesVoqAndEgressQueueDrops, "success-specific-intf"): {
-        "eos_data": [
-            {
-                "interfaces": {
-                    "Ethernet48": {
-                        "trafficClasses": {
-                            "TC0": {
-                                "ingressVoqCounters": {
-                                    "countersSum": {
-                                        "droppedPackets": 0,
-                                    },
-                                },
-                                "egressQueueCounters": {
-                                    "countersSum": {
-                                        "droppedPackets": 0,
-                                    },
-                                },
-                            },
-                            "TC1": {
-                                "ingressVoqCounters": {
-                                    "countersSum": {
-                                        "droppedPackets": 0,
-                                    },
-                                },
-                                "egressQueueCounters": {
-                                    "countersSum": {
-                                        "droppedPackets": 0,
-                                    },
-                                },
-                            },
-                        }
-                    },
-                    "Ethernet49": {
-                        "trafficClasses": {
-                            "TC0": {
-                                "ingressVoqCounters": {
-                                    "countersSum": {
-                                        "droppedPackets": 5,
-                                    },
-                                },
-                                "egressQueueCounters": {
-                                    "countersSum": {
-                                        "droppedPackets": 5,
-                                    },
-                                },
-                            },
-                            "TC1": {
-                                "ingressVoqCounters": {
-                                    "countersSum": {
-                                        "droppedPackets": 5,
-                                    },
-                                },
-                                "egressQueueCounters": {
-                                    "countersSum": {
-                                        "droppedPackets": 5,
-                                    },
-                                },
-                            },
-                        }
-                    },
-                }
-            }
-        ],
-        "inputs": {"interfaces": ["Ethernet48"]},
-        "expected": {"result": AntaTestStatus.SUCCESS},
-    },
-    (VerifyInterfacesVoqAndEgressQueueDrops, "success-all-intf-specific-traffic-class"): {
-        "eos_data": [
-            {
-                "interfaces": {
-                    "Ethernet48": {
-                        "trafficClasses": {
-                            "TC0": {
-                                "ingressVoqCounters": {
-                                    "countersSum": {
-                                        "droppedPackets": 0,
-                                    },
-                                },
-                                "egressQueueCounters": {
-                                    "countersSum": {
-                                        "droppedPackets": 0,
-                                    },
-                                },
-                            },
-                            "TC1": {
-                                "ingressVoqCounters": {
-                                    "countersSum": {
-                                        "droppedPackets": 4,
-                                    },
-                                },
-                                "egressQueueCounters": {
-                                    "countersSum": {
-                                        "droppedPackets": 5,
-                                    },
-                                },
-                            },
-                        }
-                    },
-                    "Ethernet49": {
-                        "trafficClasses": {
-                            "TC0": {
-                                "ingressVoqCounters": {
-                                    "countersSum": {
-                                        "droppedPackets": 0,
-                                    },
-                                },
-                                "egressQueueCounters": {
-                                    "countersSum": {
-                                        "droppedPackets": 0,
-                                    },
-                                },
-                            },
-                            "TC1": {
-                                "ingressVoqCounters": {
-                                    "countersSum": {
-                                        "droppedPackets": 5,
-                                    },
-                                },
-                                "egressQueueCounters": {
-                                    "countersSum": {
-                                        "droppedPackets": 4,
-                                    },
-                                },
-                            },
-                        }
-                    },
-                }
-            }
-        ],
-        "inputs": {"traffic_classes": ["TC0"]},
-        "expected": {"result": AntaTestStatus.SUCCESS},
-    },
-    (VerifyInterfacesVoqAndEgressQueueDrops, "success-specific-intf-specific-traffic-class"): {
-        "eos_data": [
-            {
-                "interfaces": {
-                    "Ethernet48": {
-                        "trafficClasses": {
-                            "TC0": {
-                                "ingressVoqCounters": {
-                                    "countersSum": {
-                                        "droppedPackets": 0,
-                                    },
-                                },
-                                "egressQueueCounters": {
-                                    "countersSum": {
-                                        "droppedPackets": 0,
-                                    },
-                                },
-                            },
-                            "TC1": {
-                                "ingressVoqCounters": {
-                                    "countersSum": {
-                                        "droppedPackets": 4,
-                                    },
-                                },
-                                "egressQueueCounters": {
-                                    "countersSum": {
-                                        "droppedPackets": 5,
-                                    },
-                                },
-                            },
-                        }
-                    },
-                    "Ethernet49": {
-                        "trafficClasses": {
-                            "TC0": {
-                                "ingressVoqCounters": {
-                                    "countersSum": {
-                                        "droppedPackets": 5,
-                                    },
-                                },
-                                "egressQueueCounters": {
-                                    "countersSum": {
-                                        "droppedPackets": 6,
-                                    },
-                                },
-                            },
-                            "TC1": {
-                                "ingressVoqCounters": {
-                                    "countersSum": {
-                                        "droppedPackets": 5,
-                                    },
-                                },
-                                "egressQueueCounters": {
-                                    "countersSum": {
-                                        "droppedPackets": 4,
-                                    },
-                                },
-                            },
-                        }
-                    },
-                }
-            }
-        ],
-        "inputs": {"interfaces": ["Ethernet48"], "traffic_classes": ["TC0"]},
-        "expected": {"result": AntaTestStatus.SUCCESS},
-    },
-    (VerifyInterfacesVoqAndEgressQueueDrops, "failure"): {
-        "eos_data": [
-            {
-                "interfaces": {
-                    "Ethernet48": {
-                        "trafficClasses": {
-                            "TC0": {
-                                "ingressVoqCounters": {
-                                    "countersSum": {
-                                        "droppedPackets": 3,
-                                    },
-                                },
-                                "egressQueueCounters": {
-                                    "countersSum": {
-                                        "droppedPackets": 0,
-                                    },
-                                },
-                            },
-                            "TC1": {
-                                "ingressVoqCounters": {
-                                    "countersSum": {
-                                        "droppedPackets": 4,
-                                    },
-                                },
-                                "egressQueueCounters": {
-                                    "countersSum": {
-                                        "droppedPackets": 5,
-                                    },
-                                },
-                            },
-                        }
-                    },
-                    "Ethernet49": {
-                        "trafficClasses": {
-                            "TC0": {
-                                "ingressVoqCounters": {
-                                    "countersSum": {
-                                        "droppedPackets": 5,
-                                    },
-                                },
-                                "egressQueueCounters": {
-                                    "countersSum": {
-                                        "droppedPackets": 6,
-                                    },
-                                },
-                            },
-                            "TC1": {
-                                "ingressVoqCounters": {
-                                    "countersSum": {
-                                        "droppedPackets": 7,
-                                    },
-                                },
-                                "egressQueueCounters": {
-                                    "countersSum": {
-                                        "droppedPackets": 7,
-                                    },
-                                },
-                            },
-                        }
-                    },
-                }
-            }
-        ],
-        "expected": {
-            "result": AntaTestStatus.FAILURE,
-            "messages": [
-                "Interface: Ethernet48 Traffic Class: TC0 - Queue drops exceeds the threshold - VOQ: 3, Egress: 0",
-                "Interface: Ethernet48 Traffic Class: TC1 - Queue drops exceeds the threshold - VOQ: 4, Egress: 5",
-                "Interface: Ethernet49 Traffic Class: TC0 - Queue drops exceeds the threshold - VOQ: 5, Egress: 6",
-                "Interface: Ethernet49 Traffic Class: TC1 - Queue drops exceeds the threshold - VOQ: 7, Egress: 7",
-            ],
-        },
-    },
-    (VerifyInterfacesVoqAndEgressQueueDrops, "failure-intf-not-found"): {
-        "eos_data": [{"interfaces": {}}],
-        "inputs": {"interfaces": ["Ethernet48"]},
-        "expected": {
-            "result": AntaTestStatus.FAILURE,
-            "messages": [
-                "Interface: Ethernet48 - Not found",
-            ],
-        },
-    },
-    (VerifyInterfacesVoqAndEgressQueueDrops, "failure-traffic-class-not-found"): {
-        "eos_data": [
-            {
-                "interfaces": {
-                    "Ethernet48": {
-                        "trafficClasses": {
-                            "TC0": {
-                                "ingressVoqCounters": {
-                                    "countersSum": {
-                                        "droppedPackets": 3,
-                                    },
-                                },
-                                "egressQueueCounters": {
-                                    "countersSum": {
-                                        "droppedPackets": 0,
-                                    },
-                                },
-                            },
-                        }
-                    }
-                }
-            }
-        ],
-        "inputs": {"traffic_classes": ["TC1"]},
-        "expected": {
-            "result": AntaTestStatus.FAILURE,
-            "messages": [
-                "Interface: Ethernet48 Traffic Class: TC1 - Not found",
-            ],
-        },
-    },
-    (VerifyInterfacesVoqAndEgressQueueDrops, "failure-range-of-traffic-class"): {
-        "eos_data": [
-            {
-                "interfaces": {
-                    "Ethernet48": {
-                        "trafficClasses": {
-                            "TC0-5": {
-                                "ingressVoqCounters": {
-                                    "countersSum": {
-                                        "droppedPackets": 1,
-                                    },
-                                },
-                                "egressQueueCounters": {
-                                    "countersSum": {
-                                        "droppedPackets": 0,
-                                    },
-                                },
-                            },
-                        }
-                    },
-                    "Ethernet49": {
-                        "trafficClasses": {
-                            "TC0-5": {
-                                "ingressVoqCounters": {
-                                    "countersSum": {
-                                        "droppedPackets": 1,
-                                    },
-                                },
-                                "egressQueueCounters": {
-                                    "countersSum": {
-                                        "droppedPackets": 2,
-                                    },
-                                },
-                            },
-                        }
-                    },
-                }
-            }
-        ],
-        "inputs": {"interfaces": ["Ethernet48", "Ethernet49"], "traffic_classes": ["TC0", "TC1", "TC2"]},
-        "expected": {
-            "result": AntaTestStatus.FAILURE,
-            "messages": [
-                "Interface: Ethernet48 Traffic Class: TC0 - Queue drops exceeds the threshold - VOQ: 1, Egress: 0",
-                "Interface: Ethernet48 Traffic Class: TC1 - Queue drops exceeds the threshold - VOQ: 1, Egress: 0",
-                "Interface: Ethernet48 Traffic Class: TC2 - Queue drops exceeds the threshold - VOQ: 1, Egress: 0",
-                "Interface: Ethernet49 Traffic Class: TC0 - Queue drops exceeds the threshold - VOQ: 1, Egress: 2",
-                "Interface: Ethernet49 Traffic Class: TC1 - Queue drops exceeds the threshold - VOQ: 1, Egress: 2",
-                "Interface: Ethernet49 Traffic Class: TC2 - Queue drops exceeds the threshold - VOQ: 1, Egress: 2",
-            ],
-        },
-    },
->>>>>>> f06fc349
 }