# Copyright (c) 2023-2025 Arista Networks, Inc.
# Use of this source code is governed by the Apache License 2.0
# that can be found in the LICENSE file.
"""Data for testing anta.tests.configuration."""

from __future__ import annotations

import sys
from typing import TYPE_CHECKING, Any

from anta.models import AntaTest
from anta.result_manager.models import AntaTestStatus
from anta.tests.configuration import VerifyRunningConfigDiffs, VerifyRunningConfigLines, VerifyZeroTouch
from tests.units.anta_tests import test

if TYPE_CHECKING:
    from tests.units.anta_tests import AntaUnitTestDataDict

DATA: AntaUnitTestDataDict = {
    (VerifyZeroTouch, "success"): {"eos_data": [{"mode": "disabled"}], "expected": {"result": AntaTestStatus.SUCCESS}},
    (VerifyZeroTouch, "failure"): {
        "eos_data": [{"mode": "enabled"}],
        "expected": {"result": AntaTestStatus.FAILURE, "messages": ["ZTP is NOT disabled"]},
    },
    (VerifyRunningConfigDiffs, "success"): {"eos_data": [""], "expected": {"result": AntaTestStatus.SUCCESS}},
    (VerifyRunningConfigDiffs, "failure"): {"eos_data": ["blah blah"], "expected": {"result": AntaTestStatus.FAILURE, "messages": ["blah blah"]}},
    (VerifyRunningConfigLines, "success"): {"eos_data": ["blah blah"], "inputs": {"regex_patterns": ["blah"]}, "expected": {"result": AntaTestStatus.SUCCESS}},
    (VerifyRunningConfigLines, "success-patterns"): {
        "eos_data": ["enable password something\nsome other line"],
        "inputs": {"regex_patterns": ["^enable password .*$", "^.*other line$"]},
        "expected": {"result": AntaTestStatus.SUCCESS},
    },
    (VerifyRunningConfigLines, "failure"): {
        "eos_data": ["enable password something\nsome other line"],
        "inputs": {"regex_patterns": ["bla", "bleh"]},
<<<<<<< HEAD
        "expected": {"result": "failure", "messages": ["Regex pattern: `bla` - Not found", "Regex pattern: `bleh` - Not found"]},
    },
    {
        "name": "success-section",
        "test": VerifyRunningConfigLines,
        "eos_data": [
            "interface Ethernet1\n   description Ethernet1- s1\n   switchport mode trunk\n   channel-group 1 mode active\ninterface Ethernet10\n   "
            "ip address 9.11.1.2/31\ninterface Ethernet100\n   ip address 10.11.19.3/31\nrouter bgp 65101\n   router-id 10.111.254.1\n   "
            "maximum-paths 2\n   neighbor SPINE peer group\n   neighbor SPINE remote-as 65100\n   "
            "neighbor SPINE send-community standard extended\n   neighbor 10.111.1.0 peer group SPINE\n   neighbor 10.111.2.0 peer group SPINE\n   "
            "neighbor 10.255.255.2 remote-as 65101\n   neighbor 10.255.255.2 next-hop-self\n   network 10.111.112.0/24\n   network 10.111.254.1/32\n"
        ],
        "inputs": {
            "sections": [
                {"section": "^interface ethernet1$", "regex_patterns": ["switchport mode trunk"]},
                {"section": "router bgp 65101", "regex_patterns": ["router-id 10.111.254.1", "neighbor SPINE*"]},
            ]
        },
        "expected": {"result": "success"},
    },
    {
        "name": "success-both-section-regex-pattern",
        "test": VerifyRunningConfigLines,
        "eos_data": [
            "interface Ethernet1\n   description Ethernet1- s1\n   switchport mode trunk\n   channel-group 1 mode active\ninterface Ethernet10\n   "
            "ip address 9.11.1.2/31\ninterface Ethernet100\n   ip address 10.11.19.3/31\nrouter bgp 65101\n   router-id 10.111.254.1\n   "
            "maximum-paths 2\n   neighbor SPINE peer group\n   neighbor SPINE remote-as 65100\n   "
            "neighbor SPINE send-community standard extended\n   neighbor 10.111.1.0 peer group SPINE\n   neighbor 10.111.2.0 peer group SPINE\n   "
            "neighbor 10.255.255.2 remote-as 65101\n   neighbor 10.255.255.2 next-hop-self\n   network 10.111.112.0/24\n   network 10.111.254.1/32\n"
            "enable password something\nsome other line"
        ],
        "inputs": {
            "sections": [
                {"section": "^interface ethernet1$", "regex_patterns": ["switchport mode trunk"]},
                {"section": "router bgp 65101", "regex_patterns": ["router-id 10.111.254.1", "neighbor SPINE*"]},
            ],
            "regex_patterns": ["^enable password .*$", "^.*other line$"],
        },
        "expected": {"result": "success"},
    },
    {
        "name": "failure-section-regex-match",
        "test": VerifyRunningConfigLines,
        "eos_data": [
            "interface Ethernet1\n   description MLAG Peer-link - s1-leaf1\n   no switchport\n   no switchport\n   ip address 10.0.12.2/24\n"
            "   channel-group 1mode active\n   isis enable 1\nrouter bgp 65101\n   router-id 10.111.254.1\n   maximum-paths 2\n   "
            "neighbor SPINE peer group\n   neighbor SPINE remote-as 65100\n   "
            "neighbor SPINE send-community standard extended\n   neighbor 10.111.1.0 peer group SPINE\n   neighbor 10.111.2.0 peer group SPINE\n   "
            "neighbor 10.255.255.2 remote-as 65101\n   neighbor 10.255.255.2 next-hop-self\n   network 10.111.112.0/24\n   network 10.111.254.1/32\n",
        ],
        "inputs": {
            "sections": [
                {"section": "^interface Ethernet1$", "regex_patterns": ["switchport mode trunk"]},
                {"section": "router bgp 65101", "regex_patterns": ["router-id 10.111.255.12", "network 10.110.254.1"]},
            ]
        },
        "expected": {
            "result": "failure",
            "messages": [
                "Section: `^interface Ethernet1$` Regex pattern: `switchport mode trunk` - Not found",
                "Section: `router bgp 65101` Regex pattern: `router-id 10.111.255.12` - Not found",
                "Section: `router bgp 65101` Regex pattern: `network 10.110.254.1` - Not found",
            ],
        },
    },
    {
        "name": "failure-both-section-regex-match",
        "test": VerifyRunningConfigLines,
        "eos_data": [
            "router bgp 65101\n   router-id 10.111.254.1\n   maximum-paths 2\n   neighbor SPINE peer group\n   neighbor SPINE remote-as 65100\n   "
            "neighbor SPINE send-community standard extended\n   neighbor 10.111.1.0 peer group SPINE\n   neighbor 10.111.2.0 peer group SPINE\n   "
            "neighbor 10.255.255.2 remote-as 65101\n   neighbor 10.255.255.2 next-hop-self\n   network 10.111.112.0/24\n   network 10.111.254.1/32\n"
            "router isis 1\n   net 49.0001.0000.0000.0002.00\n   !\n   address-family ipv4 unicast\n!\nrouter multicast\n   ipv4\n"
            "      software-forwarding kernel\n"
            "   !\n   ipv6\nsoftware-forwarding kernel\n"
        ],
        "inputs": {
            "sections": [{"section": "router bgp 65101", "regex_patterns": ["router-id 10.111.255.12", "network 10.110.254.1"]}],
            "regex_patterns": ["^router isis 2 vrf TEST1$", "mlag configuration"],
        },
        "expected": {
            "result": "failure",
            "messages": [
                "Regex pattern: `^router isis 2 vrf TEST1$` - Not found",
                "Regex pattern: `mlag configuration` - Not found",
                "Section: `router bgp 65101` Regex pattern: `router-id 10.111.255.12` - Not found",
                "Section: `router bgp 65101` Regex pattern: `network 10.110.254.1` - Not found",
            ],
        },
=======
        "expected": {"result": AntaTestStatus.FAILURE, "messages": ["Following patterns were not found: 'bla', 'bleh"]},
>>>>>>> 6890d3fa
    },
}<|MERGE_RESOLUTION|>--- conflicted
+++ resolved
@@ -33,98 +33,6 @@
     (VerifyRunningConfigLines, "failure"): {
         "eos_data": ["enable password something\nsome other line"],
         "inputs": {"regex_patterns": ["bla", "bleh"]},
-<<<<<<< HEAD
-        "expected": {"result": "failure", "messages": ["Regex pattern: `bla` - Not found", "Regex pattern: `bleh` - Not found"]},
-    },
-    {
-        "name": "success-section",
-        "test": VerifyRunningConfigLines,
-        "eos_data": [
-            "interface Ethernet1\n   description Ethernet1- s1\n   switchport mode trunk\n   channel-group 1 mode active\ninterface Ethernet10\n   "
-            "ip address 9.11.1.2/31\ninterface Ethernet100\n   ip address 10.11.19.3/31\nrouter bgp 65101\n   router-id 10.111.254.1\n   "
-            "maximum-paths 2\n   neighbor SPINE peer group\n   neighbor SPINE remote-as 65100\n   "
-            "neighbor SPINE send-community standard extended\n   neighbor 10.111.1.0 peer group SPINE\n   neighbor 10.111.2.0 peer group SPINE\n   "
-            "neighbor 10.255.255.2 remote-as 65101\n   neighbor 10.255.255.2 next-hop-self\n   network 10.111.112.0/24\n   network 10.111.254.1/32\n"
-        ],
-        "inputs": {
-            "sections": [
-                {"section": "^interface ethernet1$", "regex_patterns": ["switchport mode trunk"]},
-                {"section": "router bgp 65101", "regex_patterns": ["router-id 10.111.254.1", "neighbor SPINE*"]},
-            ]
-        },
-        "expected": {"result": "success"},
-    },
-    {
-        "name": "success-both-section-regex-pattern",
-        "test": VerifyRunningConfigLines,
-        "eos_data": [
-            "interface Ethernet1\n   description Ethernet1- s1\n   switchport mode trunk\n   channel-group 1 mode active\ninterface Ethernet10\n   "
-            "ip address 9.11.1.2/31\ninterface Ethernet100\n   ip address 10.11.19.3/31\nrouter bgp 65101\n   router-id 10.111.254.1\n   "
-            "maximum-paths 2\n   neighbor SPINE peer group\n   neighbor SPINE remote-as 65100\n   "
-            "neighbor SPINE send-community standard extended\n   neighbor 10.111.1.0 peer group SPINE\n   neighbor 10.111.2.0 peer group SPINE\n   "
-            "neighbor 10.255.255.2 remote-as 65101\n   neighbor 10.255.255.2 next-hop-self\n   network 10.111.112.0/24\n   network 10.111.254.1/32\n"
-            "enable password something\nsome other line"
-        ],
-        "inputs": {
-            "sections": [
-                {"section": "^interface ethernet1$", "regex_patterns": ["switchport mode trunk"]},
-                {"section": "router bgp 65101", "regex_patterns": ["router-id 10.111.254.1", "neighbor SPINE*"]},
-            ],
-            "regex_patterns": ["^enable password .*$", "^.*other line$"],
-        },
-        "expected": {"result": "success"},
-    },
-    {
-        "name": "failure-section-regex-match",
-        "test": VerifyRunningConfigLines,
-        "eos_data": [
-            "interface Ethernet1\n   description MLAG Peer-link - s1-leaf1\n   no switchport\n   no switchport\n   ip address 10.0.12.2/24\n"
-            "   channel-group 1mode active\n   isis enable 1\nrouter bgp 65101\n   router-id 10.111.254.1\n   maximum-paths 2\n   "
-            "neighbor SPINE peer group\n   neighbor SPINE remote-as 65100\n   "
-            "neighbor SPINE send-community standard extended\n   neighbor 10.111.1.0 peer group SPINE\n   neighbor 10.111.2.0 peer group SPINE\n   "
-            "neighbor 10.255.255.2 remote-as 65101\n   neighbor 10.255.255.2 next-hop-self\n   network 10.111.112.0/24\n   network 10.111.254.1/32\n",
-        ],
-        "inputs": {
-            "sections": [
-                {"section": "^interface Ethernet1$", "regex_patterns": ["switchport mode trunk"]},
-                {"section": "router bgp 65101", "regex_patterns": ["router-id 10.111.255.12", "network 10.110.254.1"]},
-            ]
-        },
-        "expected": {
-            "result": "failure",
-            "messages": [
-                "Section: `^interface Ethernet1$` Regex pattern: `switchport mode trunk` - Not found",
-                "Section: `router bgp 65101` Regex pattern: `router-id 10.111.255.12` - Not found",
-                "Section: `router bgp 65101` Regex pattern: `network 10.110.254.1` - Not found",
-            ],
-        },
-    },
-    {
-        "name": "failure-both-section-regex-match",
-        "test": VerifyRunningConfigLines,
-        "eos_data": [
-            "router bgp 65101\n   router-id 10.111.254.1\n   maximum-paths 2\n   neighbor SPINE peer group\n   neighbor SPINE remote-as 65100\n   "
-            "neighbor SPINE send-community standard extended\n   neighbor 10.111.1.0 peer group SPINE\n   neighbor 10.111.2.0 peer group SPINE\n   "
-            "neighbor 10.255.255.2 remote-as 65101\n   neighbor 10.255.255.2 next-hop-self\n   network 10.111.112.0/24\n   network 10.111.254.1/32\n"
-            "router isis 1\n   net 49.0001.0000.0000.0002.00\n   !\n   address-family ipv4 unicast\n!\nrouter multicast\n   ipv4\n"
-            "      software-forwarding kernel\n"
-            "   !\n   ipv6\nsoftware-forwarding kernel\n"
-        ],
-        "inputs": {
-            "sections": [{"section": "router bgp 65101", "regex_patterns": ["router-id 10.111.255.12", "network 10.110.254.1"]}],
-            "regex_patterns": ["^router isis 2 vrf TEST1$", "mlag configuration"],
-        },
-        "expected": {
-            "result": "failure",
-            "messages": [
-                "Regex pattern: `^router isis 2 vrf TEST1$` - Not found",
-                "Regex pattern: `mlag configuration` - Not found",
-                "Section: `router bgp 65101` Regex pattern: `router-id 10.111.255.12` - Not found",
-                "Section: `router bgp 65101` Regex pattern: `network 10.110.254.1` - Not found",
-            ],
-        },
-=======
         "expected": {"result": AntaTestStatus.FAILURE, "messages": ["Following patterns were not found: 'bla', 'bleh"]},
->>>>>>> 6890d3fa
     },
 }