# Copyright (c) 2023-2024 Arista Networks, Inc.
# Use of this source code is governed by the Apache License 2.0
# that can be found in the LICENSE file.
"""Data for testing anta.tests.configuration."""

from __future__ import annotations

from typing import Any

<<<<<<< HEAD
from anta.tests.configuration import VerifyMcsClientMounts, VerifyRunningConfigDiffs, VerifyRunningConfigLines, VerifyZeroTouch
=======
from anta.tests.configuration import VerifyManagementCVX, VerifyRunningConfigDiffs, VerifyRunningConfigLines, VerifyZeroTouch
>>>>>>> 634b1ecb
from tests.units.anta_tests import test

DATA: list[dict[str, Any]] = [
    {
        "name": "success",
        "test": VerifyZeroTouch,
        "eos_data": [{"mode": "disabled"}],
        "inputs": None,
        "expected": {"result": "success"},
    },
    {
        "name": "failure",
        "test": VerifyZeroTouch,
        "eos_data": [{"mode": "enabled"}],
        "inputs": None,
        "expected": {"result": "failure", "messages": ["ZTP is NOT disabled"]},
    },
    {
        "name": "success",
        "test": VerifyRunningConfigDiffs,
        "eos_data": [""],
        "inputs": None,
        "expected": {"result": "success"},
    },
    {
        "name": "failure",
        "test": VerifyRunningConfigDiffs,
        "eos_data": ["blah blah"],
        "inputs": None,
        "expected": {"result": "failure", "messages": ["blah blah"]},
    },
    {
        "name": "success",
        "test": VerifyRunningConfigLines,
        "eos_data": ["blah blah"],
        "inputs": {"regex_patterns": ["blah"]},
        "expected": {"result": "success"},
    },
    {
        "name": "success",
        "test": VerifyRunningConfigLines,
        "eos_data": ["enable password something\nsome other line"],
        "inputs": {"regex_patterns": ["^enable password .*$", "^.*other line$"]},
        "expected": {"result": "success"},
    },
    {
        "name": "failure",
        "test": VerifyRunningConfigLines,
        "eos_data": ["enable password something\nsome other line"],
        "inputs": {"regex_patterns": ["bla", "bleh"]},
        "expected": {"result": "failure", "messages": ["Following patterns were not found: 'bla','bleh'"]},
    },
    {
<<<<<<< HEAD
        "name": "success",
        "test": VerifyMcsClientMounts,
        "eos_data": [{"mountStates": [{"path": "mcs/v1/toSwitch/28-99-3a-8f-93-7b", "type": "Mcs::DeviceConfigV1", "state": "mountStateMountComplete"}]}],
        "inputs": None,
        "expected": {"result": "success"},
    },
    {
        "name": "success-haclient",
        "test": VerifyMcsClientMounts,
        "eos_data": [
            {
                "mountStates": [
                    {"path": "mcs/v1/apiCfgRedState", "type": "Mcs::ApiConfigRedundancyState", "state": "mountStateMountComplete"},
                    {"path": "mcs/v1/toSwitch/00-1c-73-74-c0-8b", "type": "Mcs::DeviceConfigV1", "state": "mountStateMountComplete"},
                ]
            },
        ],
        "inputs": None,
        "expected": {"result": "success"},
    },
    {
        "name": "success-partial-non-mcs",
        "test": VerifyMcsClientMounts,
        "eos_data": [
            {
                "mountStates": [
                    {"path": "blah/blah/blah", "type": "blah::blah", "state": "mountStatePreservedUnmounted"},
                    {"path": "mcs/v1/toSwitch/00-1c-73-74-c0-8b", "type": "Mcs::DeviceConfigV1", "state": "mountStateMountComplete"},
                ]
            },
        ],
        "inputs": None,
        "expected": {"result": "success"},
    },
    {
        "name": "failure-nomounts",
        "test": VerifyMcsClientMounts,
        "eos_data": [
            {"mountStates": []},
        ],
        "inputs": None,
        "expected": {"result": "failure", "messages": ["MCS Client mount states are not present"]},
    },
    {
        "name": "failure-mountStatePreservedUnmounted",
        "test": VerifyMcsClientMounts,
        "eos_data": [{"mountStates": [{"path": "mcs/v1/toSwitch/28-99-3a-8f-93-7b", "type": "Mcs::DeviceConfigV1", "state": "mountStatePreservedUnmounted"}]}],
        "inputs": None,
        "expected": {"result": "failure", "messages": ["MCS Client mount states are not valid: mountStatePreservedUnmounted"]},
    },
    {
        "name": "failure-partial-haclient",
        "test": VerifyMcsClientMounts,
        "eos_data": [
            {
                "mountStates": [
                    {"path": "mcs/v1/apiCfgRedState", "type": "Mcs::ApiConfigRedundancyState", "state": "mountStateMountComplete"},
                    {"path": "mcs/v1/toSwitch/00-1c-73-74-c0-8b", "type": "Mcs::DeviceConfigV1", "state": "mountStatePreservedUnmounted"},
                ]
            },
        ],
        "inputs": None,
        "expected": {"result": "failure", "messages": ["MCS Client mount states are not valid: mountStatePreservedUnmounted"]},
    },
    {
        "name": "failure-full-haclient",
        "test": VerifyMcsClientMounts,
        "eos_data": [
            {
                "mountStates": [
                    {"path": "blah/blah/blah", "type": "blah::blahState", "state": "mountStatePreservedUnmounted"},
                    {"path": "mcs/v1/toSwitch/00-1c-73-74-c0-8b", "type": "Mcs::DeviceConfigV1", "state": "mountStatePreservedUnmounted"},
                ]
            },
        ],
        "inputs": None,
        "expected": {"result": "failure", "messages": ["MCS Client mount states are not valid: mountStatePreservedUnmounted"]},
    },
    {
        "name": "failure-non-mcs-client",
        "test": VerifyMcsClientMounts,
        "eos_data": [
            {"mountStates": [{"path": "blah/blah/blah", "type": "blah::blahState", "state": "mountStatePreservedUnmounted"}]},
        ],
        "inputs": None,
        "expected": {"result": "failure", "messages": ["MCS Client mount states are not present"]},
    },
    {
        "name": "failure-partial-mcs-client",
        "test": VerifyMcsClientMounts,
        "eos_data": [
            {
                "mountStates": [
                    {"path": "blah/blah/blah", "type": "blah::blahState", "state": "mountStatePreservedUnmounted"},
                    {"path": "blah/blah/blah", "type": "Mcs::DeviceConfigV1", "state": "mountStatePreservedUnmounted"},
                ]
            },
        ],
        "inputs": None,
        "expected": {"result": "failure", "messages": ["MCS Client mount states are not valid: mountStatePreservedUnmounted"]},
=======
        "name": "success-enabled",
        "test": VerifyManagementCVX,
        "eos_data": [
            {
                "clusterStatus": {
                    "enabled": True,
                }
            }
        ],
        "inputs": {"enabled": True},
        "expected": {"result": "success"},
    },
    {
        "name": "success-disabled",
        "test": VerifyManagementCVX,
        "eos_data": [
            {
                "clusterStatus": {
                    "enabled": False,
                }
            }
        ],
        "inputs": {"enabled": False},
        "expected": {"result": "success"},
    },
    {
        "name": "failure",
        "test": VerifyManagementCVX,
        "eos_data": [{"clusterStatus": {}}],
        "inputs": {"enabled": False},
        "expected": {"result": "failure", "messages": ["Management CVX status is not valid: None"]},
>>>>>>> 634b1ecb
    },
]<|MERGE_RESOLUTION|>--- conflicted
+++ resolved
@@ -7,11 +7,10 @@
 
 from typing import Any
 
-<<<<<<< HEAD
 from anta.tests.configuration import VerifyMcsClientMounts, VerifyRunningConfigDiffs, VerifyRunningConfigLines, VerifyZeroTouch
-=======
-from anta.tests.configuration import VerifyManagementCVX, VerifyRunningConfigDiffs, VerifyRunningConfigLines, VerifyZeroTouch
->>>>>>> 634b1ecb
+
+from anta.tests.configuration import VerifyManagementCVX, VerifyMcsClientMounts, VerifyRunningConfigDiffs, VerifyRunningConfigLines, VerifyZeroTouch
+
 from tests.units.anta_tests import test
 
 DATA: list[dict[str, Any]] = [
@@ -65,7 +64,6 @@
         "expected": {"result": "failure", "messages": ["Following patterns were not found: 'bla','bleh'"]},
     },
     {
-<<<<<<< HEAD
         "name": "success",
         "test": VerifyMcsClientMounts,
         "eos_data": [{"mountStates": [{"path": "mcs/v1/toSwitch/28-99-3a-8f-93-7b", "type": "Mcs::DeviceConfigV1", "state": "mountStateMountComplete"}]}],
@@ -166,7 +164,6 @@
         ],
         "inputs": None,
         "expected": {"result": "failure", "messages": ["MCS Client mount states are not valid: mountStatePreservedUnmounted"]},
-=======
         "name": "success-enabled",
         "test": VerifyManagementCVX,
         "eos_data": [
@@ -198,6 +195,5 @@
         "eos_data": [{"clusterStatus": {}}],
         "inputs": {"enabled": False},
         "expected": {"result": "failure", "messages": ["Management CVX status is not valid: None"]},
->>>>>>> 634b1ecb
     },
 ]