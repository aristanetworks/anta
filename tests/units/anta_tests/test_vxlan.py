# Copyright (c) 2023-2025 Arista Networks, Inc.
# Use of this source code is governed by the Apache License 2.0
# that can be found in the LICENSE file.
"""Tests for anta.tests.vxlan.py."""

from __future__ import annotations

import sys
from typing import TYPE_CHECKING, Any

from anta.models import AntaTest
from anta.tests.vxlan import VerifyVxlan1ConnSettings, VerifyVxlan1Interface, VerifyVxlanConfigSanity, VerifyVxlanVniBinding, VerifyVxlanVtep
from tests.units.anta_tests import AntaUnitTest, test

if sys.version_info >= (3, 10):
    from typing import TypeAlias
else:
    TypeAlias = type


AntaUnitTestDataDict: TypeAlias = dict[tuple[type[AntaTest], str], AntaUnitTest]

DATA: AntaUnitTestDataDict = {
    (VerifyVxlan1Interface, "success"): {
        "eos_data": [{"interfaceDescriptions": {"Vxlan1": {"lineProtocolStatus": "up", "interfaceStatus": "up"}}}],
        "inputs": None,
        "expected": {"result": "success"},
    },
    (VerifyVxlan1Interface, "skipped"): {
        "eos_data": [{"interfaceDescriptions": {"Loopback0": {"lineProtocolStatus": "up", "interfaceStatus": "up"}}}],
        "inputs": None,
        "expected": {"result": "skipped", "messages": ["Interface: Vxlan1 - Not configured"]},
    },
    (VerifyVxlan1Interface, "failure-down-up"): {
        "eos_data": [{"interfaceDescriptions": {"Vxlan1": {"lineProtocolStatus": "down", "interfaceStatus": "up"}}}],
        "inputs": None,
        "expected": {"result": "failure", "messages": ["Interface: Vxlan1 - Incorrect Line protocol status/Status - Expected: up/up Actual: down/up"]},
    },
    (VerifyVxlan1Interface, "failure-up-down"): {
        "eos_data": [{"interfaceDescriptions": {"Vxlan1": {"lineProtocolStatus": "up", "interfaceStatus": "down"}}}],
        "inputs": None,
        "expected": {"result": "failure", "messages": ["Interface: Vxlan1 - Incorrect Line protocol status/Status - Expected: up/up Actual: up/down"]},
    },
    (VerifyVxlan1Interface, "failure-down-down"): {
        "eos_data": [{"interfaceDescriptions": {"Vxlan1": {"lineProtocolStatus": "down", "interfaceStatus": "down"}}}],
        "inputs": None,
        "expected": {"result": "failure", "messages": ["Interface: Vxlan1 - Incorrect Line protocol status/Status - Expected: up/up Actual: down/down"]},
    },
    (VerifyVxlanConfigSanity, "success"): {
        "eos_data": [
            {
                "categories": {
                    "localVtep": {
                        "description": "Local VTEP Configuration Check",
                        "allCheckPass": True,
                        "detail": "",
                        "hasWarning": False,
                        "items": [
                            {"name": "Loopback IP Address", "checkPass": True, "hasWarning": False, "detail": ""},
                            {"name": "VLAN-VNI Map", "checkPass": True, "hasWarning": False, "detail": ""},
                            {"name": "Flood List", "checkPass": True, "hasWarning": False, "detail": ""},
                            {"name": "Routing", "checkPass": True, "hasWarning": False, "detail": ""},
                            {"name": "VNI VRF ACL", "checkPass": True, "hasWarning": False, "detail": ""},
                            {"name": "VRF-VNI Dynamic VLAN", "checkPass": True, "hasWarning": False, "detail": ""},
                            {"name": "Decap VRF-VNI Map", "checkPass": True, "hasWarning": False, "detail": ""},
                        ],
                    },
                    "remoteVtep": {
                        "description": "Remote VTEP Configuration Check",
                        "allCheckPass": True,
                        "detail": "",
                        "hasWarning": False,
                        "items": [{"name": "Remote VTEP", "checkPass": True, "hasWarning": False, "detail": ""}],
                    },
                    "pd": {
                        "description": "Platform Dependent Check",
                        "allCheckPass": True,
                        "detail": "",
                        "hasWarning": False,
                        "items": [
                            {"name": "VXLAN Bridging", "checkPass": True, "hasWarning": False, "detail": ""},
                            {"name": "VXLAN Routing", "checkPass": True, "hasWarning": False, "detail": "VXLAN Routing not enabled"},
                        ],
                    },
                    "cvx": {
                        "description": "CVX Configuration Check",
                        "allCheckPass": True,
                        "detail": "",
                        "hasWarning": False,
                        "items": [{"name": "CVX Server", "checkPass": True, "hasWarning": False, "detail": "Not in controller client mode"}],
                    },
                    "mlag": {
                        "description": "MLAG Configuration Check",
                        "allCheckPass": True,
                        "detail": "Run 'show mlag config-sanity' to verify MLAG config",
                        "hasWarning": False,
                        "items": [
                            {"name": "Peer VTEP IP", "checkPass": True, "hasWarning": False, "detail": ""},
                            {"name": "MLAG VTEP IP", "checkPass": True, "hasWarning": False, "detail": ""},
                            {"name": "Virtual VTEP IP", "checkPass": True, "hasWarning": False, "detail": ""},
                            {"name": "Peer VLAN-VNI", "checkPass": True, "hasWarning": False, "detail": ""},
                            {"name": "MLAG Inactive State", "checkPass": True, "hasWarning": False, "detail": ""},
                        ],
                    },
                },
                "warnings": [],
            }
        ],
        "inputs": None,
        "expected": {"result": "success"},
    },
    (VerifyVxlanConfigSanity, "failure"): {
        "eos_data": [
            {
                "categories": {
                    "localVtep": {
                        "description": "Local VTEP Configuration Check",
                        "allCheckPass": False,
                        "detail": "",
                        "hasWarning": True,
                        "items": [
                            {"name": "Loopback IP Address", "checkPass": True, "hasWarning": False, "detail": ""},
                            {"name": "VLAN-VNI Map", "checkPass": False, "hasWarning": False, "detail": "No VLAN-VNI mapping in Vxlan1"},
                            {"name": "Flood List", "checkPass": False, "hasWarning": True, "detail": "No VXLAN VLANs in Vxlan1"},
                            {"name": "Routing", "checkPass": True, "hasWarning": False, "detail": ""},
                            {"name": "VNI VRF ACL", "checkPass": True, "hasWarning": False, "detail": ""},
                            {"name": "VRF-VNI Dynamic VLAN", "checkPass": True, "hasWarning": False, "detail": ""},
                            {"name": "Decap VRF-VNI Map", "checkPass": True, "hasWarning": False, "detail": ""},
                        ],
                    },
                    "remoteVtep": {
                        "description": "Remote VTEP Configuration Check",
                        "allCheckPass": True,
                        "detail": "",
                        "hasWarning": False,
                        "items": [{"name": "Remote VTEP", "checkPass": True, "hasWarning": False, "detail": ""}],
                    },
                    "pd": {
                        "description": "Platform Dependent Check",
                        "allCheckPass": True,
                        "detail": "",
                        "hasWarning": False,
                        "items": [
                            {"name": "VXLAN Bridging", "checkPass": True, "hasWarning": False, "detail": ""},
                            {"name": "VXLAN Routing", "checkPass": True, "hasWarning": False, "detail": "VXLAN Routing not enabled"},
                        ],
                    },
                    "cvx": {
                        "description": "CVX Configuration Check",
                        "allCheckPass": True,
                        "detail": "",
                        "hasWarning": False,
                        "items": [{"name": "CVX Server", "checkPass": True, "hasWarning": False, "detail": "Not in controller client mode"}],
                    },
                    "mlag": {
                        "description": "MLAG Configuration Check",
                        "allCheckPass": True,
                        "detail": "Run 'show mlag config-sanity' to verify MLAG config",
                        "hasWarning": False,
                        "items": [
                            {"name": "Peer VTEP IP", "checkPass": True, "hasWarning": False, "detail": ""},
                            {"name": "MLAG VTEP IP", "checkPass": True, "hasWarning": False, "detail": ""},
                            {"name": "Virtual VTEP IP", "checkPass": True, "hasWarning": False, "detail": ""},
                            {"name": "Peer VLAN-VNI", "checkPass": True, "hasWarning": False, "detail": ""},
                            {"name": "MLAG Inactive State", "checkPass": True, "hasWarning": False, "detail": ""},
                        ],
                    },
                },
                "warnings": ["Your configuration contains warnings. This does not mean misconfigurations. But you may wish to re-check your configurations."],
            }
        ],
        "inputs": None,
        "expected": {"result": "failure", "messages": ["Vxlan Category: localVtep - Config sanity check is not passing"]},
    },
    (VerifyVxlanConfigSanity, "skipped"): {
        "eos_data": [{"categories": {}}],
        "inputs": None,
        "expected": {"result": "skipped", "messages": ["VXLAN is not configured"]},
    },
    (VerifyVxlanVniBinding, "success"): {
        "eos_data": [
            {
                "vxlanIntfs": {
                    "Vxlan1": {
                        "vniBindings": {
                            "10020": {"vlan": 20, "dynamicVlan": False, "source": "static", "interfaces": {"Ethernet31": {"dot1q": 0}, "Vxlan1": {"dot1q": 20}}}
                        },
<<<<<<< HEAD
                        "vniBindingsToVrf": {"500": {"vrfName": "PROD", "vlan": 1199, "source": "evpn"}},
                    }
                }
            }
=======
                        "vniBindingsToVrf": {"500": {"vrfName": "TEST", "vlan": 1199, "source": "evpn"}, "600": {"vrfName": "PROD", "vlan": 1198, "source": "evpn"}},
                    },
                },
            },
>>>>>>> 0231fa61
        ],
        "inputs": {"bindings": {10020: 20, 500: 1199, 600: "PROD"}},
        "expected": {"result": "success"},
    },
    (VerifyVxlanVniBinding, "failure-no-binding"): {
        "eos_data": [
            {
                "vxlanIntfs": {
                    "Vxlan1": {
                        "vniBindings": {
                            "10020": {"vlan": 20, "dynamicVlan": False, "source": "static", "interfaces": {"Ethernet31": {"dot1q": 0}, "Vxlan1": {"dot1q": 20}}}
                        },
                        "vniBindingsToVrf": {"500": {"vrfName": "PROD", "vlan": 1199, "source": "evpn"}},
                    }
                }
            }
        ],
        "inputs": {"bindings": {10010: 10, 10020: 20, 500: 1199}},
        "expected": {"result": "failure", "messages": ["Interface: Vxlan1 VNI: 10010 - Binding not found"]},
    },
<<<<<<< HEAD
    (VerifyVxlanVniBinding, "failure-wrong-binding"): {
=======
    {
        "name": "failure-vrf-wrong-binding",
        "test": VerifyVxlanVniBinding,
        "eos_data": [
            {
                "vxlanIntfs": {
                    "Vxlan1": {
                        "vniBindings": {
                            "10020": {"vlan": 20, "dynamicVlan": False, "source": "static", "interfaces": {"Ethernet31": {"dot1q": 0}, "Vxlan1": {"dot1q": 20}}},
                        },
                        "vniBindingsToVrf": {"500": {"vrfName": "PROD", "vlan": 1199, "source": "evpn"}, "600": {"vrfName": "TEST", "vlan": 1199, "source": "evpn"}},
                    },
                },
            },
        ],
        "inputs": {"bindings": {10020: 20, 500: 1199, 600: "PROD"}},
        "expected": {"result": "failure", "messages": ["Interface: Vxlan1 VNI: 600 - Wrong VRF binding - Expected: PROD Actual: TEST"]},
    },
    {
        "name": "failure-wrong-binding",
        "test": VerifyVxlanVniBinding,
>>>>>>> 0231fa61
        "eos_data": [
            {
                "vxlanIntfs": {
                    "Vxlan1": {
                        "vniBindings": {
                            "10020": {"vlan": 30, "dynamicVlan": False, "source": "static", "interfaces": {"Ethernet31": {"dot1q": 0}, "Vxlan1": {"dot1q": 20}}}
                        },
                        "vniBindingsToVrf": {"500": {"vrfName": "PROD", "vlan": 1199, "source": "evpn"}},
                    }
                }
            }
        ],
        "inputs": {"bindings": {10020: 20, 500: 1199}},
        "expected": {"result": "failure", "messages": ["Interface: Vxlan1 VNI: 10020 - Wrong VLAN binding - Expected: 20 Actual: 30"]},
    },
    (VerifyVxlanVniBinding, "failure-no-and-wrong-binding"): {
        "eos_data": [
            {
                "vxlanIntfs": {
                    "Vxlan1": {
                        "vniBindings": {
                            "10020": {"vlan": 30, "dynamicVlan": False, "source": "static", "interfaces": {"Ethernet31": {"dot1q": 0}, "Vxlan1": {"dot1q": 20}}}
                        },
                        "vniBindingsToVrf": {"500": {"vrfName": "PROD", "vlan": 1199, "source": "evpn"}},
                    }
                }
            }
        ],
        "inputs": {"bindings": {10010: 10, 10020: 20, 500: 1199}},
        "expected": {
            "result": "failure",
            "messages": ["Interface: Vxlan1 VNI: 10010 - Binding not found", "Interface: Vxlan1 VNI: 10020 - Wrong VLAN binding - Expected: 20 Actual: 30"],
        },
    },
    {
        "name": "failure-wrong-vni-vrf-binding",
        "test": VerifyVxlanVniBinding,
        "eos_data": [
            {
                "vxlanIntfs": {
                    "Vxlan1": {
                        "vniBindings": {
                            "10020": {"vlan": 30, "dynamicVlan": False, "source": "static", "interfaces": {"Ethernet31": {"dot1q": 0}, "Vxlan1": {"dot1q": 20}}},
                        },
                        "vniBindingsToVrf": {"500": {"vrfName": "PROD", "vlan": 1199, "source": "evpn"}},
                    },
                },
            },
        ],
        "inputs": {"bindings": {10020: "PROD", 500: 30}},
        "expected": {
            "result": "failure",
            "messages": ["Interface: Vxlan1 VNI: 10020 - Binding not found", "Interface: Vxlan1 VNI: 500 - Wrong VLAN binding - Expected: 30 Actual: 1199"],
        },
    },
    (VerifyVxlanVniBinding, "skipped"): {
        "eos_data": [{"vxlanIntfs": {}}],
        "inputs": {"bindings": {10020: 20, 500: 1199}},
        "expected": {"result": "skipped", "messages": ["Interface: Vxlan1 - Not configured"]},
    },
    (VerifyVxlanVtep, "success"): {
        "eos_data": [{"vteps": {}, "interfaces": {"Vxlan1": {"vteps": ["10.1.1.5", "10.1.1.6"]}}}],
        "inputs": {"vteps": ["10.1.1.5", "10.1.1.6"]},
        "expected": {"result": "success"},
    },
    (VerifyVxlanVtep, "failure-missing-vtep"): {
        "eos_data": [{"vteps": {}, "interfaces": {"Vxlan1": {"vteps": ["10.1.1.5", "10.1.1.6"]}}}],
        "inputs": {"vteps": ["10.1.1.5", "10.1.1.6", "10.1.1.7"]},
        "expected": {"result": "failure", "messages": ["The following VTEP peer(s) are missing from the Vxlan1 interface: 10.1.1.7"]},
    },
    (VerifyVxlanVtep, "failure-no-vtep"): {
        "eos_data": [{"vteps": {}, "interfaces": {"Vxlan1": {"vteps": []}}}],
        "inputs": {"vteps": ["10.1.1.5", "10.1.1.6"]},
        "expected": {"result": "failure", "messages": ["The following VTEP peer(s) are missing from the Vxlan1 interface: 10.1.1.5, 10.1.1.6"]},
    },
    (VerifyVxlanVtep, "failure-no-input-vtep"): {
        "eos_data": [{"vteps": {}, "interfaces": {"Vxlan1": {"vteps": ["10.1.1.5"]}}}],
        "inputs": {"vteps": []},
        "expected": {"result": "failure", "messages": ["Unexpected VTEP peer(s) on Vxlan1 interface: 10.1.1.5"]},
    },
    (VerifyVxlanVtep, "failure-missmatch"): {
        "eos_data": [{"vteps": {}, "interfaces": {"Vxlan1": {"vteps": ["10.1.1.6", "10.1.1.7", "10.1.1.8"]}}}],
        "inputs": {"vteps": ["10.1.1.5", "10.1.1.6"]},
        "expected": {
            "result": "failure",
            "messages": [
                "The following VTEP peer(s) are missing from the Vxlan1 interface: 10.1.1.5",
                "Unexpected VTEP peer(s) on Vxlan1 interface: 10.1.1.7, 10.1.1.8",
            ],
        },
    },
    (VerifyVxlanVtep, "skipped"): {
        "eos_data": [{"vteps": {}, "interfaces": {}}],
        "inputs": {"vteps": ["10.1.1.5", "10.1.1.6", "10.1.1.7"]},
        "expected": {"result": "skipped", "messages": ["Interface: Vxlan1 - Not configured"]},
    },
    (VerifyVxlan1ConnSettings, "success"): {
        "eos_data": [{"interfaces": {"Vxlan1": {"srcIpIntf": "Loopback1", "udpPort": 4789}}}],
        "inputs": {"source_interface": "Loopback1", "udp_port": 4789},
        "expected": {"result": "success"},
    },
    (VerifyVxlan1ConnSettings, "skipped"): {
        "eos_data": [{"interfaces": {}}],
        "inputs": {"source_interface": "Loopback1", "udp_port": 4789},
        "expected": {"result": "skipped", "messages": ["Interface: Vxlan1 - Not configured"]},
    },
    (VerifyVxlan1ConnSettings, "failure-wrong-interface"): {
        "eos_data": [{"interfaces": {"Vxlan1": {"srcIpIntf": "Loopback10", "udpPort": 4789}}}],
        "inputs": {"source_interface": "lo1", "udp_port": 4789},
        "expected": {"result": "failure", "messages": ["Interface: Vxlan1 - Incorrect Source interface - Expected: Loopback1 Actual: Loopback10"]},
    },
    (VerifyVxlan1ConnSettings, "failure-wrong-port"): {
        "eos_data": [{"interfaces": {"Vxlan1": {"srcIpIntf": "Loopback10", "udpPort": 4789}}}],
        "inputs": {"source_interface": "Lo1", "udp_port": 4780},
        "expected": {
            "result": "failure",
            "messages": [
                "Interface: Vxlan1 - Incorrect Source interface - Expected: Loopback1 Actual: Loopback10",
                "Interface: Vxlan1 - Incorrect UDP port - Expected: 4780 Actual: 4789",
            ],
        },
    },
}<|MERGE_RESOLUTION|>--- conflicted
+++ resolved
@@ -185,17 +185,10 @@
                         "vniBindings": {
                             "10020": {"vlan": 20, "dynamicVlan": False, "source": "static", "interfaces": {"Ethernet31": {"dot1q": 0}, "Vxlan1": {"dot1q": 20}}}
                         },
-<<<<<<< HEAD
-                        "vniBindingsToVrf": {"500": {"vrfName": "PROD", "vlan": 1199, "source": "evpn"}},
-                    }
-                }
-            }
-=======
                         "vniBindingsToVrf": {"500": {"vrfName": "TEST", "vlan": 1199, "source": "evpn"}, "600": {"vrfName": "PROD", "vlan": 1198, "source": "evpn"}},
-                    },
-                },
-            },
->>>>>>> 0231fa61
+                    }
+                }
+            }
         ],
         "inputs": {"bindings": {10020: 20, 500: 1199, 600: "PROD"}},
         "expected": {"result": "success"},
@@ -216,31 +209,23 @@
         "inputs": {"bindings": {10010: 10, 10020: 20, 500: 1199}},
         "expected": {"result": "failure", "messages": ["Interface: Vxlan1 VNI: 10010 - Binding not found"]},
     },
-<<<<<<< HEAD
-    (VerifyVxlanVniBinding, "failure-wrong-binding"): {
-=======
-    {
-        "name": "failure-vrf-wrong-binding",
-        "test": VerifyVxlanVniBinding,
-        "eos_data": [
-            {
-                "vxlanIntfs": {
-                    "Vxlan1": {
-                        "vniBindings": {
-                            "10020": {"vlan": 20, "dynamicVlan": False, "source": "static", "interfaces": {"Ethernet31": {"dot1q": 0}, "Vxlan1": {"dot1q": 20}}},
+    (VerifyVxlanVniBinding, "failure-vrf-wrong-binding"): {
+        "eos_data": [
+            {
+                "vxlanIntfs": {
+                    "Vxlan1": {
+                        "vniBindings": {
+                            "10020": {"vlan": 20, "dynamicVlan": False, "source": "static", "interfaces": {"Ethernet31": {"dot1q": 0}, "Vxlan1": {"dot1q": 20}}}
                         },
                         "vniBindingsToVrf": {"500": {"vrfName": "PROD", "vlan": 1199, "source": "evpn"}, "600": {"vrfName": "TEST", "vlan": 1199, "source": "evpn"}},
-                    },
-                },
-            },
+                    }
+                }
+            }
         ],
         "inputs": {"bindings": {10020: 20, 500: 1199, 600: "PROD"}},
         "expected": {"result": "failure", "messages": ["Interface: Vxlan1 VNI: 600 - Wrong VRF binding - Expected: PROD Actual: TEST"]},
     },
-    {
-        "name": "failure-wrong-binding",
-        "test": VerifyVxlanVniBinding,
->>>>>>> 0231fa61
+    (VerifyVxlanVniBinding, "failure-wrong-binding"): {
         "eos_data": [
             {
                 "vxlanIntfs": {
@@ -275,20 +260,18 @@
             "messages": ["Interface: Vxlan1 VNI: 10010 - Binding not found", "Interface: Vxlan1 VNI: 10020 - Wrong VLAN binding - Expected: 20 Actual: 30"],
         },
     },
-    {
-        "name": "failure-wrong-vni-vrf-binding",
-        "test": VerifyVxlanVniBinding,
-        "eos_data": [
-            {
-                "vxlanIntfs": {
-                    "Vxlan1": {
-                        "vniBindings": {
-                            "10020": {"vlan": 30, "dynamicVlan": False, "source": "static", "interfaces": {"Ethernet31": {"dot1q": 0}, "Vxlan1": {"dot1q": 20}}},
+    (VerifyVxlanVniBinding, "failure-wrong-vni-vrf-binding"): {
+        "eos_data": [
+            {
+                "vxlanIntfs": {
+                    "Vxlan1": {
+                        "vniBindings": {
+                            "10020": {"vlan": 30, "dynamicVlan": False, "source": "static", "interfaces": {"Ethernet31": {"dot1q": 0}, "Vxlan1": {"dot1q": 20}}}
                         },
                         "vniBindingsToVrf": {"500": {"vrfName": "PROD", "vlan": 1199, "source": "evpn"}},
-                    },
-                },
-            },
+                    }
+                }
+            }
         ],
         "inputs": {"bindings": {10020: "PROD", 500: 30}},
         "expected": {
