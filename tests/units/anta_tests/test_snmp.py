# Copyright (c) 2023-2025 Arista Networks, Inc.
# Use of this source code is governed by the Apache License 2.0
# that can be found in the LICENSE file.
"""Tests for anta.tests.snmp.py."""

from __future__ import annotations

from typing import Any

from anta.tests.snmp import (
    VerifySnmpContact,
    VerifySnmpErrorCounters,
<<<<<<< HEAD
    VerifySnmpGroup,
=======
    VerifySnmpHostLogging,
>>>>>>> d57b53ea
    VerifySnmpIPv4Acl,
    VerifySnmpIPv6Acl,
    VerifySnmpLocation,
    VerifySnmpPDUCounters,
    VerifySnmpStatus,
    VerifySnmpUser,
)
from tests.units.anta_tests import test

DATA: list[dict[str, Any]] = [
    {
        "name": "success",
        "test": VerifySnmpStatus,
        "eos_data": [{"vrfs": {"snmpVrfs": ["MGMT", "default"]}, "enabled": True}],
        "inputs": {"vrf": "MGMT"},
        "expected": {"result": "success"},
    },
    {
        "name": "failure-wrong-vrf",
        "test": VerifySnmpStatus,
        "eos_data": [{"vrfs": {"snmpVrfs": ["default"]}, "enabled": True}],
        "inputs": {"vrf": "MGMT"},
        "expected": {"result": "failure", "messages": ["SNMP agent disabled in vrf MGMT"]},
    },
    {
        "name": "failure-disabled",
        "test": VerifySnmpStatus,
        "eos_data": [{"vrfs": {"snmpVrfs": ["default"]}, "enabled": False}],
        "inputs": {"vrf": "default"},
        "expected": {"result": "failure", "messages": ["SNMP agent disabled in vrf default"]},
    },
    {
        "name": "success",
        "test": VerifySnmpIPv4Acl,
        "eos_data": [{"ipAclList": {"aclList": [{"type": "Ip4Acl", "name": "ACL_IPV4_SNMP", "configuredVrfs": ["MGMT"], "activeVrfs": ["MGMT"]}]}}],
        "inputs": {"number": 1, "vrf": "MGMT"},
        "expected": {"result": "success"},
    },
    {
        "name": "failure-wrong-number",
        "test": VerifySnmpIPv4Acl,
        "eos_data": [{"ipAclList": {"aclList": []}}],
        "inputs": {"number": 1, "vrf": "MGMT"},
        "expected": {"result": "failure", "messages": ["Expected 1 SNMP IPv4 ACL(s) in vrf MGMT but got 0"]},
    },
    {
        "name": "failure-wrong-vrf",
        "test": VerifySnmpIPv4Acl,
        "eos_data": [{"ipAclList": {"aclList": [{"type": "Ip4Acl", "name": "ACL_IPV4_SNMP", "configuredVrfs": ["default"], "activeVrfs": ["default"]}]}}],
        "inputs": {"number": 1, "vrf": "MGMT"},
        "expected": {"result": "failure", "messages": ["SNMP IPv4 ACL(s) not configured or active in vrf MGMT: ['ACL_IPV4_SNMP']"]},
    },
    {
        "name": "success",
        "test": VerifySnmpIPv6Acl,
        "eos_data": [{"ipv6AclList": {"aclList": [{"type": "Ip6Acl", "name": "ACL_IPV6_SNMP", "configuredVrfs": ["MGMT"], "activeVrfs": ["MGMT"]}]}}],
        "inputs": {"number": 1, "vrf": "MGMT"},
        "expected": {"result": "success"},
    },
    {
        "name": "failure-wrong-number",
        "test": VerifySnmpIPv6Acl,
        "eos_data": [{"ipv6AclList": {"aclList": []}}],
        "inputs": {"number": 1, "vrf": "MGMT"},
        "expected": {"result": "failure", "messages": ["Expected 1 SNMP IPv6 ACL(s) in vrf MGMT but got 0"]},
    },
    {
        "name": "failure-wrong-vrf",
        "test": VerifySnmpIPv6Acl,
        "eos_data": [{"ipv6AclList": {"aclList": [{"type": "Ip6Acl", "name": "ACL_IPV6_SNMP", "configuredVrfs": ["default"], "activeVrfs": ["default"]}]}}],
        "inputs": {"number": 1, "vrf": "MGMT"},
        "expected": {"result": "failure", "messages": ["SNMP IPv6 ACL(s) not configured or active in vrf MGMT: ['ACL_IPV6_SNMP']"]},
    },
    {
        "name": "success",
        "test": VerifySnmpLocation,
        "eos_data": [
            {
                "location": {"location": "New York"},
            }
        ],
        "inputs": {"location": "New York"},
        "expected": {"result": "success"},
    },
    {
        "name": "failure-incorrect-location",
        "test": VerifySnmpLocation,
        "eos_data": [
            {
                "location": {"location": "Europe"},
            }
        ],
        "inputs": {"location": "New York"},
        "expected": {
            "result": "failure",
            "messages": ["Expected `New York` as the location, but found `Europe` instead."],
        },
    },
    {
        "name": "failure-details-not-configured",
        "test": VerifySnmpLocation,
        "eos_data": [
            {
                "location": {"location": ""},
            }
        ],
        "inputs": {"location": "New York"},
        "expected": {
            "result": "failure",
            "messages": ["SNMP location is not configured."],
        },
    },
    {
        "name": "success",
        "test": VerifySnmpContact,
        "eos_data": [
            {
                "contact": {"contact": "Jon@example.com"},
            }
        ],
        "inputs": {"contact": "Jon@example.com"},
        "expected": {"result": "success"},
    },
    {
        "name": "failure-incorrect-contact",
        "test": VerifySnmpContact,
        "eos_data": [
            {
                "contact": {"contact": "Jon@example.com"},
            }
        ],
        "inputs": {"contact": "Bob@example.com"},
        "expected": {
            "result": "failure",
            "messages": ["Expected `Bob@example.com` as the contact, but found `Jon@example.com` instead."],
        },
    },
    {
        "name": "failure-details-not-configured",
        "test": VerifySnmpContact,
        "eos_data": [
            {
                "contact": {"contact": ""},
            }
        ],
        "inputs": {"contact": "Bob@example.com"},
        "expected": {
            "result": "failure",
            "messages": ["SNMP contact is not configured."],
        },
    },
    {
        "name": "success",
        "test": VerifySnmpPDUCounters,
        "eos_data": [
            {
                "counters": {
                    "inGetPdus": 3,
                    "inGetNextPdus": 2,
                    "inSetPdus": 3,
                    "outGetResponsePdus": 3,
                    "outTrapPdus": 9,
                },
            }
        ],
        "inputs": {},
        "expected": {"result": "success"},
    },
    {
        "name": "success-specific-pdus",
        "test": VerifySnmpPDUCounters,
        "eos_data": [
            {
                "counters": {
                    "inGetPdus": 3,
                    "inGetNextPdus": 0,
                    "inSetPdus": 0,
                    "outGetResponsePdus": 0,
                    "outTrapPdus": 9,
                },
            }
        ],
        "inputs": {"pdus": ["inGetPdus", "outTrapPdus"]},
        "expected": {"result": "success"},
    },
    {
        "name": "failure-counters-not-found",
        "test": VerifySnmpPDUCounters,
        "eos_data": [
            {
                "counters": {},
            }
        ],
        "inputs": {},
        "expected": {"result": "failure", "messages": ["SNMP counters not found."]},
    },
    {
        "name": "failure-incorrect-counters",
        "test": VerifySnmpPDUCounters,
        "eos_data": [
            {
                "counters": {
                    "inGetPdus": 0,
                    "inGetNextPdus": 2,
                    "inSetPdus": 0,
                    "outGetResponsePdus": 3,
                    "outTrapPdus": 9,
                },
            }
        ],
        "inputs": {},
        "expected": {
            "result": "failure",
            "messages": ["The following SNMP PDU counters are not found or have zero PDU counters:\n{'inGetPdus': 0, 'inSetPdus': 0}"],
        },
    },
    {
        "name": "failure-pdu-not-found",
        "test": VerifySnmpPDUCounters,
        "eos_data": [
            {
                "counters": {
                    "inGetNextPdus": 0,
                    "inSetPdus": 0,
                    "outGetResponsePdus": 0,
                },
            }
        ],
        "inputs": {"pdus": ["inGetPdus", "outTrapPdus"]},
        "expected": {
            "result": "failure",
            "messages": ["The following SNMP PDU counters are not found or have zero PDU counters:\n{'inGetPdus': 'Not Found', 'outTrapPdus': 'Not Found'}"],
        },
    },
    {
        "name": "success",
        "test": VerifySnmpErrorCounters,
        "eos_data": [
            {
                "counters": {
                    "inVersionErrs": 0,
                    "inBadCommunityNames": 0,
                    "inBadCommunityUses": 0,
                    "inParseErrs": 0,
                    "outTooBigErrs": 0,
                    "outNoSuchNameErrs": 0,
                    "outBadValueErrs": 0,
                    "outGeneralErrs": 0,
                },
            }
        ],
        "inputs": {},
        "expected": {"result": "success"},
    },
    {
        "name": "success-specific-counters",
        "test": VerifySnmpErrorCounters,
        "eos_data": [
            {
                "counters": {
                    "inVersionErrs": 0,
                    "inBadCommunityNames": 0,
                    "inBadCommunityUses": 0,
                    "inParseErrs": 0,
                    "outTooBigErrs": 5,
                    "outNoSuchNameErrs": 0,
                    "outBadValueErrs": 10,
                    "outGeneralErrs": 1,
                },
            }
        ],
        "inputs": {"error_counters": ["inVersionErrs", "inParseErrs"]},
        "expected": {"result": "success"},
    },
    {
        "name": "failure-counters-not-found",
        "test": VerifySnmpErrorCounters,
        "eos_data": [
            {
                "counters": {},
            }
        ],
        "inputs": {},
        "expected": {"result": "failure", "messages": ["SNMP counters not found."]},
    },
    {
        "name": "failure-incorrect-counters",
        "test": VerifySnmpErrorCounters,
        "eos_data": [
            {
                "counters": {
                    "inVersionErrs": 1,
                    "inBadCommunityNames": 0,
                    "inBadCommunityUses": 0,
                    "inParseErrs": 2,
                    "outTooBigErrs": 0,
                    "outNoSuchNameErrs": 0,
                    "outBadValueErrs": 2,
                    "outGeneralErrs": 0,
                },
            }
        ],
        "inputs": {},
        "expected": {
            "result": "failure",
            "messages": [
                "The following SNMP error counters are not found or have non-zero error counters:\n{'inVersionErrs': 1, 'inParseErrs': 2, 'outBadValueErrs': 2}"
            ],
        },
    },
    {
        "name": "success",
<<<<<<< HEAD
        "test": VerifySnmpGroup,
        "eos_data": [
            {
                "groups": {
                    "Group1": {
                        "versions": {
                            "v1": {
                                "secModel": "v1",
                                "readView": "group_read_1",
                                "readViewConfig": True,
                                "writeView": "group_write_1",
                                "writeViewConfig": True,
                                "notifyView": "group_notify_1",
                                "notifyViewConfig": True,
                            }
                        }
                    },
                    "Group2": {
                        "versions": {
                            "v2c": {
                                "secModel": "v2c",
                                "readView": "group_read_2",
                                "readViewConfig": True,
                                "writeView": "group_write_2",
                                "writeViewConfig": True,
                                "notifyView": "group_notify_2",
                                "notifyViewConfig": True,
                            }
                        }
                    },
                    "Group3": {
                        "versions": {
                            "v3": {
                                "secModel": "v3Auth",
                                "readView": "group_read_3",
                                "readViewConfig": True,
                                "writeView": "group_write_3",
                                "writeViewConfig": True,
                                "notifyView": "group_notify_3",
                                "notifyViewConfig": True,
                            }
=======
        "test": VerifySnmpHostLogging,
        "eos_data": [
            {
                "logging": {
                    "loggingEnabled": True,
                    "hosts": {
                        "192.168.1.100": {"port": 162, "vrf": ""},
                        "192.168.1.101": {"port": 162, "vrf": "MGMT"},
                        "snmp-server-01": {"port": 162, "vrf": "default"},
                    },
                }
            }
        ],
        "inputs": {
            "hosts": [
                {"hostname": "192.168.1.100", "vrf": "default"},
                {"hostname": "192.168.1.101", "vrf": "MGMT"},
                {"hostname": "snmp-server-01", "vrf": "default"},
            ]
        },
        "expected": {"result": "success"},
    },
    {
        "name": "failure-logging-disabled",
        "test": VerifySnmpHostLogging,
        "eos_data": [{"logging": {"loggingEnabled": False}}],
        "inputs": {"hosts": [{"hostname": "192.168.1.100", "vrf": "default"}, {"hostname": "192.168.1.101", "vrf": "MGMT"}]},
        "expected": {"result": "failure", "messages": ["SNMP logging is disabled"]},
    },
    {
        "name": "failure-mismatch-vrf",
        "test": VerifySnmpHostLogging,
        "eos_data": [{"logging": {"loggingEnabled": True, "hosts": {"192.168.1.100": {"port": 162, "vrf": "MGMT"}, "192.168.1.101": {"port": 162, "vrf": "Test"}}}}],
        "inputs": {"hosts": [{"hostname": "192.168.1.100", "vrf": "default"}, {"hostname": "192.168.1.101", "vrf": "MGMT"}]},
        "expected": {
            "result": "failure",
            "messages": ["Host: 192.168.1.100 VRF: default - Incorrect VRF - Actual: MGMT", "Host: 192.168.1.101 VRF: MGMT - Incorrect VRF - Actual: Test"],
        },
    },
    {
        "name": "failure-host-not-configured",
        "test": VerifySnmpHostLogging,
        "eos_data": [{"logging": {"loggingEnabled": True, "hosts": {"192.168.1.100": {"port": 162, "vrf": "MGMT"}, "192.168.1.103": {"port": 162, "vrf": "Test"}}}}],
        "inputs": {"hosts": [{"hostname": "192.168.1.101", "vrf": "default"}, {"hostname": "192.168.1.102", "vrf": "MGMT"}]},
        "expected": {
            "result": "failure",
            "messages": ["Host: 192.168.1.101 VRF: default - Not configured", "Host: 192.168.1.102 VRF: MGMT - Not configured"],
        },
    },
    {
        "name": "success",
        "test": VerifySnmpUser,
        "eos_data": [
            {
                "usersByVersion": {
                    "v1": {
                        "users": {
                            "Test1": {
                                "groupName": "TestGroup1",
                            },
                        }
                    },
                    "v2c": {
                        "users": {
                            "Test2": {
                                "groupName": "TestGroup2",
                            },
                        }
                    },
                    "v3": {
                        "users": {
                            "Test3": {
                                "groupName": "TestGroup3",
                                "v3Params": {"authType": "SHA-384", "privType": "AES-128"},
                            },
                            "Test4": {"groupName": "TestGroup3", "v3Params": {"authType": "SHA-512", "privType": "AES-192"}},
>>>>>>> d57b53ea
                        }
                    },
                }
            }
        ],
        "inputs": {
<<<<<<< HEAD
            "snmp_groups": [
                {"group_name": "Group1", "version": "v1", "read_view": "group_read_1", "write_view": "group_write_1", "notify_view": "group_notify_1"},
                {"group_name": "Group2", "version": "v2c", "read_view": "group_read_2", "write_view": "group_write_2", "notify_view": "group_notify_2"},
                {
                    "group_name": "Group3",
                    "version": "v3",
                    "read_view": "group_read_3",
                    "write_view": "group_write_3",
                    "notify_view": "group_notify_3",
                    "authentication": "v3Auth",
                },
=======
            "snmp_users": [
                {"username": "Test1", "group_name": "TestGroup1", "version": "v1"},
                {"username": "Test2", "group_name": "TestGroup2", "version": "v2c"},
                {"username": "Test3", "group_name": "TestGroup3", "version": "v3", "auth_type": "SHA-384", "priv_type": "AES-128"},
                {"username": "Test4", "group_name": "TestGroup3", "version": "v3", "auth_type": "SHA-512", "priv_type": "AES-192"},
>>>>>>> d57b53ea
            ]
        },
        "expected": {"result": "success"},
    },
    {
<<<<<<< HEAD
        "name": "failure-incorrect-view",
        "test": VerifySnmpGroup,
        "eos_data": [
            {
                "groups": {
                    "Group1": {
                        "versions": {
                            "v1": {
                                "secModel": "v1",
                                "readView": "group_read",
                                "readViewConfig": True,
                                "writeView": "group_write",
                                "writeViewConfig": True,
                                "notifyView": "group_notify",
                                "notifyViewConfig": True,
                            }
                        }
                    },
                    "Group2": {
                        "versions": {
                            "v2c": {
                                "secModel": "v2c",
                                "readView": "group_read",
                                "readViewConfig": True,
                                "writeView": "group_write",
                                "writeViewConfig": True,
                                "notifyView": "group_notify",
                                "notifyViewConfig": True,
                            }
                        }
                    },
                    "Group3": {
                        "versions": {
                            "v3": {
                                "secModel": "v3Priv",
                                "readView": "group_read",
                                "readViewConfig": True,
                                "writeView": "group_write",
                                "writeViewConfig": True,
                                "notifyView": "group_notify",
                                "notifyViewConfig": True,
                            }
=======
        "name": "failure-not-configured",
        "test": VerifySnmpUser,
        "eos_data": [
            {
                "usersByVersion": {
                    "v3": {
                        "users": {
                            "Test3": {
                                "groupName": "TestGroup3",
                                "v3Params": {"authType": "SHA-384", "privType": "AES-128"},
                            },
>>>>>>> d57b53ea
                        }
                    },
                }
            }
        ],
        "inputs": {
<<<<<<< HEAD
            "snmp_groups": [
                {"group_name": "Group1", "version": "v1", "read_view": "group_read_1", "write_view": "group_write_1", "notify_view": "group_notify_1"},
                {"group_name": "Group2", "version": "v2c", "read_view": "group_read_2", "write_view": "group_write_2", "notify_view": "group_notify_2"},
                {
                    "group_name": "Group3",
                    "version": "v3",
                    "read_view": "group_read_3",
                    "write_view": "group_write_3",
                    "notify_view": "group_notify_3",
                    "authentication": "v3Auth",
                },
=======
            "snmp_users": [
                {"username": "Test1", "group_name": "TestGroup1", "version": "v1"},
                {"username": "Test2", "group_name": "TestGroup2", "version": "v2c"},
                {"username": "Test3", "group_name": "TestGroup3", "version": "v3", "auth_type": "SHA-384", "priv_type": "AES-128"},
                {"username": "Test4", "group_name": "TestGroup3", "version": "v3", "auth_type": "SHA-512", "priv_type": "AES-192"},
>>>>>>> d57b53ea
            ]
        },
        "expected": {
            "result": "failure",
            "messages": [
<<<<<<< HEAD
                "For SNMP group Group1 with SNMP version v1:\n"
                "Expected 'group_read_1' as 'readView' but found 'group_read' instead.\n"
                "Expected 'group_write_1' as 'writeView' but found 'group_write' instead.\n"
                "Expected 'group_notify_1' as 'notifyView' but found 'group_notify' instead.\n"
                "For SNMP group Group2 with SNMP version v2c:\n"
                "Expected 'group_read_2' as 'readView' but found 'group_read' instead.\n"
                "Expected 'group_write_2' as 'writeView' but found 'group_write' instead.\n"
                "Expected 'group_notify_2' as 'notifyView' but found 'group_notify' instead.\n"
                "For SNMP group Group3 with SNMP version v3:\n"
                "Expected 'group_read_3' as 'readView' but found 'group_read' instead.\n"
                "Expected 'group_write_3' as 'writeView' but found 'group_write' instead.\n"
                "Expected 'group_notify_3' as 'notifyView' but found 'group_notify' instead.\n"
                "Expected 'v3Auth' as security model but found 'v3Priv' instead.\n"
            ],
        },
    },
    {
        "name": "failure-view-not-configured",
        "test": VerifySnmpGroup,
        "eos_data": [
            {
                "groups": {
                    "Group1": {
                        "versions": {
                            "v1": {
                                "secModel": "v1",
                                "readView": "group_read",
                                "readViewConfig": False,
                                "writeView": "group_write",
                                "writeViewConfig": False,
                                "notifyView": "group_notify",
                                "notifyViewConfig": False,
                            }
                        }
                    },
                    "Group2": {
                        "versions": {
                            "v2c": {
                                "secModel": "v2c",
                                "readView": "group_read",
                                "readViewConfig": False,
                                "writeView": "group_write",
                                "writeViewConfig": False,
                                "notifyView": "group_notify",
                                "notifyViewConfig": False,
                            }
                        }
                    },
                    "Group3": {
                        "versions": {
                            "v3": {
                                "secModel": "v3Auth",
                                "readView": "group_read",
                                "readViewConfig": False,
                                "writeView": "group_write",
                                "writeViewConfig": False,
                                "notifyView": "group_notify",
                                "notifyViewConfig": False,
                            }
                        }
                    },
=======
                "User: Test1 Group: TestGroup1 Version: v1 - Not found",
                "User: Test2 Group: TestGroup2 Version: v2c - Not found",
                "User: Test4 Group: TestGroup3 Version: v3 - Not found",
            ],
        },
    },
    {
        "name": "failure-incorrect-group",
        "test": VerifySnmpUser,
        "eos_data": [
            {
                "usersByVersion": {
                    "v1": {
                        "users": {
                            "Test1": {
                                "groupName": "TestGroup2",
                            },
                        }
                    },
                    "v2c": {
                        "users": {
                            "Test2": {
                                "groupName": "TestGroup1",
                            },
                        }
                    },
                    "v3": {},
>>>>>>> d57b53ea
                }
            }
        ],
        "inputs": {
<<<<<<< HEAD
            "snmp_groups": [
                {"group_name": "Group1", "version": "v1", "read_view": "group_read_1", "write_view": "group_write_1", "notify_view": "group_notify_1"},
                {"group_name": "Group2", "version": "v2c", "read_view": "group_read_2", "write_view": "group_write_2", "notify_view": "group_notify_2"},
                {
                    "group_name": "Group3",
                    "version": "v3",
                    "read_view": "group_read_3",
                    "write_view": "group_write_3",
                    "notify_view": "group_notify_3",
                    "authentication": "v3Auth",
                },
=======
            "snmp_users": [
                {"username": "Test1", "group_name": "TestGroup1", "version": "v1"},
                {"username": "Test2", "group_name": "TestGroup2", "version": "v2c"},
>>>>>>> d57b53ea
            ]
        },
        "expected": {
            "result": "failure",
            "messages": [
<<<<<<< HEAD
                "For SNMP group Group1 with SNMP version v1:\n"
                "The 'group_read_1' view is not configured.\n"
                "The 'group_write_1' view is not configured.\n"
                "The 'group_notify_1' view is not configured.\n"
                "For SNMP group Group2 with SNMP version v2c:\n"
                "The 'group_read_2' view is not configured.\n"
                "The 'group_write_2' view is not configured.\n"
                "The 'group_notify_2' view is not configured.\n"
                "For SNMP group Group3 with SNMP version v3:\n"
                "The 'group_read_3' view is not configured.\n"
                "The 'group_write_3' view is not configured.\n"
                "The 'group_notify_3' view is not configured.\n"
            ],
        },
    },
    {
        "name": "failure-view-not-found",
        "test": VerifySnmpGroup,
        "eos_data": [
            {
                "groups": {
                    "Group1": {"versions": {"v1": {}}},
                    "Group2": {"versions": {"v2c": {}}},
                    "Group3": {"versions": {"v3": {}}},
=======
                "User: Test1 Group: TestGroup1 Version: v1 - Incorrect user group - Actual: TestGroup2",
                "User: Test2 Group: TestGroup2 Version: v2c - Incorrect user group - Actual: TestGroup1",
            ],
        },
    },
    {
        "name": "failure-incorrect-auth-encryption",
        "test": VerifySnmpUser,
        "eos_data": [
            {
                "usersByVersion": {
                    "v1": {
                        "users": {
                            "Test1": {
                                "groupName": "TestGroup1",
                            },
                        }
                    },
                    "v2c": {
                        "users": {
                            "Test2": {
                                "groupName": "TestGroup2",
                            },
                        }
                    },
                    "v3": {
                        "users": {
                            "Test3": {
                                "groupName": "TestGroup3",
                                "v3Params": {"authType": "SHA-512", "privType": "AES-192"},
                            },
                            "Test4": {"groupName": "TestGroup4", "v3Params": {"authType": "SHA-384", "privType": "AES-128"}},
                        }
                    },
>>>>>>> d57b53ea
                }
            }
        ],
        "inputs": {
<<<<<<< HEAD
            "snmp_groups": [
                {"group_name": "Group1", "version": "v1", "read_view": "group_read_1", "write_view": "group_write_1", "notify_view": "group_notify_1"},
                {"group_name": "Group2", "version": "v2c", "read_view": "group_read_2", "write_view": "group_write_2", "notify_view": "group_notify_2"},
                {
                    "group_name": "Group3",
                    "version": "v3",
                    "read_view": "group_read_3",
                    "write_view": "group_write_3",
                    "notify_view": "group_notify_3",
                    "authentication": "v3Auth",
                },
=======
            "snmp_users": [
                {"username": "Test1", "group_name": "TestGroup1", "version": "v1"},
                {"username": "Test2", "group_name": "TestGroup2", "version": "v2c"},
                {"username": "Test3", "group_name": "TestGroup3", "version": "v3", "auth_type": "SHA-384", "priv_type": "AES-128"},
                {"username": "Test4", "group_name": "TestGroup4", "version": "v3", "auth_type": "SHA-512", "priv_type": "AES-192"},
>>>>>>> d57b53ea
            ]
        },
        "expected": {
            "result": "failure",
            "messages": [
<<<<<<< HEAD
                "SNMP group 'Group1' is not configured with security model 'v1'.\n"
                "SNMP group 'Group2' is not configured with security model 'v2c'.\n"
                "SNMP group 'Group3' is not configured with security model 'v3'.\n"
=======
                "User: Test3 Group: TestGroup3 Version: v3 - Incorrect authentication type - Expected: SHA-384 Actual: SHA-512",
                "User: Test3 Group: TestGroup3 Version: v3 - Incorrect privacy type - Expected: AES-128 Actual: AES-192",
                "User: Test4 Group: TestGroup4 Version: v3 - Incorrect authentication type - Expected: SHA-512 Actual: SHA-384",
                "User: Test4 Group: TestGroup4 Version: v3 - Incorrect privacy type - Expected: AES-192 Actual: AES-128",
>>>>>>> d57b53ea
            ],
        },
    },
]<|MERGE_RESOLUTION|>--- conflicted
+++ resolved
@@ -10,11 +10,8 @@
 from anta.tests.snmp import (
     VerifySnmpContact,
     VerifySnmpErrorCounters,
-<<<<<<< HEAD
+    VerifySnmpHostLogging,
     VerifySnmpGroup,
-=======
-    VerifySnmpHostLogging,
->>>>>>> d57b53ea
     VerifySnmpIPv4Acl,
     VerifySnmpIPv6Acl,
     VerifySnmpLocation,
@@ -327,7 +324,221 @@
     },
     {
         "name": "success",
-<<<<<<< HEAD
+        "test": VerifySnmpHostLogging,
+        "eos_data": [
+            {
+                "logging": {
+                    "loggingEnabled": True,
+                    "hosts": {
+                        "192.168.1.100": {"port": 162, "vrf": ""},
+                        "192.168.1.101": {"port": 162, "vrf": "MGMT"},
+                        "snmp-server-01": {"port": 162, "vrf": "default"},
+                    },
+                }
+            }
+        ],
+        "inputs": {
+            "hosts": [
+                {"hostname": "192.168.1.100", "vrf": "default"},
+                {"hostname": "192.168.1.101", "vrf": "MGMT"},
+                {"hostname": "snmp-server-01", "vrf": "default"},
+            ]
+        },
+        "expected": {"result": "success"},
+    },
+    {
+        "name": "failure-logging-disabled",
+        "test": VerifySnmpHostLogging,
+        "eos_data": [{"logging": {"loggingEnabled": False}}],
+        "inputs": {"hosts": [{"hostname": "192.168.1.100", "vrf": "default"}, {"hostname": "192.168.1.101", "vrf": "MGMT"}]},
+        "expected": {"result": "failure", "messages": ["SNMP logging is disabled"]},
+    },
+    {
+        "name": "failure-mismatch-vrf",
+        "test": VerifySnmpHostLogging,
+        "eos_data": [{"logging": {"loggingEnabled": True, "hosts": {"192.168.1.100": {"port": 162, "vrf": "MGMT"}, "192.168.1.101": {"port": 162, "vrf": "Test"}}}}],
+        "inputs": {"hosts": [{"hostname": "192.168.1.100", "vrf": "default"}, {"hostname": "192.168.1.101", "vrf": "MGMT"}]},
+        "expected": {
+            "result": "failure",
+            "messages": ["Host: 192.168.1.100 VRF: default - Incorrect VRF - Actual: MGMT", "Host: 192.168.1.101 VRF: MGMT - Incorrect VRF - Actual: Test"],
+        },
+    },
+    {
+        "name": "failure-host-not-configured",
+        "test": VerifySnmpHostLogging,
+        "eos_data": [{"logging": {"loggingEnabled": True, "hosts": {"192.168.1.100": {"port": 162, "vrf": "MGMT"}, "192.168.1.103": {"port": 162, "vrf": "Test"}}}}],
+        "inputs": {"hosts": [{"hostname": "192.168.1.101", "vrf": "default"}, {"hostname": "192.168.1.102", "vrf": "MGMT"}]},
+        "expected": {
+            "result": "failure",
+            "messages": ["Host: 192.168.1.101 VRF: default - Not configured", "Host: 192.168.1.102 VRF: MGMT - Not configured"],
+        },
+    },
+    {
+        "name": "success",
+        "test": VerifySnmpUser,
+        "eos_data": [
+            {
+                "usersByVersion": {
+                    "v1": {
+                        "users": {
+                            "Test1": {
+                                "groupName": "TestGroup1",
+                            },
+                        }
+                    },
+                    "v2c": {
+                        "users": {
+                            "Test2": {
+                                "groupName": "TestGroup2",
+                            },
+                        }
+                    },
+                    "v3": {
+                        "users": {
+                            "Test3": {
+                                "groupName": "TestGroup3",
+                                "v3Params": {"authType": "SHA-384", "privType": "AES-128"},
+                            },
+                            "Test4": {"groupName": "TestGroup3", "v3Params": {"authType": "SHA-512", "privType": "AES-192"}},
+                        }
+                    },
+                }
+            }
+        ],
+        "inputs": {
+            "snmp_users": [
+                {"username": "Test1", "group_name": "TestGroup1", "version": "v1"},
+                {"username": "Test2", "group_name": "TestGroup2", "version": "v2c"},
+                {"username": "Test3", "group_name": "TestGroup3", "version": "v3", "auth_type": "SHA-384", "priv_type": "AES-128"},
+                {"username": "Test4", "group_name": "TestGroup3", "version": "v3", "auth_type": "SHA-512", "priv_type": "AES-192"},
+            ]
+        },
+        "expected": {"result": "success"},
+    },
+    {
+        "name": "failure-not-configured",
+        "test": VerifySnmpUser,
+        "eos_data": [
+            {
+                "usersByVersion": {
+                    "v3": {
+                        "users": {
+                            "Test3": {
+                                "groupName": "TestGroup3",
+                                "v3Params": {"authType": "SHA-384", "privType": "AES-128"},
+                            },
+                        }
+                    },
+                }
+            }
+        ],
+        "inputs": {
+            "snmp_users": [
+                {"username": "Test1", "group_name": "TestGroup1", "version": "v1"},
+                {"username": "Test2", "group_name": "TestGroup2", "version": "v2c"},
+                {"username": "Test3", "group_name": "TestGroup3", "version": "v3", "auth_type": "SHA-384", "priv_type": "AES-128"},
+                {"username": "Test4", "group_name": "TestGroup3", "version": "v3", "auth_type": "SHA-512", "priv_type": "AES-192"},
+            ]
+        },
+        "expected": {
+            "result": "failure",
+            "messages": [
+                "User: Test1 Group: TestGroup1 Version: v1 - Not found",
+                "User: Test2 Group: TestGroup2 Version: v2c - Not found",
+                "User: Test4 Group: TestGroup3 Version: v3 - Not found",
+            ],
+        },
+    },
+    {
+        "name": "failure-incorrect-group",
+        "test": VerifySnmpUser,
+        "eos_data": [
+            {
+                "usersByVersion": {
+                    "v1": {
+                        "users": {
+                            "Test1": {
+                                "groupName": "TestGroup2",
+                            },
+                        }
+                    },
+                    "v2c": {
+                        "users": {
+                            "Test2": {
+                                "groupName": "TestGroup1",
+                            },
+                        }
+                    },
+                    "v3": {},
+                }
+            }
+        ],
+        "inputs": {
+            "snmp_users": [
+                {"username": "Test1", "group_name": "TestGroup1", "version": "v1"},
+                {"username": "Test2", "group_name": "TestGroup2", "version": "v2c"},
+            ]
+        },
+        "expected": {
+            "result": "failure",
+            "messages": [
+                "User: Test1 Group: TestGroup1 Version: v1 - Incorrect user group - Actual: TestGroup2",
+                "User: Test2 Group: TestGroup2 Version: v2c - Incorrect user group - Actual: TestGroup1",
+            ],
+        },
+    },
+    {
+        "name": "failure-incorrect-auth-encryption",
+        "test": VerifySnmpUser,
+        "eos_data": [
+            {
+                "usersByVersion": {
+                    "v1": {
+                        "users": {
+                            "Test1": {
+                                "groupName": "TestGroup1",
+                            },
+                        }
+                    },
+                    "v2c": {
+                        "users": {
+                            "Test2": {
+                                "groupName": "TestGroup2",
+                            },
+                        }
+                    },
+                    "v3": {
+                        "users": {
+                            "Test3": {
+                                "groupName": "TestGroup3",
+                                "v3Params": {"authType": "SHA-512", "privType": "AES-192"},
+                            },
+                            "Test4": {"groupName": "TestGroup4", "v3Params": {"authType": "SHA-384", "privType": "AES-128"}},
+                        }
+                    },
+                }
+            }
+        ],
+        "inputs": {
+            "snmp_users": [
+                {"username": "Test1", "group_name": "TestGroup1", "version": "v1"},
+                {"username": "Test2", "group_name": "TestGroup2", "version": "v2c"},
+                {"username": "Test3", "group_name": "TestGroup3", "version": "v3", "auth_type": "SHA-384", "priv_type": "AES-128"},
+                {"username": "Test4", "group_name": "TestGroup4", "version": "v3", "auth_type": "SHA-512", "priv_type": "AES-192"},
+            ]
+        },
+        "expected": {
+            "result": "failure",
+            "messages": [
+                "User: Test3 Group: TestGroup3 Version: v3 - Incorrect authentication type - Expected: SHA-384 Actual: SHA-512",
+                "User: Test3 Group: TestGroup3 Version: v3 - Incorrect privacy type - Expected: AES-128 Actual: AES-192",
+                "User: Test4 Group: TestGroup4 Version: v3 - Incorrect authentication type - Expected: SHA-512 Actual: SHA-384",
+                "User: Test4 Group: TestGroup4 Version: v3 - Incorrect privacy type - Expected: AES-192 Actual: AES-128",
+            ],
+        },
+    },
+    {
+        "name": "success",
         "test": VerifySnmpGroup,
         "eos_data": [
             {
@@ -369,91 +580,12 @@
                                 "notifyView": "group_notify_3",
                                 "notifyViewConfig": True,
                             }
-=======
-        "test": VerifySnmpHostLogging,
-        "eos_data": [
-            {
-                "logging": {
-                    "loggingEnabled": True,
-                    "hosts": {
-                        "192.168.1.100": {"port": 162, "vrf": ""},
-                        "192.168.1.101": {"port": 162, "vrf": "MGMT"},
-                        "snmp-server-01": {"port": 162, "vrf": "default"},
+                        }
                     },
                 }
             }
         ],
         "inputs": {
-            "hosts": [
-                {"hostname": "192.168.1.100", "vrf": "default"},
-                {"hostname": "192.168.1.101", "vrf": "MGMT"},
-                {"hostname": "snmp-server-01", "vrf": "default"},
-            ]
-        },
-        "expected": {"result": "success"},
-    },
-    {
-        "name": "failure-logging-disabled",
-        "test": VerifySnmpHostLogging,
-        "eos_data": [{"logging": {"loggingEnabled": False}}],
-        "inputs": {"hosts": [{"hostname": "192.168.1.100", "vrf": "default"}, {"hostname": "192.168.1.101", "vrf": "MGMT"}]},
-        "expected": {"result": "failure", "messages": ["SNMP logging is disabled"]},
-    },
-    {
-        "name": "failure-mismatch-vrf",
-        "test": VerifySnmpHostLogging,
-        "eos_data": [{"logging": {"loggingEnabled": True, "hosts": {"192.168.1.100": {"port": 162, "vrf": "MGMT"}, "192.168.1.101": {"port": 162, "vrf": "Test"}}}}],
-        "inputs": {"hosts": [{"hostname": "192.168.1.100", "vrf": "default"}, {"hostname": "192.168.1.101", "vrf": "MGMT"}]},
-        "expected": {
-            "result": "failure",
-            "messages": ["Host: 192.168.1.100 VRF: default - Incorrect VRF - Actual: MGMT", "Host: 192.168.1.101 VRF: MGMT - Incorrect VRF - Actual: Test"],
-        },
-    },
-    {
-        "name": "failure-host-not-configured",
-        "test": VerifySnmpHostLogging,
-        "eos_data": [{"logging": {"loggingEnabled": True, "hosts": {"192.168.1.100": {"port": 162, "vrf": "MGMT"}, "192.168.1.103": {"port": 162, "vrf": "Test"}}}}],
-        "inputs": {"hosts": [{"hostname": "192.168.1.101", "vrf": "default"}, {"hostname": "192.168.1.102", "vrf": "MGMT"}]},
-        "expected": {
-            "result": "failure",
-            "messages": ["Host: 192.168.1.101 VRF: default - Not configured", "Host: 192.168.1.102 VRF: MGMT - Not configured"],
-        },
-    },
-    {
-        "name": "success",
-        "test": VerifySnmpUser,
-        "eos_data": [
-            {
-                "usersByVersion": {
-                    "v1": {
-                        "users": {
-                            "Test1": {
-                                "groupName": "TestGroup1",
-                            },
-                        }
-                    },
-                    "v2c": {
-                        "users": {
-                            "Test2": {
-                                "groupName": "TestGroup2",
-                            },
-                        }
-                    },
-                    "v3": {
-                        "users": {
-                            "Test3": {
-                                "groupName": "TestGroup3",
-                                "v3Params": {"authType": "SHA-384", "privType": "AES-128"},
-                            },
-                            "Test4": {"groupName": "TestGroup3", "v3Params": {"authType": "SHA-512", "privType": "AES-192"}},
->>>>>>> d57b53ea
-                        }
-                    },
-                }
-            }
-        ],
-        "inputs": {
-<<<<<<< HEAD
             "snmp_groups": [
                 {"group_name": "Group1", "version": "v1", "read_view": "group_read_1", "write_view": "group_write_1", "notify_view": "group_notify_1"},
                 {"group_name": "Group2", "version": "v2c", "read_view": "group_read_2", "write_view": "group_write_2", "notify_view": "group_notify_2"},
@@ -465,19 +597,11 @@
                     "notify_view": "group_notify_3",
                     "authentication": "v3Auth",
                 },
-=======
-            "snmp_users": [
-                {"username": "Test1", "group_name": "TestGroup1", "version": "v1"},
-                {"username": "Test2", "group_name": "TestGroup2", "version": "v2c"},
-                {"username": "Test3", "group_name": "TestGroup3", "version": "v3", "auth_type": "SHA-384", "priv_type": "AES-128"},
-                {"username": "Test4", "group_name": "TestGroup3", "version": "v3", "auth_type": "SHA-512", "priv_type": "AES-192"},
->>>>>>> d57b53ea
             ]
         },
         "expected": {"result": "success"},
     },
     {
-<<<<<<< HEAD
         "name": "failure-incorrect-view",
         "test": VerifySnmpGroup,
         "eos_data": [
@@ -520,26 +644,12 @@
                                 "notifyView": "group_notify",
                                 "notifyViewConfig": True,
                             }
-=======
-        "name": "failure-not-configured",
-        "test": VerifySnmpUser,
-        "eos_data": [
-            {
-                "usersByVersion": {
-                    "v3": {
-                        "users": {
-                            "Test3": {
-                                "groupName": "TestGroup3",
-                                "v3Params": {"authType": "SHA-384", "privType": "AES-128"},
-                            },
->>>>>>> d57b53ea
                         }
                     },
                 }
             }
         ],
         "inputs": {
-<<<<<<< HEAD
             "snmp_groups": [
                 {"group_name": "Group1", "version": "v1", "read_view": "group_read_1", "write_view": "group_write_1", "notify_view": "group_notify_1"},
                 {"group_name": "Group2", "version": "v2c", "read_view": "group_read_2", "write_view": "group_write_2", "notify_view": "group_notify_2"},
@@ -551,19 +661,11 @@
                     "notify_view": "group_notify_3",
                     "authentication": "v3Auth",
                 },
-=======
-            "snmp_users": [
-                {"username": "Test1", "group_name": "TestGroup1", "version": "v1"},
-                {"username": "Test2", "group_name": "TestGroup2", "version": "v2c"},
-                {"username": "Test3", "group_name": "TestGroup3", "version": "v3", "auth_type": "SHA-384", "priv_type": "AES-128"},
-                {"username": "Test4", "group_name": "TestGroup3", "version": "v3", "auth_type": "SHA-512", "priv_type": "AES-192"},
->>>>>>> d57b53ea
             ]
         },
         "expected": {
             "result": "failure",
             "messages": [
-<<<<<<< HEAD
                 "For SNMP group Group1 with SNMP version v1:\n"
                 "Expected 'group_read_1' as 'readView' but found 'group_read' instead.\n"
                 "Expected 'group_write_1' as 'writeView' but found 'group_write' instead.\n"
@@ -625,40 +727,10 @@
                             }
                         }
                     },
-=======
-                "User: Test1 Group: TestGroup1 Version: v1 - Not found",
-                "User: Test2 Group: TestGroup2 Version: v2c - Not found",
-                "User: Test4 Group: TestGroup3 Version: v3 - Not found",
-            ],
-        },
-    },
-    {
-        "name": "failure-incorrect-group",
-        "test": VerifySnmpUser,
-        "eos_data": [
-            {
-                "usersByVersion": {
-                    "v1": {
-                        "users": {
-                            "Test1": {
-                                "groupName": "TestGroup2",
-                            },
-                        }
-                    },
-                    "v2c": {
-                        "users": {
-                            "Test2": {
-                                "groupName": "TestGroup1",
-                            },
-                        }
-                    },
-                    "v3": {},
->>>>>>> d57b53ea
                 }
             }
         ],
         "inputs": {
-<<<<<<< HEAD
             "snmp_groups": [
                 {"group_name": "Group1", "version": "v1", "read_view": "group_read_1", "write_view": "group_write_1", "notify_view": "group_notify_1"},
                 {"group_name": "Group2", "version": "v2c", "read_view": "group_read_2", "write_view": "group_write_2", "notify_view": "group_notify_2"},
@@ -670,17 +742,11 @@
                     "notify_view": "group_notify_3",
                     "authentication": "v3Auth",
                 },
-=======
-            "snmp_users": [
-                {"username": "Test1", "group_name": "TestGroup1", "version": "v1"},
-                {"username": "Test2", "group_name": "TestGroup2", "version": "v2c"},
->>>>>>> d57b53ea
             ]
         },
         "expected": {
             "result": "failure",
             "messages": [
-<<<<<<< HEAD
                 "For SNMP group Group1 with SNMP version v1:\n"
                 "The 'group_read_1' view is not configured.\n"
                 "The 'group_write_1' view is not configured.\n"
@@ -705,47 +771,10 @@
                     "Group1": {"versions": {"v1": {}}},
                     "Group2": {"versions": {"v2c": {}}},
                     "Group3": {"versions": {"v3": {}}},
-=======
-                "User: Test1 Group: TestGroup1 Version: v1 - Incorrect user group - Actual: TestGroup2",
-                "User: Test2 Group: TestGroup2 Version: v2c - Incorrect user group - Actual: TestGroup1",
-            ],
-        },
-    },
-    {
-        "name": "failure-incorrect-auth-encryption",
-        "test": VerifySnmpUser,
-        "eos_data": [
-            {
-                "usersByVersion": {
-                    "v1": {
-                        "users": {
-                            "Test1": {
-                                "groupName": "TestGroup1",
-                            },
-                        }
-                    },
-                    "v2c": {
-                        "users": {
-                            "Test2": {
-                                "groupName": "TestGroup2",
-                            },
-                        }
-                    },
-                    "v3": {
-                        "users": {
-                            "Test3": {
-                                "groupName": "TestGroup3",
-                                "v3Params": {"authType": "SHA-512", "privType": "AES-192"},
-                            },
-                            "Test4": {"groupName": "TestGroup4", "v3Params": {"authType": "SHA-384", "privType": "AES-128"}},
-                        }
-                    },
->>>>>>> d57b53ea
                 }
             }
         ],
         "inputs": {
-<<<<<<< HEAD
             "snmp_groups": [
                 {"group_name": "Group1", "version": "v1", "read_view": "group_read_1", "write_view": "group_write_1", "notify_view": "group_notify_1"},
                 {"group_name": "Group2", "version": "v2c", "read_view": "group_read_2", "write_view": "group_write_2", "notify_view": "group_notify_2"},
@@ -757,28 +786,14 @@
                     "notify_view": "group_notify_3",
                     "authentication": "v3Auth",
                 },
-=======
-            "snmp_users": [
-                {"username": "Test1", "group_name": "TestGroup1", "version": "v1"},
-                {"username": "Test2", "group_name": "TestGroup2", "version": "v2c"},
-                {"username": "Test3", "group_name": "TestGroup3", "version": "v3", "auth_type": "SHA-384", "priv_type": "AES-128"},
-                {"username": "Test4", "group_name": "TestGroup4", "version": "v3", "auth_type": "SHA-512", "priv_type": "AES-192"},
->>>>>>> d57b53ea
             ]
         },
         "expected": {
             "result": "failure",
             "messages": [
-<<<<<<< HEAD
                 "SNMP group 'Group1' is not configured with security model 'v1'.\n"
                 "SNMP group 'Group2' is not configured with security model 'v2c'.\n"
                 "SNMP group 'Group3' is not configured with security model 'v3'.\n"
-=======
-                "User: Test3 Group: TestGroup3 Version: v3 - Incorrect authentication type - Expected: SHA-384 Actual: SHA-512",
-                "User: Test3 Group: TestGroup3 Version: v3 - Incorrect privacy type - Expected: AES-128 Actual: AES-192",
-                "User: Test4 Group: TestGroup4 Version: v3 - Incorrect authentication type - Expected: SHA-512 Actual: SHA-384",
-                "User: Test4 Group: TestGroup4 Version: v3 - Incorrect privacy type - Expected: AES-192 Actual: AES-128",
->>>>>>> d57b53ea
             ],
         },
     },
