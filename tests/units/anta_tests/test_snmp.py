--- conflicted
+++ resolved
@@ -324,15 +324,6 @@
     },
     {
         "name": "success",
-<<<<<<< HEAD
-        "test": VerifySnmpSourceIntf,
-        "eos_data": [
-            {
-                "srcIntf": {"sourceInterfaces": {"default": "Ethernet1", "MGMT": "Management0"}},
-            }
-        ],
-        "inputs": {"interfaces": [{"interface": "Ethernet1", "vrf": "default"}, {"interface": "Management0", "vrf": "MGMT"}]},
-=======
         "test": VerifySnmpHostLogging,
         "eos_data": [
             {
@@ -422,40 +413,10 @@
                 {"username": "Test4", "group_name": "TestGroup3", "version": "v3", "auth_type": "SHA-512", "priv_type": "AES-192"},
             ]
         },
->>>>>>> d57b53ea
         "expected": {"result": "success"},
     },
     {
         "name": "failure-not-configured",
-<<<<<<< HEAD
-        "test": VerifySnmpSourceIntf,
-        "eos_data": [
-            {
-                "srcIntf": {},
-            }
-        ],
-        "inputs": {"interfaces": [{"interface": "Ethernet1", "vrf": "default"}, {"interface": "Management0", "vrf": "MGMT"}]},
-        "expected": {"result": "failure", "messages": ["SNMP source interface(s) are not configured."]},
-    },
-    {
-        "name": "failure-incorrect-interfaces",
-        "test": VerifySnmpSourceIntf,
-        "eos_data": [
-            {
-                "srcIntf": {
-                    "sourceInterfaces": {
-                        "default": "Management0",
-                    }
-                },
-            }
-        ],
-        "inputs": {"interfaces": [{"interface": "Ethernet1", "vrf": "default"}, {"interface": "Management0", "vrf": "MGMT"}]},
-        "expected": {
-            "result": "failure",
-            "messages": [
-                "Expected 'Ethernet1' as source-interface in vrf 'default' but found 'Management0' instead.\n"
-                "Source interface 'Management0' is not configured with vrf 'MGMT'."
-=======
         "test": VerifySnmpUser,
         "eos_data": [
             {
@@ -573,8 +534,50 @@
                 "User: Test3 Group: TestGroup3 Version: v3 - Incorrect privacy type - Expected: AES-128 Actual: AES-192",
                 "User: Test4 Group: TestGroup4 Version: v3 - Incorrect authentication type - Expected: SHA-512 Actual: SHA-384",
                 "User: Test4 Group: TestGroup4 Version: v3 - Incorrect privacy type - Expected: AES-192 Actual: AES-128",
->>>>>>> d57b53ea
             ],
         },
     },
+    {
+        "name": "success",
+        "test": VerifySnmpSourceIntf,
+        "eos_data": [
+            {
+                "srcIntf": {"sourceInterfaces": {"default": "Ethernet1", "MGMT": "Management0"}},
+            }
+        ],
+        "inputs": {"interfaces": [{"interface": "Ethernet1", "vrf": "default"}, {"interface": "Management0", "vrf": "MGMT"}]},
+        "expected": {"result": "success"},
+    },
+    {
+        "name": "failure-not-configured",
+        "test": VerifySnmpSourceIntf,
+        "eos_data": [
+            {
+                "srcIntf": {},
+            }
+        ],
+        "inputs": {"interfaces": [{"interface": "Ethernet1", "vrf": "default"}, {"interface": "Management0", "vrf": "MGMT"}]},
+        "expected": {"result": "failure", "messages": ["SNMP source interface(s) are not configured."]},
+    },
+    {
+        "name": "failure-incorrect-interfaces",
+        "test": VerifySnmpSourceIntf,
+        "eos_data": [
+            {
+                "srcIntf": {
+                    "sourceInterfaces": {
+                        "default": "Management0",
+                    }
+                },
+            }
+        ],
+        "inputs": {"interfaces": [{"interface": "Ethernet1", "vrf": "default"}, {"interface": "Management0", "vrf": "MGMT"}]},
+        "expected": {
+            "result": "failure",
+            "messages": [
+                "Expected 'Ethernet1' as source-interface in vrf 'default' but found 'Management0' instead.\n"
+                "Source interface 'Management0' is not configured with vrf 'MGMT'."
+            ],
+        },
+    },
 ]