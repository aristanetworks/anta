# Copyright (c) 2023-2024 Arista Networks, Inc.
# Use of this source code is governed by the Apache License 2.0
# that can be found in the LICENSE file.
"""Tests for anta.tests.snmp.py."""

from __future__ import annotations

from typing import Any

<<<<<<< HEAD
from anta.tests.snmp import VerifySnmpContact, VerifySnmpIPv4Acl, VerifySnmpIPv6Acl, VerifySnmpLocation, VerifySNMPPDUs, VerifySnmpStatus
from tests.lib.anta import test  # noqa: F401; pylint: disable=W0611
=======
from anta.tests.snmp import VerifySnmpContact, VerifySnmpIPv4Acl, VerifySnmpIPv6Acl, VerifySnmpLocation, VerifySnmpStatus
from tests.units.anta_tests import test
>>>>>>> 3c2c6674

DATA: list[dict[str, Any]] = [
    {
        "name": "success",
        "test": VerifySnmpStatus,
        "eos_data": [{"vrfs": {"snmpVrfs": ["MGMT", "default"]}, "enabled": True}],
        "inputs": {"vrf": "MGMT"},
        "expected": {"result": "success"},
    },
    {
        "name": "failure-wrong-vrf",
        "test": VerifySnmpStatus,
        "eos_data": [{"vrfs": {"snmpVrfs": ["default"]}, "enabled": True}],
        "inputs": {"vrf": "MGMT"},
        "expected": {"result": "failure", "messages": ["SNMP agent disabled in vrf MGMT"]},
    },
    {
        "name": "failure-disabled",
        "test": VerifySnmpStatus,
        "eos_data": [{"vrfs": {"snmpVrfs": ["default"]}, "enabled": False}],
        "inputs": {"vrf": "default"},
        "expected": {"result": "failure", "messages": ["SNMP agent disabled in vrf default"]},
    },
    {
        "name": "success",
        "test": VerifySnmpIPv4Acl,
        "eos_data": [{"ipAclList": {"aclList": [{"type": "Ip4Acl", "name": "ACL_IPV4_SNMP", "configuredVrfs": ["MGMT"], "activeVrfs": ["MGMT"]}]}}],
        "inputs": {"number": 1, "vrf": "MGMT"},
        "expected": {"result": "success"},
    },
    {
        "name": "failure-wrong-number",
        "test": VerifySnmpIPv4Acl,
        "eos_data": [{"ipAclList": {"aclList": []}}],
        "inputs": {"number": 1, "vrf": "MGMT"},
        "expected": {"result": "failure", "messages": ["Expected 1 SNMP IPv4 ACL(s) in vrf MGMT but got 0"]},
    },
    {
        "name": "failure-wrong-vrf",
        "test": VerifySnmpIPv4Acl,
        "eos_data": [{"ipAclList": {"aclList": [{"type": "Ip4Acl", "name": "ACL_IPV4_SNMP", "configuredVrfs": ["default"], "activeVrfs": ["default"]}]}}],
        "inputs": {"number": 1, "vrf": "MGMT"},
        "expected": {"result": "failure", "messages": ["SNMP IPv4 ACL(s) not configured or active in vrf MGMT: ['ACL_IPV4_SNMP']"]},
    },
    {
        "name": "success",
        "test": VerifySnmpIPv6Acl,
        "eos_data": [{"ipv6AclList": {"aclList": [{"type": "Ip6Acl", "name": "ACL_IPV6_SNMP", "configuredVrfs": ["MGMT"], "activeVrfs": ["MGMT"]}]}}],
        "inputs": {"number": 1, "vrf": "MGMT"},
        "expected": {"result": "success"},
    },
    {
        "name": "failure-wrong-number",
        "test": VerifySnmpIPv6Acl,
        "eos_data": [{"ipv6AclList": {"aclList": []}}],
        "inputs": {"number": 1, "vrf": "MGMT"},
        "expected": {"result": "failure", "messages": ["Expected 1 SNMP IPv6 ACL(s) in vrf MGMT but got 0"]},
    },
    {
        "name": "failure-wrong-vrf",
        "test": VerifySnmpIPv6Acl,
        "eos_data": [{"ipv6AclList": {"aclList": [{"type": "Ip6Acl", "name": "ACL_IPV6_SNMP", "configuredVrfs": ["default"], "activeVrfs": ["default"]}]}}],
        "inputs": {"number": 1, "vrf": "MGMT"},
        "expected": {"result": "failure", "messages": ["SNMP IPv6 ACL(s) not configured or active in vrf MGMT: ['ACL_IPV6_SNMP']"]},
    },
    {
        "name": "success",
        "test": VerifySnmpLocation,
        "eos_data": [
            {
                "location": {"location": "New York"},
            }
        ],
        "inputs": {"location": "New York"},
        "expected": {"result": "success"},
    },
    {
        "name": "failure-incorrect-location",
        "test": VerifySnmpLocation,
        "eos_data": [
            {
                "location": {"location": "Europe"},
            }
        ],
        "inputs": {"location": "New York"},
        "expected": {
            "result": "failure",
            "messages": ["Expected `New York` as the location, but found `Europe` instead."],
        },
    },
    {
        "name": "failure-details-not-configured",
        "test": VerifySnmpLocation,
        "eos_data": [
            {
                "location": {"location": ""},
            }
        ],
        "inputs": {"location": "New York"},
        "expected": {
            "result": "failure",
            "messages": ["SNMP location is not configured."],
        },
    },
    {
        "name": "success",
        "test": VerifySnmpContact,
        "eos_data": [
            {
                "contact": {"contact": "Jon@example.com"},
            }
        ],
        "inputs": {"contact": "Jon@example.com"},
        "expected": {"result": "success"},
    },
    {
        "name": "failure-incorrect-contact",
        "test": VerifySnmpContact,
        "eos_data": [
            {
                "contact": {"contact": "Jon@example.com"},
            }
        ],
        "inputs": {"contact": "Bob@example.com"},
        "expected": {
            "result": "failure",
            "messages": ["Expected `Bob@example.com` as the contact, but found `Jon@example.com` instead."],
        },
    },
    {
        "name": "failure-details-not-configured",
        "test": VerifySnmpContact,
        "eos_data": [
            {
                "contact": {"contact": ""},
            }
        ],
        "inputs": {"contact": "Bob@example.com"},
        "expected": {
            "result": "failure",
            "messages": ["SNMP contact is not configured."],
        },
    },
    {
        "name": "success",
        "test": VerifySNMPPDUs,
        "eos_data": [
            {
                "counters": {
                    "inGetPdus": 3,
                    "inGetNextPdus": 2,
                    "inSetPdus": 3,
                    "outGetResponsePdus": 3,
                    "outTrapPdus": 9,
                },
            }
        ],
        "inputs": {},
        "expected": {"result": "success"},
    },
    {
        "name": "success-specific-pdus",
        "test": VerifySNMPPDUs,
        "eos_data": [
            {
                "counters": {
                    "inGetPdus": 3,
                    "inGetNextPdus": 0,
                    "inSetPdus": 0,
                    "outGetResponsePdus": 0,
                    "outTrapPdus": 9,
                },
            }
        ],
        "inputs": {"pdus": ["inGetPdus", "outTrapPdus"]},
        "expected": {"result": "success"},
    },
    {
        "name": "failure-counters-not-found",
        "test": VerifySNMPPDUs,
        "eos_data": [
            {
                "counters": {},
            }
        ],
        "inputs": {},
        "expected": {"result": "failure", "messages": ["SNMP counter details not found."]},
    },
    {
        "name": "failure-incorrect-counters",
        "test": VerifySNMPPDUs,
        "eos_data": [
            {
                "counters": {
                    "inGetPdus": 0,
                    "inGetNextPdus": 2,
                    "inSetPdus": 0,
                    "outGetResponsePdus": 3,
                    "outTrapPdus": 9,
                },
            }
        ],
        "inputs": {},
        "expected": {"result": "failure", "messages": ["The following SNMP PDU(s) are not found or have zero PDU counter:\ninGetPdus, inSetPdus"]},
    },
]<|MERGE_RESOLUTION|>--- conflicted
+++ resolved
@@ -7,13 +7,8 @@
 
 from typing import Any
 
-<<<<<<< HEAD
 from anta.tests.snmp import VerifySnmpContact, VerifySnmpIPv4Acl, VerifySnmpIPv6Acl, VerifySnmpLocation, VerifySNMPPDUs, VerifySnmpStatus
-from tests.lib.anta import test  # noqa: F401; pylint: disable=W0611
-=======
-from anta.tests.snmp import VerifySnmpContact, VerifySnmpIPv4Acl, VerifySnmpIPv6Acl, VerifySnmpLocation, VerifySnmpStatus
 from tests.units.anta_tests import test
->>>>>>> 3c2c6674
 
 DATA: list[dict[str, Any]] = [
     {
