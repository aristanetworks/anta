--- conflicted
+++ resolved
@@ -1175,38 +1175,15 @@
         },
         "expected": {"result": "success"},
     },
-<<<<<<< HEAD
-    (VerifyBGPExchangedRoutes, "success-advertised-route-validation-only"): {
-=======
-    {
-        "name": "success-check-active-false",
-        "test": VerifyBGPExchangedRoutes,
+    (VerifyBGPExchangedRoutes, "success-check-active-false"): {
         "eos_data": [
             {
                 "vrfs": {
                     "default": {
                         "bgpRouteEntries": {
-                            "192.0.254.3/32": {
-                                "bgpRoutePaths": [
-                                    {
-                                        "routeType": {
-                                            "valid": True,
-                                            "active": True,
-                                        },
-                                    }
-                                ]
-                            },
-                            "192.0.254.5/32": {
-                                "bgpRoutePaths": [
-                                    {
-                                        "routeType": {
-                                            "valid": True,
-                                            "active": True,
-                                        },
-                                    }
-                                ]
-                            },
-                        },
+                            "192.0.254.3/32": {"bgpRoutePaths": [{"routeType": {"valid": True, "active": True}}]},
+                            "192.0.254.5/32": {"bgpRoutePaths": [{"routeType": {"valid": True, "active": True}}]},
+                        }
                     }
                 }
             },
@@ -1214,27 +1191,9 @@
                 "vrfs": {
                     "default": {
                         "bgpRouteEntries": {
-                            "192.0.254.3/32": {
-                                "bgpRoutePaths": [
-                                    {
-                                        "routeType": {
-                                            "valid": True,
-                                            "active": True,
-                                        },
-                                    }
-                                ],
-                            },
-                            "192.0.255.4/32": {
-                                "bgpRoutePaths": [
-                                    {
-                                        "routeType": {
-                                            "valid": True,
-                                            "active": True,
-                                        },
-                                    }
-                                ],
-                            },
-                        },
+                            "192.0.254.3/32": {"bgpRoutePaths": [{"routeType": {"valid": True, "active": True}}]},
+                            "192.0.255.4/32": {"bgpRoutePaths": [{"routeType": {"valid": True, "active": True}}]},
+                        }
                     }
                 }
             },
@@ -1247,15 +1206,12 @@
                     "vrf": "default",
                     "advertised_routes": ["192.0.254.5/32", "192.0.254.3/32"],
                     "received_routes": ["192.0.254.3/32", "192.0.255.4/32"],
-                },
+                }
             ],
         },
         "expected": {"result": "success"},
     },
-    {
-        "name": "success-advertised-route-validation-only",
-        "test": VerifyBGPExchangedRoutes,
->>>>>>> 1bb59bda
+    (VerifyBGPExchangedRoutes, "success-advertised-route-validation-only"): {
         "eos_data": [
             {
                 "vrfs": {
@@ -1461,38 +1417,15 @@
             ],
         },
     },
-<<<<<<< HEAD
-    (VerifyBGPPeerMPCaps, "success"): {
-=======
-    {
-        "name": "failure-check-active-false",
-        "test": VerifyBGPExchangedRoutes,
+    (VerifyBGPExchangedRoutes, "failure-check-active-false"): {
         "eos_data": [
             {
                 "vrfs": {
                     "default": {
                         "bgpRouteEntries": {
-                            "192.0.254.3/32": {
-                                "bgpRoutePaths": [
-                                    {
-                                        "routeType": {
-                                            "valid": False,
-                                            "active": False,
-                                        },
-                                    }
-                                ]
-                            },
-                            "192.0.254.5/32": {
-                                "bgpRoutePaths": [
-                                    {
-                                        "routeType": {
-                                            "valid": False,
-                                            "active": True,
-                                        },
-                                    }
-                                ]
-                            },
-                        },
+                            "192.0.254.3/32": {"bgpRoutePaths": [{"routeType": {"valid": False, "active": False}}]},
+                            "192.0.254.5/32": {"bgpRoutePaths": [{"routeType": {"valid": False, "active": True}}]},
+                        }
                     }
                 }
             },
@@ -1500,27 +1433,9 @@
                 "vrfs": {
                     "default": {
                         "bgpRouteEntries": {
-                            "192.0.254.3/32": {
-                                "bgpRoutePaths": [
-                                    {
-                                        "routeType": {
-                                            "valid": True,
-                                            "active": True,
-                                        },
-                                    }
-                                ],
-                            },
-                            "192.0.255.4/32": {
-                                "bgpRoutePaths": [
-                                    {
-                                        "routeType": {
-                                            "valid": False,
-                                            "active": True,
-                                        },
-                                    }
-                                ],
-                            },
-                        },
+                            "192.0.254.3/32": {"bgpRoutePaths": [{"routeType": {"valid": True, "active": True}}]},
+                            "192.0.255.4/32": {"bgpRoutePaths": [{"routeType": {"valid": False, "active": True}}]},
+                        }
                     }
                 }
             },
@@ -1533,7 +1448,7 @@
                     "vrf": "default",
                     "advertised_routes": ["192.0.254.5/32", "192.0.254.3/32"],
                     "received_routes": ["192.0.254.3/32", "192.0.255.4/32"],
-                },
+                }
             ],
         },
         "expected": {
@@ -1545,10 +1460,7 @@
             ],
         },
     },
-    {
-        "name": "success",
-        "test": VerifyBGPPeerMPCaps,
->>>>>>> 1bb59bda
+    (VerifyBGPPeerMPCaps, "success"): {
         "eos_data": [
             {
                 "vrfs": {
@@ -1620,46 +1532,12 @@
         },
         "expected": {"result": "failure", "messages": ["Peer: 172.30.11.10 VRF: default - Not found", "Peer: 172.30.11.1 VRF: MGMT - Not found"]},
     },
-<<<<<<< HEAD
+    (VerifyBGPPeerMPCaps, "failure-capabilities-not-found"): {
+        "eos_data": [{"vrfs": {"default": {"peerList": [{"peerAddress": "172.30.11.1", "neighborCapabilities": {}}]}}}],
+        "inputs": {"bgp_peers": [{"peer_address": "172.30.11.1", "vrf": "default", "capabilities": ["ipv4Unicast", "l2-vpn-EVPN"]}]},
+        "expected": {"result": "failure", "messages": ["Peer: 172.30.11.1 VRF: default - Multiprotocol capabilities not found"]},
+    },
     (VerifyBGPPeerMPCaps, "failure-missing-capabilities"): {
-=======
-    {
-        "name": "failure-capabilities-not-found",
-        "test": VerifyBGPPeerMPCaps,
-        "eos_data": [
-            {
-                "vrfs": {
-                    "default": {
-                        "peerList": [
-                            {
-                                "peerAddress": "172.30.11.1",
-                                "neighborCapabilities": {},
-                            }
-                        ]
-                    },
-                }
-            }
-        ],
-        "inputs": {
-            "bgp_peers": [
-                {
-                    "peer_address": "172.30.11.1",
-                    "vrf": "default",
-                    "capabilities": ["ipv4Unicast", "l2-vpn-EVPN"],
-                },
-            ]
-        },
-        "expected": {
-            "result": "failure",
-            "messages": [
-                "Peer: 172.30.11.1 VRF: default - Multiprotocol capabilities not found",
-            ],
-        },
-    },
-    {
-        "name": "failure-missing-capabilities",
-        "test": VerifyBGPPeerMPCaps,
->>>>>>> 1bb59bda
         "eos_data": [
             {
                 "vrfs": {
@@ -2237,39 +2115,12 @@
         "inputs": {"bgp_peers": [{"peer_address": "172.30.11.1"}, {"peer_address": "172.30.11.10", "vrf": "MGMT"}]},
         "expected": {"result": "success"},
     },
-<<<<<<< HEAD
-    (VerifyBGPAdvCommunities, "failure-no-peer"): {
-=======
-    {
-        "name": "success-specified-communities",
-        "test": VerifyBGPAdvCommunities,
-        "eos_data": [
-            {
-                "vrfs": {
-                    "default": {
-                        "peerList": [
-                            {
-                                "peerAddress": "172.30.11.1",
-                                "advertisedCommunities": {
-                                    "standard": True,
-                                    "extended": True,
-                                    "large": False,
-                                },
-                            }
-                        ]
-                    },
-                    "MGMT": {
-                        "peerList": [
-                            {
-                                "peerAddress": "172.30.11.10",
-                                "advertisedCommunities": {
-                                    "standard": False,
-                                    "extended": True,
-                                    "large": False,
-                                },
-                            }
-                        ]
-                    },
+    (VerifyBGPAdvCommunities, "success-specified-communities"): {
+        "eos_data": [
+            {
+                "vrfs": {
+                    "default": {"peerList": [{"peerAddress": "172.30.11.1", "advertisedCommunities": {"standard": True, "extended": True, "large": False}}]},
+                    "MGMT": {"peerList": [{"peerAddress": "172.30.11.10", "advertisedCommunities": {"standard": False, "extended": True, "large": False}}]},
                 }
             }
         ],
@@ -2281,10 +2132,7 @@
         },
         "expected": {"result": "success"},
     },
-    {
-        "name": "failure-no-peer",
-        "test": VerifyBGPAdvCommunities,
->>>>>>> 1bb59bda
+    (VerifyBGPAdvCommunities, "failure-no-peer"): {
         "eos_data": [
             {
                 "vrfs": {
@@ -2314,39 +2162,12 @@
             ],
         },
     },
-<<<<<<< HEAD
-    (VerifyBGPTimers, "success"): {
-=======
-    {
-        "name": "failure-specified-communities",
-        "test": VerifyBGPAdvCommunities,
-        "eos_data": [
-            {
-                "vrfs": {
-                    "default": {
-                        "peerList": [
-                            {
-                                "peerAddress": "172.30.11.1",
-                                "advertisedCommunities": {
-                                    "standard": False,
-                                    "extended": False,
-                                    "large": False,
-                                },
-                            }
-                        ]
-                    },
-                    "MGMT": {
-                        "peerList": [
-                            {
-                                "peerAddress": "172.30.11.10",
-                                "advertisedCommunities": {
-                                    "standard": False,
-                                    "extended": True,
-                                    "large": False,
-                                },
-                            }
-                        ]
-                    },
+    (VerifyBGPAdvCommunities, "failure-specified-communities"): {
+        "eos_data": [
+            {
+                "vrfs": {
+                    "default": {"peerList": [{"peerAddress": "172.30.11.1", "advertisedCommunities": {"standard": False, "extended": False, "large": False}}]},
+                    "MGMT": {"peerList": [{"peerAddress": "172.30.11.10", "advertisedCommunities": {"standard": False, "extended": True, "large": False}}]},
                 }
             }
         ],
@@ -2356,17 +2177,9 @@
                 {"peer_address": "172.30.11.10", "vrf": "MGMT", "advertised_communities": ["extended"]},
             ]
         },
-        "expected": {
-            "result": "failure",
-            "messages": [
-                "Peer: 172.30.11.1 VRF: default - Standard: False, Extended: False, Large: False",
-            ],
-        },
-    },
-    {
-        "name": "success",
-        "test": VerifyBGPTimers,
->>>>>>> 1bb59bda
+        "expected": {"result": "failure", "messages": ["Peer: 172.30.11.1 VRF: default - Standard: False, Extended: False, Large: False"]},
+    },
+    (VerifyBGPTimers, "success"): {
         "eos_data": [
             {
                 "vrfs": {
