--- conflicted
+++ resolved
@@ -2569,11 +2569,7 @@
         "expected": {"result": "success"},
     },
     {
-<<<<<<< HEAD
         "name": "success-multiple-routes-multiple-paths-mac",
-=======
-        "name": "success-multiple-path-and-have-one-active/valid",
->>>>>>> f440b30c
         "test": VerifyEVPNType2Route,
         "eos_data": [
             {
@@ -2625,12 +2621,8 @@
         "eos_data": [{"vrf": "default", "routerId": "10.1.0.3", "asn": 65120, "evpnRoutes": {}}],
         "inputs": {"vxlan_endpoints": [{"address": "192.168.20.102", "vni": 10020}]},
         "expected": {
-<<<<<<< HEAD
             "result": "failure",
             "messages": ["Address: 192.168.20.102 VNI: 10020 - No EVPN Type-2 route"],
-=======
-            "result": "success",
->>>>>>> f440b30c
         },
     },
     {
