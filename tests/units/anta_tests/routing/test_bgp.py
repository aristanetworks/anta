--- conflicted
+++ resolved
@@ -4613,16 +4613,276 @@
     },
     {
         "name": "success",
-<<<<<<< HEAD
+        "test": VerifyBGPNlriAcceptance,
+        "eos_data": [
+            {
+                "vrfs": {
+                    "default": {
+                        "vrf": "default",
+                        "routerId": "10.100.1.5",
+                        "asn": "65102",
+                        "peers": {
+                            "10.100.0.8": {
+                                "peerState": "Established",
+                                "peerAsn": "65100",
+                                "ipv4Unicast": {"afiSafiState": "negotiated", "nlrisReceived": 17, "nlrisAccepted": 17},
+                                "l2VpnEvpn": {"afiSafiState": "negotiated", "nlrisReceived": 56, "nlrisAccepted": 56},
+                            },
+                        },
+                    },
+                    "MGMT": {
+                        "vrf": "MGMT",
+                        "routerId": "10.100.1.5",
+                        "asn": "65102",
+                        "peers": {
+                            "10.100.4.5": {
+                                "peerState": "Established",
+                                "peerAsn": "65102",
+                                "ipv4Unicast": {"afiSafiState": "negotiated", "nlrisReceived": 14, "nlrisAccepted": 14},
+                                "l2VpnEvpn": {"afiSafiState": "negotiated", "nlrisReceived": 56, "nlrisAccepted": 56},
+                            }
+                        },
+                    },
+                }
+            }
+        ],
+        "inputs": {
+            "bgp_peers": [
+                {
+                    "peer_address": "10.100.0.8",
+                    "vrf": "default",
+                    "capabilities": ["Ipv4 Unicast", "L2vpnEVPN"],
+                },
+                {
+                    "peer_address": "10.100.4.5",
+                    "vrf": "MGMT",
+                    "capabilities": ["ipv4 Unicast", "L2vpnEVPN"],
+                },
+            ]
+        },
+        "expected": {"result": "success"},
+    },
+    {
+        "name": "failure-vrf-not-configured",
+        "test": VerifyBGPNlriAcceptance,
+        "eos_data": [
+            {
+                "vrfs": {
+                    "default": {
+                        "vrf": "default",
+                        "routerId": "10.100.1.5",
+                        "asn": "65102",
+                        "peers": {},
+                    },
+                    "MGMT": {
+                        "vrf": "MGMT",
+                        "routerId": "10.100.1.5",
+                        "asn": "65102",
+                        "peers": {},
+                    },
+                }
+            }
+        ],
+        "inputs": {
+            "bgp_peers": [
+                {
+                    "peer_address": "10.100.0.8",
+                    "vrf": "default",
+                    "capabilities": ["Ipv4 Unicast", "L2vpnEVPN"],
+                },
+                {
+                    "peer_address": "10.100.4.5",
+                    "vrf": "MGMT",
+                    "capabilities": ["ipv4 Unicast", "L2vpnEVPN"],
+                },
+            ]
+        },
+        "expected": {
+            "result": "failure",
+            "messages": [
+                "Peer: 10.100.0.8 VRF: default - Not found",
+                "Peer: 10.100.4.5 VRF: MGMT - Not found",
+            ],
+        },
+    },
+    {
+        "name": "failure-capability-not-found",
+        "test": VerifyBGPNlriAcceptance,
+        "eos_data": [
+            {
+                "vrfs": {
+                    "default": {
+                        "vrf": "default",
+                        "routerId": "10.100.1.5",
+                        "asn": "65102",
+                        "peers": {
+                            "10.100.0.8": {
+                                "peerState": "Established",
+                                "peerAsn": "65100",
+                                "ipv4Unicast": {"afiSafiState": "negotiated", "nlrisReceived": 17, "nlrisAccepted": 17},
+                            },
+                        },
+                    },
+                    "MGMT": {
+                        "vrf": "MGMT",
+                        "routerId": "10.100.1.5",
+                        "asn": "65102",
+                        "peers": {
+                            "10.100.4.5": {
+                                "peerState": "Established",
+                                "peerAsn": "65102",
+                                "l2VpnEvpn": {"afiSafiState": "negotiated", "nlrisReceived": 56, "nlrisAccepted": 56},
+                            }
+                        },
+                    },
+                }
+            }
+        ],
+        "inputs": {
+            "bgp_peers": [
+                {
+                    "peer_address": "10.100.0.8",
+                    "vrf": "default",
+                    "capabilities": ["Ipv4 Unicast", "L2vpnEVPN"],
+                },
+                {
+                    "peer_address": "10.100.4.5",
+                    "vrf": "MGMT",
+                    "capabilities": ["ipv4 Unicast", "L2vpnEVPN"],
+                },
+            ]
+        },
+        "expected": {
+            "result": "failure",
+            "messages": [
+                "Peer: 10.100.0.8 VRF: default - l2VpnEvpn not found",
+                "Peer: 10.100.4.5 VRF: MGMT - ipv4Unicast not found",
+            ],
+        },
+    },
+    {
+        "name": "failure-capability-not-negotiated",
+        "test": VerifyBGPNlriAcceptance,
+        "eos_data": [
+            {
+                "vrfs": {
+                    "default": {
+                        "vrf": "default",
+                        "routerId": "10.100.1.5",
+                        "asn": "65102",
+                        "peers": {
+                            "10.100.0.8": {
+                                "peerState": "Established",
+                                "peerAsn": "65100",
+                                "ipv4Unicast": {"afiSafiState": "configured", "nlrisReceived": 17, "nlrisAccepted": 17},
+                            },
+                        },
+                    },
+                    "MGMT": {
+                        "vrf": "MGMT",
+                        "routerId": "10.100.1.5",
+                        "asn": "65102",
+                        "peers": {
+                            "10.100.4.5": {
+                                "peerState": "Established",
+                                "peerAsn": "65102",
+                                "l2VpnEvpn": {"afiSafiState": "configured", "nlrisReceived": 56, "nlrisAccepted": 56},
+                            }
+                        },
+                    },
+                }
+            }
+        ],
+        "inputs": {
+            "bgp_peers": [
+                {
+                    "peer_address": "10.100.0.8",
+                    "vrf": "default",
+                    "capabilities": ["Ipv4 Unicast", "L2vpnEVPN"],
+                },
+                {
+                    "peer_address": "10.100.4.5",
+                    "vrf": "MGMT",
+                    "capabilities": ["ipv4 Unicast", "L2vpnEVPN"],
+                },
+            ]
+        },
+        "expected": {
+            "result": "failure",
+            "messages": [
+                "Peer: 10.100.0.8 VRF: default - ipv4Unicast not negotiated",
+                "Peer: 10.100.0.8 VRF: default - l2VpnEvpn not found",
+                "Peer: 10.100.4.5 VRF: MGMT - ipv4Unicast not found",
+                "Peer: 10.100.4.5 VRF: MGMT - l2VpnEvpn not negotiated",
+            ],
+        },
+    },
+    {
+        "name": "failure-nlris-not-accepted",
+        "test": VerifyBGPNlriAcceptance,
+        "eos_data": [
+            {
+                "vrfs": {
+                    "default": {
+                        "vrf": "default",
+                        "routerId": "10.100.1.5",
+                        "asn": "65102",
+                        "peers": {
+                            "10.100.0.8": {
+                                "peerState": "Established",
+                                "peerAsn": "65100",
+                                "ipv4Unicast": {"afiSafiState": "negotiated", "nlrisReceived": 17, "nlrisAccepted": 16},
+                                "l2VpnEvpn": {"afiSafiState": "negotiated", "nlrisReceived": 58, "nlrisAccepted": 56},
+                            },
+                        },
+                    },
+                    "MGMT": {
+                        "vrf": "MGMT",
+                        "routerId": "10.100.1.5",
+                        "asn": "65102",
+                        "peers": {
+                            "10.100.4.5": {
+                                "peerState": "Established",
+                                "peerAsn": "65102",
+                                "ipv4Unicast": {"afiSafiState": "negotiated", "nlrisReceived": 15, "nlrisAccepted": 14},
+                                "l2VpnEvpn": {"afiSafiState": "negotiated", "nlrisReceived": 59, "nlrisAccepted": 56},
+                            }
+                        },
+                    },
+                }
+            }
+        ],
+        "inputs": {
+            "bgp_peers": [
+                {
+                    "peer_address": "10.100.0.8",
+                    "vrf": "default",
+                    "capabilities": ["Ipv4 Unicast", "L2vpnEVPN"],
+                },
+                {
+                    "peer_address": "10.100.4.5",
+                    "vrf": "MGMT",
+                    "capabilities": ["ipv4 Unicast", "L2vpnEVPN"],
+                },
+            ]
+        },
+        "expected": {
+            "result": "failure",
+            "messages": [
+                "Peer: 10.100.0.8 VRF: default AFI/SAFI: ipv4Unicast - some NLRI were filtered or rejected - Accepted: 16 Received: 17",
+                "Peer: 10.100.0.8 VRF: default AFI/SAFI: l2VpnEvpn - some NLRI were filtered or rejected - Accepted: 56 Received: 58",
+                "Peer: 10.100.4.5 VRF: MGMT AFI/SAFI: ipv4Unicast - some NLRI were filtered or rejected - Accepted: 14 Received: 15",
+                "Peer: 10.100.4.5 VRF: MGMT AFI/SAFI: l2VpnEvpn - some NLRI were filtered or rejected - Accepted: 56 Received: 59",
+            ],
+        },
+    },
+    {
+        "name": "success",
         "test": VerifyBGPRoutePaths,
-=======
-        "test": VerifyBGPNlriAcceptance,
->>>>>>> ba15a4ac
-        "eos_data": [
-            {
-                "vrfs": {
-                    "default": {
-<<<<<<< HEAD
+        "eos_data": [
+            {
+                "vrfs": {
+                    "default": {
                         "bgpRouteEntries": {
                             "10.100.0.128/31": {
                                 "bgpRoutePaths": [
@@ -4676,65 +4936,18 @@
                     "prefix": "10.100.0.130/31",
                     "vrf": "MGMT",
                     "paths": [{"nexthop": "10.100.0.8", "origin": "Igp"}, {"nexthop": "10.100.0.10", "origin": "Igp"}],
-=======
-                        "vrf": "default",
-                        "routerId": "10.100.1.5",
-                        "asn": "65102",
-                        "peers": {
-                            "10.100.0.8": {
-                                "peerState": "Established",
-                                "peerAsn": "65100",
-                                "ipv4Unicast": {"afiSafiState": "negotiated", "nlrisReceived": 17, "nlrisAccepted": 17},
-                                "l2VpnEvpn": {"afiSafiState": "negotiated", "nlrisReceived": 56, "nlrisAccepted": 56},
-                            },
-                        },
-                    },
-                    "MGMT": {
-                        "vrf": "MGMT",
-                        "routerId": "10.100.1.5",
-                        "asn": "65102",
-                        "peers": {
-                            "10.100.4.5": {
-                                "peerState": "Established",
-                                "peerAsn": "65102",
-                                "ipv4Unicast": {"afiSafiState": "negotiated", "nlrisReceived": 14, "nlrisAccepted": 14},
-                                "l2VpnEvpn": {"afiSafiState": "negotiated", "nlrisReceived": 56, "nlrisAccepted": 56},
-                            }
-                        },
-                    },
-                }
-            }
-        ],
-        "inputs": {
-            "bgp_peers": [
-                {
-                    "peer_address": "10.100.0.8",
-                    "vrf": "default",
-                    "capabilities": ["Ipv4 Unicast", "L2vpnEVPN"],
-                },
-                {
-                    "peer_address": "10.100.4.5",
-                    "vrf": "MGMT",
-                    "capabilities": ["ipv4 Unicast", "L2vpnEVPN"],
->>>>>>> ba15a4ac
                 },
             ]
         },
         "expected": {"result": "success"},
     },
     {
-<<<<<<< HEAD
         "name": "failure-origin-not-correct",
         "test": VerifyBGPRoutePaths,
-=======
-        "name": "failure-vrf-not-configured",
-        "test": VerifyBGPNlriAcceptance,
->>>>>>> ba15a4ac
-        "eos_data": [
-            {
-                "vrfs": {
-                    "default": {
-<<<<<<< HEAD
+        "eos_data": [
+            {
+                "vrfs": {
+                    "default": {
                         "bgpRouteEntries": {
                             "10.100.0.128/31": {
                                 "bgpRoutePaths": [
@@ -4788,40 +5001,12 @@
                     "prefix": "10.100.0.130/31",
                     "vrf": "MGMT",
                     "paths": [{"nexthop": "10.100.0.8", "origin": "Incomplete"}, {"nexthop": "10.100.0.10", "origin": "Incomplete"}],
-=======
-                        "vrf": "default",
-                        "routerId": "10.100.1.5",
-                        "asn": "65102",
-                        "peers": {},
-                    },
-                    "MGMT": {
-                        "vrf": "MGMT",
-                        "routerId": "10.100.1.5",
-                        "asn": "65102",
-                        "peers": {},
-                    },
-                }
-            }
-        ],
-        "inputs": {
-            "bgp_peers": [
-                {
-                    "peer_address": "10.100.0.8",
-                    "vrf": "default",
-                    "capabilities": ["Ipv4 Unicast", "L2vpnEVPN"],
-                },
-                {
-                    "peer_address": "10.100.4.5",
-                    "vrf": "MGMT",
-                    "capabilities": ["ipv4 Unicast", "L2vpnEVPN"],
->>>>>>> ba15a4ac
-                },
-            ]
-        },
-        "expected": {
-            "result": "failure",
-            "messages": [
-<<<<<<< HEAD
+                },
+            ]
+        },
+        "expected": {
+            "result": "failure",
+            "messages": [
                 "Prefix: 10.100.0.128/31 VRF: default Next-hop: 10.100.0.10 Origin: Incomplete - Origin mismatch - Actual: Igp",
                 "Prefix: 10.100.0.128/31 VRF: default Next-hop: 10.100.4.5 Origin: Igp - Origin mismatch - Actual: Incomplete",
                 "Prefix: 10.100.0.130/31 VRF: MGMT Next-hop: 10.100.0.8 Origin: Incomplete - Origin mismatch - Actual: Igp",
@@ -4832,21 +5017,10 @@
     {
         "name": "failure-path-not-found",
         "test": VerifyBGPRoutePaths,
-=======
-                "Peer: 10.100.0.8 VRF: default - Not found",
-                "Peer: 10.100.4.5 VRF: MGMT - Not found",
-            ],
-        },
-    },
-    {
-        "name": "failure-capability-not-found",
-        "test": VerifyBGPNlriAcceptance,
->>>>>>> ba15a4ac
-        "eos_data": [
-            {
-                "vrfs": {
-                    "default": {
-<<<<<<< HEAD
+        "eos_data": [
+            {
+                "vrfs": {
+                    "default": {
                         "bgpRouteEntries": {
                             "10.100.0.128/31": {
                                 "bgpRoutePaths": [
@@ -4888,107 +5062,12 @@
                     "prefix": "10.100.0.130/31",
                     "vrf": "MGMT",
                     "paths": [{"nexthop": "10.100.0.8", "origin": "Incomplete"}, {"nexthop": "10.100.0.10", "origin": "Incomplete"}],
-=======
-                        "vrf": "default",
-                        "routerId": "10.100.1.5",
-                        "asn": "65102",
-                        "peers": {
-                            "10.100.0.8": {
-                                "peerState": "Established",
-                                "peerAsn": "65100",
-                                "ipv4Unicast": {"afiSafiState": "negotiated", "nlrisReceived": 17, "nlrisAccepted": 17},
-                            },
-                        },
-                    },
-                    "MGMT": {
-                        "vrf": "MGMT",
-                        "routerId": "10.100.1.5",
-                        "asn": "65102",
-                        "peers": {
-                            "10.100.4.5": {
-                                "peerState": "Established",
-                                "peerAsn": "65102",
-                                "l2VpnEvpn": {"afiSafiState": "negotiated", "nlrisReceived": 56, "nlrisAccepted": 56},
-                            }
-                        },
-                    },
-                }
-            }
-        ],
-        "inputs": {
-            "bgp_peers": [
-                {
-                    "peer_address": "10.100.0.8",
-                    "vrf": "default",
-                    "capabilities": ["Ipv4 Unicast", "L2vpnEVPN"],
-                },
-                {
-                    "peer_address": "10.100.4.5",
-                    "vrf": "MGMT",
-                    "capabilities": ["ipv4 Unicast", "L2vpnEVPN"],
-                },
-            ]
-        },
-        "expected": {
-            "result": "failure",
-            "messages": [
-                "Peer: 10.100.0.8 VRF: default - l2VpnEvpn not found",
-                "Peer: 10.100.4.5 VRF: MGMT - ipv4Unicast not found",
-            ],
-        },
-    },
-    {
-        "name": "failure-capability-not-negotiated",
-        "test": VerifyBGPNlriAcceptance,
-        "eos_data": [
-            {
-                "vrfs": {
-                    "default": {
-                        "vrf": "default",
-                        "routerId": "10.100.1.5",
-                        "asn": "65102",
-                        "peers": {
-                            "10.100.0.8": {
-                                "peerState": "Established",
-                                "peerAsn": "65100",
-                                "ipv4Unicast": {"afiSafiState": "configured", "nlrisReceived": 17, "nlrisAccepted": 17},
-                            },
-                        },
-                    },
-                    "MGMT": {
-                        "vrf": "MGMT",
-                        "routerId": "10.100.1.5",
-                        "asn": "65102",
-                        "peers": {
-                            "10.100.4.5": {
-                                "peerState": "Established",
-                                "peerAsn": "65102",
-                                "l2VpnEvpn": {"afiSafiState": "configured", "nlrisReceived": 56, "nlrisAccepted": 56},
-                            }
-                        },
-                    },
-                }
-            }
-        ],
-        "inputs": {
-            "bgp_peers": [
-                {
-                    "peer_address": "10.100.0.8",
-                    "vrf": "default",
-                    "capabilities": ["Ipv4 Unicast", "L2vpnEVPN"],
-                },
-                {
-                    "peer_address": "10.100.4.5",
-                    "vrf": "MGMT",
-                    "capabilities": ["ipv4 Unicast", "L2vpnEVPN"],
->>>>>>> ba15a4ac
-                },
-            ]
-        },
-        "expected": {
-            "result": "failure",
-            "messages": [
-<<<<<<< HEAD
+                },
+            ]
+        },
+        "expected": {
+            "result": "failure",
+            "messages": [
                 "Prefix: 10.100.0.128/31 VRF: default Next-hop: 10.100.0.10 Origin: Incomplete - path not found",
                 "Prefix: 10.100.0.128/31 VRF: default Next-hop: 10.100.4.5 Origin: Igp - path not found",
                 "Prefix: 10.100.0.130/31 VRF: MGMT Next-hop: 10.100.0.8 Origin: Incomplete - path not found",
@@ -5013,76 +5092,12 @@
                     "prefix": "10.100.0.130/31",
                     "vrf": "MGMT",
                     "paths": [{"nexthop": "10.100.0.8", "origin": "Incomplete"}, {"nexthop": "10.100.0.10", "origin": "Incomplete"}],
-=======
-                "Peer: 10.100.0.8 VRF: default - ipv4Unicast not negotiated",
-                "Peer: 10.100.0.8 VRF: default - l2VpnEvpn not found",
-                "Peer: 10.100.4.5 VRF: MGMT - ipv4Unicast not found",
-                "Peer: 10.100.4.5 VRF: MGMT - l2VpnEvpn not negotiated",
-            ],
-        },
-    },
-    {
-        "name": "failure-nlris-not-accepted",
-        "test": VerifyBGPNlriAcceptance,
-        "eos_data": [
-            {
-                "vrfs": {
-                    "default": {
-                        "vrf": "default",
-                        "routerId": "10.100.1.5",
-                        "asn": "65102",
-                        "peers": {
-                            "10.100.0.8": {
-                                "peerState": "Established",
-                                "peerAsn": "65100",
-                                "ipv4Unicast": {"afiSafiState": "negotiated", "nlrisReceived": 17, "nlrisAccepted": 16},
-                                "l2VpnEvpn": {"afiSafiState": "negotiated", "nlrisReceived": 58, "nlrisAccepted": 56},
-                            },
-                        },
-                    },
-                    "MGMT": {
-                        "vrf": "MGMT",
-                        "routerId": "10.100.1.5",
-                        "asn": "65102",
-                        "peers": {
-                            "10.100.4.5": {
-                                "peerState": "Established",
-                                "peerAsn": "65102",
-                                "ipv4Unicast": {"afiSafiState": "negotiated", "nlrisReceived": 15, "nlrisAccepted": 14},
-                                "l2VpnEvpn": {"afiSafiState": "negotiated", "nlrisReceived": 59, "nlrisAccepted": 56},
-                            }
-                        },
-                    },
-                }
-            }
-        ],
-        "inputs": {
-            "bgp_peers": [
-                {
-                    "peer_address": "10.100.0.8",
-                    "vrf": "default",
-                    "capabilities": ["Ipv4 Unicast", "L2vpnEVPN"],
-                },
-                {
-                    "peer_address": "10.100.4.5",
-                    "vrf": "MGMT",
-                    "capabilities": ["ipv4 Unicast", "L2vpnEVPN"],
->>>>>>> ba15a4ac
-                },
-            ]
-        },
-        "expected": {
-            "result": "failure",
-<<<<<<< HEAD
+                },
+            ]
+        },
+        "expected": {
+            "result": "failure",
             "messages": ["Prefix: 10.100.0.128/31 VRF: default - prefix not found", "Prefix: 10.100.0.130/31 VRF: MGMT - prefix not found"],
-=======
-            "messages": [
-                "Peer: 10.100.0.8 VRF: default AFI/SAFI: ipv4Unicast - some NLRI were filtered or rejected - Accepted: 16 Received: 17",
-                "Peer: 10.100.0.8 VRF: default AFI/SAFI: l2VpnEvpn - some NLRI were filtered or rejected - Accepted: 56 Received: 58",
-                "Peer: 10.100.4.5 VRF: MGMT AFI/SAFI: ipv4Unicast - some NLRI were filtered or rejected - Accepted: 14 Received: 15",
-                "Peer: 10.100.4.5 VRF: MGMT AFI/SAFI: l2VpnEvpn - some NLRI were filtered or rejected - Accepted: 56 Received: 59",
-            ],
->>>>>>> ba15a4ac
         },
     },
 ]