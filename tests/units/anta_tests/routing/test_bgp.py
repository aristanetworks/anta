# Copyright (c) 2023-2025 Arista Networks, Inc.
# Use of this source code is governed by the Apache License 2.0
# that can be found in the LICENSE file.
"""Tests for anta.tests.routing.bgp.py."""

# pylint: disable=C0302
from __future__ import annotations

from typing import TYPE_CHECKING, Any

import pytest

from anta.input_models.routing.bgp import BgpAddressFamily
from anta.tests.routing.bgp import (
    VerifyBGPAdvCommunities,
    VerifyBGPExchangedRoutes,
    VerifyBGPNlriAcceptance,
    VerifyBGPPeerASNCap,
    VerifyBGPPeerCount,
    VerifyBGPPeerDropStats,
    VerifyBGPPeerGroup,
    VerifyBGPPeerMD5Auth,
    VerifyBGPPeerMPCaps,
    VerifyBGPPeerRouteLimit,
    VerifyBGPPeerRouteRefreshCap,
    VerifyBGPPeerSession,
    VerifyBGPPeerSessionRibd,
    VerifyBGPPeersHealth,
    VerifyBGPPeersHealthRibd,
    VerifyBGPPeerTtlMultiHops,
    VerifyBGPPeerUpdateErrors,
    VerifyBGPRouteECMP,
    VerifyBgpRouteMaps,
    VerifyBGPRoutePaths,
    VerifyBGPSpecificPeers,
    VerifyBGPTimers,
    VerifyEVPNType2Route,
    _check_bgp_neighbor_capability,
)
from tests.units.anta_tests import test


@pytest.mark.parametrize(
    ("input_dict", "expected"),
    [
        pytest.param({"advertised": True, "received": True, "enabled": True}, True, id="all True"),
        pytest.param({"advertised": False, "received": True, "enabled": True}, False, id="advertised False"),
        pytest.param({"advertised": True, "received": False, "enabled": True}, False, id="received False"),
        pytest.param({"advertised": True, "received": True, "enabled": False}, False, id="enabled False"),
        pytest.param({"advertised": True, "received": True}, False, id="missing enabled"),
        pytest.param({}, False),
    ],
)
def test_check_bgp_neighbor_capability(input_dict: dict[str, bool], expected: bool) -> None:
    """Test check_bgp_neighbor_capability."""
    assert _check_bgp_neighbor_capability(input_dict) == expected


DATA: list[dict[str, Any]] = [
    {
        "name": "success",
        "test": VerifyBGPPeerCount,
        "eos_data": [
            {
                "vrfs": {
                    "default": {
                        "vrf": "default",
                        "routerId": "10.1.0.3",
                        "asn": "65120",
                        "peers": {
                            "10.1.0.1": {
                                "peerState": "Idle",
                                "peerAsn": "65100",
                                "ipv4Unicast": {"afiSafiState": "advertised", "nlrisReceived": 0, "nlrisAccepted": 0},
                                "l2VpnEvpn": {"afiSafiState": "negotiated", "nlrisReceived": 42, "nlrisAccepted": 42},
                            },
                            "10.1.0.2": {
                                "peerState": "Idle",
                                "peerAsn": "65100",
                                "ipv4Unicast": {"afiSafiState": "advertised", "nlrisReceived": 0, "nlrisAccepted": 0},
                                "l2VpnEvpn": {"afiSafiState": "negotiated", "nlrisReceived": 42, "nlrisAccepted": 42},
                            },
                        },
                    },
                    "DEV": {
                        "vrf": "DEV",
                        "routerId": "10.1.0.3",
                        "asn": "65120",
                        "peers": {
                            "10.1.254.1": {
                                "peerState": "Idle",
                                "peerAsn": "65120",
                                "ipv4Unicast": {"afiSafiState": "negotiated", "nlrisReceived": 4, "nlrisAccepted": 4},
                            }
                        },
                    },
                }
            },
        ],
        "inputs": {
            "address_families": [
                {"afi": "evpn", "num_peers": 2},
                {"afi": "ipv4", "safi": "unicast", "vrf": "default", "num_peers": 2},
                {"afi": "ipv4", "safi": "unicast", "vrf": "DEV", "num_peers": 1},
            ]
        },
        "expected": {"result": "success"},
    },
    {
        "name": "success-peer-state-check-true",
        "test": VerifyBGPPeerCount,
        "eos_data": [
            {
                "vrfs": {
                    "default": {
                        "vrf": "default",
                        "routerId": "10.1.0.3",
                        "asn": "65120",
                        "peers": {
                            "10.1.0.1": {
                                "peerState": "Established",
                                "peerAsn": "65100",
                                "ipv4MplsVpn": {"afiSafiState": "advertised", "nlrisReceived": 0, "nlrisAccepted": 0},
                                "l2VpnEvpn": {"afiSafiState": "negotiated", "nlrisReceived": 42, "nlrisAccepted": 42},
                            },
                            "10.1.0.2": {
                                "peerState": "Established",
                                "peerAsn": "65100",
                                "ipv4MplsVpn": {"afiSafiState": "advertised", "nlrisReceived": 0, "nlrisAccepted": 0},
                                "l2VpnEvpn": {"afiSafiState": "negotiated", "nlrisReceived": 42, "nlrisAccepted": 42},
                            },
                            "10.1.254.1": {
                                "peerState": "Established",
                                "peerAsn": "65120",
                                "ipv4Unicast": {"afiSafiState": "negotiated", "nlrisReceived": 17, "nlrisAccepted": 17},
                            },
                            "10.1.255.0": {
                                "peerState": "Established",
                                "peerAsn": "65100",
                                "ipv4Unicast": {"afiSafiState": "negotiated", "nlrisReceived": 14, "nlrisAccepted": 14},
                            },
                            "10.1.255.2": {
                                "peerState": "Established",
                                "peerAsn": "65100",
                                "ipv4Unicast": {"afiSafiState": "negotiated", "nlrisReceived": 14, "nlrisAccepted": 14},
                            },
                        },
                    },
                    "DEV": {
                        "vrf": "DEV",
                        "routerId": "10.1.0.3",
                        "asn": "65120",
                        "peers": {
                            "10.1.254.1": {
                                "peerState": "Established",
                                "peerAsn": "65120",
                                "ipv4Unicast": {"afiSafiState": "negotiated", "nlrisReceived": 4, "nlrisAccepted": 4},
                            }
                        },
                    },
                }
            },
        ],
        "inputs": {
            "address_families": [
                {"afi": "evpn", "num_peers": 2, "check_peer_state": True},
                {"afi": "ipv4", "safi": "unicast", "vrf": "default", "num_peers": 3, "check_peer_state": True},
                {"afi": "ipv4", "safi": "unicast", "vrf": "DEV", "num_peers": 1, "check_peer_state": True},
            ]
        },
        "expected": {"result": "success"},
    },
    {
        "name": "failure-vrf-not-configured",
        "test": VerifyBGPPeerCount,
        "eos_data": [
            {
                "vrfs": {
                    "default": {
                        "vrf": "default",
                        "routerId": "10.1.0.3",
                        "asn": "65120",
                        "peers": {
                            "10.1.0.1": {
                                "peerState": "Established",
                                "peerAsn": "65100",
                                "ipv4MplsVpn": {"afiSafiState": "advertised", "nlrisReceived": 0, "nlrisAccepted": 0},
                                "l2VpnEvpn": {"afiSafiState": "negotiated", "nlrisReceived": 42, "nlrisAccepted": 42},
                            },
                            "10.1.0.2": {
                                "peerState": "Established",
                                "peerAsn": "65100",
                                "ipv4MplsVpn": {"afiSafiState": "advertised", "nlrisReceived": 0, "nlrisAccepted": 0},
                                "l2VpnEvpn": {"afiSafiState": "negotiated", "nlrisReceived": 42, "nlrisAccepted": 42},
                            },
                            "10.1.254.1": {
                                "peerState": "Established",
                                "peerAsn": "65120",
                                "ipv4Unicast": {"afiSafiState": "negotiated", "nlrisReceived": 17, "nlrisAccepted": 17},
                            },
                            "10.1.255.0": {
                                "peerState": "Established",
                                "peerAsn": "65100",
                                "ipv4Unicast": {"afiSafiState": "negotiated", "nlrisReceived": 14, "nlrisAccepted": 14},
                            },
                            "10.1.255.2": {
                                "peerState": "Established",
                                "peerAsn": "65100",
                                "ipv4Unicast": {"afiSafiState": "negotiated", "nlrisReceived": 14, "nlrisAccepted": 14},
                            },
                        },
                    },
                    "DEV": {
                        "vrf": "DEV",
                        "routerId": "10.1.0.3",
                        "asn": "65120",
                        "peers": {
                            "10.1.254.1": {
                                "peerState": "Established",
                                "peerAsn": "65120",
                                "ipv4Unicast": {"afiSafiState": "negotiated", "nlrisReceived": 4, "nlrisAccepted": 4},
                            }
                        },
                    },
                }
            },
        ],
        "inputs": {
            "address_families": [
                {"afi": "evpn", "num_peers": 2, "check_peer_state": True},
                {"afi": "ipv4", "safi": "unicast", "vrf": "default", "num_peers": 3, "check_peer_state": True},
                {"afi": "ipv4", "safi": "unicast", "vrf": "PROD", "num_peers": 2, "check_peer_state": True},
            ]
        },
        "expected": {
            "result": "failure",
            "messages": [
                "AFI: ipv4 SAFI: unicast VRF: PROD - VRF not configured",
            ],
        },
    },
    {
        "name": "failure-peer-state-check-true",
        "test": VerifyBGPPeerCount,
        "eos_data": [
            {
                "vrfs": {
                    "default": {
                        "vrf": "default",
                        "routerId": "10.1.0.3",
                        "asn": "65120",
                        "peers": {
                            "10.1.0.1": {
                                "peerState": "Established",
                                "peerAsn": "65100",
                                "ipv4MplsVpn": {"afiSafiState": "advertised", "nlrisReceived": 0, "nlrisAccepted": 0},
                                "l2VpnEvpn": {"afiSafiState": "negotiated", "nlrisReceived": 42, "nlrisAccepted": 42},
                            },
                            "10.1.0.2": {
                                "peerState": "Established",
                                "peerAsn": "65100",
                                "ipv4MplsVpn": {"afiSafiState": "advertised", "nlrisReceived": 0, "nlrisAccepted": 0},
                                "l2VpnEvpn": {"afiSafiState": "negotiated", "nlrisReceived": 42, "nlrisAccepted": 42},
                            },
                            "10.1.254.1": {
                                "peerState": "Established",
                                "peerAsn": "65120",
                                "ipv4Unicast": {"afiSafiState": "negotiated", "nlrisReceived": 17, "nlrisAccepted": 17},
                            },
                            "10.1.255.0": {
                                "peerState": "Established",
                                "peerAsn": "65100",
                                "ipv4Unicast": {"afiSafiState": "negotiated", "nlrisReceived": 14, "nlrisAccepted": 14},
                            },
                            "10.1.255.2": {
                                "peerState": "Established",
                                "peerAsn": "65100",
                                "ipv4Unicast": {"afiSafiState": "negotiated", "nlrisReceived": 14, "nlrisAccepted": 14},
                            },
                        },
                    },
                    "DEV": {
                        "vrf": "DEV",
                        "routerId": "10.1.0.3",
                        "asn": "65120",
                        "peers": {
                            "10.1.254.1": {
                                "peerState": "Established",
                                "peerAsn": "65120",
                                "ipv4Unicast": {"afiSafiState": "negotiated", "nlrisReceived": 4, "nlrisAccepted": 4},
                            }
                        },
                    },
                }
            },
        ],
        "inputs": {
            "address_families": [
                {"afi": "evpn", "num_peers": 2, "check_peer_state": True},
                {"afi": "vpn-ipv4", "num_peers": 2, "check_peer_state": True},
                {"afi": "ipv4", "safi": "unicast", "vrf": "default", "num_peers": 3, "check_peer_state": True},
                {"afi": "ipv4", "safi": "unicast", "vrf": "DEV", "num_peers": 1, "check_peer_state": True},
            ]
        },
        "expected": {
            "result": "failure",
            "messages": [
                "AFI: vpn-ipv4 - Expected: 2, Actual: 0",
            ],
        },
    },
    {
        "name": "failure-wrong-count-peer-state-check-true",
        "test": VerifyBGPPeerCount,
        "eos_data": [
            {
                "vrfs": {
                    "default": {
                        "vrf": "default",
                        "routerId": "10.1.0.3",
                        "asn": "65120",
                        "peers": {
                            "10.1.0.1": {
                                "peerState": "Established",
                                "peerAsn": "65100",
                                "ipv4MplsVpn": {"afiSafiState": "advertised", "nlrisReceived": 0, "nlrisAccepted": 0},
                                "l2VpnEvpn": {"afiSafiState": "negotiated", "nlrisReceived": 42, "nlrisAccepted": 42},
                            },
                            "10.1.0.2": {
                                "peerState": "Established",
                                "peerAsn": "65100",
                                "ipv4MplsVpn": {"afiSafiState": "advertised", "nlrisReceived": 0, "nlrisAccepted": 0},
                                "l2VpnEvpn": {"afiSafiState": "negotiated", "nlrisReceived": 42, "nlrisAccepted": 42},
                            },
                            "10.1.254.1": {
                                "peerState": "Established",
                                "peerAsn": "65120",
                                "ipv4Unicast": {"afiSafiState": "negotiated", "nlrisReceived": 17, "nlrisAccepted": 17},
                            },
                            "10.1.255.0": {
                                "peerState": "Established",
                                "peerAsn": "65100",
                                "ipv4Unicast": {"afiSafiState": "negotiated", "nlrisReceived": 14, "nlrisAccepted": 14},
                            },
                            "10.1.255.2": {
                                "peerState": "Established",
                                "peerAsn": "65100",
                                "ipv4Unicast": {"afiSafiState": "negotiated", "nlrisReceived": 14, "nlrisAccepted": 14},
                            },
                        },
                    },
                    "DEV": {
                        "vrf": "DEV",
                        "routerId": "10.1.0.3",
                        "asn": "65120",
                        "peers": {
                            "10.1.254.1": {
                                "peerState": "Established",
                                "peerAsn": "65120",
                                "ipv4Unicast": {"afiSafiState": "negotiated", "nlrisReceived": 4, "nlrisAccepted": 4},
                            }
                        },
                    },
                }
            },
        ],
        "inputs": {
            "address_families": [
                {"afi": "evpn", "num_peers": 3, "check_peer_state": True},
                {"afi": "ipv4", "safi": "unicast", "vrf": "default", "num_peers": 3, "check_peer_state": True},
                {"afi": "ipv4", "safi": "unicast", "vrf": "DEV", "num_peers": 2, "check_peer_state": True},
            ]
        },
        "expected": {
            "result": "failure",
            "messages": [
                "AFI: evpn - Expected: 3, Actual: 2",
                "AFI: ipv4 SAFI: unicast VRF: DEV - Expected: 2, Actual: 1",
            ],
        },
    },
    {
        "name": "failure-wrong-count",
        "test": VerifyBGPPeerCount,
        "eos_data": [
            {
                "vrfs": {
                    "default": {
                        "vrf": "default",
                        "routerId": "10.1.0.3",
                        "asn": "65120",
                        "peers": {
                            "10.1.0.1": {
                                "peerState": "Idle",
                                "peerAsn": "65100",
                                "ipv4Unicast": {"afiSafiState": "advertised", "nlrisReceived": 0, "nlrisAccepted": 0},
                                "l2VpnEvpn": {"afiSafiState": "negotiated", "nlrisReceived": 42, "nlrisAccepted": 42},
                            },
                        },
                    },
                    "DEV": {
                        "vrf": "DEV",
                        "routerId": "10.1.0.3",
                        "asn": "65120",
                        "peers": {
                            "10.1.254.1": {
                                "peerState": "Idle",
                                "peerAsn": "65120",
                                "ipv4Unicast": {"afiSafiState": "negotiated", "nlrisReceived": 4, "nlrisAccepted": 4},
                            }
                        },
                    },
                }
            },
        ],
        "inputs": {
            "address_families": [
                {"afi": "evpn", "num_peers": 2},
                {"afi": "ipv4", "safi": "unicast", "vrf": "default", "num_peers": 2},
                {"afi": "ipv4", "safi": "unicast", "vrf": "DEV", "num_peers": 2},
            ]
        },
        "expected": {
            "result": "failure",
            "messages": [
                "AFI: evpn - Expected: 2, Actual: 1",
                "AFI: ipv4 SAFI: unicast VRF: default - Expected: 2, Actual: 1",
                "AFI: ipv4 SAFI: unicast VRF: DEV - Expected: 2, Actual: 1",
            ],
        },
    },
    {
        "name": "success",
        "test": VerifyBGPPeersHealth,
        "eos_data": [
            {
                "vrfs": {
                    "default": {
                        "peerList": [
                            {
                                "peerAddress": "10.100.0.12",
                                "state": "Established",
                                "neighborCapabilities": {"multiprotocolCaps": {"ipv4Unicast": {"advertised": True, "received": True, "enabled": True}}},
                                "peerTcpInfo": {"state": "ESTABLISHED", "outputQueueLength": 0, "inputQueueLength": 0},
                            },
                            {
                                "peerAddress": "10.100.0.13",
                                "state": "Established",
                                "neighborCapabilities": {"multiprotocolCaps": {"l2VpnEvpn": {"advertised": True, "received": True, "enabled": True}}},
                                "peerTcpInfo": {"state": "ESTABLISHED", "outputQueueLength": 0, "inputQueueLength": 0},
                            },
                        ]
                    },
                    "DEV": {
                        "peerList": [
                            {
                                "peerAddress": "10.100.0.12",
                                "state": "Established",
                                "neighborCapabilities": {"multiprotocolCaps": {"ipv4Unicast": {"advertised": True, "received": True, "enabled": True}}},
                                "peerTcpInfo": {"state": "ESTABLISHED", "outputQueueLength": 0, "inputQueueLength": 0},
                            },
                        ]
                    },
                }
            }
        ],
        "inputs": {
            "address_families": [
                {"afi": "evpn"},
                {"afi": "ipv4", "safi": "unicast", "vrf": "default"},
                {"afi": "ipv4", "safi": "unicast", "vrf": "DEV"},
            ]
        },
        "expected": {"result": "success"},
    },
    {
        "name": "failure-vrf-not-configured",
        "test": VerifyBGPPeersHealth,
        "eos_data": [
            {
                "vrfs": {},
            }
        ],
        "inputs": {
            "address_families": [
                {"afi": "ipv4", "safi": "unicast", "vrf": "default"},
                {"afi": "ipv4", "safi": "sr-te", "vrf": "MGMT"},
                {"afi": "path-selection"},
                {"afi": "link-state"},
            ]
        },
        "expected": {
            "result": "failure",
            "messages": [
                "AFI: ipv4 SAFI: unicast VRF: default - VRF not configured",
                "AFI: ipv4 SAFI: sr-te VRF: MGMT - VRF not configured",
                "AFI: path-selection - VRF not configured",
                "AFI: link-state - VRF not configured",
            ],
        },
    },
    {
        "name": "failure-peer-not-found",
        "test": VerifyBGPPeersHealth,
        "eos_data": [{"vrfs": {"default": {"peerList": []}, "MGMT": {"peerList": []}}}],
        "inputs": {
            "address_families": [
                {"afi": "ipv4", "safi": "unicast", "vrf": "default"},
                {"afi": "ipv4", "safi": "sr-te", "vrf": "MGMT"},
                {"afi": "path-selection"},
                {"afi": "link-state"},
            ]
        },
        "expected": {
            "result": "failure",
            "messages": [
                "AFI: ipv4 SAFI: unicast VRF: default - No peers found",
                "AFI: ipv4 SAFI: sr-te VRF: MGMT - No peers found",
                "AFI: path-selection - No peers found",
                "AFI: link-state - No peers found",
            ],
        },
    },
    {
        "name": "failure-session-not-established",
        "test": VerifyBGPPeersHealth,
        "eos_data": [
            {
                "vrfs": {
                    "default": {
                        "peerList": [
                            {
                                "peerAddress": "10.100.0.12",
                                "state": "Idle",
                                "neighborCapabilities": {"multiprotocolCaps": {"ipv4Unicast": {"advertised": True, "received": True, "enabled": True}}},
                            },
                            {
                                "peerAddress": "10.100.0.13",
                                "state": "Idle",
                                "neighborCapabilities": {"multiprotocolCaps": {"dps": {"advertised": True, "received": True, "enabled": True}}},
                            },
                            {
                                "peerAddress": "10.100.0.14",
                                "state": "Active",
                                "neighborCapabilities": {"multiprotocolCaps": {"linkState": {"advertised": True, "received": True, "enabled": True}}},
                            },
                        ]
                    },
                    "MGMT": {
                        "peerList": [
                            {
                                "peerAddress": "10.100.0.12",
                                "state": "Active",
                                "neighborCapabilities": {"multiprotocolCaps": {"ipv4SrTe": {"advertised": True, "received": True, "enabled": True}}},
                            },
                        ]
                    },
                }
            }
        ],
        "inputs": {
            "address_families": [
                {"afi": "ipv4", "safi": "unicast", "vrf": "default"},
                {"afi": "ipv4", "safi": "sr-te", "vrf": "MGMT"},
                {"afi": "path-selection"},
                {"afi": "link-state"},
            ]
        },
        "expected": {
            "result": "failure",
            "messages": [
                "AFI: ipv4 SAFI: unicast VRF: default Peer: 10.100.0.12 - Session state is not established - State: Idle",
                "AFI: ipv4 SAFI: sr-te VRF: MGMT Peer: 10.100.0.12 - Session state is not established - State: Active",
                "AFI: path-selection Peer: 10.100.0.13 - Session state is not established - State: Idle",
                "AFI: link-state Peer: 10.100.0.14 - Session state is not established - State: Active",
            ],
        },
    },
    {
        "name": "failure-afi-not-negotiated",
        "test": VerifyBGPPeersHealth,
        "eos_data": [
            {
                "vrfs": {
                    "default": {
                        "peerList": [
                            {
                                "peerAddress": "10.100.0.12",
                                "state": "Established",
                                "neighborCapabilities": {"multiprotocolCaps": {"ipv4Unicast": {"advertised": False, "received": False, "enabled": True}}},
                                "peerTcpInfo": {"state": "ESTABLISHED", "outputQueueLength": 0, "inputQueueLength": 0},
                            },
                            {
                                "peerAddress": "10.100.0.13",
                                "state": "Established",
                                "neighborCapabilities": {"multiprotocolCaps": {"dps": {"advertised": True, "received": False, "enabled": False}}},
                                "peerTcpInfo": {"state": "ESTABLISHED", "outputQueueLength": 0, "inputQueueLength": 0},
                            },
                            {
                                "peerAddress": "10.100.0.14",
                                "state": "Established",
                                "neighborCapabilities": {"multiprotocolCaps": {"linkState": {"advertised": False, "received": False, "enabled": False}}},
                                "peerTcpInfo": {"state": "ESTABLISHED", "outputQueueLength": 0, "inputQueueLength": 0},
                            },
                        ]
                    },
                    "MGMT": {
                        "peerList": [
                            {
                                "peerAddress": "10.100.0.12",
                                "state": "Established",
                                "neighborCapabilities": {"multiprotocolCaps": {"ipv4SrTe": {"advertised": False, "received": False, "enabled": False}}},
                                "peerTcpInfo": {"state": "ESTABLISHED", "outputQueueLength": 0, "inputQueueLength": 0},
                            },
                        ]
                    },
                }
            }
        ],
        "inputs": {
            "address_families": [
                {"afi": "ipv4", "safi": "unicast", "vrf": "default"},
                {"afi": "ipv4", "safi": "sr-te", "vrf": "MGMT"},
                {"afi": "path-selection"},
                {"afi": "link-state"},
            ]
        },
        "expected": {
            "result": "failure",
            "messages": [
                "AFI: ipv4 SAFI: unicast VRF: default Peer: 10.100.0.12 - AFI/SAFI state is not negotiated - Advertised: False, Received: False, Enabled: True",
                "AFI: ipv4 SAFI: sr-te VRF: MGMT Peer: 10.100.0.12 - AFI/SAFI state is not negotiated - Advertised: False, Received: False, Enabled: False",
                "AFI: path-selection Peer: 10.100.0.13 - AFI/SAFI state is not negotiated - Advertised: True, Received: False, Enabled: False",
                "AFI: link-state Peer: 10.100.0.14 - AFI/SAFI state is not negotiated - Advertised: False, Received: False, Enabled: False",
            ],
        },
    },
    {
        "name": "failure-tcp-queues",
        "test": VerifyBGPPeersHealth,
        "eos_data": [
            {
                "vrfs": {
                    "default": {
                        "peerList": [
                            {
                                "peerAddress": "10.100.0.12",
                                "state": "Established",
                                "neighborCapabilities": {"multiprotocolCaps": {"ipv4Unicast": {"advertised": True, "received": True, "enabled": True}}},
                                "peerTcpInfo": {"state": "ESTABLISHED", "outputQueueLength": 4, "inputQueueLength": 2},
                            },
                            {
                                "peerAddress": "10.100.0.13",
                                "state": "Established",
                                "neighborCapabilities": {"multiprotocolCaps": {"dps": {"advertised": True, "received": True, "enabled": True}}},
                                "peerTcpInfo": {"state": "ESTABLISHED", "outputQueueLength": 1, "inputQueueLength": 1},
                            },
                            {
                                "peerAddress": "10.100.0.14",
                                "state": "Established",
                                "neighborCapabilities": {"multiprotocolCaps": {"linkState": {"advertised": True, "received": True, "enabled": True}}},
                                "peerTcpInfo": {"state": "ESTABLISHED", "outputQueueLength": 2, "inputQueueLength": 3},
                            },
                        ]
                    },
                    "MGMT": {
                        "peerList": [
                            {
                                "peerAddress": "10.100.0.12",
                                "state": "Established",
                                "neighborCapabilities": {"multiprotocolCaps": {"ipv4SrTe": {"advertised": True, "received": True, "enabled": True}}},
                                "peerTcpInfo": {"state": "ESTABLISHED", "outputQueueLength": 1, "inputQueueLength": 5},
                            },
                        ]
                    },
                }
            }
        ],
        "inputs": {
            "address_families": [
                {"afi": "ipv4", "safi": "unicast", "vrf": "default"},
                {"afi": "ipv4", "safi": "sr-te", "vrf": "MGMT"},
                {"afi": "path-selection"},
                {"afi": "link-state"},
            ]
        },
        "expected": {
            "result": "failure",
            "messages": [
                "AFI: ipv4 SAFI: unicast VRF: default Peer: 10.100.0.12 - Session has non-empty message queues - InQ: 2, OutQ: 4",
                "AFI: ipv4 SAFI: sr-te VRF: MGMT Peer: 10.100.0.12 - Session has non-empty message queues - InQ: 5, OutQ: 1",
                "AFI: path-selection Peer: 10.100.0.13 - Session has non-empty message queues - InQ: 1, OutQ: 1",
                "AFI: link-state Peer: 10.100.0.14 - Session has non-empty message queues - InQ: 3, OutQ: 2",
            ],
        },
    },
    {
        "name": "success",
        "test": VerifyBGPSpecificPeers,
        "eos_data": [
            {
                "vrfs": {
                    "default": {
                        "peerList": [
                            {
                                "peerAddress": "10.100.0.12",
                                "state": "Established",
                                "neighborCapabilities": {"multiprotocolCaps": {"ipv4Unicast": {"advertised": True, "received": True, "enabled": True}}},
                                "peerTcpInfo": {"state": "ESTABLISHED", "outputQueueLength": 0, "inputQueueLength": 0},
                            },
                            {
                                "peerAddress": "10.100.0.13",
                                "state": "Established",
                                "neighborCapabilities": {"multiprotocolCaps": {"l2VpnEvpn": {"advertised": True, "received": True, "enabled": True}}},
                                "peerTcpInfo": {"state": "ESTABLISHED", "outputQueueLength": 0, "inputQueueLength": 0},
                            },
                        ]
                    },
                    "MGMT": {
                        "peerList": [
                            {
                                "peerAddress": "10.100.0.14",
                                "state": "Established",
                                "neighborCapabilities": {"multiprotocolCaps": {"ipv4Unicast": {"advertised": True, "received": True, "enabled": True}}},
                                "peerTcpInfo": {"state": "ESTABLISHED", "outputQueueLength": 0, "inputQueueLength": 0},
                            },
                        ]
                    },
                }
            }
        ],
        "inputs": {
            "address_families": [
                {"afi": "ipv4", "safi": "unicast", "peers": ["10.100.0.12"]},
                {"afi": "evpn", "peers": ["10.100.0.13"]},
                {"afi": "ipv4", "safi": "unicast", "vrf": "MGMT", "peers": ["10.100.0.14"]},
            ]
        },
        "expected": {"result": "success"},
    },
    {
        "name": "failure-peer-not-configured",
        "test": VerifyBGPSpecificPeers,
        "eos_data": [
            {
                "vrfs": {
                    "default": {
                        "peerList": [
                            {
                                "peerAddress": "10.100.0.20",
                                "state": "Established",
                                "neighborCapabilities": {"multiprotocolCaps": {"l2VpnEvpn": {"advertised": True, "received": True, "enabled": True}}},
                                "peerTcpInfo": {"state": "ESTABLISHED", "outputQueueLength": 0, "inputQueueLength": 0},
                            }
                        ]
                    },
                    "MGMT": {
                        "peerList": [
                            {
                                "peerAddress": "10.100.0.10",
                                "state": "Established",
                                "neighborCapabilities": {"multiprotocolCaps": {"ipv4Unicast": {"advertised": True, "received": True, "enabled": True}}},
                                "peerTcpInfo": {"state": "ESTABLISHED", "outputQueueLength": 0, "inputQueueLength": 0},
                            },
                        ]
                    },
                }
            }
        ],
        "inputs": {
            "address_families": [
                {"afi": "ipv4", "safi": "unicast", "peers": ["10.100.0.12"]},
                {"afi": "evpn", "peers": ["10.100.0.13"]},
                {"afi": "ipv4", "safi": "unicast", "vrf": "MGMT", "peers": ["10.100.0.14"]},
            ]
        },
        "expected": {
            "result": "failure",
            "messages": [
                "AFI: ipv4 SAFI: unicast VRF: default Peer: 10.100.0.12 - Not configured",
                "AFI: evpn Peer: 10.100.0.13 - Not configured",
                "AFI: ipv4 SAFI: unicast VRF: MGMT Peer: 10.100.0.14 - Not configured",
            ],
        },
    },
    {
        "name": "failure-vrf-not-configured",
        "test": VerifyBGPSpecificPeers,
        "eos_data": [
            {
                "vrfs": {},
            }
        ],
        "inputs": {
            "address_families": [
                {"afi": "ipv4", "safi": "unicast", "peers": ["10.100.0.12"]},
                {"afi": "evpn", "peers": ["10.100.0.13"]},
                {"afi": "ipv4", "safi": "unicast", "vrf": "MGMT", "peers": ["10.100.0.14"]},
            ]
        },
        "expected": {
            "result": "failure",
            "messages": [
                "AFI: ipv4 SAFI: unicast VRF: default - VRF not configured",
                "AFI: evpn - VRF not configured",
                "AFI: ipv4 SAFI: unicast VRF: MGMT - VRF not configured",
            ],
        },
    },
    {
        "name": "failure-session-not-established",
        "test": VerifyBGPSpecificPeers,
        "eos_data": [
            {
                "vrfs": {
                    "default": {
                        "peerList": [
                            {
                                "peerAddress": "10.100.0.12",
                                "state": "Idle",
                                "neighborCapabilities": {"multiprotocolCaps": {"ipv4Unicast": {"advertised": True, "received": True, "enabled": True}}},
                            }
                        ]
                    },
                    "MGMT": {
                        "peerList": [
                            {
                                "peerAddress": "10.100.0.14",
                                "state": "Idle",
                                "neighborCapabilities": {"multiprotocolCaps": {"ipv4Unicast": {"advertised": True, "received": True, "enabled": True}}},
                            },
                        ]
                    },
                }
            }
        ],
        "inputs": {
            "address_families": [
                {"afi": "ipv4", "safi": "unicast", "peers": ["10.100.0.12"]},
                {"afi": "ipv4", "safi": "unicast", "vrf": "MGMT", "peers": ["10.100.0.14"]},
            ]
        },
        "expected": {
            "result": "failure",
            "messages": [
                "AFI: ipv4 SAFI: unicast VRF: default Peer: 10.100.0.12 - Session state is not established - State: Idle",
                "AFI: ipv4 SAFI: unicast VRF: MGMT Peer: 10.100.0.14 - Session state is not established - State: Idle",
            ],
        },
    },
    {
        "name": "failure-afi-safi-not-negotiated",
        "test": VerifyBGPSpecificPeers,
        "eos_data": [
            {
                "vrfs": {
                    "default": {
                        "peerList": [
                            {
                                "peerAddress": "10.100.0.12",
                                "state": "Established",
                                "neighborCapabilities": {"multiprotocolCaps": {"ipv4Unicast": {"advertised": False, "received": False, "enabled": True}}},
                                "peerTcpInfo": {"state": "ESTABLISHED", "outputQueueLength": 0, "inputQueueLength": 0},
                            }
                        ]
                    },
                    "MGMT": {
                        "peerList": [
                            {
                                "peerAddress": "10.100.0.14",
                                "state": "Established",
                                "neighborCapabilities": {"multiprotocolCaps": {"ipv4Unicast": {"advertised": False, "received": False, "enabled": False}}},
                                "peerTcpInfo": {"state": "ESTABLISHED", "outputQueueLength": 0, "inputQueueLength": 0},
                            },
                        ]
                    },
                }
            }
        ],
        "inputs": {
            "address_families": [
                {"afi": "ipv4", "safi": "unicast", "peers": ["10.100.0.12"]},
                {"afi": "ipv4", "safi": "unicast", "vrf": "MGMT", "peers": ["10.100.0.14"]},
            ]
        },
        "expected": {
            "result": "failure",
            "messages": [
                "AFI: ipv4 SAFI: unicast VRF: default Peer: 10.100.0.12 - AFI/SAFI state is not negotiated - Advertised: False, Received: False, Enabled: True",
                "AFI: ipv4 SAFI: unicast VRF: MGMT Peer: 10.100.0.14 - AFI/SAFI state is not negotiated - Advertised: False, Received: False, Enabled: False",
            ],
        },
    },
    {
        "name": "failure-afi-safi-not-correct",
        "test": VerifyBGPSpecificPeers,
        "eos_data": [
            {
                "vrfs": {
                    "default": {
                        "peerList": [
                            {
                                "peerAddress": "10.100.0.12",
                                "state": "Established",
                                "neighborCapabilities": {"multiprotocolCaps": {"l2VpnEvpn": {"advertised": False, "received": False, "enabled": True}}},
                                "peerTcpInfo": {"state": "ESTABLISHED", "outputQueueLength": 0, "inputQueueLength": 0},
                            }
                        ]
                    },
                    "MGMT": {
                        "peerList": [
                            {
                                "peerAddress": "10.100.0.14",
                                "state": "Established",
                                "neighborCapabilities": {"multiprotocolCaps": {"l2VpnEvpn": {"advertised": False, "received": False, "enabled": False}}},
                                "peerTcpInfo": {"state": "ESTABLISHED", "outputQueueLength": 0, "inputQueueLength": 0},
                            },
                        ]
                    },
                }
            }
        ],
        "inputs": {
            "address_families": [
                {"afi": "ipv4", "safi": "unicast", "peers": ["10.100.0.12"]},
                {"afi": "ipv4", "safi": "unicast", "vrf": "MGMT", "peers": ["10.100.0.14"]},
            ]
        },
        "expected": {
            "result": "failure",
            "messages": [
                "AFI: ipv4 SAFI: unicast VRF: default Peer: 10.100.0.12 - AFI/SAFI state is not negotiated",
                "AFI: ipv4 SAFI: unicast VRF: MGMT Peer: 10.100.0.14 - AFI/SAFI state is not negotiated",
            ],
        },
    },
    {
        "name": "failure-tcp-queues",
        "test": VerifyBGPSpecificPeers,
        "eos_data": [
            {
                "vrfs": {
                    "default": {
                        "peerList": [
                            {
                                "peerAddress": "10.100.0.12",
                                "state": "Established",
                                "neighborCapabilities": {"multiprotocolCaps": {"ipv4Unicast": {"advertised": True, "received": True, "enabled": True}}},
                                "peerTcpInfo": {"state": "ESTABLISHED", "outputQueueLength": 3, "inputQueueLength": 3},
                            }
                        ]
                    },
                    "MGMT": {
                        "peerList": [
                            {
                                "peerAddress": "10.100.0.14",
                                "state": "Established",
                                "neighborCapabilities": {"multiprotocolCaps": {"ipv4Unicast": {"advertised": True, "received": True, "enabled": True}}},
                                "peerTcpInfo": {"state": "ESTABLISHED", "outputQueueLength": 2, "inputQueueLength": 2},
                            },
                        ]
                    },
                }
            }
        ],
        "inputs": {
            "address_families": [
                {"afi": "ipv4", "safi": "unicast", "peers": ["10.100.0.12"]},
                {"afi": "ipv4", "safi": "unicast", "vrf": "MGMT", "peers": ["10.100.0.14"]},
            ]
        },
        "expected": {
            "result": "failure",
            "messages": [
                "AFI: ipv4 SAFI: unicast VRF: default Peer: 10.100.0.12 - Session has non-empty message queues - InQ: 3, OutQ: 3",
                "AFI: ipv4 SAFI: unicast VRF: MGMT Peer: 10.100.0.14 - Session has non-empty message queues - InQ: 2, OutQ: 2",
            ],
        },
    },
    {
        "name": "success",
        "test": VerifyBGPExchangedRoutes,
        "eos_data": [
            {
                "vrfs": {
                    "default": {
                        "bgpRouteEntries": {
                            "192.0.254.3/32": {
                                "bgpRoutePaths": [
                                    {
                                        "routeType": {
                                            "valid": True,
                                            "active": True,
                                        },
                                    }
                                ]
                            },
                            "192.0.254.5/32": {
                                "bgpRoutePaths": [
                                    {
                                        "routeType": {
                                            "valid": True,
                                            "active": True,
                                        },
                                    }
                                ]
                            },
                        },
                    }
                }
            },
            {
                "vrfs": {
                    "default": {
                        "bgpRouteEntries": {
                            "192.0.254.3/32": {
                                "bgpRoutePaths": [
                                    {
                                        "routeType": {
                                            "valid": True,
                                            "active": True,
                                        },
                                    }
                                ]
                            },
                            "192.0.254.5/32": {
                                "bgpRoutePaths": [
                                    {
                                        "routeType": {
                                            "valid": True,
                                            "active": True,
                                        },
                                    }
                                ]
                            },
                        },
                    }
                }
            },
            {
                "vrfs": {
                    "default": {
                        "bgpRouteEntries": {
                            "192.0.254.3/32": {
                                "bgpRoutePaths": [
                                    {
                                        "routeType": {
                                            "valid": True,
                                            "active": True,
                                        },
                                    }
                                ],
                            },
                            "192.0.255.4/32": {
                                "bgpRoutePaths": [
                                    {
                                        "routeType": {
                                            "valid": True,
                                            "active": True,
                                        },
                                    }
                                ],
                            },
                        },
                    }
                }
            },
            {
                "vrfs": {
                    "default": {
                        "bgpRouteEntries": {
                            "192.0.254.3/32": {
                                "bgpRoutePaths": [
                                    {
                                        "routeType": {
                                            "valid": True,
                                            "active": True,
                                        },
                                    }
                                ],
                            },
                            "192.0.255.4/32": {
                                "bgpRoutePaths": [
                                    {
                                        "routeType": {
                                            "valid": True,
                                            "active": True,
                                        },
                                    }
                                ],
                            },
                        },
                    }
                }
            },
        ],
        "inputs": {
            "bgp_peers": [
                {
                    "peer_address": "172.30.11.1",
                    "vrf": "default",
                    "advertised_routes": ["192.0.254.5/32", "192.0.254.3/32"],
                    "received_routes": ["192.0.254.3/32", "192.0.255.4/32"],
                },
                {
                    "peer_address": "172.30.11.5",
                    "vrf": "default",
                    "advertised_routes": ["192.0.254.3/32", "192.0.254.5/32"],
                    "received_routes": ["192.0.254.3/32", "192.0.255.4/32"],
                },
            ]
        },
        "expected": {"result": "success"},
    },
    {
        "name": "success-advertised-route-validation-only",
        "test": VerifyBGPExchangedRoutes,
        "eos_data": [
            {
                "vrfs": {
                    "default": {
                        "bgpRouteEntries": {
                            "192.0.254.3/32": {
                                "bgpRoutePaths": [
                                    {
                                        "routeType": {
                                            "valid": True,
                                            "active": True,
                                        },
                                    }
                                ]
                            },
                            "192.0.254.5/32": {
                                "bgpRoutePaths": [
                                    {
                                        "routeType": {
                                            "valid": True,
                                            "active": True,
                                        },
                                    }
                                ]
                            },
                        },
                    }
                }
            },
            {
                "vrfs": {
                    "default": {
                        "bgpRouteEntries": {
                            "192.0.254.3/32": {
                                "bgpRoutePaths": [
                                    {
                                        "routeType": {
                                            "valid": True,
                                            "active": True,
                                        },
                                    }
                                ]
                            },
                            "192.0.254.5/32": {
                                "bgpRoutePaths": [
                                    {
                                        "routeType": {
                                            "valid": True,
                                            "active": True,
                                        },
                                    }
                                ]
                            },
                        },
                    }
                }
            },
            {
                "vrfs": {
                    "default": {
                        "bgpRouteEntries": {
                            "192.0.254.3/32": {
                                "bgpRoutePaths": [
                                    {
                                        "routeType": {
                                            "valid": True,
                                            "active": False,
                                        },
                                    }
                                ],
                            },
                            "192.0.255.4/32": {
                                "bgpRoutePaths": [
                                    {
                                        "routeType": {
                                            "valid": True,
                                            "active": False,
                                        },
                                    }
                                ],
                            },
                        },
                    }
                }
            },
            {
                "vrfs": {
                    "default": {
                        "bgpRouteEntries": {
                            "192.0.254.3/32": {
                                "bgpRoutePaths": [
                                    {
                                        "routeType": {
                                            "valid": False,
                                            "active": True,
                                        },
                                    }
                                ],
                            },
                            "192.0.255.4/32": {
                                "bgpRoutePaths": [
                                    {
                                        "routeType": {
                                            "valid": False,
                                            "active": True,
                                        },
                                    }
                                ],
                            },
                        },
                    }
                }
            },
        ],
        "inputs": {
            "bgp_peers": [
                {
                    "peer_address": "172.30.11.1",
                    "vrf": "default",
                    "advertised_routes": ["192.0.254.5/32", "192.0.254.3/32"],
                },
                {
                    "peer_address": "172.30.11.5",
                    "vrf": "default",
                    "advertised_routes": ["192.0.254.3/32", "192.0.254.5/32"],
                },
            ]
        },
        "expected": {"result": "success"},
    },
    {
        "name": "failure-no-routes",
        "test": VerifyBGPExchangedRoutes,
        "eos_data": [
            {
                "vrfs": {
                    "default": {
                        "vrf": "default",
                        "routerId": "192.0.255.1",
                        "asn": "65001",
                        "bgpRouteEntries": {},
                    }
                }
            },
            {
                "vrfs": {
                    "default": {
                        "vrf": "default",
                        "routerId": "192.0.255.1",
                        "asn": "65001",
                        "bgpRouteEntries": {},
                    }
                }
            },
            {
                "vrfs": {
                    "default": {
                        "vrf": "default",
                        "routerId": "192.0.255.1",
                        "asn": "65001",
                        "bgpRouteEntries": {},
                    }
                }
            },
            {
                "vrfs": {
                    "default": {
                        "vrf": "default",
                        "routerId": "192.0.255.1",
                        "asn": "65001",
                        "bgpRouteEntries": {},
                    }
                }
            },
        ],
        "inputs": {
            "bgp_peers": [
                {
                    "peer_address": "172.30.11.11",
                    "vrf": "default",
                    "advertised_routes": ["192.0.254.3/32"],
                    "received_routes": ["192.0.255.3/32"],
                },
                {
                    "peer_address": "172.30.11.12",
                    "vrf": "default",
                    "advertised_routes": ["192.0.254.31/32"],
                    "received_routes": ["192.0.255.31/32"],
                },
            ]
        },
        "expected": {
            "result": "failure",
            "messages": [
                "Peer: 172.30.11.11 VRF: default Advertised route: 192.0.254.3/32 - Not found",
                "Peer: 172.30.11.11 VRF: default Received route: 192.0.255.3/32 - Not found",
                "Peer: 172.30.11.12 VRF: default Advertised route: 192.0.254.31/32 - Not found",
                "Peer: 172.30.11.12 VRF: default Received route: 192.0.255.31/32 - Not found",
            ],
        },
    },
    {
        "name": "failure-invalid-or-inactive-routes",
        "test": VerifyBGPExchangedRoutes,
        "eos_data": [
            {
                "vrfs": {
                    "default": {
                        "bgpRouteEntries": {
                            "192.0.254.3/32": {
                                "bgpRoutePaths": [
                                    {
                                        "routeType": {
                                            "valid": False,
                                            "active": True,
                                        },
                                    }
                                ]
                            },
                            "192.0.254.5/32": {
                                "bgpRoutePaths": [
                                    {
                                        "routeType": {
                                            "valid": True,
                                            "active": False,
                                        },
                                    }
                                ]
                            },
                        },
                    }
                }
            },
            {
                "vrfs": {
                    "default": {
                        "bgpRouteEntries": {
                            "192.0.254.3/32": {
                                "bgpRoutePaths": [
                                    {
                                        "routeType": {
                                            "valid": False,
                                            "active": True,
                                        },
                                    }
                                ]
                            },
                            "192.0.254.5/32": {
                                "bgpRoutePaths": [
                                    {
                                        "routeType": {
                                            "valid": False,
                                            "active": True,
                                        },
                                    }
                                ]
                            },
                        },
                    }
                }
            },
            {
                "vrfs": {
                    "default": {
                        "bgpRouteEntries": {
                            "192.0.254.3/32": {
                                "bgpRoutePaths": [
                                    {
                                        "routeType": {
                                            "valid": False,
                                            "active": False,
                                        },
                                    }
                                ],
                            },
                            "192.0.255.4/32": {
                                "bgpRoutePaths": [
                                    {
                                        "routeType": {
                                            "valid": False,
                                            "active": False,
                                        },
                                    }
                                ],
                            },
                        },
                    }
                }
            },
            {
                "vrfs": {
                    "default": {
                        "bgpRouteEntries": {
                            "192.0.254.3/32": {
                                "bgpRoutePaths": [
                                    {
                                        "routeType": {
                                            "valid": True,
                                            "active": False,
                                        },
                                    }
                                ],
                            },
                            "192.0.255.4/32": {
                                "bgpRoutePaths": [
                                    {
                                        "routeType": {
                                            "valid": True,
                                            "active": False,
                                        },
                                    }
                                ],
                            },
                        },
                    }
                }
            },
        ],
        "inputs": {
            "bgp_peers": [
                {
                    "peer_address": "172.30.11.1",
                    "vrf": "default",
                    "advertised_routes": ["192.0.254.3/32", "192.0.254.51/32"],
                    "received_routes": ["192.0.254.31/32", "192.0.255.4/32"],
                },
                {
                    "peer_address": "172.30.11.5",
                    "vrf": "default",
                    "advertised_routes": ["192.0.254.31/32", "192.0.254.5/32"],
                    "received_routes": ["192.0.254.3/32", "192.0.255.41/32"],
                },
            ]
        },
        "expected": {
            "result": "failure",
            "messages": [
                "Peer: 172.30.11.1 VRF: default Advertised route: 192.0.254.3/32 - Valid: False, Active: True",
                "Peer: 172.30.11.1 VRF: default Advertised route: 192.0.254.51/32 - Not found",
                "Peer: 172.30.11.1 VRF: default Received route: 192.0.254.31/32 - Not found",
                "Peer: 172.30.11.1 VRF: default Received route: 192.0.255.4/32 - Valid: False, Active: False",
                "Peer: 172.30.11.5 VRF: default Advertised route: 192.0.254.31/32 - Not found",
                "Peer: 172.30.11.5 VRF: default Advertised route: 192.0.254.5/32 - Valid: False, Active: True",
                "Peer: 172.30.11.5 VRF: default Received route: 192.0.254.3/32 - Valid: True, Active: False",
                "Peer: 172.30.11.5 VRF: default Received route: 192.0.255.41/32 - Not found",
            ],
        },
    },
    {
        "name": "failure-invalid-or-inactive-routes-as-per-given-input",
        "test": VerifyBGPExchangedRoutes,
        "eos_data": [
            {
                "vrfs": {
                    "default": {
                        "bgpRouteEntries": {
                            "192.0.254.3/32": {
                                "bgpRoutePaths": [
                                    {
                                        "routeType": {
                                            "valid": False,
                                            "active": True,
                                        },
                                    }
                                ]
                            },
                            "192.0.254.5/32": {
                                "bgpRoutePaths": [
                                    {
                                        "routeType": {
                                            "valid": True,
                                            "active": False,
                                        },
                                    }
                                ]
                            },
                        },
                    }
                }
            },
            {
                "vrfs": {
                    "default": {
                        "bgpRouteEntries": {
                            "192.0.254.3/32": {
                                "bgpRoutePaths": [
                                    {
                                        "routeType": {
                                            "valid": True,
                                            "active": True,
                                        },
                                    }
                                ]
                            },
                            "192.0.254.5/32": {
                                "bgpRoutePaths": [
                                    {
                                        "routeType": {
                                            "valid": True,
                                            "active": True,
                                        },
                                    }
                                ]
                            },
                        },
                    }
                }
            },
            {
                "vrfs": {
                    "default": {
                        "bgpRouteEntries": {
                            "192.0.254.3/32": {
                                "bgpRoutePaths": [
                                    {
                                        "routeType": {
                                            "valid": True,
                                            "active": True,
                                        },
                                    }
                                ],
                            },
                            "192.0.255.4/32": {
                                "bgpRoutePaths": [
                                    {
                                        "routeType": {
                                            "valid": True,
                                            "active": True,
                                        },
                                    }
                                ],
                            },
                        },
                    }
                }
            },
            {
                "vrfs": {
                    "default": {
                        "bgpRouteEntries": {
                            "192.0.254.3/32": {
                                "bgpRoutePaths": [
                                    {
                                        "routeType": {
                                            "valid": True,
                                            "active": False,
                                        },
                                    }
                                ],
                            },
                            "192.0.255.4/32": {
                                "bgpRoutePaths": [
                                    {
                                        "routeType": {
                                            "valid": True,
                                            "active": False,
                                        },
                                    }
                                ],
                            },
                        },
                    }
                }
            },
        ],
        "inputs": {
            "bgp_peers": [
                {
                    "peer_address": "172.30.11.1",
                    "vrf": "default",
                    "advertised_routes": ["192.0.254.3/32", "192.0.254.51/32"],
                },
                {
                    "peer_address": "172.30.11.5",
                    "vrf": "default",
                    "received_routes": ["192.0.254.3/32", "192.0.255.41/32"],
                },
            ]
        },
        "expected": {
            "result": "failure",
            "messages": [
                "Peer: 172.30.11.1 VRF: default Advertised route: 192.0.254.3/32 - Valid: False, Active: True",
                "Peer: 172.30.11.1 VRF: default Advertised route: 192.0.254.51/32 - Not found",
                "Peer: 172.30.11.5 VRF: default Received route: 192.0.254.3/32 - Valid: True, Active: False",
                "Peer: 172.30.11.5 VRF: default Received route: 192.0.255.41/32 - Not found",
            ],
        },
    },
    {
        "name": "success",
        "test": VerifyBGPPeerMPCaps,
        "eos_data": [
            {
                "vrfs": {
                    "default": {
                        "peerList": [
                            {
                                "peerAddress": "172.30.11.1",
                                "neighborCapabilities": {
                                    "multiprotocolCaps": {
                                        "ipv4Unicast": {
                                            "advertised": True,
                                            "received": True,
                                            "enabled": True,
                                        },
                                        "ipv4MplsLabels": {
                                            "advertised": True,
                                            "received": True,
                                            "enabled": True,
                                        },
                                    }
                                },
                            }
                        ]
                    },
                    "MGMT": {
                        "peerList": [
                            {
                                "peerAddress": "172.30.11.10",
                                "neighborCapabilities": {
                                    "multiprotocolCaps": {
                                        "ipv4Unicast": {
                                            "advertised": True,
                                            "received": True,
                                            "enabled": True,
                                        },
                                        "ipv4MplsVpn": {
                                            "advertised": True,
                                            "received": True,
                                            "enabled": True,
                                        },
                                    }
                                },
                            }
                        ]
                    },
                }
            }
        ],
        "inputs": {
            "bgp_peers": [
                {
                    "peer_address": "172.30.11.1",
                    "vrf": "default",
                    "capabilities": ["Ipv4Unicast", "ipv4 Mpls labels"],
                },
                {
                    "peer_address": "172.30.11.10",
                    "vrf": "MGMT",
                    "capabilities": ["ipv4_Unicast", "ipv4 MplsVpn"],
                },
            ]
        },
        "expected": {"result": "success"},
    },
    {
        "name": "failure-no-peer",
        "test": VerifyBGPPeerMPCaps,
        "eos_data": [
            {
                "vrfs": {
                    "default": {
                        "peerList": [
                            {
                                "peerAddress": "172.30.11.1",
                                "neighborCapabilities": {
                                    "multiprotocolCaps": {
                                        "ipv4Unicast": {
                                            "advertised": True,
                                            "received": True,
                                            "enabled": True,
                                        }
                                    },
                                },
                            }
                        ]
                    },
                    "MGMT": {
                        "peerList": [
                            {
                                "peerAddress": "172.30.11.10",
                                "neighborCapabilities": {
                                    "multiprotocolCaps": {
                                        "ipv4Unicast": {
                                            "advertised": True,
                                            "received": True,
                                            "enabled": True,
                                        }
                                    },
                                },
                            }
                        ]
                    },
                }
            }
        ],
        "inputs": {
            "bgp_peers": [
                {
                    "peer_address": "172.30.11.10",
                    "vrf": "default",
                    "capabilities": ["ipv4Unicast", "l2-vpn-EVPN"],
                },
                {
                    "peer_address": "172.30.11.1",
                    "vrf": "MGMT",
                    "capabilities": ["ipv4Unicast", "l2vpnevpn"],
                },
            ]
        },
        "expected": {
            "result": "failure",
            "messages": [
                "Peer: 172.30.11.10 VRF: default - Not found",
                "Peer: 172.30.11.1 VRF: MGMT - Not found",
            ],
        },
    },
    {
        "name": "failure-missing-capabilities",
        "test": VerifyBGPPeerMPCaps,
        "eos_data": [
            {
                "vrfs": {
                    "default": {
                        "peerList": [
                            {
                                "peerAddress": "172.30.11.1",
                                "neighborCapabilities": {
                                    "multiprotocolCaps": {
                                        "ipv4Unicast": {
                                            "advertised": True,
                                            "received": True,
                                            "enabled": True,
                                        }
                                    },
                                },
                            }
                        ]
                    }
                }
            }
        ],
        "inputs": {
            "bgp_peers": [
                {
                    "peer_address": "172.30.11.1",
                    "vrf": "default",
                    "capabilities": ["ipv4 Unicast", "L2VpnEVPN"],
                }
            ]
        },
        "expected": {
            "result": "failure",
            "messages": ["Peer: 172.30.11.1 VRF: default - l2VpnEvpn not found"],
        },
    },
    {
        "name": "failure-incorrect-capabilities",
        "test": VerifyBGPPeerMPCaps,
        "eos_data": [
            {
                "vrfs": {
                    "default": {
                        "peerList": [
                            {
                                "peerAddress": "172.30.11.1",
                                "neighborCapabilities": {
                                    "multiprotocolCaps": {
                                        "ipv4Unicast": {
                                            "advertised": False,
                                            "received": False,
                                            "enabled": False,
                                        },
                                        "ipv4MplsVpn": {
                                            "advertised": False,
                                            "received": True,
                                            "enabled": False,
                                        },
                                    },
                                },
                            }
                        ]
                    },
                    "MGMT": {
                        "peerList": [
                            {
                                "peerAddress": "172.30.11.10",
                                "neighborCapabilities": {
                                    "multiprotocolCaps": {
                                        "l2VpnEvpn": {
                                            "advertised": True,
                                            "received": False,
                                            "enabled": False,
                                        },
                                        "ipv4MplsVpn": {
                                            "advertised": False,
                                            "received": False,
                                            "enabled": True,
                                        },
                                    },
                                },
                            },
                            {
                                "peerAddress": "172.30.11.11",
                                "neighborCapabilities": {
                                    "multiprotocolCaps": {
                                        "ipv4Unicast": {
                                            "advertised": False,
                                            "received": False,
                                            "enabled": False,
                                        },
                                        "ipv4MplsVpn": {
                                            "advertised": False,
                                            "received": False,
                                            "enabled": False,
                                        },
                                    },
                                },
                            },
                        ]
                    },
                }
            }
        ],
        "inputs": {
            "bgp_peers": [
                {
                    "peer_address": "172.30.11.1",
                    "vrf": "default",
                    "capabilities": ["ipv4 unicast", "ipv4 mpls vpn", "L2 vpn EVPN"],
                },
                {
                    "peer_address": "172.30.11.10",
                    "vrf": "MGMT",
                    "capabilities": ["ipv4_unicast", "ipv4 mplsvpn", "L2vpnEVPN"],
                },
                {
                    "peer_address": "172.30.11.11",
                    "vrf": "MGMT",
                    "capabilities": ["Ipv4 Unicast", "ipv4 MPLSVPN", "L2 vpnEVPN"],
                },
            ]
        },
        "expected": {
            "result": "failure",
            "messages": [
                "Peer: 172.30.11.1 VRF: default - ipv4Unicast not negotiated - Advertised: False, Received: False, Enabled: False",
                "Peer: 172.30.11.1 VRF: default - ipv4MplsVpn not negotiated - Advertised: False, Received: True, Enabled: False",
                "Peer: 172.30.11.1 VRF: default - l2VpnEvpn not found",
                "Peer: 172.30.11.10 VRF: MGMT - ipv4Unicast not found",
                "Peer: 172.30.11.10 VRF: MGMT - ipv4MplsVpn not negotiated - Advertised: False, Received: False, Enabled: True",
                "Peer: 172.30.11.10 VRF: MGMT - l2VpnEvpn not negotiated - Advertised: True, Received: False, Enabled: False",
                "Peer: 172.30.11.11 VRF: MGMT - ipv4Unicast not negotiated - Advertised: False, Received: False, Enabled: False",
                "Peer: 172.30.11.11 VRF: MGMT - ipv4MplsVpn not negotiated - Advertised: False, Received: False, Enabled: False",
                "Peer: 172.30.11.11 VRF: MGMT - l2VpnEvpn not found",
            ],
        },
    },
    {
        "name": "success-strict",
        "test": VerifyBGPPeerMPCaps,
        "eos_data": [
            {
                "vrfs": {
                    "default": {
                        "peerList": [
                            {
                                "peerAddress": "172.30.11.1",
                                "neighborCapabilities": {
                                    "multiprotocolCaps": {
                                        "ipv4Unicast": {
                                            "advertised": True,
                                            "received": True,
                                            "enabled": True,
                                        },
                                        "ipv4MplsLabels": {
                                            "advertised": True,
                                            "received": True,
                                            "enabled": True,
                                        },
                                    }
                                },
                            }
                        ]
                    },
                    "MGMT": {
                        "peerList": [
                            {
                                "peerAddress": "172.30.11.10",
                                "neighborCapabilities": {
                                    "multiprotocolCaps": {
                                        "ipv4Unicast": {
                                            "advertised": True,
                                            "received": True,
                                            "enabled": True,
                                        },
                                        "ipv4MplsVpn": {
                                            "advertised": True,
                                            "received": True,
                                            "enabled": True,
                                        },
                                    }
                                },
                            }
                        ]
                    },
                }
            }
        ],
        "inputs": {
            "bgp_peers": [
                {
                    "peer_address": "172.30.11.1",
                    "vrf": "default",
                    "strict": True,
                    "capabilities": ["Ipv4 Unicast", "ipv4MplsLabels"],
                },
                {
                    "peer_address": "172.30.11.10",
                    "vrf": "MGMT",
                    "strict": True,
                    "capabilities": ["ipv4-Unicast", "ipv4MplsVpn"],
                },
            ]
        },
        "expected": {"result": "success"},
    },
    {
        "name": "failure-srict",
        "test": VerifyBGPPeerMPCaps,
        "eos_data": [
            {
                "vrfs": {
                    "default": {
                        "peerList": [
                            {
                                "peerAddress": "172.30.11.1",
                                "neighborCapabilities": {
                                    "multiprotocolCaps": {
                                        "ipv4Unicast": {
                                            "advertised": True,
                                            "received": True,
                                            "enabled": True,
                                        },
                                        "ipv4MplsLabels": {
                                            "advertised": True,
                                            "received": True,
                                            "enabled": True,
                                        },
                                    }
                                },
                            }
                        ]
                    },
                    "MGMT": {
                        "peerList": [
                            {
                                "peerAddress": "172.30.11.10",
                                "neighborCapabilities": {
                                    "multiprotocolCaps": {
                                        "ipv4Unicast": {
                                            "advertised": True,
                                            "received": True,
                                            "enabled": True,
                                        },
                                        "ipv4MplsVpn": {
                                            "advertised": False,
                                            "received": True,
                                            "enabled": True,
                                        },
                                    }
                                },
                            }
                        ]
                    },
                }
            }
        ],
        "inputs": {
            "bgp_peers": [
                {
                    "peer_address": "172.30.11.1",
                    "vrf": "default",
                    "strict": True,
                    "capabilities": ["Ipv4 Unicast"],
                },
                {
                    "peer_address": "172.30.11.10",
                    "vrf": "MGMT",
                    "strict": True,
                    "capabilities": ["ipv4MplsVpn", "L2vpnEVPN"],
                },
            ]
        },
        "expected": {
            "result": "failure",
            "messages": [
                "Peer: 172.30.11.1 VRF: default - Mismatch - Expected: ipv4Unicast Actual: ipv4Unicast, ipv4MplsLabels",
                "Peer: 172.30.11.10 VRF: MGMT - Mismatch - Expected: ipv4MplsVpn, l2VpnEvpn Actual: ipv4Unicast, ipv4MplsVpn",
            ],
        },
    },
    {
        "name": "success",
        "test": VerifyBGPPeerASNCap,
        "eos_data": [
            {
                "vrfs": {
                    "default": {
                        "peerList": [
                            {
                                "peerAddress": "172.30.11.1",
                                "neighborCapabilities": {
                                    "fourOctetAsnCap": {
                                        "advertised": True,
                                        "received": True,
                                        "enabled": True,
                                    },
                                },
                            }
                        ]
                    },
                    "MGMT": {
                        "peerList": [
                            {
                                "peerAddress": "172.30.11.10",
                                "neighborCapabilities": {
                                    "fourOctetAsnCap": {
                                        "advertised": True,
                                        "received": True,
                                        "enabled": True,
                                    },
                                },
                            }
                        ]
                    },
                }
            }
        ],
        "inputs": {
            "bgp_peers": [
                {
                    "peer_address": "172.30.11.1",
                    "vrf": "default",
                },
                {
                    "peer_address": "172.30.11.10",
                    "vrf": "MGMT",
                },
            ]
        },
        "expected": {"result": "success"},
    },
    {
        "name": "failure-no-peer",
        "test": VerifyBGPPeerASNCap,
        "eos_data": [
            {
                "vrfs": {
                    "default": {
                        "peerList": [
                            {
                                "peerAddress": "172.30.11.1",
                                "neighborCapabilities": {
                                    "multiprotocolCaps": {
                                        "ipv4Unicast": {
                                            "advertised": True,
                                            "received": True,
                                            "enabled": True,
                                        }
                                    },
                                },
                            },
                        ]
                    }
                }
            }
        ],
        "inputs": {
            "bgp_peers": [
                {
                    "peer_address": "172.30.11.10",
                    "vrf": "default",
                }
            ]
        },
        "expected": {
            "result": "failure",
            "messages": ["Peer: 172.30.11.10 VRF: default - Not found"],
        },
    },
    {
        "name": "failure-missing-capabilities",
        "test": VerifyBGPPeerASNCap,
        "eos_data": [
            {
                "vrfs": {
                    "default": {
                        "peerList": [
                            {
                                "peerAddress": "172.30.11.1",
                                "neighborCapabilities": {
                                    "multiprotocolCaps": {
                                        "ipv4Unicast": {
                                            "advertised": True,
                                            "received": True,
                                            "enabled": True,
                                        }
                                    },
                                },
                            }
                        ]
                    },
                    "MGMT": {
                        "peerList": [
                            {
                                "peerAddress": "172.30.11.10",
                                "neighborCapabilities": {
                                    "multiprotocolCaps": {
                                        "ipv4MplsLabels": {
                                            "advertised": True,
                                            "received": True,
                                            "enabled": True,
                                        }
                                    },
                                },
                            }
                        ]
                    },
                }
            }
        ],
        "inputs": {
            "bgp_peers": [
                {"peer_address": "172.30.11.1", "vrf": "default"},
                {"peer_address": "172.30.11.10", "vrf": "MGMT"},
            ]
        },
        "expected": {
            "result": "failure",
            "messages": [
                "Peer: 172.30.11.1 VRF: default - 4-octet ASN capability not found",
                "Peer: 172.30.11.10 VRF: MGMT - 4-octet ASN capability not found",
            ],
        },
    },
    {
        "name": "failure-incorrect-capabilities",
        "test": VerifyBGPPeerASNCap,
        "eos_data": [
            {
                "vrfs": {
                    "default": {
                        "peerList": [
                            {
                                "peerAddress": "172.30.11.1",
                                "neighborCapabilities": {
                                    "fourOctetAsnCap": {
                                        "advertised": False,
                                        "received": False,
                                        "enabled": False,
                                    },
                                },
                            }
                        ]
                    },
                    "MGMT": {
                        "peerList": [
                            {
                                "peerAddress": "172.30.11.10",
                                "neighborCapabilities": {
                                    "fourOctetAsnCap": {
                                        "advertised": True,
                                        "received": False,
                                        "enabled": True,
                                    },
                                },
                            }
                        ]
                    },
                }
            }
        ],
        "inputs": {
            "bgp_peers": [
                {"peer_address": "172.30.11.1", "vrf": "default"},
                {"peer_address": "172.30.11.10", "vrf": "MGMT"},
            ]
        },
        "expected": {
            "result": "failure",
            "messages": [
                "Peer: 172.30.11.1 VRF: default - 4-octet ASN capability not negotiated - Advertised: False, Received: False, Enabled: False",
                "Peer: 172.30.11.10 VRF: MGMT - 4-octet ASN capability not negotiated - Advertised: True, Received: False, Enabled: True",
            ],
        },
    },
    {
        "name": "success",
        "test": VerifyBGPPeerRouteRefreshCap,
        "eos_data": [
            {
                "vrfs": {
                    "default": {
                        "peerList": [
                            {
                                "peerAddress": "172.30.11.1",
                                "neighborCapabilities": {
                                    "routeRefreshCap": {
                                        "advertised": True,
                                        "received": True,
                                        "enabled": True,
                                    },
                                },
                            }
                        ]
                    },
                    "CS": {
                        "peerList": [
                            {
                                "peerAddress": "172.30.11.11",
                                "neighborCapabilities": {
                                    "routeRefreshCap": {
                                        "advertised": True,
                                        "received": True,
                                        "enabled": True,
                                    },
                                },
                            }
                        ]
                    },
                }
            }
        ],
        "inputs": {
            "bgp_peers": [
                {
                    "peer_address": "172.30.11.1",
                    "vrf": "default",
                },
                {
                    "peer_address": "172.30.11.11",
                    "vrf": "CS",
                },
            ]
        },
        "expected": {"result": "success"},
    },
    {
        "name": "failure-no-peer",
        "test": VerifyBGPPeerRouteRefreshCap,
        "eos_data": [
            {
                "vrfs": {
                    "default": {
                        "peerList": [
                            {
                                "peerAddress": "172.30.11.1",
                                "neighborCapabilities": {
                                    "multiprotocolCaps": {
                                        "ip4Unicast": {
                                            "advertised": True,
                                            "received": True,
                                            "enabled": True,
                                        }
                                    },
                                },
                            }
                        ]
                    },
                    "CS": {
                        "peerList": [
                            {
                                "peerAddress": "172.30.11.12",
                                "neighborCapabilities": {
                                    "multiprotocolCaps": {
                                        "ip4Unicast": {
                                            "advertised": True,
                                            "received": True,
                                            "enabled": True,
                                        }
                                    },
                                },
                            }
                        ]
                    },
                }
            }
        ],
        "inputs": {
            "bgp_peers": [
                {
                    "peer_address": "172.30.11.12",
                    "vrf": "default",
                },
                {
                    "peer_address": "172.30.11.1",
                    "vrf": "CS",
                },
            ]
        },
        "expected": {
            "result": "failure",
            "messages": [
                "Peer: 172.30.11.12 VRF: default - Not found",
                "Peer: 172.30.11.1 VRF: CS - Not found",
            ],
        },
    },
    {
        "name": "failure-missing-capabilities",
        "test": VerifyBGPPeerRouteRefreshCap,
        "eos_data": [
            {
                "vrfs": {
                    "default": {
                        "peerList": [
                            {
                                "peerAddress": "172.30.11.1",
                                "neighborCapabilities": {
                                    "multiprotocolCaps": {
                                        "ipv4Unicast": {
                                            "advertised": True,
                                            "received": True,
                                            "enabled": True,
                                        }
                                    },
                                },
                            }
                        ]
                    },
                    "CS": {
                        "peerList": [
                            {
                                "peerAddress": "172.30.11.11",
                                "neighborCapabilities": {
                                    "multiprotocolCaps": {
                                        "ipv4Unicast": {
                                            "advertised": True,
                                            "received": True,
                                            "enabled": True,
                                        }
                                    },
                                },
                            }
                        ]
                    },
                }
            }
        ],
        "inputs": {
            "bgp_peers": [
                {"peer_address": "172.30.11.1", "vrf": "default"},
                {"peer_address": "172.30.11.11", "vrf": "CS"},
            ]
        },
        "expected": {
            "result": "failure",
            "messages": [
                "Peer: 172.30.11.1 VRF: default - Route refresh capability not found",
                "Peer: 172.30.11.11 VRF: CS - Route refresh capability not found",
            ],
        },
    },
    {
        "name": "failure-incorrect-capabilities",
        "test": VerifyBGPPeerRouteRefreshCap,
        "eos_data": [
            {
                "vrfs": {
                    "default": {
                        "peerList": [
                            {
                                "peerAddress": "172.30.11.1",
                                "neighborCapabilities": {
                                    "routeRefreshCap": {
                                        "advertised": False,
                                        "received": False,
                                        "enabled": False,
                                    },
                                },
                            }
                        ]
                    },
                    "CS": {
                        "peerList": [
                            {
                                "peerAddress": "172.30.11.11",
                                "neighborCapabilities": {
                                    "routeRefreshCap": {
                                        "advertised": True,
                                        "received": True,
                                        "enabled": True,
                                    },
                                },
                            }
                        ]
                    },
                }
            }
        ],
        "inputs": {
            "bgp_peers": [
                {"peer_address": "172.30.11.1", "vrf": "default"},
                {"peer_address": "172.30.11.11", "vrf": "CS"},
            ]
        },
        "expected": {
            "result": "failure",
            "messages": [
                "Peer: 172.30.11.1 VRF: default - Route refresh capability not negotiated - Advertised: False, Received: False, Enabled: False",
            ],
        },
    },
    {
        "name": "success",
        "test": VerifyBGPPeerMD5Auth,
        "eos_data": [
            {
                "vrfs": {
                    "default": {
                        "peerList": [
                            {
                                "peerAddress": "172.30.11.1",
                                "state": "Established",
                                "md5AuthEnabled": True,
                            }
                        ]
                    },
                    "CS": {
                        "peerList": [
                            {
                                "peerAddress": "172.30.11.10",
                                "state": "Established",
                                "md5AuthEnabled": True,
                            }
                        ]
                    },
                }
            }
        ],
        "inputs": {
            "bgp_peers": [
                {
                    "peer_address": "172.30.11.1",
                    "vrf": "default",
                },
                {
                    "peer_address": "172.30.11.10",
                    "vrf": "CS",
                },
            ]
        },
        "expected": {"result": "success"},
    },
    {
        "name": "failure-no-peer",
        "test": VerifyBGPPeerMD5Auth,
        "eos_data": [
            {
                "vrfs": {
                    "default": {
                        "peerList": [
                            {
                                "peerAddress": "172.30.11.1",
                                "state": "Established",
                                "md5AuthEnabled": True,
                            }
                        ]
                    },
                    "CS": {
                        "peerList": [
                            {
                                "peerAddress": "172.30.11.11",
                                "state": "Established",
                                "md5AuthEnabled": True,
                            }
                        ]
                    },
                }
            }
        ],
        "inputs": {
            "bgp_peers": [
                {
                    "peer_address": "172.30.11.10",
                    "vrf": "default",
                },
                {
                    "peer_address": "172.30.11.12",
                    "vrf": "CS",
                },
            ]
        },
        "expected": {
            "result": "failure",
            "messages": [
                "Peer: 172.30.11.10 VRF: default - Not found",
                "Peer: 172.30.11.12 VRF: CS - Not found",
            ],
        },
    },
    {
        "name": "failure-not-established-peer",
        "test": VerifyBGPPeerMD5Auth,
        "eos_data": [
            {
                "vrfs": {
                    "default": {
                        "peerList": [
                            {
                                "peerAddress": "172.30.11.1",
                                "state": "Idle",
                                "md5AuthEnabled": True,
                            }
                        ]
                    },
                    "MGMT": {
                        "peerList": [
                            {
                                "peerAddress": "172.30.11.10",
                                "state": "Idle",
                                "md5AuthEnabled": True,
                            }
                        ]
                    },
                }
            }
        ],
        "inputs": {
            "bgp_peers": [
                {
                    "peer_address": "172.30.11.1",
                    "vrf": "default",
                },
                {
                    "peer_address": "172.30.11.10",
                    "vrf": "MGMT",
                },
            ]
        },
        "expected": {
            "result": "failure",
            "messages": [
                "Peer: 172.30.11.1 VRF: default - Session state is not established - State: Idle",
                "Peer: 172.30.11.10 VRF: MGMT - Session state is not established - State: Idle",
            ],
        },
    },
    {
        "name": "failure-not-md5-peer",
        "test": VerifyBGPPeerMD5Auth,
        "eos_data": [
            {
                "vrfs": {
                    "default": {
                        "peerList": [
                            {
                                "peerAddress": "172.30.11.1",
                                "state": "Established",
                            },
                            {
                                "peerAddress": "172.30.11.10",
                                "state": "Established",
                                "md5AuthEnabled": False,
                            },
                        ]
                    },
                    "MGMT": {
                        "peerList": [
                            {
                                "peerAddress": "172.30.11.11",
                                "state": "Established",
                                "md5AuthEnabled": False,
                            }
                        ]
                    },
                }
            }
        ],
        "inputs": {
            "bgp_peers": [
                {
                    "peer_address": "172.30.11.1",
                    "vrf": "default",
                },
                {
                    "peer_address": "172.30.11.11",
                    "vrf": "MGMT",
                },
            ]
        },
        "expected": {
            "result": "failure",
            "messages": [
                "Peer: 172.30.11.1 VRF: default - Session does not have MD5 authentication enabled",
                "Peer: 172.30.11.11 VRF: MGMT - Session does not have MD5 authentication enabled",
            ],
        },
    },
    {
        "name": "success",
        "test": VerifyEVPNType2Route,
        "eos_data": [
            {
                "vrf": "default",
                "routerId": "10.1.0.3",
                "asn": 65120,
                "evpnRoutes": {
                    "RD: 10.1.0.5:500 mac-ip 10020 aac1.ab4e.bec2 192.168.20.102": {
                        "evpnRoutePaths": [
                            {
                                "routeType": {
                                    "active": True,
                                    "valid": True,
                                },
                            },
                        ]
                    },
                },
            }
        ],
        "inputs": {"vxlan_endpoints": [{"address": "192.168.20.102", "vni": 10020}]},
        "expected": {"result": "success"},
    },
    {
        "name": "success-multiple-endpoints",
        "test": VerifyEVPNType2Route,
        "eos_data": [
            {
                "vrf": "default",
                "routerId": "10.1.0.3",
                "asn": 65120,
                "evpnRoutes": {
                    "RD: 10.1.0.5:500 mac-ip 10020 aac1.ab4e.bec2 192.168.20.102": {
                        "evpnRoutePaths": [
                            {
                                "routeType": {
                                    "active": True,
                                    "valid": True,
                                },
                            },
                        ]
                    },
                },
            },
            {
                "vrf": "default",
                "routerId": "10.1.0.3",
                "asn": 65120,
                "evpnRoutes": {
                    "RD: 10.1.0.5:500 mac-ip 10010 aac1.ab5d.b41e": {
                        "evpnRoutePaths": [
                            {
                                "routeType": {
                                    "active": True,
                                    "valid": True,
                                },
                            },
                        ]
                    },
                },
            },
        ],
        "inputs": {
            "vxlan_endpoints": [
                {"address": "192.168.20.102", "vni": 10020},
                {"address": "aac1.ab5d.b41e", "vni": 10010},
            ]
        },
        "expected": {"result": "success"},
    },
    {
        "name": "success-multiple-routes-ip",
        "test": VerifyEVPNType2Route,
        "eos_data": [
            {
                "vrf": "default",
                "routerId": "10.1.0.3",
                "asn": 65120,
                "evpnRoutes": {
                    "RD: 10.1.0.5:500 mac-ip 10020 aac1.ab4e.bec2 192.168.20.102": {
                        "evpnRoutePaths": [
                            {
                                "routeType": {
                                    "active": True,
                                    "valid": True,
                                },
                            },
                        ]
                    },
                    "RD: 10.1.0.6:500 mac-ip 10020 aac1.ab4e.bec2 192.168.20.102": {
                        "evpnRoutePaths": [
                            {
                                "routeType": {
                                    "active": False,
                                    "valid": False,
                                },
                            },
                        ]
                    },
                },
            },
        ],
        "inputs": {"vxlan_endpoints": [{"address": "192.168.20.102", "vni": 10020}]},
        "expected": {"result": "success"},
    },
    {
        "name": "success-multiple-routes-mac",
        "test": VerifyEVPNType2Route,
        "eos_data": [
            {
                "vrf": "default",
                "routerId": "10.1.0.3",
                "asn": 65120,
                "evpnRoutes": {
                    "RD: 10.1.0.5:500 mac-ip 10020 aac1.ab4e.bec2": {
                        "evpnRoutePaths": [
                            {
                                "routeType": {
                                    "active": True,
                                    "valid": True,
                                },
                            },
                        ]
                    },
                    "RD: 10.1.0.6:500 mac-ip 10020 aac1.ab4e.bec2": {
                        "evpnRoutePaths": [
                            {
                                "routeType": {
                                    "active": True,
                                    "valid": True,
                                },
                            },
                        ]
                    },
                },
            },
        ],
        "inputs": {"vxlan_endpoints": [{"address": "aac1.ab4e.bec2", "vni": 10020}]},
        "expected": {"result": "success"},
    },
    {
        "name": "success-multiple-routes-multiple-paths-ip",
        "test": VerifyEVPNType2Route,
        "eos_data": [
            {
                "vrf": "default",
                "routerId": "10.1.0.3",
                "asn": 65120,
                "evpnRoutes": {
                    "RD: 10.1.0.5:500 mac-ip 10020 aac1.ab4e.bec2 192.168.20.102": {
                        "evpnRoutePaths": [
                            {
                                "routeType": {
                                    "active": True,
                                    "valid": True,
                                    "ecmp": True,
                                    "ecmpContributor": True,
                                    "ecmpHead": True,
                                },
                            },
                            {
                                "routeType": {
                                    "active": False,
                                    "valid": True,
                                    "ecmp": True,
                                    "ecmpContributor": True,
                                    "ecmpHead": False,
                                },
                            },
                        ]
                    },
                    "RD: 10.1.0.6:500 mac-ip 10020 aac1.ab4e.bec2 192.168.20.102": {
                        "evpnRoutePaths": [
                            {
                                "routeType": {
                                    "active": True,
                                    "valid": True,
                                },
                            },
                        ]
                    },
                },
            },
        ],
        "inputs": {"vxlan_endpoints": [{"address": "192.168.20.102", "vni": 10020}]},
        "expected": {"result": "success"},
    },
    {
        "name": "success-multiple-routes-multiple-paths-mac",
        "test": VerifyEVPNType2Route,
        "eos_data": [
            {
                "vrf": "default",
                "routerId": "10.1.0.3",
                "asn": 65120,
                "evpnRoutes": {
                    "RD: 10.1.0.5:500 mac-ip 10020 aac1.ab4e.bec2": {
                        "evpnRoutePaths": [
                            {
                                "routeType": {
                                    "active": True,
                                    "valid": True,
                                    "ecmp": True,
                                    "ecmpContributor": True,
                                    "ecmpHead": True,
                                },
                            },
                            {
                                "routeType": {
                                    "active": False,
                                    "valid": True,
                                    "ecmp": True,
                                    "ecmpContributor": True,
                                    "ecmpHead": False,
                                },
                            },
                        ]
                    },
                    "RD: 10.1.0.6:500 mac-ip 10020 aac1.ab4e.bec2": {
                        "evpnRoutePaths": [
                            {
                                "routeType": {
                                    "active": True,
                                    "valid": True,
                                },
                            },
                        ]
                    },
                },
            },
        ],
        "inputs": {"vxlan_endpoints": [{"address": "aac1.ab4e.bec2", "vni": 10020}]},
        "expected": {"result": "success"},
    },
    {
        "name": "failure-no-routes",
        "test": VerifyEVPNType2Route,
        "eos_data": [{"vrf": "default", "routerId": "10.1.0.3", "asn": 65120, "evpnRoutes": {}}],
        "inputs": {"vxlan_endpoints": [{"address": "192.168.20.102", "vni": 10020}]},
        "expected": {
            "result": "failure",
            "messages": ["Address: 192.168.20.102 VNI: 10020 - No EVPN Type-2 route"],
        },
    },
    {
        "name": "failure-path-not-active",
        "test": VerifyEVPNType2Route,
        "eos_data": [
            {
                "vrf": "default",
                "routerId": "10.1.0.3",
                "asn": 65120,
                "evpnRoutes": {
                    "RD: 10.1.0.5:500 mac-ip 10020 aac1.ab4e.bec2 192.168.20.102": {
                        "evpnRoutePaths": [
                            {
                                "routeType": {
                                    "active": False,
                                    "valid": True,
                                },
                            },
                        ]
                    },
                },
            },
        ],
        "inputs": {"vxlan_endpoints": [{"address": "192.168.20.102", "vni": 10020}]},
        "expected": {
            "result": "failure",
            "messages": ["Address: 192.168.20.102 VNI: 10020 - No valid and active path"],
        },
    },
    {
        "name": "failure-multiple-endpoints",
        "test": VerifyEVPNType2Route,
        "eos_data": [
            {
                "vrf": "default",
                "routerId": "10.1.0.3",
                "asn": 65120,
                "evpnRoutes": {
                    "RD: 10.1.0.5:500 mac-ip 10020 aac1.ab4e.bec2 192.168.20.102": {
                        "evpnRoutePaths": [
                            {
                                "routeType": {
                                    "active": False,
                                    "valid": False,
                                },
                            },
                        ]
                    },
                },
            },
            {
                "vrf": "default",
                "routerId": "10.1.0.3",
                "asn": 65120,
                "evpnRoutes": {
                    "RD: 10.1.0.5:500 mac-ip 10010 aac1.ab5d.b41e": {
                        "evpnRoutePaths": [
                            {
                                "routeType": {
                                    "active": False,
                                    "valid": False,
                                },
                            },
                        ]
                    },
                },
            },
        ],
        "inputs": {
            "vxlan_endpoints": [
                {"address": "192.168.20.102", "vni": 10020},
                {"address": "aac1.ab5d.b41e", "vni": 10010},
            ]
        },
        "expected": {
            "result": "failure",
            "messages": ["Address: 192.168.20.102 VNI: 10020 - No valid and active path", "Address: aa:c1:ab:5d:b4:1e VNI: 10010 - No valid and active path"],
        },
    },
    {
        "name": "success",
        "test": VerifyBGPAdvCommunities,
        "eos_data": [
            {
                "vrfs": {
                    "default": {
                        "peerList": [
                            {
                                "peerAddress": "172.30.11.1",
                                "advertisedCommunities": {
                                    "standard": True,
                                    "extended": True,
                                    "large": True,
                                },
                            }
                        ]
                    },
                    "MGMT": {
                        "peerList": [
                            {
                                "peerAddress": "172.30.11.10",
                                "advertisedCommunities": {
                                    "standard": True,
                                    "extended": True,
                                    "large": True,
                                },
                            }
                        ]
                    },
                }
            }
        ],
        "inputs": {
            "bgp_peers": [
                {
                    "peer_address": "172.30.11.1",
                },
                {
                    "peer_address": "172.30.11.10",
                    "vrf": "MGMT",
                },
            ]
        },
        "expected": {"result": "success"},
    },
    {
        "name": "failure-no-peer",
        "test": VerifyBGPAdvCommunities,
        "eos_data": [
            {
                "vrfs": {
                    "default": {
                        "peerList": [
                            {
                                "peerAddress": "172.30.11.1",
                                "advertisedCommunities": {
                                    "standard": True,
                                    "extended": True,
                                    "large": True,
                                },
                            }
                        ]
                    },
                    "MGMT": {
                        "peerList": [
                            {
                                "peerAddress": "172.30.11.1",
                                "advertisedCommunities": {
                                    "standard": True,
                                    "extended": True,
                                    "large": True,
                                },
                            }
                        ]
                    },
                }
            }
        ],
        "inputs": {
            "bgp_peers": [
                {
                    "peer_address": "172.30.11.10",
                    "vrf": "default",
                },
                {
                    "peer_address": "172.30.11.12",
                    "vrf": "MGMT",
                },
            ]
        },
        "expected": {
            "result": "failure",
            "messages": [
                "Peer: 172.30.11.10 VRF: default - Not found",
                "Peer: 172.30.11.12 VRF: MGMT - Not found",
            ],
        },
    },
    {
        "name": "failure-not-correct-communities",
        "test": VerifyBGPAdvCommunities,
        "eos_data": [
            {
                "vrfs": {
                    "default": {
                        "peerList": [
                            {
                                "peerAddress": "172.30.11.1",
                                "advertisedCommunities": {
                                    "standard": False,
                                    "extended": False,
                                    "large": False,
                                },
                            }
                        ]
                    },
                    "CS": {
                        "peerList": [
                            {
                                "peerAddress": "172.30.11.10",
                                "advertisedCommunities": {
                                    "standard": True,
                                    "extended": True,
                                    "large": False,
                                },
                            }
                        ]
                    },
                }
            }
        ],
        "inputs": {
            "bgp_peers": [
                {
                    "peer_address": "172.30.11.1",
                    "vrf": "default",
                },
                {
                    "peer_address": "172.30.11.10",
                    "vrf": "CS",
                },
            ]
        },
        "expected": {
            "result": "failure",
            "messages": [
                "Peer: 172.30.11.1 VRF: default - Standard: False, Extended: False, Large: False",
                "Peer: 172.30.11.10 VRF: CS - Standard: True, Extended: True, Large: False",
            ],
        },
    },
    {
        "name": "success",
        "test": VerifyBGPTimers,
        "eos_data": [
            {
                "vrfs": {
                    "default": {
                        "peerList": [
                            {
                                "peerAddress": "172.30.11.1",
                                "holdTime": 180,
                                "keepaliveTime": 60,
                            }
                        ]
                    },
                    "MGMT": {
                        "peerList": [
                            {
                                "peerAddress": "172.30.11.11",
                                "holdTime": 180,
                                "keepaliveTime": 60,
                            }
                        ]
                    },
                }
            }
        ],
        "inputs": {
            "bgp_peers": [
                {
                    "peer_address": "172.30.11.1",
                    "vrf": "default",
                    "hold_time": 180,
                    "keep_alive_time": 60,
                },
                {
                    "peer_address": "172.30.11.11",
                    "vrf": "MGMT",
                    "hold_time": 180,
                    "keep_alive_time": 60,
                },
            ]
        },
        "expected": {"result": "success"},
    },
    {
        "name": "failure-no-peer",
        "test": VerifyBGPTimers,
        "eos_data": [
            {
                "vrfs": {
                    "default": {"peerList": []},
                    "MGMT": {"peerList": []},
                }
            }
        ],
        "inputs": {
            "bgp_peers": [
                {
                    "peer_address": "172.30.11.1",
                    "vrf": "MGMT",
                    "hold_time": 180,
                    "keep_alive_time": 60,
                },
                {
                    "peer_address": "172.30.11.11",
                    "vrf": "default",
                    "hold_time": 180,
                    "keep_alive_time": 60,
                },
            ]
        },
        "expected": {
            "result": "failure",
            "messages": [
                "Peer: 172.30.11.1 VRF: MGMT - Not found",
                "Peer: 172.30.11.11 VRF: default - Not found",
            ],
        },
    },
    {
        "name": "failure-not-correct-timers",
        "test": VerifyBGPTimers,
        "eos_data": [
            {
                "vrfs": {
                    "default": {
                        "peerList": [
                            {
                                "peerAddress": "172.30.11.1",
                                "holdTime": 160,
                                "keepaliveTime": 60,
                            }
                        ]
                    },
                    "MGMT": {
                        "peerList": [
                            {
                                "peerAddress": "172.30.11.11",
                                "holdTime": 120,
                                "keepaliveTime": 40,
                            }
                        ]
                    },
                }
            }
        ],
        "inputs": {
            "bgp_peers": [
                {
                    "peer_address": "172.30.11.1",
                    "vrf": "default",
                    "hold_time": 180,
                    "keep_alive_time": 60,
                },
                {
                    "peer_address": "172.30.11.11",
                    "vrf": "MGMT",
                    "hold_time": 180,
                    "keep_alive_time": 60,
                },
            ]
        },
        "expected": {
            "result": "failure",
            "messages": [
                "Peer: 172.30.11.1 VRF: default - Hold time mismatch - Expected: 180, Actual: 160",
                "Peer: 172.30.11.11 VRF: MGMT - Hold time mismatch - Expected: 180, Actual: 120",
                "Peer: 172.30.11.11 VRF: MGMT - Keepalive time mismatch - Expected: 60, Actual: 40",
            ],
        },
    },
    {
        "name": "success",
        "test": VerifyBGPPeerDropStats,
        "eos_data": [
            {
                "vrfs": {
                    "default": {
                        "peerList": [
                            {
                                "peerAddress": "10.100.0.8",
                                "dropStats": {
                                    "inDropAsloop": 0,
                                    "inDropClusterIdLoop": 0,
                                    "inDropMalformedMpbgp": 0,
                                    "inDropOrigId": 0,
                                    "inDropNhLocal": 0,
                                    "inDropNhAfV6": 0,
                                    "prefixDroppedMartianV4": 0,
                                    "prefixDroppedMaxRouteLimitViolatedV4": 0,
                                    "prefixDroppedMartianV6": 0,
                                },
                            }
                        ]
                    },
                    "MGMT": {
                        "peerList": [
                            {
                                "peerAddress": "10.100.0.9",
                                "dropStats": {
                                    "inDropAsloop": 0,
                                    "inDropClusterIdLoop": 0,
                                    "inDropMalformedMpbgp": 0,
                                    "inDropOrigId": 0,
                                    "inDropNhLocal": 0,
                                    "inDropNhAfV6": 0,
                                    "prefixDroppedMartianV4": 0,
                                    "prefixDroppedMaxRouteLimitViolatedV4": 0,
                                    "prefixDroppedMartianV6": 0,
                                },
                            }
                        ]
                    },
                },
            },
        ],
        "inputs": {
            "bgp_peers": [
                {
                    "peer_address": "10.100.0.8",
                    "vrf": "default",
                    "drop_stats": ["prefixDroppedMartianV4", "prefixDroppedMaxRouteLimitViolatedV4", "prefixDroppedMartianV6"],
                },
                {"peer_address": "10.100.0.9", "vrf": "MGMT", "drop_stats": ["inDropClusterIdLoop", "inDropOrigId", "inDropNhLocal"]},
            ]
        },
        "expected": {"result": "success"},
    },
    {
        "name": "failure-not-found",
        "test": VerifyBGPPeerDropStats,
        "eos_data": [{"vrfs": {}}],
        "inputs": {
            "bgp_peers": [
                {
                    "peer_address": "10.100.0.8",
                    "vrf": "default",
                    "drop_stats": ["prefixDroppedMartianV4", "prefixDroppedMaxRouteLimitViolatedV4", "prefixDroppedMartianV6"],
                },
                {"peer_address": "10.100.0.9", "vrf": "MGMT", "drop_stats": ["inDropClusterIdLoop", "inDropOrigId", "inDropNhLocal"]},
            ]
        },
        "expected": {
            "result": "failure",
            "messages": [
                "Peer: 10.100.0.8 VRF: default - Not found",
                "Peer: 10.100.0.9 VRF: MGMT - Not found",
            ],
        },
    },
    {
        "name": "failure",
        "test": VerifyBGPPeerDropStats,
        "eos_data": [
            {
                "vrfs": {
                    "default": {
                        "peerList": [
                            {
                                "peerAddress": "10.100.0.8",
                                "dropStats": {
                                    "inDropAsloop": 0,
                                    "inDropClusterIdLoop": 0,
                                    "inDropMalformedMpbgp": 0,
                                    "inDropOrigId": 1,
                                    "inDropNhLocal": 1,
                                    "inDropNhAfV6": 0,
                                    "prefixDroppedMartianV4": 1,
                                    "prefixDroppedMaxRouteLimitViolatedV4": 1,
                                    "prefixDroppedMartianV6": 0,
                                },
                            }
                        ]
                    },
                    "MGMT": {
                        "peerList": [
                            {
                                "peerAddress": "10.100.0.9",
                                "dropStats": {
                                    "inDropAsloop": 0,
                                    "inDropClusterIdLoop": 0,
                                    "inDropMalformedMpbgp": 0,
                                    "inDropOrigId": 1,
                                    "inDropNhLocal": 1,
                                    "inDropNhAfV6": 0,
                                    "prefixDroppedMartianV4": 0,
                                    "prefixDroppedMaxRouteLimitViolatedV4": 0,
                                    "prefixDroppedMartianV6": 0,
                                },
                            }
                        ]
                    },
                },
            },
        ],
        "inputs": {
            "bgp_peers": [
                {
                    "peer_address": "10.100.0.8",
                    "vrf": "default",
                    "drop_stats": ["prefixDroppedMartianV4", "prefixDroppedMaxRouteLimitViolatedV4", "prefixDroppedMartianV6"],
                },
                {"peer_address": "10.100.0.9", "vrf": "MGMT", "drop_stats": ["inDropClusterIdLoop", "inDropOrigId", "inDropNhLocal"]},
            ]
        },
        "expected": {
            "result": "failure",
            "messages": [
                "Peer: 10.100.0.8 VRF: default - Non-zero NLRI drop statistics counter - prefixDroppedMartianV4: 1",
                "Peer: 10.100.0.8 VRF: default - Non-zero NLRI drop statistics counter - prefixDroppedMaxRouteLimitViolatedV4: 1",
                "Peer: 10.100.0.9 VRF: MGMT - Non-zero NLRI drop statistics counter - inDropOrigId: 1",
                "Peer: 10.100.0.9 VRF: MGMT - Non-zero NLRI drop statistics counter - inDropNhLocal: 1",
            ],
        },
    },
    {
        "name": "success-all-drop-stats",
        "test": VerifyBGPPeerDropStats,
        "eos_data": [
            {
                "vrfs": {
                    "default": {
                        "peerList": [
                            {
                                "peerAddress": "10.100.0.8",
                                "dropStats": {
                                    "inDropAsloop": 0,
                                    "inDropClusterIdLoop": 0,
                                    "inDropMalformedMpbgp": 0,
                                    "inDropOrigId": 0,
                                    "inDropNhLocal": 0,
                                    "inDropNhAfV6": 0,
                                    "prefixDroppedMartianV4": 0,
                                    "prefixDroppedMaxRouteLimitViolatedV4": 0,
                                    "prefixDroppedMartianV6": 0,
                                },
                            }
                        ]
                    },
                    "MGMT": {
                        "peerList": [
                            {
                                "peerAddress": "10.100.0.9",
                                "dropStats": {
                                    "inDropAsloop": 0,
                                    "inDropClusterIdLoop": 0,
                                    "inDropMalformedMpbgp": 0,
                                    "inDropOrigId": 0,
                                    "inDropNhLocal": 0,
                                    "inDropNhAfV6": 0,
                                    "prefixDroppedMartianV4": 0,
                                    "prefixDroppedMaxRouteLimitViolatedV4": 0,
                                    "prefixDroppedMartianV6": 0,
                                },
                            }
                        ]
                    },
                },
            },
        ],
        "inputs": {
            "bgp_peers": [
                {"peer_address": "10.100.0.8", "vrf": "default"},
                {"peer_address": "10.100.0.9", "vrf": "MGMT"},
            ]
        },
        "expected": {"result": "success"},
    },
    {
        "name": "failure-all-drop-stats",
        "test": VerifyBGPPeerDropStats,
        "eos_data": [
            {
                "vrfs": {
                    "default": {
                        "peerList": [
                            {
                                "peerAddress": "10.100.0.8",
                                "dropStats": {
                                    "inDropAsloop": 3,
                                    "inDropClusterIdLoop": 0,
                                    "inDropMalformedMpbgp": 0,
                                    "inDropOrigId": 1,
                                    "inDropNhLocal": 1,
                                    "inDropNhAfV6": 0,
                                    "prefixDroppedMartianV4": 1,
                                    "prefixDroppedMaxRouteLimitViolatedV4": 1,
                                    "prefixDroppedMartianV6": 0,
                                },
                            }
                        ]
                    },
                    "MGMT": {
                        "peerList": [
                            {
                                "peerAddress": "10.100.0.9",
                                "dropStats": {
                                    "inDropAsloop": 2,
                                    "inDropClusterIdLoop": 0,
                                    "inDropMalformedMpbgp": 0,
                                    "inDropOrigId": 1,
                                    "inDropNhLocal": 1,
                                    "inDropNhAfV6": 0,
                                    "prefixDroppedMartianV4": 0,
                                    "prefixDroppedMaxRouteLimitViolatedV4": 0,
                                    "prefixDroppedMartianV6": 0,
                                },
                            }
                        ]
                    },
                },
            },
        ],
        "inputs": {
            "bgp_peers": [
                {"peer_address": "10.100.0.8", "vrf": "default"},
                {"peer_address": "10.100.0.9", "vrf": "MGMT"},
            ]
        },
        "expected": {
            "result": "failure",
            "messages": [
                "Peer: 10.100.0.8 VRF: default - Non-zero NLRI drop statistics counter - inDropAsloop: 3",
                "Peer: 10.100.0.8 VRF: default - Non-zero NLRI drop statistics counter - inDropOrigId: 1",
                "Peer: 10.100.0.8 VRF: default - Non-zero NLRI drop statistics counter - inDropNhLocal: 1",
                "Peer: 10.100.0.8 VRF: default - Non-zero NLRI drop statistics counter - prefixDroppedMartianV4: 1",
                "Peer: 10.100.0.8 VRF: default - Non-zero NLRI drop statistics counter - prefixDroppedMaxRouteLimitViolatedV4: 1",
                "Peer: 10.100.0.9 VRF: MGMT - Non-zero NLRI drop statistics counter - inDropAsloop: 2",
                "Peer: 10.100.0.9 VRF: MGMT - Non-zero NLRI drop statistics counter - inDropOrigId: 1",
                "Peer: 10.100.0.9 VRF: MGMT - Non-zero NLRI drop statistics counter - inDropNhLocal: 1",
            ],
        },
    },
    {
        "name": "success",
        "test": VerifyBGPPeerUpdateErrors,
        "eos_data": [
            {
                "vrfs": {
                    "default": {
                        "peerList": [
                            {
                                "peerAddress": "10.100.0.8",
                                "peerInUpdateErrors": {
                                    "inUpdErrWithdraw": 0,
                                    "inUpdErrIgnore": 0,
                                    "inUpdErrDisableAfiSafi": 0,
                                    "disabledAfiSafi": "None",
                                    "lastUpdErrTime": 0,
                                },
                            }
                        ]
                    },
                    "MGMT": {
                        "peerList": [
                            {
                                "peerAddress": "10.100.0.9",
                                "peerInUpdateErrors": {
                                    "inUpdErrWithdraw": 0,
                                    "inUpdErrIgnore": 0,
                                    "inUpdErrDisableAfiSafi": 0,
                                    "disabledAfiSafi": "None",
                                    "lastUpdErrTime": 0,
                                },
                            }
                        ]
                    },
                },
            },
        ],
        "inputs": {
            "bgp_peers": [
                {"peer_address": "10.100.0.8", "vrf": "default", "update_errors": ["inUpdErrWithdraw", "inUpdErrIgnore", "disabledAfiSafi"]},
                {"peer_address": "10.100.0.9", "vrf": "MGMT", "update_errors": ["inUpdErrWithdraw", "inUpdErrIgnore", "disabledAfiSafi"]},
            ]
        },
        "expected": {"result": "success"},
    },
    {
        "name": "failure-not-found",
        "test": VerifyBGPPeerUpdateErrors,
        "eos_data": [
            {"vrfs": {}},
        ],
        "inputs": {
            "bgp_peers": [
                {"peer_address": "10.100.0.8", "vrf": "default", "update_errors": ["inUpdErrWithdraw", "inUpdErrIgnore", "disabledAfiSafi"]},
                {"peer_address": "10.100.0.9", "vrf": "MGMT", "update_errors": ["inUpdErrWithdraw", "inUpdErrIgnore", "disabledAfiSafi"]},
            ]
        },
        "expected": {
            "result": "failure",
            "messages": [
                "Peer: 10.100.0.8 VRF: default - Not found",
                "Peer: 10.100.0.9 VRF: MGMT - Not found",
            ],
        },
    },
    {
        "name": "failure-errors",
        "test": VerifyBGPPeerUpdateErrors,
        "eos_data": [
            {
                "vrfs": {
                    "default": {
                        "peerList": [
                            {
                                "peerAddress": "10.100.0.8",
                                "peerInUpdateErrors": {
                                    "inUpdErrWithdraw": 0,
                                    "inUpdErrIgnore": 0,
                                    "inUpdErrDisableAfiSafi": 0,
                                    "disabledAfiSafi": "ipv4Unicast",
                                    "lastUpdErrTime": 0,
                                },
                            }
                        ]
                    },
                    "MGMT": {
                        "peerList": [
                            {
                                "peerAddress": "10.100.0.9",
                                "peerInUpdateErrors": {
                                    "inUpdErrWithdraw": 1,
                                    "inUpdErrIgnore": 0,
                                    "inUpdErrDisableAfiSafi": 0,
                                    "disabledAfiSafi": "None",
                                    "lastUpdErrTime": 0,
                                },
                            }
                        ]
                    },
                },
            },
        ],
        "inputs": {
            "bgp_peers": [
                {"peer_address": "10.100.0.8", "vrf": "default", "update_errors": ["inUpdErrWithdraw", "inUpdErrIgnore", "disabledAfiSafi"]},
                {"peer_address": "10.100.0.9", "vrf": "MGMT", "update_errors": ["inUpdErrWithdraw", "inUpdErrIgnore", "disabledAfiSafi"]},
            ]
        },
        "expected": {
            "result": "failure",
            "messages": [
                "Peer: 10.100.0.8 VRF: default - Non-zero update error counter - disabledAfiSafi: ipv4Unicast",
                "Peer: 10.100.0.9 VRF: MGMT - Non-zero update error counter - inUpdErrWithdraw: 1",
            ],
        },
    },
    {
        "name": "success-all-error-counters",
        "test": VerifyBGPPeerUpdateErrors,
        "eos_data": [
            {
                "vrfs": {
                    "default": {
                        "peerList": [
                            {
                                "peerAddress": "10.100.0.8",
                                "peerInUpdateErrors": {
                                    "inUpdErrWithdraw": 0,
                                    "inUpdErrIgnore": 0,
                                    "inUpdErrDisableAfiSafi": 0,
                                    "disabledAfiSafi": "None",
                                    "lastUpdErrTime": 0,
                                },
                            }
                        ]
                    },
                    "MGMT": {
                        "peerList": [
                            {
                                "peerAddress": "10.100.0.9",
                                "peerInUpdateErrors": {
                                    "inUpdErrWithdraw": 0,
                                    "inUpdErrIgnore": 0,
                                    "inUpdErrDisableAfiSafi": 0,
                                    "disabledAfiSafi": "None",
                                    "lastUpdErrTime": 0,
                                },
                            }
                        ]
                    },
                },
            },
        ],
        "inputs": {
            "bgp_peers": [
                {"peer_address": "10.100.0.8", "vrf": "default"},
                {"peer_address": "10.100.0.9", "vrf": "MGMT"},
            ]
        },
        "expected": {"result": "success"},
    },
    {
        "name": "failure-all-error-counters",
        "test": VerifyBGPPeerUpdateErrors,
        "eos_data": [
            {
                "vrfs": {
                    "default": {
                        "peerList": [
                            {
                                "peerAddress": "10.100.0.8",
                                "peerInUpdateErrors": {
                                    "inUpdErrWithdraw": 1,
                                    "inUpdErrIgnore": 0,
                                    "inUpdErrDisableAfiSafi": 0,
                                    "disabledAfiSafi": "ipv4Unicast",
                                    "lastUpdErrTime": 0,
                                },
                            }
                        ]
                    },
                    "MGMT": {
                        "peerList": [
                            {
                                "peerAddress": "10.100.0.9",
                                "peerInUpdateErrors": {
                                    "inUpdErrWithdraw": 1,
                                    "inUpdErrIgnore": 0,
                                    "inUpdErrDisableAfiSafi": 1,
                                    "disabledAfiSafi": "None",
                                    "lastUpdErrTime": 0,
                                },
                            }
                        ]
                    },
                },
            },
        ],
        "inputs": {
            "bgp_peers": [
                {"peer_address": "10.100.0.8", "vrf": "default", "update_errors": ["inUpdErrWithdraw", "inUpdErrIgnore", "disabledAfiSafi"]},
                {
                    "peer_address": "10.100.0.9",
                    "vrf": "MGMT",
                    "update_errors": ["inUpdErrWithdraw", "inUpdErrIgnore", "disabledAfiSafi", "inUpdErrDisableAfiSafi"],
                },
            ]
        },
        "expected": {
            "result": "failure",
            "messages": [
                "Peer: 10.100.0.8 VRF: default - Non-zero update error counter - inUpdErrWithdraw: 1",
                "Peer: 10.100.0.8 VRF: default - Non-zero update error counter - disabledAfiSafi: ipv4Unicast",
                "Peer: 10.100.0.9 VRF: MGMT - Non-zero update error counter - inUpdErrWithdraw: 1",
                "Peer: 10.100.0.9 VRF: MGMT - Non-zero update error counter - inUpdErrDisableAfiSafi: 1",
            ],
        },
    },
    {
        "name": "failure-all-not-found",
        "test": VerifyBGPPeerUpdateErrors,
        "eos_data": [
            {
                "vrfs": {
                    "default": {
                        "peerList": [
                            {
                                "peerAddress": "10.100.0.8",
                                "peerInUpdateErrors": {
                                    "inUpdErrIgnore": 0,
                                    "inUpdErrDisableAfiSafi": 0,
                                    "disabledAfiSafi": "ipv4Unicast",
                                    "lastUpdErrTime": 0,
                                },
                            }
                        ]
                    },
                    "MGMT": {
                        "peerList": [
                            {
                                "peerAddress": "10.100.0.9",
                                "peerInUpdateErrors": {
                                    "inUpdErrWithdraw": 1,
                                    "inUpdErrIgnore": 0,
                                    "disabledAfiSafi": "None",
                                    "lastUpdErrTime": 0,
                                },
                            }
                        ]
                    },
                },
            },
        ],
        "inputs": {
            "bgp_peers": [
                {"peer_address": "10.100.0.8", "vrf": "default", "update_errors": ["inUpdErrWithdraw", "inUpdErrIgnore", "disabledAfiSafi"]},
                {
                    "peer_address": "10.100.0.9",
                    "vrf": "MGMT",
                    "update_errors": ["inUpdErrWithdraw", "inUpdErrIgnore", "disabledAfiSafi", "inUpdErrDisableAfiSafi"],
                },
            ]
        },
        "expected": {
            "result": "failure",
            "messages": [
                "Peer: 10.100.0.8 VRF: default - Non-zero update error counter - inUpdErrWithdraw: Not Found",
                "Peer: 10.100.0.8 VRF: default - Non-zero update error counter - disabledAfiSafi: ipv4Unicast",
                "Peer: 10.100.0.9 VRF: MGMT - Non-zero update error counter - inUpdErrWithdraw: 1",
                "Peer: 10.100.0.9 VRF: MGMT - Non-zero update error counter - inUpdErrDisableAfiSafi: Not Found",
            ],
        },
    },
    {
        "name": "success",
        "test": VerifyBgpRouteMaps,
        "eos_data": [
            {
                "vrfs": {
                    "default": {
                        "peerList": [
                            {
                                "peerAddress": "10.100.0.8",
                                "routeMapInbound": "RM-MLAG-PEER-IN",
                                "routeMapOutbound": "RM-MLAG-PEER-OUT",
                            }
                        ]
                    },
                    "MGMT": {
                        "peerList": [
                            {
                                "peerAddress": "10.100.0.10",
                                "routeMapInbound": "RM-MLAG-PEER-IN",
                                "routeMapOutbound": "RM-MLAG-PEER-OUT",
                            }
                        ]
                    },
                },
            },
        ],
        "inputs": {
            "bgp_peers": [
                {"peer_address": "10.100.0.8", "vrf": "default", "inbound_route_map": "RM-MLAG-PEER-IN", "outbound_route_map": "RM-MLAG-PEER-OUT"},
                {"peer_address": "10.100.0.10", "vrf": "MGMT", "inbound_route_map": "RM-MLAG-PEER-IN", "outbound_route_map": "RM-MLAG-PEER-OUT"},
            ]
        },
        "expected": {"result": "success"},
    },
    {
        "name": "failure-incorrect-route-map",
        "test": VerifyBgpRouteMaps,
        "eos_data": [
            {
                "vrfs": {
                    "default": {
                        "peerList": [
                            {
                                "peerAddress": "10.100.0.8",
                                "routeMapInbound": "RM-MLAG-PEER",
                                "routeMapOutbound": "RM-MLAG-PEER",
                            }
                        ]
                    },
                    "MGMT": {
                        "peerList": [
                            {
                                "peerAddress": "10.100.0.10",
                                "routeMapInbound": "RM-MLAG-PEER",
                                "routeMapOutbound": "RM-MLAG-PEER",
                            }
                        ]
                    },
                },
            },
        ],
        "inputs": {
            "bgp_peers": [
                {"peer_address": "10.100.0.8", "vrf": "default", "inbound_route_map": "RM-MLAG-PEER-IN", "outbound_route_map": "RM-MLAG-PEER-OUT"},
                {"peer_address": "10.100.0.10", "vrf": "MGMT", "inbound_route_map": "RM-MLAG-PEER-IN", "outbound_route_map": "RM-MLAG-PEER-OUT"},
            ]
        },
        "expected": {
            "result": "failure",
            "messages": [
                "Peer: 10.100.0.8 VRF: default - Inbound route-map mismatch - Expected: RM-MLAG-PEER-IN, Actual: RM-MLAG-PEER",
                "Peer: 10.100.0.8 VRF: default - Outbound route-map mismatch - Expected: RM-MLAG-PEER-OUT, Actual: RM-MLAG-PEER",
                "Peer: 10.100.0.10 VRF: MGMT - Inbound route-map mismatch - Expected: RM-MLAG-PEER-IN, Actual: RM-MLAG-PEER",
                "Peer: 10.100.0.10 VRF: MGMT - Outbound route-map mismatch - Expected: RM-MLAG-PEER-OUT, Actual: RM-MLAG-PEER",
            ],
        },
    },
    {
        "name": "failure-incorrect-inbound-map",
        "test": VerifyBgpRouteMaps,
        "eos_data": [
            {
                "vrfs": {
                    "default": {
                        "peerList": [
                            {
                                "peerAddress": "10.100.0.8",
                                "routeMapInbound": "RM-MLAG-PEER",
                                "routeMapOutbound": "RM-MLAG-PEER",
                            }
                        ]
                    },
                    "MGMT": {
                        "peerList": [
                            {
                                "peerAddress": "10.100.0.10",
                                "routeMapInbound": "RM-MLAG-PEER",
                                "routeMapOutbound": "RM-MLAG-PEER",
                            }
                        ]
                    },
                },
            },
        ],
        "inputs": {
            "bgp_peers": [
                {"peer_address": "10.100.0.8", "vrf": "default", "inbound_route_map": "RM-MLAG-PEER-IN"},
                {"peer_address": "10.100.0.10", "vrf": "MGMT", "inbound_route_map": "RM-MLAG-PEER-IN"},
            ]
        },
        "expected": {
            "result": "failure",
            "messages": [
                "Peer: 10.100.0.8 VRF: default - Inbound route-map mismatch - Expected: RM-MLAG-PEER-IN, Actual: RM-MLAG-PEER",
                "Peer: 10.100.0.10 VRF: MGMT - Inbound route-map mismatch - Expected: RM-MLAG-PEER-IN, Actual: RM-MLAG-PEER",
            ],
        },
    },
    {
        "name": "failure-route-maps-not-configured",
        "test": VerifyBgpRouteMaps,
        "eos_data": [
            {
                "vrfs": {
                    "default": {
                        "peerList": [
                            {
                                "peerAddress": "10.100.0.8",
                            }
                        ]
                    },
                    "MGMT": {
                        "peerList": [
                            {
                                "peerAddress": "10.100.0.10",
                            }
                        ]
                    },
                },
            },
        ],
        "inputs": {
            "bgp_peers": [
                {"peer_address": "10.100.0.8", "vrf": "default", "inbound_route_map": "RM-MLAG-PEER-IN", "outbound_route_map": "RM-MLAG-PEER-OUT"},
                {"peer_address": "10.100.0.10", "vrf": "MGMT", "inbound_route_map": "RM-MLAG-PEER-IN", "outbound_route_map": "RM-MLAG-PEER-OUT"},
            ]
        },
        "expected": {
            "result": "failure",
            "messages": [
                "Peer: 10.100.0.8 VRF: default - Inbound route-map mismatch - Expected: RM-MLAG-PEER-IN, Actual: Not Configured",
                "Peer: 10.100.0.8 VRF: default - Outbound route-map mismatch - Expected: RM-MLAG-PEER-OUT, Actual: Not Configured",
                "Peer: 10.100.0.10 VRF: MGMT - Inbound route-map mismatch - Expected: RM-MLAG-PEER-IN, Actual: Not Configured",
                "Peer: 10.100.0.10 VRF: MGMT - Outbound route-map mismatch - Expected: RM-MLAG-PEER-OUT, Actual: Not Configured",
            ],
        },
    },
    {
        "name": "failure-peer-not-found",
        "test": VerifyBgpRouteMaps,
        "eos_data": [
            {
                "vrfs": {
                    "default": {"peerList": []},
                    "MGMT": {"peerList": []},
                },
            },
        ],
        "inputs": {
            "bgp_peers": [
                {"peer_address": "10.100.0.8", "vrf": "default", "inbound_route_map": "RM-MLAG-PEER-IN"},
                {"peer_address": "10.100.0.10", "vrf": "MGMT", "inbound_route_map": "RM-MLAG-PEER-IN"},
            ]
        },
        "expected": {
            "result": "failure",
            "messages": [
                "Peer: 10.100.0.8 VRF: default - Not found",
                "Peer: 10.100.0.10 VRF: MGMT - Not found",
            ],
        },
    },
    {
        "name": "success",
        "test": VerifyBGPPeerRouteLimit,
        "eos_data": [
            {
                "vrfs": {
                    "default": {
                        "peerList": [
                            {
                                "peerAddress": "10.100.0.8",
                                "maxTotalRoutes": 12000,
                                "totalRoutesWarnLimit": 10000,
                            }
                        ]
                    },
                    "MGMT": {
                        "peerList": [
                            {
                                "peerAddress": "10.100.0.9",
                                "maxTotalRoutes": 10000,
                                "totalRoutesWarnLimit": 9000,
                            }
                        ]
                    },
                },
            },
        ],
        "inputs": {
            "bgp_peers": [
                {"peer_address": "10.100.0.8", "vrf": "default", "maximum_routes": 12000, "warning_limit": 10000},
                {"peer_address": "10.100.0.9", "vrf": "MGMT", "maximum_routes": 10000},
            ]
        },
        "expected": {"result": "success"},
    },
    {
        "name": "success-no-warning-limit",
        "test": VerifyBGPPeerRouteLimit,
        "eos_data": [
            {
                "vrfs": {
                    "default": {
                        "peerList": [
                            {
                                "peerAddress": "10.100.0.8",
                                "maxTotalRoutes": 12000,
                            }
                        ]
                    },
                    "MGMT": {
                        "peerList": [
                            {
                                "peerAddress": "10.100.0.9",
                                "maxTotalRoutes": 10000,
                            }
                        ]
                    },
                },
            },
        ],
        "inputs": {
            "bgp_peers": [
                {"peer_address": "10.100.0.8", "vrf": "default", "maximum_routes": 12000, "warning_limit": 0},
                {"peer_address": "10.100.0.9", "vrf": "MGMT", "maximum_routes": 10000},
            ]
        },
        "expected": {"result": "success"},
    },
    {
        "name": "failure-peer-not-found",
        "test": VerifyBGPPeerRouteLimit,
        "eos_data": [
            {
                "vrfs": {
                    "default": {},
                    "MGMT": {},
                },
            },
        ],
        "inputs": {
            "bgp_peers": [
                {"peer_address": "10.100.0.8", "vrf": "default", "maximum_routes": 12000, "warning_limit": 10000},
                {"peer_address": "10.100.0.9", "vrf": "MGMT", "maximum_routes": 10000, "warning_limit": 9000},
            ]
        },
        "expected": {
            "result": "failure",
            "messages": [
                "Peer: 10.100.0.8 VRF: default - Not found",
                "Peer: 10.100.0.9 VRF: MGMT - Not found",
            ],
        },
    },
    {
        "name": "failure-incorrect-max-routes",
        "test": VerifyBGPPeerRouteLimit,
        "eos_data": [
            {
                "vrfs": {
                    "default": {
                        "peerList": [
                            {
                                "peerAddress": "10.100.0.8",
                                "maxTotalRoutes": 13000,
                                "totalRoutesWarnLimit": 11000,
                            }
                        ]
                    },
                    "MGMT": {
                        "peerList": [
                            {
                                "peerAddress": "10.100.0.9",
                                "maxTotalRoutes": 11000,
                                "totalRoutesWarnLimit": 10000,
                            }
                        ]
                    },
                },
            },
        ],
        "inputs": {
            "bgp_peers": [
                {"peer_address": "10.100.0.8", "vrf": "default", "maximum_routes": 12000, "warning_limit": 10000},
                {"peer_address": "10.100.0.9", "vrf": "MGMT", "maximum_routes": 10000, "warning_limit": 9000},
            ]
        },
        "expected": {
            "result": "failure",
            "messages": [
                "Peer: 10.100.0.8 VRF: default - Maximum routes mismatch - Expected: 12000, Actual: 13000",
                "Peer: 10.100.0.8 VRF: default - Maximum routes warning limit mismatch - Expected: 10000, Actual: 11000",
                "Peer: 10.100.0.9 VRF: MGMT - Maximum routes mismatch - Expected: 10000, Actual: 11000",
                "Peer: 10.100.0.9 VRF: MGMT - Maximum routes warning limit mismatch - Expected: 9000, Actual: 10000",
            ],
        },
    },
    {
        "name": "failure-routes-not-found",
        "test": VerifyBGPPeerRouteLimit,
        "eos_data": [
            {
                "vrfs": {
                    "default": {
                        "peerList": [
                            {
                                "peerAddress": "10.100.0.8",
                                "maxTotalRoutes": 12000,
                            }
                        ]
                    },
                    "MGMT": {
                        "peerList": [
                            {
                                "peerAddress": "10.100.0.9",
                                "maxTotalRoutes": 10000,
                            }
                        ]
                    },
                },
            },
        ],
        "inputs": {
            "bgp_peers": [
                {"peer_address": "10.100.0.8", "vrf": "default", "maximum_routes": 12000, "warning_limit": 10000},
                {"peer_address": "10.100.0.9", "vrf": "MGMT", "maximum_routes": 10000, "warning_limit": 9000},
            ]
        },
        "expected": {
            "result": "failure",
            "messages": [
                "Peer: 10.100.0.8 VRF: default - Maximum routes warning limit mismatch - Expected: 10000, Actual: 0",
                "Peer: 10.100.0.9 VRF: MGMT - Maximum routes warning limit mismatch - Expected: 9000, Actual: 0",
            ],
        },
    },
    {
        "name": "success-no-check-tcp-queues",
        "test": VerifyBGPPeerSession,
        "eos_data": [
            {
                "vrfs": {
                    "default": {
                        "peerList": [
                            {
                                "peerAddress": "10.100.0.8",
                                "state": "Established",
                                "peerTcpInfo": {
                                    "outputQueueLength": 10,
                                    "inputQueueLength": 5,
                                },
                            }
                        ]
                    },
                    "MGMT": {
                        "peerList": [
                            {
                                "peerAddress": "10.100.0.9",
                                "state": "Established",
                                "peerTcpInfo": {
                                    "outputQueueLength": 10,
                                    "inputQueueLength": 5,
                                },
                            }
                        ]
                    },
                },
            },
        ],
        "inputs": {
            "check_tcp_queues": False,
            "bgp_peers": [
                {"peer_address": "10.100.0.8", "vrf": "default"},
                {"peer_address": "10.100.0.9", "vrf": "MGMT"},
            ],
        },
        "expected": {"result": "success"},
    },
    {
        "name": "success-check-tcp-queues",
        "test": VerifyBGPPeerSession,
        "eos_data": [
            {
                "vrfs": {
                    "default": {
                        "peerList": [
                            {
                                "peerAddress": "10.100.0.8",
                                "state": "Established",
                                "peerTcpInfo": {
                                    "outputQueueLength": 0,
                                    "inputQueueLength": 0,
                                },
                            }
                        ]
                    },
                    "MGMT": {
                        "peerList": [
                            {
                                "peerAddress": "10.100.0.9",
                                "state": "Established",
                                "peerTcpInfo": {
                                    "outputQueueLength": 0,
                                    "inputQueueLength": 0,
                                },
                            }
                        ]
                    },
                },
            },
        ],
        "inputs": {
            "check_tcp_queues": True,
            "bgp_peers": [
                {"peer_address": "10.100.0.8", "vrf": "default"},
                {"peer_address": "10.100.0.9", "vrf": "MGMT"},
            ],
        },
        "expected": {"result": "success"},
    },
    {
        "name": "failure-peer-not-found",
        "test": VerifyBGPPeerSession,
        "eos_data": [
            {
                "vrfs": {
                    "default": {
                        "peerList": [
                            {
                                "peerAddress": "10.100.0.8",
                                "state": "Established",
                                "peerTcpInfo": {
                                    "outputQueueLength": 0,
                                    "inputQueueLength": 0,
                                },
                            }
                        ]
                    },
                },
            },
        ],
        "inputs": {
            "bgp_peers": [
                {"peer_address": "10.100.0.8", "vrf": "default"},
                {"peer_address": "10.100.0.9", "vrf": "MGMT"},
            ]
        },
        "expected": {
            "result": "failure",
            "messages": [
                "Peer: 10.100.0.9 VRF: MGMT - Not found",
            ],
        },
    },
    {
        "name": "failure-not-established",
        "test": VerifyBGPPeerSession,
        "eos_data": [
            {
                "vrfs": {
                    "default": {
                        "peerList": [
                            {
                                "peerAddress": "10.100.0.8",
                                "state": "Active",
                                "peerTcpInfo": {
                                    "outputQueueLength": 0,
                                    "inputQueueLength": 0,
                                },
                            }
                        ]
                    },
                    "MGMT": {
                        "peerList": [
                            {
                                "peerAddress": "10.100.0.9",
                                "state": "Active",
                                "peerTcpInfo": {
                                    "outputQueueLength": 0,
                                    "inputQueueLength": 0,
                                },
                            }
                        ]
                    },
                },
            },
        ],
        "inputs": {
            "bgp_peers": [
                {"peer_address": "10.100.0.8", "vrf": "default"},
                {"peer_address": "10.100.0.9", "vrf": "MGMT"},
            ]
        },
        "expected": {
            "result": "failure",
            "messages": [
                "Peer: 10.100.0.8 VRF: default - Session state is not established - State: Active",
                "Peer: 10.100.0.9 VRF: MGMT - Session state is not established - State: Active",
            ],
        },
    },
    {
        "name": "failure-check-tcp-queues",
        "test": VerifyBGPPeerSession,
        "eos_data": [
            {
                "vrfs": {
                    "default": {
                        "peerList": [
                            {
                                "peerAddress": "10.100.0.8",
                                "state": "Established",
                                "peerTcpInfo": {
                                    "outputQueueLength": 10,
                                    "inputQueueLength": 5,
                                },
                            }
                        ]
                    },
                    "MGMT": {
                        "peerList": [
                            {
                                "peerAddress": "10.100.0.9",
                                "state": "Established",
                                "peerTcpInfo": {
                                    "outputQueueLength": 0,
                                    "inputQueueLength": 0,
                                },
                            }
                        ]
                    },
                },
            },
        ],
        "inputs": {
            "bgp_peers": [
                {"peer_address": "10.100.0.8", "vrf": "default"},
                {"peer_address": "10.100.0.9", "vrf": "MGMT"},
            ]
        },
        "expected": {
            "result": "failure",
            "messages": [
                "Peer: 10.100.0.8 VRF: default - Session has non-empty message queues - InQ: 5, OutQ: 10",
            ],
        },
    },
    {
        "name": "success",
        "test": VerifyBGPPeerGroup,
        "eos_data": [
            {
                "vrfs": {
                    "default": {
                        "peerList": [
                            {
                                "peerAddress": "10.100.0.8",
                                "peerGroupName": "IPv4-UNDERLAY-PEERS",
                            },
                            {
                                "peerAddress": "10.100.4.5",
                                "peerGroupName": "MLAG-IPv4-UNDERLAY-PEER",
                            },
                            {
                                "peerAddress": "10.100.1.1",
                                "peerGroupName": "EVPN-OVERLAY-PEERS",
                            },
                        ]
                    },
                    "MGMT": {
                        "peerList": [
                            {
                                "peerAddress": "10.100.0.10",
                                "peerGroupName": "IPv4-UNDERLAY-PEERS",
                            },
                            {
                                "peerAddress": "10.100.1.2",
                                "peerGroupName": "EVPN-OVERLAY-PEERS",
                            },
                        ]
                    },
                },
            },
        ],
        "inputs": {
            "bgp_peers": [
                {"peer_address": "10.100.0.8", "vrf": "default", "peer_group": "IPv4-UNDERLAY-PEERS"},
                {"peer_address": "10.100.0.10", "vrf": "MGMT", "peer_group": "IPv4-UNDERLAY-PEERS"},
                {"peer_address": "10.100.1.1", "vrf": "default", "peer_group": "EVPN-OVERLAY-PEERS"},
                {"peer_address": "10.100.1.2", "vrf": "MGMT", "peer_group": "EVPN-OVERLAY-PEERS"},
                {"peer_address": "10.100.4.5", "vrf": "default", "peer_group": "MLAG-IPv4-UNDERLAY-PEER"},
            ]
        },
        "expected": {"result": "success"},
    },
    {
        "name": "failure-incorrect-peer-group",
        "test": VerifyBGPPeerGroup,
        "eos_data": [
            {
                "vrfs": {
                    "default": {
                        "peerList": [
                            {
                                "peerAddress": "10.100.0.8",
                                "peerGroupName": "UNDERLAY-PEERS",
                            },
                            {
                                "peerAddress": "10.100.1.1",
                                "peerGroupName": "OVERLAY-PEERS",
                            },
                            {
                                "peerAddress": "10.100.4.5",
                                "peerGroupName": "UNDERLAY-PEER",
                            },
                        ]
                    },
                    "MGMT": {
                        "peerList": [
                            {
                                "peerAddress": "10.100.0.10",
                                "peerGroupName": "UNDERLAY-PEERS",
                            },
                            {
                                "peerAddress": "10.100.1.2",
                                "peerGroupName": "OVERLAY-PEERS",
                            },
                        ]
                    },
                },
            },
        ],
        "inputs": {
            "bgp_peers": [
                {"peer_address": "10.100.0.8", "vrf": "default", "peer_group": "IPv4-UNDERLAY-PEERS"},
                {"peer_address": "10.100.0.10", "vrf": "MGMT", "peer_group": "IPv4-UNDERLAY-PEERS"},
                {"peer_address": "10.100.1.1", "vrf": "default", "peer_group": "EVPN-OVERLAY-PEERS"},
                {"peer_address": "10.100.1.2", "vrf": "MGMT", "peer_group": "EVPN-OVERLAY-PEERS"},
                {"peer_address": "10.100.4.5", "vrf": "default", "peer_group": "MLAG-IPv4-UNDERLAY-PEER"},
            ]
        },
        "expected": {
            "result": "failure",
            "messages": [
                "Peer: 10.100.0.8 VRF: default - Incorrect peer group configured - Expected: IPv4-UNDERLAY-PEERS Actual: UNDERLAY-PEERS",
                "Peer: 10.100.0.10 VRF: MGMT - Incorrect peer group configured - Expected: IPv4-UNDERLAY-PEERS Actual: UNDERLAY-PEERS",
                "Peer: 10.100.1.1 VRF: default - Incorrect peer group configured - Expected: EVPN-OVERLAY-PEERS Actual: OVERLAY-PEERS",
                "Peer: 10.100.1.2 VRF: MGMT - Incorrect peer group configured - Expected: EVPN-OVERLAY-PEERS Actual: OVERLAY-PEERS",
                "Peer: 10.100.4.5 VRF: default - Incorrect peer group configured - Expected: MLAG-IPv4-UNDERLAY-PEER Actual: UNDERLAY-PEER",
            ],
        },
    },
    {
        "name": "failure-peers-not-found",
        "test": VerifyBGPPeerGroup,
        "eos_data": [
            {
                "vrfs": {
                    "default": {"peerList": []},
                    "MGMT": {"peerList": []},
                },
            },
        ],
        "inputs": {
            "bgp_peers": [
                {"peer_address": "10.100.0.8", "vrf": "default", "peer_group": "IPv4-UNDERLAY-PEERS"},
                {"peer_address": "10.100.0.10", "vrf": "MGMT", "peer_group": "IPv4-UNDERLAY-PEERS"},
                {"peer_address": "10.100.1.1", "vrf": "default", "peer_group": "EVPN-OVERLAY-PEERS"},
                {"peer_address": "10.100.1.2", "vrf": "MGMT", "peer_group": "EVPN-OVERLAY-PEERS"},
                {"peer_address": "10.100.4.5", "vrf": "default", "peer_group": "MLAG-IPv4-UNDERLAY-PEER"},
            ]
        },
        "expected": {
            "result": "failure",
            "messages": [
                "Peer: 10.100.0.8 VRF: default - Not found",
                "Peer: 10.100.0.10 VRF: MGMT - Not found",
                "Peer: 10.100.1.1 VRF: default - Not found",
                "Peer: 10.100.1.2 VRF: MGMT - Not found",
                "Peer: 10.100.4.5 VRF: default - Not found",
            ],
        },
    },
    {
        "name": "failure-peer-group-not-found",
        "test": VerifyBGPPeerGroup,
        "eos_data": [
            {
                "vrfs": {
                    "default": {
                        "peerList": [
                            {
                                "peerAddress": "10.100.0.8",
                            },
                            {
                                "peerAddress": "10.100.1.1",
                            },
                            {
                                "peerAddress": "10.100.4.5",
                            },
                        ]
                    },
                    "MGMT": {
                        "peerList": [
                            {
                                "peerAddress": "10.100.0.10",
                            },
                            {
                                "peerAddress": "10.100.1.2",
                            },
                        ]
                    },
                },
            },
        ],
        "inputs": {
            "bgp_peers": [
                {"peer_address": "10.100.0.8", "vrf": "default", "peer_group": "IPv4-UNDERLAY-PEERS"},
                {"peer_address": "10.100.0.10", "vrf": "MGMT", "peer_group": "IPv4-UNDERLAY-PEERS"},
                {"peer_address": "10.100.1.1", "vrf": "default", "peer_group": "EVPN-OVERLAY-PEERS"},
                {"peer_address": "10.100.1.2", "vrf": "MGMT", "peer_group": "EVPN-OVERLAY-PEERS"},
                {"peer_address": "10.100.4.5", "vrf": "default", "peer_group": "MLAG-IPv4-UNDERLAY-PEER"},
            ]
        },
        "expected": {
            "result": "failure",
            "messages": [
                "Peer: 10.100.0.8 VRF: default - Incorrect peer group configured - Expected: IPv4-UNDERLAY-PEERS Actual: Not Found",
                "Peer: 10.100.0.10 VRF: MGMT - Incorrect peer group configured - Expected: IPv4-UNDERLAY-PEERS Actual: Not Found",
                "Peer: 10.100.1.1 VRF: default - Incorrect peer group configured - Expected: EVPN-OVERLAY-PEERS Actual: Not Found",
                "Peer: 10.100.1.2 VRF: MGMT - Incorrect peer group configured - Expected: EVPN-OVERLAY-PEERS Actual: Not Found",
                "Peer: 10.100.4.5 VRF: default - Incorrect peer group configured - Expected: MLAG-IPv4-UNDERLAY-PEER Actual: Not Found",
            ],
        },
    },
    {
        "name": "success-no-check-tcp-queues",
        "test": VerifyBGPPeerSessionRibd,
        "eos_data": [
            {
                "vrfs": {
                    "default": {
                        "peerList": [
                            {
                                "peerAddress": "10.100.0.8",
                                "state": "Established",
                                "peerTcpInfo": {
                                    "outputQueueLength": 10,
                                    "inputQueueLength": 5,
                                },
                            }
                        ]
                    },
                    "MGMT": {
                        "peerList": [
                            {
                                "peerAddress": "10.100.0.9",
                                "state": "Established",
                                "peerTcpInfo": {
                                    "outputQueueLength": 10,
                                    "inputQueueLength": 5,
                                },
                            }
                        ]
                    },
                },
            },
        ],
        "inputs": {
            "check_tcp_queues": False,
            "bgp_peers": [
                {"peer_address": "10.100.0.8", "vrf": "default"},
                {"peer_address": "10.100.0.9", "vrf": "MGMT"},
            ],
        },
        "expected": {"result": "success"},
    },
    {
        "name": "success-check-tcp-queues",
        "test": VerifyBGPPeerSessionRibd,
        "eos_data": [
            {
                "vrfs": {
                    "default": {
                        "peerList": [
                            {
                                "peerAddress": "10.100.0.8",
                                "state": "Established",
                                "peerTcpInfo": {
                                    "outputQueueLength": 0,
                                    "inputQueueLength": 0,
                                },
                            }
                        ]
                    },
                    "MGMT": {
                        "peerList": [
                            {
                                "peerAddress": "10.100.0.9",
                                "state": "Established",
                                "peerTcpInfo": {
                                    "outputQueueLength": 0,
                                    "inputQueueLength": 0,
                                },
                            }
                        ]
                    },
                },
            },
        ],
        "inputs": {
            "check_tcp_queues": True,
            "bgp_peers": [
                {"peer_address": "10.100.0.8", "vrf": "default"},
                {"peer_address": "10.100.0.9", "vrf": "MGMT"},
            ],
        },
        "expected": {"result": "success"},
    },
    {
        "name": "failure-peer-not-found",
        "test": VerifyBGPPeerSessionRibd,
        "eos_data": [
            {
                "vrfs": {
                    "default": {
                        "peerList": [
                            {
                                "peerAddress": "10.100.0.8",
                                "state": "Established",
                                "peerTcpInfo": {
                                    "outputQueueLength": 0,
                                    "inputQueueLength": 0,
                                },
                            }
                        ]
                    },
                },
            },
        ],
        "inputs": {
            "bgp_peers": [
                {"peer_address": "10.100.0.8", "vrf": "default"},
                {"peer_address": "10.100.0.9", "vrf": "MGMT"},
            ]
        },
        "expected": {
            "result": "failure",
            "messages": [
                "Peer: 10.100.0.9 VRF: MGMT - Not found",
            ],
        },
    },
    {
        "name": "failure-not-established",
        "test": VerifyBGPPeerSessionRibd,
        "eos_data": [
            {
                "vrfs": {
                    "default": {
                        "peerList": [
                            {
                                "peerAddress": "10.100.0.8",
                                "state": "Active",
                                "peerTcpInfo": {
                                    "outputQueueLength": 0,
                                    "inputQueueLength": 0,
                                },
                            }
                        ]
                    },
                    "MGMT": {
                        "peerList": [
                            {
                                "peerAddress": "10.100.0.9",
                                "state": "Active",
                                "peerTcpInfo": {
                                    "outputQueueLength": 0,
                                    "inputQueueLength": 0,
                                },
                            }
                        ]
                    },
                },
            },
        ],
        "inputs": {
            "bgp_peers": [
                {"peer_address": "10.100.0.8", "vrf": "default"},
                {"peer_address": "10.100.0.9", "vrf": "MGMT"},
            ]
        },
        "expected": {
            "result": "failure",
            "messages": [
                "Peer: 10.100.0.8 VRF: default - Session state is not established - State: Active",
                "Peer: 10.100.0.9 VRF: MGMT - Session state is not established - State: Active",
            ],
        },
    },
    {
        "name": "failure-check-tcp-queues",
        "test": VerifyBGPPeerSessionRibd,
        "eos_data": [
            {
                "vrfs": {
                    "default": {
                        "peerList": [
                            {
                                "peerAddress": "10.100.0.8",
                                "state": "Established",
                                "peerTcpInfo": {
                                    "outputQueueLength": 10,
                                    "inputQueueLength": 5,
                                },
                            }
                        ]
                    },
                    "MGMT": {
                        "peerList": [
                            {
                                "peerAddress": "10.100.0.9",
                                "state": "Established",
                                "peerTcpInfo": {
                                    "outputQueueLength": 0,
                                    "inputQueueLength": 0,
                                },
                            }
                        ]
                    },
                },
            },
        ],
        "inputs": {
            "bgp_peers": [
                {"peer_address": "10.100.0.8", "vrf": "default"},
                {"peer_address": "10.100.0.9", "vrf": "MGMT"},
            ]
        },
        "expected": {
            "result": "failure",
            "messages": [
                "Peer: 10.100.0.8 VRF: default - Session has non-empty message queues - InQ: 5, OutQ: 10",
            ],
        },
    },
    {
        "name": "success-no-check-tcp-queues",
        "test": VerifyBGPPeersHealthRibd,
        "eos_data": [
            {
                "vrfs": {
                    "default": {
                        "peerList": [
                            {
                                "peerAddress": "10.100.0.8",
                                "state": "Established",
                                "peerTcpInfo": {
                                    "outputQueueLength": 10,
                                    "inputQueueLength": 5,
                                },
                            }
                        ]
                    },
                    "MGMT": {
                        "peerList": [
                            {
                                "peerAddress": "10.100.0.9",
                                "state": "Established",
                                "peerTcpInfo": {
                                    "outputQueueLength": 10,
                                    "inputQueueLength": 5,
                                },
                            }
                        ]
                    },
                },
            },
        ],
        "inputs": {
            "check_tcp_queues": False,
        },
        "expected": {"result": "success"},
    },
    {
        "name": "success-check-tcp-queues",
        "test": VerifyBGPPeersHealthRibd,
        "eos_data": [
            {
                "vrfs": {
                    "default": {
                        "peerList": [
                            {
                                "peerAddress": "10.100.0.8",
                                "state": "Established",
                                "peerTcpInfo": {
                                    "outputQueueLength": 0,
                                    "inputQueueLength": 0,
                                },
                            }
                        ]
                    },
                    "MGMT": {
                        "peerList": [
                            {
                                "peerAddress": "10.100.0.9",
                                "state": "Established",
                                "peerTcpInfo": {
                                    "outputQueueLength": 0,
                                    "inputQueueLength": 0,
                                },
                            }
                        ]
                    },
                },
            },
        ],
        "inputs": {
            "check_tcp_queues": True,
        },
        "expected": {"result": "success"},
    },
    {
        "name": "failure-not-established",
        "test": VerifyBGPPeersHealthRibd,
        "eos_data": [
            {
                "vrfs": {
                    "default": {
                        "peerList": [
                            {
                                "peerAddress": "10.100.0.8",
                                "state": "Active",
                                "peerTcpInfo": {
                                    "outputQueueLength": 0,
                                    "inputQueueLength": 0,
                                },
                            }
                        ]
                    },
                    "MGMT": {
                        "peerList": [
                            {
                                "peerAddress": "10.100.0.9",
                                "state": "Active",
                                "peerTcpInfo": {
                                    "outputQueueLength": 0,
                                    "inputQueueLength": 0,
                                },
                            }
                        ]
                    },
                },
            },
        ],
        "inputs": {},
        "expected": {
            "result": "failure",
            "messages": [
                "Peer: 10.100.0.8 VRF: default - Session state is not established - State: Active",
                "Peer: 10.100.0.9 VRF: MGMT - Session state is not established - State: Active",
            ],
        },
    },
    {
        "name": "failure-check-tcp-queues",
        "test": VerifyBGPPeersHealthRibd,
        "eos_data": [
            {
                "vrfs": {
                    "default": {
                        "peerList": [
                            {
                                "peerAddress": "10.100.0.8",
                                "state": "Established",
                                "peerTcpInfo": {
                                    "outputQueueLength": 10,
                                    "inputQueueLength": 5,
                                },
                            }
                        ]
                    },
                    "MGMT": {
                        "peerList": [
                            {
                                "peerAddress": "10.100.0.9",
                                "state": "Established",
                                "peerTcpInfo": {
                                    "outputQueueLength": 0,
                                    "inputQueueLength": 0,
                                },
                            }
                        ]
                    },
                },
            },
        ],
        "inputs": {},
        "expected": {
            "result": "failure",
            "messages": [
                "Peer: 10.100.0.8 VRF: default - Session has non-empty message queues - InQ: 5, OutQ: 10",
            ],
        },
    },
    {
        "name": "success",
        "test": VerifyBGPNlriAcceptance,
        "eos_data": [
            {
                "vrfs": {
                    "default": {
                        "vrf": "default",
                        "routerId": "10.100.1.5",
                        "asn": "65102",
                        "peers": {
                            "10.100.0.8": {
                                "peerState": "Established",
                                "peerAsn": "65100",
                                "ipv4Unicast": {"afiSafiState": "negotiated", "nlrisReceived": 17, "nlrisAccepted": 17},
                                "l2VpnEvpn": {"afiSafiState": "negotiated", "nlrisReceived": 56, "nlrisAccepted": 56},
                            },
                        },
                    },
                    "MGMT": {
                        "vrf": "MGMT",
                        "routerId": "10.100.1.5",
                        "asn": "65102",
                        "peers": {
                            "10.100.4.5": {
                                "peerState": "Established",
                                "peerAsn": "65102",
                                "ipv4Unicast": {"afiSafiState": "negotiated", "nlrisReceived": 14, "nlrisAccepted": 14},
                                "l2VpnEvpn": {"afiSafiState": "negotiated", "nlrisReceived": 56, "nlrisAccepted": 56},
                            }
                        },
                    },
                }
            }
        ],
        "inputs": {
            "bgp_peers": [
                {
                    "peer_address": "10.100.0.8",
                    "vrf": "default",
                    "capabilities": ["Ipv4 Unicast", "L2vpnEVPN"],
                },
                {
                    "peer_address": "10.100.4.5",
                    "vrf": "MGMT",
                    "capabilities": ["ipv4 Unicast", "L2vpnEVPN"],
                },
            ]
        },
        "expected": {"result": "success"},
    },
    {
        "name": "failure-vrf-not-configured",
        "test": VerifyBGPNlriAcceptance,
        "eos_data": [
            {
                "vrfs": {
                    "default": {
                        "vrf": "default",
                        "routerId": "10.100.1.5",
                        "asn": "65102",
                        "peers": {},
                    },
                    "MGMT": {
                        "vrf": "MGMT",
                        "routerId": "10.100.1.5",
                        "asn": "65102",
                        "peers": {},
                    },
                }
            }
        ],
        "inputs": {
            "bgp_peers": [
                {
                    "peer_address": "10.100.0.8",
                    "vrf": "default",
                    "capabilities": ["Ipv4 Unicast", "L2vpnEVPN"],
                },
                {
                    "peer_address": "10.100.4.5",
                    "vrf": "MGMT",
                    "capabilities": ["ipv4 Unicast", "L2vpnEVPN"],
                },
            ]
        },
        "expected": {
            "result": "failure",
            "messages": [
                "Peer: 10.100.0.8 VRF: default - Not found",
                "Peer: 10.100.4.5 VRF: MGMT - Not found",
            ],
        },
    },
    {
        "name": "failure-capability-not-found",
        "test": VerifyBGPNlriAcceptance,
        "eos_data": [
            {
                "vrfs": {
                    "default": {
                        "vrf": "default",
                        "routerId": "10.100.1.5",
                        "asn": "65102",
                        "peers": {
                            "10.100.0.8": {
                                "peerState": "Established",
                                "peerAsn": "65100",
                                "ipv4Unicast": {"afiSafiState": "negotiated", "nlrisReceived": 17, "nlrisAccepted": 17},
                            },
                        },
                    },
                    "MGMT": {
                        "vrf": "MGMT",
                        "routerId": "10.100.1.5",
                        "asn": "65102",
                        "peers": {
                            "10.100.4.5": {
                                "peerState": "Established",
                                "peerAsn": "65102",
                                "l2VpnEvpn": {"afiSafiState": "negotiated", "nlrisReceived": 56, "nlrisAccepted": 56},
                            }
                        },
                    },
                }
            }
        ],
        "inputs": {
            "bgp_peers": [
                {
                    "peer_address": "10.100.0.8",
                    "vrf": "default",
                    "capabilities": ["Ipv4 Unicast", "L2vpnEVPN"],
                },
                {
                    "peer_address": "10.100.4.5",
                    "vrf": "MGMT",
                    "capabilities": ["ipv4 Unicast", "L2vpnEVPN"],
                },
            ]
        },
        "expected": {
            "result": "failure",
            "messages": [
                "Peer: 10.100.0.8 VRF: default - l2VpnEvpn not found",
                "Peer: 10.100.4.5 VRF: MGMT - ipv4Unicast not found",
            ],
        },
    },
    {
        "name": "failure-capability-not-negotiated",
        "test": VerifyBGPNlriAcceptance,
        "eos_data": [
            {
                "vrfs": {
                    "default": {
                        "vrf": "default",
                        "routerId": "10.100.1.5",
                        "asn": "65102",
                        "peers": {
                            "10.100.0.8": {
                                "peerState": "Established",
                                "peerAsn": "65100",
                                "ipv4Unicast": {"afiSafiState": "configured", "nlrisReceived": 17, "nlrisAccepted": 17},
                            },
                        },
                    },
                    "MGMT": {
                        "vrf": "MGMT",
                        "routerId": "10.100.1.5",
                        "asn": "65102",
                        "peers": {
                            "10.100.4.5": {
                                "peerState": "Established",
                                "peerAsn": "65102",
                                "l2VpnEvpn": {"afiSafiState": "configured", "nlrisReceived": 56, "nlrisAccepted": 56},
                            }
                        },
                    },
                }
            }
        ],
        "inputs": {
            "bgp_peers": [
                {
                    "peer_address": "10.100.0.8",
                    "vrf": "default",
                    "capabilities": ["Ipv4 Unicast", "L2vpnEVPN"],
                },
                {
                    "peer_address": "10.100.4.5",
                    "vrf": "MGMT",
                    "capabilities": ["ipv4 Unicast", "L2vpnEVPN"],
                },
            ]
        },
        "expected": {
            "result": "failure",
            "messages": [
                "Peer: 10.100.0.8 VRF: default - ipv4Unicast not negotiated",
                "Peer: 10.100.0.8 VRF: default - l2VpnEvpn not found",
                "Peer: 10.100.4.5 VRF: MGMT - ipv4Unicast not found",
                "Peer: 10.100.4.5 VRF: MGMT - l2VpnEvpn not negotiated",
            ],
        },
    },
    {
        "name": "failure-nlris-not-accepted",
        "test": VerifyBGPNlriAcceptance,
        "eos_data": [
            {
                "vrfs": {
                    "default": {
                        "vrf": "default",
                        "routerId": "10.100.1.5",
                        "asn": "65102",
                        "peers": {
                            "10.100.0.8": {
                                "peerState": "Established",
                                "peerAsn": "65100",
                                "ipv4Unicast": {"afiSafiState": "negotiated", "nlrisReceived": 17, "nlrisAccepted": 16},
                                "l2VpnEvpn": {"afiSafiState": "negotiated", "nlrisReceived": 58, "nlrisAccepted": 56},
                            },
                        },
                    },
                    "MGMT": {
                        "vrf": "MGMT",
                        "routerId": "10.100.1.5",
                        "asn": "65102",
                        "peers": {
                            "10.100.4.5": {
                                "peerState": "Established",
                                "peerAsn": "65102",
                                "ipv4Unicast": {"afiSafiState": "negotiated", "nlrisReceived": 15, "nlrisAccepted": 14},
                                "l2VpnEvpn": {"afiSafiState": "negotiated", "nlrisReceived": 59, "nlrisAccepted": 56},
                            }
                        },
                    },
                }
            }
        ],
        "inputs": {
            "bgp_peers": [
                {
                    "peer_address": "10.100.0.8",
                    "vrf": "default",
                    "capabilities": ["Ipv4 Unicast", "L2vpnEVPN"],
                },
                {
                    "peer_address": "10.100.4.5",
                    "vrf": "MGMT",
                    "capabilities": ["ipv4 Unicast", "L2vpnEVPN"],
                },
            ]
        },
        "expected": {
            "result": "failure",
            "messages": [
                "Peer: 10.100.0.8 VRF: default AFI/SAFI: ipv4Unicast - some NLRI were filtered or rejected - Accepted: 16 Received: 17",
                "Peer: 10.100.0.8 VRF: default AFI/SAFI: l2VpnEvpn - some NLRI were filtered or rejected - Accepted: 56 Received: 58",
                "Peer: 10.100.4.5 VRF: MGMT AFI/SAFI: ipv4Unicast - some NLRI were filtered or rejected - Accepted: 14 Received: 15",
                "Peer: 10.100.4.5 VRF: MGMT AFI/SAFI: l2VpnEvpn - some NLRI were filtered or rejected - Accepted: 56 Received: 59",
            ],
        },
    },
    {
        "name": "success",
        "test": VerifyBGPRoutePaths,
        "eos_data": [
            {
                "vrfs": {
                    "default": {
                        "bgpRouteEntries": {
                            "10.100.0.128/31": {
                                "bgpRoutePaths": [
                                    {
                                        "nextHop": "10.100.0.10",
                                        "routeType": {
                                            "origin": "Igp",
                                        },
                                    },
                                    {
                                        "nextHop": "10.100.4.5",
                                        "routeType": {
                                            "origin": "Incomplete",
                                        },
                                    },
                                ],
                            }
                        }
                    },
                    "MGMT": {
                        "bgpRouteEntries": {
                            "10.100.0.130/31": {
                                "bgpRoutePaths": [
                                    {
                                        "nextHop": "10.100.0.8",
                                        "routeType": {
                                            "origin": "Igp",
                                        },
                                    },
                                    {
                                        "nextHop": "10.100.0.10",
                                        "routeType": {
                                            "origin": "Igp",
                                        },
                                    },
                                ],
                            }
                        }
                    },
                }
            },
        ],
        "inputs": {
            "route_entries": [
                {
                    "prefix": "10.100.0.128/31",
                    "vrf": "default",
                    "paths": [{"nexthop": "10.100.0.10", "origin": "Igp"}, {"nexthop": "10.100.4.5", "origin": "Incomplete"}],
                },
                {
                    "prefix": "10.100.0.130/31",
                    "vrf": "MGMT",
                    "paths": [{"nexthop": "10.100.0.8", "origin": "Igp"}, {"nexthop": "10.100.0.10", "origin": "Igp"}],
                },
            ]
        },
        "expected": {"result": "success"},
    },
    {
        "name": "failure-origin-not-correct",
        "test": VerifyBGPRoutePaths,
        "eos_data": [
            {
                "vrfs": {
                    "default": {
                        "bgpRouteEntries": {
                            "10.100.0.128/31": {
                                "bgpRoutePaths": [
                                    {
                                        "nextHop": "10.100.0.10",
                                        "routeType": {
                                            "origin": "Igp",
                                        },
                                    },
                                    {
                                        "nextHop": "10.100.4.5",
                                        "routeType": {
                                            "origin": "Incomplete",
                                        },
                                    },
                                ],
                            }
                        }
                    },
                    "MGMT": {
                        "bgpRouteEntries": {
                            "10.100.0.130/31": {
                                "bgpRoutePaths": [
                                    {
                                        "nextHop": "10.100.0.8",
                                        "routeType": {
                                            "origin": "Igp",
                                        },
                                    },
                                    {
                                        "nextHop": "10.100.0.10",
                                        "routeType": {
                                            "origin": "Igp",
                                        },
                                    },
                                ],
                            }
                        }
                    },
                }
            },
        ],
        "inputs": {
            "route_entries": [
                {
                    "prefix": "10.100.0.128/31",
                    "vrf": "default",
                    "paths": [{"nexthop": "10.100.0.10", "origin": "Incomplete"}, {"nexthop": "10.100.4.5", "origin": "Igp"}],
                },
                {
                    "prefix": "10.100.0.130/31",
                    "vrf": "MGMT",
                    "paths": [{"nexthop": "10.100.0.8", "origin": "Incomplete"}, {"nexthop": "10.100.0.10", "origin": "Incomplete"}],
                },
            ]
        },
        "expected": {
            "result": "failure",
            "messages": [
                "Prefix: 10.100.0.128/31 VRF: default Next-hop: 10.100.0.10 Origin: Incomplete - Origin mismatch - Actual: Igp",
                "Prefix: 10.100.0.128/31 VRF: default Next-hop: 10.100.4.5 Origin: Igp - Origin mismatch - Actual: Incomplete",
                "Prefix: 10.100.0.130/31 VRF: MGMT Next-hop: 10.100.0.8 Origin: Incomplete - Origin mismatch - Actual: Igp",
                "Prefix: 10.100.0.130/31 VRF: MGMT Next-hop: 10.100.0.10 Origin: Incomplete - Origin mismatch - Actual: Igp",
            ],
        },
    },
    {
        "name": "failure-path-not-found",
        "test": VerifyBGPRoutePaths,
        "eos_data": [
            {
                "vrfs": {
                    "default": {
                        "bgpRouteEntries": {
                            "10.100.0.128/31": {
                                "bgpRoutePaths": [
                                    {
                                        "nextHop": "10.100.0.15",
                                        "routeType": {
                                            "origin": "Igp",
                                        },
                                    },
                                ],
                            }
                        }
                    },
                    "MGMT": {
                        "bgpRouteEntries": {
                            "10.100.0.130/31": {
                                "bgpRoutePaths": [
                                    {
                                        "nextHop": "10.100.0.15",
                                        "routeType": {
                                            "origin": "Igp",
                                        },
                                    },
                                ],
                            }
                        }
                    },
                }
            },
        ],
        "inputs": {
            "route_entries": [
                {
                    "prefix": "10.100.0.128/31",
                    "vrf": "default",
                    "paths": [{"nexthop": "10.100.0.10", "origin": "Incomplete"}, {"nexthop": "10.100.4.5", "origin": "Igp"}],
                },
                {
                    "prefix": "10.100.0.130/31",
                    "vrf": "MGMT",
                    "paths": [{"nexthop": "10.100.0.8", "origin": "Incomplete"}, {"nexthop": "10.100.0.10", "origin": "Incomplete"}],
                },
            ]
        },
        "expected": {
            "result": "failure",
            "messages": [
                "Prefix: 10.100.0.128/31 VRF: default Next-hop: 10.100.0.10 Origin: Incomplete - path not found",
                "Prefix: 10.100.0.128/31 VRF: default Next-hop: 10.100.4.5 Origin: Igp - path not found",
                "Prefix: 10.100.0.130/31 VRF: MGMT Next-hop: 10.100.0.8 Origin: Incomplete - path not found",
                "Prefix: 10.100.0.130/31 VRF: MGMT Next-hop: 10.100.0.10 Origin: Incomplete - path not found",
            ],
        },
    },
    {
        "name": "failure-prefix-not-found",
        "test": VerifyBGPRoutePaths,
        "eos_data": [
            {"vrfs": {"default": {"bgpRouteEntries": {}}, "MGMT": {"bgpRouteEntries": {}}}},
        ],
        "inputs": {
            "route_entries": [
                {
                    "prefix": "10.100.0.128/31",
                    "vrf": "default",
                    "paths": [{"nexthop": "10.100.0.10", "origin": "Incomplete"}, {"nexthop": "10.100.4.5", "origin": "Igp"}],
                },
                {
                    "prefix": "10.100.0.130/31",
                    "vrf": "MGMT",
                    "paths": [{"nexthop": "10.100.0.8", "origin": "Incomplete"}, {"nexthop": "10.100.0.10", "origin": "Incomplete"}],
                },
            ]
        },
        "expected": {
            "result": "failure",
            "messages": ["Prefix: 10.100.0.128/31 VRF: default - prefix not found", "Prefix: 10.100.0.130/31 VRF: MGMT - prefix not found"],
        },
    },
    {
        "name": "success",
<<<<<<< HEAD
        "test": VerifyBGPPeerTtlMultiHops,
=======
        "test": VerifyBGPRouteECMP,
>>>>>>> bdc0e684
        "eos_data": [
            {
                "vrfs": {
                    "default": {
<<<<<<< HEAD
                        "peerList": [
                            {
                                "peerAddress": "10.111.0.1",
                                "ttl": 2,
                                "maxTtlHops": 2,
                            },
                            {
                                "peerAddress": "10.111.0.2",
                                "ttl": 1,
                                "maxTtlHops": 1,
                            },
                        ]
                    },
                    "Test": {"peerList": [{"peerAddress": "10.111.0.3", "ttl": 255, "maxTtlHops": 255}]},
                }
            }
        ],
        "inputs": {
            "bgp_peers": [
                {
                    "peer_address": "10.111.0.1",
                    "vrf": "default",
                    "ttl_duration": 2,
                    "max_ttl_hops": 2,
                },
                {
                    "peer_address": "10.111.0.2",
                    "vrf": "default",
                    "ttl_duration": 1,
                    "max_ttl_hops": 1,
                },
                {
                    "peer_address": "10.111.0.3",
                    "vrf": "Test",
                    "ttl_duration": 255,
                    "max_ttl_hops": 255,
                },
            ]
        },
        "expected": {"result": "success"},
    },
    {
        "name": "failure-peer-not-found",
        "test": VerifyBGPPeerTtlMultiHops,
=======
                        "vrf": "default",
                        "routerId": "10.111.254.1",
                        "asn": "65101",
                        "bgpRouteEntries": {
                            "10.111.134.0/24": {
                                "address": "10.111.134.0",
                                "maskLength": 24,
                                "bgpRoutePaths": [
                                    {
                                        "nextHop": "10.111.2.0",
                                        "routeType": {
                                            "valid": True,
                                            "active": True,
                                            "ecmpHead": True,
                                            "ecmp": True,
                                            "ecmpContributor": True,
                                        },
                                    },
                                    {
                                        "nextHop": "10.111.1.0",
                                        "routeType": {
                                            "valid": True,
                                            "active": False,
                                            "ecmpHead": False,
                                            "ecmp": True,
                                            "ecmpContributor": True,
                                        },
                                    },
                                ],
                                "totalPaths": 2,
                            },
                        },
                    }
                }
            },
            {
                "vrfs": {
                    "default": {
                        "routes": {
                            "10.111.112.0/24": {"routeType": "eBGP", "vias": [{"interface": "Vlan112"}]},
                            "10.111.134.0/24": {
                                "routeType": "eBGP",
                                "vias": [
                                    {"nexthopAddr": "10.111.1.0", "interface": "Ethernet2"},
                                    {"nexthopAddr": "10.111.2.0", "interface": "Ethernet3"},
                                ],
                                "directlyConnected": False,
                            },
                        },
                    }
                }
            },
        ],
        "inputs": {"route_entries": [{"prefix": "10.111.134.0/24", "vrf": "default", "ecmp_count": 2}]},
        "expected": {"result": "success"},
    },
    {
        "name": "failure-prefix-not-found-bgp-table",
        "test": VerifyBGPRouteECMP,
        "eos_data": [
            {
                "vrfs": {
                    "default": {
                        "vrf": "default",
                        "routerId": "10.111.254.1",
                        "asn": "65101",
                        "bgpRouteEntries": {
                            "10.111.134.0/24": {
                                "address": "10.111.134.0",
                                "maskLength": 24,
                                "bgpRoutePaths": [
                                    {
                                        "nextHop": "10.111.1.0",
                                        "routeType": {
                                            "valid": True,
                                            "active": True,
                                            "ecmpHead": True,
                                            "ecmp": True,
                                            "ecmpContributor": True,
                                        },
                                    },
                                    {
                                        "nextHop": "10.111.2.0",
                                        "routeType": {
                                            "valid": True,
                                            "active": False,
                                            "ecmpHead": False,
                                            "ecmp": True,
                                            "ecmpContributor": True,
                                        },
                                    },
                                    {
                                        "nextHop": "10.255.255.2",
                                        "routeType": {
                                            "valid": True,
                                            "active": False,
                                            "ecmpHead": False,
                                            "ecmp": False,
                                            "ecmpContributor": False,
                                        },
                                    },
                                ],
                                "totalPaths": 3,
                            },
                        },
                    }
                }
            },
            {
                "vrfs": {
                    "default": {
                        "routes": {
                            "10.111.112.0/24": {"routeType": "eBGP", "vias": [{"interface": "Vlan112"}]},
                            "10.111.134.0/24": {
                                "routeType": "eBGP",
                                "vias": [{"nexthopAddr": "10.111.1.0", "interface": "Ethernet2"}, {"nexthopAddr": "10.111.2.0", "interface": "Ethernet3"}],
                                "directlyConnected": False,
                            },
                        },
                    }
                }
            },
        ],
        "inputs": {"route_entries": [{"prefix": "10.111.124.0/24", "vrf": "default", "ecmp_count": 2}]},
        "expected": {"result": "failure", "messages": ["Prefix: 10.111.124.0/24 VRF: default - prefix not found in BGP table"]},
    },
    {
        "name": "failure-valid-active-ecmp-head-not-found",
        "test": VerifyBGPRouteECMP,
        "eos_data": [
            {
                "vrfs": {
                    "default": {
                        "vrf": "default",
                        "routerId": "10.111.254.1",
                        "asn": "65101",
                        "bgpRouteEntries": {
                            "10.111.134.0/24": {
                                "address": "10.111.134.0",
                                "maskLength": 24,
                                "bgpRoutePaths": [
                                    {
                                        "nextHop": "10.111.1.0",
                                        "routeType": {
                                            "valid": False,
                                            "active": True,
                                            "ecmpHead": False,
                                            "ecmp": True,
                                            "ecmpContributor": True,
                                        },
                                    },
                                    {
                                        "nextHop": "10.111.2.0",
                                        "routeType": {
                                            "valid": False,
                                            "active": True,
                                            "ecmpHead": True,
                                            "ecmp": True,
                                            "ecmpContributor": True,
                                        },
                                    },
                                    {
                                        "nextHop": "10.255.255.2",
                                        "routeType": {
                                            "valid": True,
                                            "active": False,
                                            "ecmpHead": False,
                                            "ecmp": False,
                                            "ecmpContributor": False,
                                        },
                                    },
                                ],
                                "totalPaths": 3,
                            },
                        },
                    }
                }
            },
            {
                "vrfs": {
                    "default": {
                        "routes": {
                            "10.111.112.0/24": {"routeType": "eBGP", "vias": [{"interface": "Vlan112"}]},
                            "10.111.134.0/24": {
                                "routeType": "eBGP",
                                "vias": [{"nexthopAddr": "10.111.1.0", "interface": "Ethernet2"}, {"nexthopAddr": "10.111.2.0", "interface": "Ethernet3"}],
                                "directlyConnected": False,
                            },
                        },
                    }
                }
            },
        ],
        "inputs": {"route_entries": [{"prefix": "10.111.134.0/24", "vrf": "default", "ecmp_count": 2}]},
        "expected": {"result": "failure", "messages": ["Prefix: 10.111.134.0/24 VRF: default - valid and active ECMP head not found"]},
    },
    {
        "name": "failure-ecmp-count-mismatch",
        "test": VerifyBGPRouteECMP,
>>>>>>> bdc0e684
        "eos_data": [
            {
                "vrfs": {
                    "default": {
<<<<<<< HEAD
                        "peerList": [
                            {
                                "peerAddress": "10.111.0.4",
                                "ttl": 2,
                                "maxTtlHops": 2,
                            },
                            {
                                "peerAddress": "10.111.0.5",
                                "ttl": 1,
                                "maxTtlHops": 1,
                            },
                        ]
                    },
                    "Test": {"peerList": [{"peerAddress": "10.111.0.6", "ttl": 255, "maxTtlHops": 255}]},
                }
            }
        ],
        "inputs": {
            "bgp_peers": [
                {
                    "peer_address": "10.111.0.1",
                    "vrf": "default",
                    "ttl_duration": 2,
                    "max_ttl_hops": 2,
                },
                {
                    "peer_address": "10.111.0.2",
                    "vrf": "Test",
                    "ttl_duration": 255,
                    "max_ttl_hops": 255,
                },
            ]
        },
        "expected": {"result": "failure", "messages": ["Peer: 10.111.0.1 VRF: default - Not found", "Peer: 10.111.0.2 VRF: Test - Not found"]},
    },
    {
        "name": "failure-ttl-time-mismatch",
        "test": VerifyBGPPeerTtlMultiHops,
=======
                        "vrf": "default",
                        "routerId": "10.111.254.1",
                        "asn": "65101",
                        "bgpRouteEntries": {
                            "10.111.134.0/24": {
                                "address": "10.111.134.0",
                                "maskLength": 24,
                                "bgpRoutePaths": [
                                    {
                                        "nextHop": "10.111.1.0",
                                        "routeType": {
                                            "valid": True,
                                            "active": True,
                                            "ecmpHead": True,
                                            "ecmp": True,
                                            "ecmpContributor": True,
                                        },
                                    },
                                    {
                                        "nextHop": "10.111.2.0",
                                        "routeType": {
                                            "valid": False,
                                            "active": True,
                                            "ecmpHead": True,
                                            "ecmp": True,
                                            "ecmpContributor": True,
                                        },
                                    },
                                    {
                                        "nextHop": "10.255.255.2",
                                        "routeType": {
                                            "valid": True,
                                            "active": False,
                                            "ecmpHead": False,
                                            "ecmp": False,
                                            "ecmpContributor": False,
                                        },
                                    },
                                ],
                                "totalPaths": 3,
                            },
                        },
                    }
                }
            },
            {
                "vrfs": {
                    "default": {
                        "routes": {
                            "10.111.112.0/24": {"routeType": "eBGP", "vias": [{"interface": "Vlan112"}]},
                            "10.111.134.0/24": {
                                "routeType": "eBGP",
                                "vias": [{"nexthopAddr": "10.111.1.0", "interface": "Ethernet2"}, {"nexthopAddr": "10.111.2.0", "interface": "Ethernet3"}],
                                "directlyConnected": False,
                            },
                        },
                    }
                }
            },
        ],
        "inputs": {"route_entries": [{"prefix": "10.111.134.0/24", "vrf": "default", "ecmp_count": 2}]},
        "expected": {"result": "failure", "messages": ["Prefix: 10.111.134.0/24 VRF: default - ECMP count mismatch - Expected: 2, Actual: 1"]},
    },
    {
        "name": "failure-prefix-not-found-routing-table",
        "test": VerifyBGPRouteECMP,
>>>>>>> bdc0e684
        "eos_data": [
            {
                "vrfs": {
                    "default": {
<<<<<<< HEAD
                        "peerList": [
                            {
                                "peerAddress": "10.111.0.1",
                                "ttl": 12,
                                "maxTtlHops": 2,
                            },
                            {
                                "peerAddress": "10.111.0.2",
                                "ttl": 120,
                                "maxTtlHops": 1,
                            },
                        ]
                    },
                    "Test": {"peerList": [{"peerAddress": "10.111.0.3", "ttl": 205, "maxTtlHops": 255}]},
                }
            }
        ],
        "inputs": {
            "bgp_peers": [
                {
                    "peer_address": "10.111.0.1",
                    "vrf": "default",
                    "ttl_duration": 2,
                    "max_ttl_hops": 2,
                },
                {
                    "peer_address": "10.111.0.2",
                    "vrf": "default",
                    "ttl_duration": 1,
                    "max_ttl_hops": 1,
                },
                {
                    "peer_address": "10.111.0.3",
                    "vrf": "Test",
                    "ttl_duration": 255,
                    "max_ttl_hops": 255,
                },
            ]
        },
        "expected": {
            "result": "failure",
            "messages": [
                "Peer: 10.111.0.1 VRF: default - TTL duration mismatch - Expected: 2, Actual: 12",
                "Peer: 10.111.0.2 VRF: default - TTL duration mismatch - Expected: 1, Actual: 120",
                "Peer: 10.111.0.3 VRF: Test - TTL duration mismatch - Expected: 255, Actual: 205",
            ],
        },
    },
    {
        "name": "failure-max-ttl-hops-mismatch",
        "test": VerifyBGPPeerTtlMultiHops,
=======
                        "vrf": "default",
                        "routerId": "10.111.254.1",
                        "asn": "65101",
                        "bgpRouteEntries": {
                            "10.111.134.0/24": {
                                "address": "10.111.134.0",
                                "maskLength": 24,
                                "bgpRoutePaths": [
                                    {
                                        "nextHop": "10.111.1.0",
                                        "routeType": {
                                            "valid": True,
                                            "active": True,
                                            "ecmpHead": True,
                                            "ecmp": True,
                                            "ecmpContributor": True,
                                        },
                                    },
                                    {
                                        "nextHop": "10.111.2.0",
                                        "routeType": {
                                            "valid": True,
                                            "active": False,
                                            "ecmpHead": False,
                                            "ecmp": True,
                                            "ecmpContributor": True,
                                        },
                                    },
                                    {
                                        "nextHop": "10.255.255.2",
                                        "routeType": {
                                            "valid": True,
                                            "active": False,
                                            "ecmpHead": False,
                                            "ecmp": False,
                                            "ecmpContributor": False,
                                        },
                                    },
                                ],
                                "totalPaths": 3,
                            },
                        },
                    }
                }
            },
            {
                "vrfs": {
                    "default": {
                        "routes": {
                            "10.111.112.0/24": {"routeType": "eBGP", "vias": [{"interface": "Vlan112"}]},
                            "10.111.114.0/24": {
                                "routeType": "eBGP",
                                "vias": [{"nexthopAddr": "10.111.1.0", "interface": "Ethernet2"}, {"nexthopAddr": "10.111.2.0", "interface": "Ethernet3"}],
                                "directlyConnected": False,
                            },
                        },
                    }
                }
            },
        ],
        "inputs": {"route_entries": [{"prefix": "10.111.134.0/24", "vrf": "default", "ecmp_count": 2}]},
        "expected": {"result": "failure", "messages": ["Prefix: 10.111.134.0/24 VRF: default - prefix not found in routing table"]},
    },
    {
        "name": "failure-nexthops-mismatch",
        "test": VerifyBGPRouteECMP,
>>>>>>> bdc0e684
        "eos_data": [
            {
                "vrfs": {
                    "default": {
<<<<<<< HEAD
                        "peerList": [
                            {
                                "peerAddress": "10.111.0.1",
                                "ttl": 2,
                                "maxTtlHops": 12,
                            },
                            {
                                "peerAddress": "10.111.0.2",
                                "ttl": 1,
                                "maxTtlHops": 100,
                            },
                        ]
                    },
                    "Test": {"peerList": [{"peerAddress": "10.111.0.3", "ttl": 255, "maxTtlHops": 205}]},
                }
            }
        ],
        "inputs": {
            "bgp_peers": [
                {
                    "peer_address": "10.111.0.1",
                    "vrf": "default",
                    "ttl_duration": 2,
                    "max_ttl_hops": 2,
                },
                {
                    "peer_address": "10.111.0.2",
                    "vrf": "default",
                    "ttl_duration": 1,
                    "max_ttl_hops": 1,
                },
                {
                    "peer_address": "10.111.0.3",
                    "vrf": "Test",
                    "ttl_duration": 255,
                    "max_ttl_hops": 255,
                },
            ]
        },
        "expected": {
            "result": "failure",
            "messages": [
                "Peer: 10.111.0.1 VRF: default - MaxTtlHops mismatch - Expected: 2, Actual: 12",
                "Peer: 10.111.0.2 VRF: default - MaxTtlHops mismatch - Expected: 1, Actual: 100",
                "Peer: 10.111.0.3 VRF: Test - MaxTtlHops mismatch - Expected: 255, Actual: 205",
            ],
        },
=======
                        "vrf": "default",
                        "routerId": "10.111.254.1",
                        "asn": "65101",
                        "bgpRouteEntries": {
                            "10.111.134.0/24": {
                                "address": "10.111.134.0",
                                "maskLength": 24,
                                "bgpRoutePaths": [
                                    {
                                        "nextHop": "10.111.1.0",
                                        "routeType": {
                                            "valid": True,
                                            "active": True,
                                            "ecmpHead": True,
                                            "ecmp": True,
                                            "ecmpContributor": True,
                                        },
                                    },
                                    {
                                        "nextHop": "10.111.2.0",
                                        "routeType": {
                                            "valid": True,
                                            "active": False,
                                            "ecmpHead": False,
                                            "ecmp": True,
                                            "ecmpContributor": True,
                                        },
                                    },
                                    {
                                        "nextHop": "10.255.255.2",
                                        "routeType": {
                                            "valid": True,
                                            "active": False,
                                            "ecmpHead": False,
                                            "ecmp": False,
                                            "ecmpContributor": False,
                                        },
                                    },
                                ],
                                "totalPaths": 3,
                            },
                        },
                    }
                }
            },
            {
                "vrfs": {
                    "default": {
                        "routes": {
                            "10.111.112.0/24": {"routeType": "eBGP", "vias": [{"interface": "Vlan112"}]},
                            "10.111.134.0/24": {
                                "routeType": "eBGP",
                                "vias": [{"nexthopAddr": "10.111.1.0", "interface": "Ethernet2"}],
                                "directlyConnected": False,
                            },
                        },
                    }
                }
            },
        ],
        "inputs": {"route_entries": [{"prefix": "10.111.134.0/24", "vrf": "default", "ecmp_count": 2}]},
        "expected": {"result": "failure", "messages": ["Prefix: 10.111.134.0/24 VRF: default - Nexthops count mismatch - BGP: 2, RIB: 1"]},
>>>>>>> bdc0e684
    },
]<|MERGE_RESOLUTION|>--- conflicted
+++ resolved
@@ -5378,61 +5378,11 @@
     },
     {
         "name": "success",
-<<<<<<< HEAD
-        "test": VerifyBGPPeerTtlMultiHops,
-=======
         "test": VerifyBGPRouteECMP,
->>>>>>> bdc0e684
-        "eos_data": [
-            {
-                "vrfs": {
-                    "default": {
-<<<<<<< HEAD
-                        "peerList": [
-                            {
-                                "peerAddress": "10.111.0.1",
-                                "ttl": 2,
-                                "maxTtlHops": 2,
-                            },
-                            {
-                                "peerAddress": "10.111.0.2",
-                                "ttl": 1,
-                                "maxTtlHops": 1,
-                            },
-                        ]
-                    },
-                    "Test": {"peerList": [{"peerAddress": "10.111.0.3", "ttl": 255, "maxTtlHops": 255}]},
-                }
-            }
-        ],
-        "inputs": {
-            "bgp_peers": [
-                {
-                    "peer_address": "10.111.0.1",
-                    "vrf": "default",
-                    "ttl_duration": 2,
-                    "max_ttl_hops": 2,
-                },
-                {
-                    "peer_address": "10.111.0.2",
-                    "vrf": "default",
-                    "ttl_duration": 1,
-                    "max_ttl_hops": 1,
-                },
-                {
-                    "peer_address": "10.111.0.3",
-                    "vrf": "Test",
-                    "ttl_duration": 255,
-                    "max_ttl_hops": 255,
-                },
-            ]
-        },
-        "expected": {"result": "success"},
-    },
-    {
-        "name": "failure-peer-not-found",
-        "test": VerifyBGPPeerTtlMultiHops,
-=======
+        "eos_data": [
+            {
+                "vrfs": {
+                    "default": {
                         "vrf": "default",
                         "routerId": "10.111.254.1",
                         "asn": "65101",
@@ -5632,51 +5582,10 @@
     {
         "name": "failure-ecmp-count-mismatch",
         "test": VerifyBGPRouteECMP,
->>>>>>> bdc0e684
-        "eos_data": [
-            {
-                "vrfs": {
-                    "default": {
-<<<<<<< HEAD
-                        "peerList": [
-                            {
-                                "peerAddress": "10.111.0.4",
-                                "ttl": 2,
-                                "maxTtlHops": 2,
-                            },
-                            {
-                                "peerAddress": "10.111.0.5",
-                                "ttl": 1,
-                                "maxTtlHops": 1,
-                            },
-                        ]
-                    },
-                    "Test": {"peerList": [{"peerAddress": "10.111.0.6", "ttl": 255, "maxTtlHops": 255}]},
-                }
-            }
-        ],
-        "inputs": {
-            "bgp_peers": [
-                {
-                    "peer_address": "10.111.0.1",
-                    "vrf": "default",
-                    "ttl_duration": 2,
-                    "max_ttl_hops": 2,
-                },
-                {
-                    "peer_address": "10.111.0.2",
-                    "vrf": "Test",
-                    "ttl_duration": 255,
-                    "max_ttl_hops": 255,
-                },
-            ]
-        },
-        "expected": {"result": "failure", "messages": ["Peer: 10.111.0.1 VRF: default - Not found", "Peer: 10.111.0.2 VRF: Test - Not found"]},
-    },
-    {
-        "name": "failure-ttl-time-mismatch",
-        "test": VerifyBGPPeerTtlMultiHops,
-=======
+        "eos_data": [
+            {
+                "vrfs": {
+                    "default": {
                         "vrf": "default",
                         "routerId": "10.111.254.1",
                         "asn": "65101",
@@ -5743,64 +5652,10 @@
     {
         "name": "failure-prefix-not-found-routing-table",
         "test": VerifyBGPRouteECMP,
->>>>>>> bdc0e684
-        "eos_data": [
-            {
-                "vrfs": {
-                    "default": {
-<<<<<<< HEAD
-                        "peerList": [
-                            {
-                                "peerAddress": "10.111.0.1",
-                                "ttl": 12,
-                                "maxTtlHops": 2,
-                            },
-                            {
-                                "peerAddress": "10.111.0.2",
-                                "ttl": 120,
-                                "maxTtlHops": 1,
-                            },
-                        ]
-                    },
-                    "Test": {"peerList": [{"peerAddress": "10.111.0.3", "ttl": 205, "maxTtlHops": 255}]},
-                }
-            }
-        ],
-        "inputs": {
-            "bgp_peers": [
-                {
-                    "peer_address": "10.111.0.1",
-                    "vrf": "default",
-                    "ttl_duration": 2,
-                    "max_ttl_hops": 2,
-                },
-                {
-                    "peer_address": "10.111.0.2",
-                    "vrf": "default",
-                    "ttl_duration": 1,
-                    "max_ttl_hops": 1,
-                },
-                {
-                    "peer_address": "10.111.0.3",
-                    "vrf": "Test",
-                    "ttl_duration": 255,
-                    "max_ttl_hops": 255,
-                },
-            ]
-        },
-        "expected": {
-            "result": "failure",
-            "messages": [
-                "Peer: 10.111.0.1 VRF: default - TTL duration mismatch - Expected: 2, Actual: 12",
-                "Peer: 10.111.0.2 VRF: default - TTL duration mismatch - Expected: 1, Actual: 120",
-                "Peer: 10.111.0.3 VRF: Test - TTL duration mismatch - Expected: 255, Actual: 205",
-            ],
-        },
-    },
-    {
-        "name": "failure-max-ttl-hops-mismatch",
-        "test": VerifyBGPPeerTtlMultiHops,
-=======
+        "eos_data": [
+            {
+                "vrfs": {
+                    "default": {
                         "vrf": "default",
                         "routerId": "10.111.254.1",
                         "asn": "65101",
@@ -5867,60 +5722,10 @@
     {
         "name": "failure-nexthops-mismatch",
         "test": VerifyBGPRouteECMP,
->>>>>>> bdc0e684
-        "eos_data": [
-            {
-                "vrfs": {
-                    "default": {
-<<<<<<< HEAD
-                        "peerList": [
-                            {
-                                "peerAddress": "10.111.0.1",
-                                "ttl": 2,
-                                "maxTtlHops": 12,
-                            },
-                            {
-                                "peerAddress": "10.111.0.2",
-                                "ttl": 1,
-                                "maxTtlHops": 100,
-                            },
-                        ]
-                    },
-                    "Test": {"peerList": [{"peerAddress": "10.111.0.3", "ttl": 255, "maxTtlHops": 205}]},
-                }
-            }
-        ],
-        "inputs": {
-            "bgp_peers": [
-                {
-                    "peer_address": "10.111.0.1",
-                    "vrf": "default",
-                    "ttl_duration": 2,
-                    "max_ttl_hops": 2,
-                },
-                {
-                    "peer_address": "10.111.0.2",
-                    "vrf": "default",
-                    "ttl_duration": 1,
-                    "max_ttl_hops": 1,
-                },
-                {
-                    "peer_address": "10.111.0.3",
-                    "vrf": "Test",
-                    "ttl_duration": 255,
-                    "max_ttl_hops": 255,
-                },
-            ]
-        },
-        "expected": {
-            "result": "failure",
-            "messages": [
-                "Peer: 10.111.0.1 VRF: default - MaxTtlHops mismatch - Expected: 2, Actual: 12",
-                "Peer: 10.111.0.2 VRF: default - MaxTtlHops mismatch - Expected: 1, Actual: 100",
-                "Peer: 10.111.0.3 VRF: Test - MaxTtlHops mismatch - Expected: 255, Actual: 205",
-            ],
-        },
-=======
+        "eos_data": [
+            {
+                "vrfs": {
+                    "default": {
                         "vrf": "default",
                         "routerId": "10.111.254.1",
                         "asn": "65101",
@@ -5983,6 +5788,205 @@
         ],
         "inputs": {"route_entries": [{"prefix": "10.111.134.0/24", "vrf": "default", "ecmp_count": 2}]},
         "expected": {"result": "failure", "messages": ["Prefix: 10.111.134.0/24 VRF: default - Nexthops count mismatch - BGP: 2, RIB: 1"]},
->>>>>>> bdc0e684
+    },
+    {
+        "name": "success",
+        "test": VerifyBGPPeerTtlMultiHops,
+        "eos_data": [
+            {
+                "vrfs": {
+                    "default": {
+                        "peerList": [
+                            {
+                                "peerAddress": "10.111.0.1",
+                                "ttl": 2,
+                                "maxTtlHops": 2,
+                            },
+                            {
+                                "peerAddress": "10.111.0.2",
+                                "ttl": 1,
+                                "maxTtlHops": 1,
+                            },
+                        ]
+                    },
+                    "Test": {"peerList": [{"peerAddress": "10.111.0.3", "ttl": 255, "maxTtlHops": 255}]},
+                }
+            }
+        ],
+        "inputs": {
+            "bgp_peers": [
+                {
+                    "peer_address": "10.111.0.1",
+                    "vrf": "default",
+                    "ttl_duration": 2,
+                    "max_ttl_hops": 2,
+                },
+                {
+                    "peer_address": "10.111.0.2",
+                    "vrf": "default",
+                    "ttl_duration": 1,
+                    "max_ttl_hops": 1,
+                },
+                {
+                    "peer_address": "10.111.0.3",
+                    "vrf": "Test",
+                    "ttl_duration": 255,
+                    "max_ttl_hops": 255,
+                },
+            ]
+        },
+        "expected": {"result": "success"},
+    },
+    {
+        "name": "failure-peer-not-found",
+        "test": VerifyBGPPeerTtlMultiHops,
+        "eos_data": [
+            {
+                "vrfs": {
+                    "default": {
+                        "peerList": [
+                            {
+                                "peerAddress": "10.111.0.4",
+                                "ttl": 2,
+                                "maxTtlHops": 2,
+                            },
+                            {
+                                "peerAddress": "10.111.0.5",
+                                "ttl": 1,
+                                "maxTtlHops": 1,
+                            },
+                        ]
+                    },
+                    "Test": {"peerList": [{"peerAddress": "10.111.0.6", "ttl": 255, "maxTtlHops": 255}]},
+                }
+            }
+        ],
+        "inputs": {
+            "bgp_peers": [
+                {
+                    "peer_address": "10.111.0.1",
+                    "vrf": "default",
+                    "ttl_duration": 2,
+                    "max_ttl_hops": 2,
+                },
+                {
+                    "peer_address": "10.111.0.2",
+                    "vrf": "Test",
+                    "ttl_duration": 255,
+                    "max_ttl_hops": 255,
+                },
+            ]
+        },
+        "expected": {"result": "failure", "messages": ["Peer: 10.111.0.1 VRF: default - Not found", "Peer: 10.111.0.2 VRF: Test - Not found"]},
+    },
+    {
+        "name": "failure-ttl-time-mismatch",
+        "test": VerifyBGPPeerTtlMultiHops,
+        "eos_data": [
+            {
+                "vrfs": {
+                    "default": {
+                        "peerList": [
+                            {
+                                "peerAddress": "10.111.0.1",
+                                "ttl": 12,
+                                "maxTtlHops": 2,
+                            },
+                            {
+                                "peerAddress": "10.111.0.2",
+                                "ttl": 120,
+                                "maxTtlHops": 1,
+                            },
+                        ]
+                    },
+                    "Test": {"peerList": [{"peerAddress": "10.111.0.3", "ttl": 205, "maxTtlHops": 255}]},
+                }
+            }
+        ],
+        "inputs": {
+            "bgp_peers": [
+                {
+                    "peer_address": "10.111.0.1",
+                    "vrf": "default",
+                    "ttl_duration": 2,
+                    "max_ttl_hops": 2,
+                },
+                {
+                    "peer_address": "10.111.0.2",
+                    "vrf": "default",
+                    "ttl_duration": 1,
+                    "max_ttl_hops": 1,
+                },
+                {
+                    "peer_address": "10.111.0.3",
+                    "vrf": "Test",
+                    "ttl_duration": 255,
+                    "max_ttl_hops": 255,
+                },
+            ]
+        },
+        "expected": {
+            "result": "failure",
+            "messages": [
+                "Peer: 10.111.0.1 VRF: default - TTL duration mismatch - Expected: 2, Actual: 12",
+                "Peer: 10.111.0.2 VRF: default - TTL duration mismatch - Expected: 1, Actual: 120",
+                "Peer: 10.111.0.3 VRF: Test - TTL duration mismatch - Expected: 255, Actual: 205",
+            ],
+        },
+    },
+    {
+        "name": "failure-max-ttl-hops-mismatch",
+        "test": VerifyBGPPeerTtlMultiHops,
+        "eos_data": [
+            {
+                "vrfs": {
+                    "default": {
+                        "peerList": [
+                            {
+                                "peerAddress": "10.111.0.1",
+                                "ttl": 2,
+                                "maxTtlHops": 12,
+                            },
+                            {
+                                "peerAddress": "10.111.0.2",
+                                "ttl": 1,
+                                "maxTtlHops": 100,
+                            },
+                        ]
+                    },
+                    "Test": {"peerList": [{"peerAddress": "10.111.0.3", "ttl": 255, "maxTtlHops": 205}]},
+                }
+            }
+        ],
+        "inputs": {
+            "bgp_peers": [
+                {
+                    "peer_address": "10.111.0.1",
+                    "vrf": "default",
+                    "ttl_duration": 2,
+                    "max_ttl_hops": 2,
+                },
+                {
+                    "peer_address": "10.111.0.2",
+                    "vrf": "default",
+                    "ttl_duration": 1,
+                    "max_ttl_hops": 1,
+                },
+                {
+                    "peer_address": "10.111.0.3",
+                    "vrf": "Test",
+                    "ttl_duration": 255,
+                    "max_ttl_hops": 255,
+                },
+            ]
+        },
+        "expected": {
+            "result": "failure",
+            "messages": [
+                "Peer: 10.111.0.1 VRF: default - MaxTtlHops mismatch - Expected: 2, Actual: 12",
+                "Peer: 10.111.0.2 VRF: default - MaxTtlHops mismatch - Expected: 1, Actual: 100",
+                "Peer: 10.111.0.3 VRF: Test - MaxTtlHops mismatch - Expected: 255, Actual: 205",
+            ],
+        },
     },
 ]