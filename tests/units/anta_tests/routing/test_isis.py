--- conflicted
+++ resolved
@@ -12,11 +12,8 @@
 import pytest
 
 from anta.tests.routing.isis import (
-<<<<<<< HEAD
+    VerifyISISGracefulRestart,
     VerifyISISInterfaceAuthMode,
-=======
-    VerifyISISGracefulRestart,
->>>>>>> 52ce2702
     VerifyISISInterfaceMode,
     VerifyISISNeighborCount,
     VerifyISISNeighborState,
@@ -2304,17 +2301,157 @@
     },
     {
         "name": "success",
-<<<<<<< HEAD
+        "test": VerifyISISGracefulRestart,
+        "eos_data": [
+            {
+                "vrfs": {
+                    "default": {
+                        "isisInstances": {
+                            "1": {
+                                "gracefulRestart": "enabled",
+                                "gracefulRestartHelper": "enabled",
+                            },
+                            "2": {
+                                "gracefulRestart": "enabled",
+                                "gracefulRestartHelper": "disabled",
+                            },
+                        }
+                    },
+                    "test": {
+                        "isisInstances": {
+                            "11": {
+                                "gracefulRestart": "disabled",
+                                "gracefulRestartHelper": "enabled",
+                            },
+                            "12": {
+                                "gracefulRestart": "enabled",
+                                "gracefulRestartHelper": "disabled",
+                            },
+                        }
+                    },
+                }
+            }
+        ],
+        "inputs": {
+            "instances": [
+                {"vrf": "default", "name": "1", "graceful_restart": True},
+                {"vrf": "default", "name": "2", "graceful_restart": True, "graceful_restart_helper": False},
+                {"vrf": "test", "name": "11"},
+                {"vrf": "test", "name": "12", "graceful_restart": True, "graceful_restart_helper": False},
+            ]
+        },
+        "expected": {"result": "success"},
+    },
+    {
+        "name": "failure-isis-not-configured",
+        "test": VerifyISISGracefulRestart,
+        "eos_data": [{"vrfs": {}}],
+        "inputs": {"instances": [{"vrf": "default", "name": "1", "graceful_restart": True}]},
+        "expected": {"result": "skipped", "messages": ["IS-IS not configured"]},
+    },
+    {
+        "name": "failure-isis-instance-not-found",
+        "test": VerifyISISGracefulRestart,
+        "eos_data": [{"vrfs": {"default": {"isisInstances": {"2": {"gracefulRestart": "enabled", "gracefulRestartHelper": "enabled"}}}}}],
+        "inputs": {"instances": [{"vrf": "default", "name": "1", "graceful_restart": True}]},
+        "expected": {"result": "failure", "messages": ["Instance: 1 VRF: default - Not configured"]},
+    },
+    {
+        "name": "failure-graceful-restart-disabled",
+        "test": VerifyISISGracefulRestart,
+        "eos_data": [
+            {
+                "vrfs": {
+                    "default": {
+                        "isisInstances": {
+                            "1": {
+                                "gracefulRestart": "disabled",
+                                "gracefulRestartHelper": "enabled",
+                            },
+                            "2": {
+                                "gracefulRestart": "enabled",
+                                "gracefulRestartHelper": "enabled",
+                            },
+                        }
+                    },
+                    "test": {
+                        "isisInstances": {
+                            "11": {
+                                "gracefulRestart": "enabled",
+                                "gracefulRestartHelper": "enabled",
+                            },
+                            "12": {
+                                "gracefulRestart": "enabled",
+                                "gracefulRestartHelper": "disabled",
+                            },
+                        }
+                    },
+                }
+            }
+        ],
+        "inputs": {
+            "instances": [
+                {"vrf": "default", "name": "1", "graceful_restart": True},
+                {"vrf": "default", "name": "2", "graceful_restart": True},
+                {"vrf": "test", "name": "11"},
+                {"vrf": "test", "name": "12", "graceful_restart": True, "graceful_restart_helper": False},
+            ]
+        },
+        "expected": {
+            "result": "failure",
+            "messages": [
+                "Instance: 1 VRF: default - Incorrect graceful restart state - Expected: enabled Actual: disabled",
+                "Instance: 11 VRF: test - Incorrect graceful restart state - Expected: disabled Actual: enabled",
+            ],
+        },
+    },
+    {
+        "name": "failure-graceful-restart-helper-disabled",
+        "test": VerifyISISGracefulRestart,
+        "eos_data": [
+            {
+                "vrfs": {
+                    "default": {
+                        "isisInstances": {
+                            "1": {
+                                "gracefulRestart": "disabled",
+                                "gracefulRestartHelper": "disabled",
+                            }
+                        }
+                    },
+                    "test": {
+                        "isisInstances": {
+                            "11": {
+                                "gracefulRestart": "disabled",
+                                "gracefulRestartHelper": "enabled",
+                            }
+                        }
+                    },
+                }
+            }
+        ],
+        "inputs": {
+            "instances": [
+                {"vrf": "default", "name": "1"},
+                {"vrf": "test", "name": "11", "graceful_restart_helper": False},
+            ]
+        },
+        "expected": {
+            "result": "failure",
+            "messages": [
+                "Instance: 1 VRF: default - Incorrect graceful restart helper state - Expected: enabled Actual: disabled",
+                "Instance: 11 VRF: test - Incorrect graceful restart helper state - Expected: disabled Actual: enabled",
+            ],
+        },
+    },
+    {
+        "name": "success",
         "test": VerifyISISInterfaceAuthMode,
-=======
-        "test": VerifyISISGracefulRestart,
->>>>>>> 52ce2702
-        "eos_data": [
-            {
-                "vrfs": {
-                    "default": {
-                        "isisInstances": {
-<<<<<<< HEAD
+        "eos_data": [
+            {
+                "vrfs": {
+                    "default": {
+                        "isisInstances": {
                             "100": {
                                 "interfaces": {
                                     "Loopback0": {
@@ -2385,36 +2522,11 @@
                             },
                         }
                     }
-=======
-                            "1": {
-                                "gracefulRestart": "enabled",
-                                "gracefulRestartHelper": "enabled",
-                            },
-                            "2": {
-                                "gracefulRestart": "enabled",
-                                "gracefulRestartHelper": "disabled",
-                            },
-                        }
-                    },
-                    "test": {
-                        "isisInstances": {
-                            "11": {
-                                "gracefulRestart": "disabled",
-                                "gracefulRestartHelper": "enabled",
-                            },
-                            "12": {
-                                "gracefulRestart": "enabled",
-                                "gracefulRestartHelper": "disabled",
-                            },
-                        }
-                    },
->>>>>>> 52ce2702
                 }
             }
         ],
         "inputs": {
             "instances": [
-<<<<<<< HEAD
                 {
                     "name": "100",
                     "interfaces": [
@@ -2499,39 +2611,11 @@
     {
         "name": "failure-auth-mode-not-configured",
         "test": VerifyISISInterfaceAuthMode,
-=======
-                {"vrf": "default", "name": "1", "graceful_restart": True},
-                {"vrf": "default", "name": "2", "graceful_restart": True, "graceful_restart_helper": False},
-                {"vrf": "test", "name": "11"},
-                {"vrf": "test", "name": "12", "graceful_restart": True, "graceful_restart_helper": False},
-            ]
-        },
-        "expected": {"result": "success"},
-    },
-    {
-        "name": "failure-isis-not-configured",
-        "test": VerifyISISGracefulRestart,
-        "eos_data": [{"vrfs": {}}],
-        "inputs": {"instances": [{"vrf": "default", "name": "1", "graceful_restart": True}]},
-        "expected": {"result": "skipped", "messages": ["IS-IS not configured"]},
-    },
-    {
-        "name": "failure-isis-instance-not-found",
-        "test": VerifyISISGracefulRestart,
-        "eos_data": [{"vrfs": {"default": {"isisInstances": {"2": {"gracefulRestart": "enabled", "gracefulRestartHelper": "enabled"}}}}}],
-        "inputs": {"instances": [{"vrf": "default", "name": "1", "graceful_restart": True}]},
-        "expected": {"result": "failure", "messages": ["Instance: 1 VRF: default - Not configured"]},
-    },
-    {
-        "name": "failure-graceful-restart-disabled",
-        "test": VerifyISISGracefulRestart,
->>>>>>> 52ce2702
-        "eos_data": [
-            {
-                "vrfs": {
-                    "default": {
-                        "isisInstances": {
-<<<<<<< HEAD
+        "eos_data": [
+            {
+                "vrfs": {
+                    "default": {
+                        "isisInstances": {
                             "100": {
                                 "interfaces": {
                                     "Loopback0": {
@@ -2607,36 +2691,11 @@
                             }
                         }
                     }
-=======
-                            "1": {
-                                "gracefulRestart": "disabled",
-                                "gracefulRestartHelper": "enabled",
-                            },
-                            "2": {
-                                "gracefulRestart": "enabled",
-                                "gracefulRestartHelper": "enabled",
-                            },
-                        }
-                    },
-                    "test": {
-                        "isisInstances": {
-                            "11": {
-                                "gracefulRestart": "enabled",
-                                "gracefulRestartHelper": "enabled",
-                            },
-                            "12": {
-                                "gracefulRestart": "enabled",
-                                "gracefulRestartHelper": "disabled",
-                            },
-                        }
-                    },
->>>>>>> 52ce2702
                 }
             }
         ],
         "inputs": {
             "instances": [
-<<<<<<< HEAD
                 {
                     "name": "100",
                     "interfaces": [
@@ -2645,18 +2704,11 @@
                         {"name": "Ethernet3", "level": 2, "authentication_mode": "Text"},
                     ],
                 },
-=======
-                {"vrf": "default", "name": "1", "graceful_restart": True},
-                {"vrf": "default", "name": "2", "graceful_restart": True},
-                {"vrf": "test", "name": "11"},
-                {"vrf": "test", "name": "12", "graceful_restart": True, "graceful_restart_helper": False},
->>>>>>> 52ce2702
             ]
         },
         "expected": {
             "result": "failure",
             "messages": [
-<<<<<<< HEAD
                 "Instance: 100 VRF: default Interface: Ethernet1 Level: 2 - Incorrect authentication mode - Expected: MD5 Actual: SHA",
                 "Instance: 100 VRF: default Interface: Ethernet2 Level: 2 - Incorrect authentication mode - Expected: shared-secret Actual: Text",
                 "Instance: 100 VRF: default Interface: Ethernet3 Level: 2 - Incorrect authentication mode - Expected: Text Actual: MD5",
@@ -2666,22 +2718,11 @@
     {
         "name": "failure-incorrect-auth-key-id",
         "test": VerifyISISInterfaceAuthMode,
-=======
-                "Instance: 1 VRF: default - Incorrect graceful restart state - Expected: enabled Actual: disabled",
-                "Instance: 11 VRF: test - Incorrect graceful restart state - Expected: disabled Actual: enabled",
-            ],
-        },
-    },
-    {
-        "name": "failure-graceful-restart-helper-disabled",
-        "test": VerifyISISGracefulRestart,
->>>>>>> 52ce2702
-        "eos_data": [
-            {
-                "vrfs": {
-                    "default": {
-                        "isisInstances": {
-<<<<<<< HEAD
+        "eos_data": [
+            {
+                "vrfs": {
+                    "default": {
+                        "isisInstances": {
                             "100": {
                                 "interfaces": {
                                     "Ethernet1": {
@@ -2766,28 +2807,11 @@
                             }
                         }
                     }
-=======
-                            "1": {
-                                "gracefulRestart": "disabled",
-                                "gracefulRestartHelper": "disabled",
-                            }
-                        }
-                    },
-                    "test": {
-                        "isisInstances": {
-                            "11": {
-                                "gracefulRestart": "disabled",
-                                "gracefulRestartHelper": "enabled",
-                            }
-                        }
-                    },
->>>>>>> 52ce2702
                 }
             }
         ],
         "inputs": {
             "instances": [
-<<<<<<< HEAD
                 {
                     "name": "100",
                     "interfaces": [
@@ -2795,22 +2819,11 @@
                         {"name": "Ethernet2", "level": 2, "authentication_mode": "shared-secret", "shared_secret_key_profile": "Secret1"},
                     ],
                 },
-=======
-                {"vrf": "default", "name": "1"},
-                {"vrf": "test", "name": "11", "graceful_restart_helper": False},
->>>>>>> 52ce2702
             ]
         },
         "expected": {
             "result": "failure",
-<<<<<<< HEAD
             "messages": ["Instance: 100 VRF: default Interface: Ethernet2 Level: 2 - Incorrect shared secrete profile - Expected: Secret1 Actual: Secret"],
-=======
-            "messages": [
-                "Instance: 1 VRF: default - Incorrect graceful restart helper state - Expected: enabled Actual: disabled",
-                "Instance: 11 VRF: test - Incorrect graceful restart helper state - Expected: disabled Actual: enabled",
-            ],
->>>>>>> 52ce2702
         },
     },
 ]