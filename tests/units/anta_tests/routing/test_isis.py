--- conflicted
+++ resolved
@@ -2278,150 +2278,6 @@
         },
     },
     {
-<<<<<<< HEAD
-        "name": "success",
-        "test": VerifyISISGracefulRestart,
-        "eos_data": [
-            {
-                "vrfs": {
-                    "default": {
-                        "isisInstances": {
-                            "1": {"gracefulRestart": True, "gracefulRestartHelper": True},
-                            "2": {"gracefulRestart": True, "gracefulRestartHelper": True},
-                        }
-                    },
-                    "test": {
-                        "isisInstances": {
-                            "1": {"gracefulRestart": True, "gracefulRestartHelper": True},
-                            "2": {"gracefulRestart": True, "gracefulRestartHelper": True},
-                        }
-                    },
-                }
-            }
-        ],
-        "inputs": {
-            "instances": [
-                {"vrf": "default", "name": "1", "graceful_restart": True, "graceful_helper": True},
-                {"vrf": "default", "name": "2", "graceful_restart": True, "graceful_helper": True},
-                {"vrf": "test", "name": "1", "graceful_restart": True, "graceful_helper": True},
-                {"vrf": "test", "name": "2", "graceful_restart": True, "graceful_helper": True},
-            ]
-        },
-        "expected": {"result": "success"},
-    },
-    {
-        "name": "failure-isis-not-configured",
-        "test": VerifyISISGracefulRestart,
-        "eos_data": [{"vrfs": {}}],
-        "inputs": {"instances": [{"vrf": "default", "name": "1", "graceful_restart": True, "graceful_helper": True}]},
-        "expected": {"result": "failure", "messages": ["ISIS is not configured"]},
-    },
-    {
-        "name": "failure-isis-instance-not-found",
-        "test": VerifyISISGracefulRestart,
-        "eos_data": [{"vrfs": {"default": {"isisInstances": {"2": {"gracefulRestart": True, "gracefulRestartHelper": True}}}}}],
-        "inputs": {"instances": [{"vrf": "default", "name": "1", "graceful_restart": True, "graceful_helper": True}]},
-        "expected": {"result": "failure", "messages": ["Instance: 1 VRF: default - Not found"]},
-    },
-    {
-        "name": "failure-graceful-restart-disabled",
-        "test": VerifyISISGracefulRestart,
-        "eos_data": [
-            {
-                "vrfs": {
-                    "default": {
-                        "isisInstances": {
-                            "1": {"gracefulRestart": False, "gracefulRestartHelper": True},
-                            "2": {"gracefulRestart": True, "gracefulRestartHelper": True},
-                        }
-                    },
-                    "test": {
-                        "isisInstances": {
-                            "1": {"gracefulRestart": False, "gracefulRestartHelper": True},
-                            "2": {"gracefulRestart": True, "gracefulRestartHelper": True},
-                        }
-                    },
-                }
-            }
-        ],
-        "inputs": {
-            "instances": [
-                {"vrf": "default", "name": "1", "graceful_restart": True, "graceful_helper": True},
-                {"vrf": "default", "name": "2", "graceful_restart": True, "graceful_helper": True},
-                {"vrf": "test", "name": "1", "graceful_restart": True, "graceful_helper": True},
-                {"vrf": "test", "name": "2", "graceful_restart": True, "graceful_helper": True},
-            ]
-        },
-        "expected": {
-            "result": "failure",
-            "messages": ["Instance: 1 VRF: default - Graceful Restart disabled", "Instance: 1 VRF: test - Graceful Restart disabled"],
-        },
-    },
-    {
-        "name": "failure-graceful-restart-helper-disabled",
-        "test": VerifyISISGracefulRestart,
-        "eos_data": [
-            {
-                "vrfs": {
-                    "default": {"isisInstances": {"1": {"gracefulRestart": True, "gracefulRestartHelper": False}}},
-                    "test": {"isisInstances": {"1": {"gracefulRestart": True, "gracefulRestartHelper": False}}},
-                }
-            }
-        ],
-        "inputs": {
-            "instances": [
-                {"vrf": "default", "name": "1", "graceful_restart": True, "graceful_helper": True},
-                {"vrf": "test", "name": "1", "graceful_restart": True, "graceful_helper": True},
-            ]
-        },
-        "expected": {
-            "result": "failure",
-            "messages": ["Instance: 1 VRF: default - Graceful Restart Helper disabled", "Instance: 1 VRF: test - Graceful Restart Helper disabled"],
-        },
-    },
-]
-
-
-COMMAND_OUTPUT = {
-    "vrfs": {
-        "default": {
-            "isisInstances": {
-                "CORE-ISIS": {
-                    "interfaces": {
-                        "Loopback0": {
-                            "enabled": True,
-                            "intfLevels": {
-                                "2": {
-                                    "ipv4Metric": 10,
-                                    "sharedSecretProfile": "",
-                                    "isisAdjacencies": [],
-                                    "passive": True,
-                                    "v4Protection": "disabled",
-                                    "v6Protection": "disabled",
-                                }
-                            },
-                            "areaProxyBoundary": False,
-                        },
-                        "Ethernet1": {
-                            "intfLevels": {
-                                "2": {
-                                    "ipv4Metric": 10,
-                                    "numAdjacencies": 1,
-                                    "linkId": "84",
-                                    "sharedSecretProfile": "",
-                                    "isisAdjacencies": [],
-                                    "passive": False,
-                                    "v4Protection": "link",
-                                    "v6Protection": "disabled",
-                                }
-                            },
-                            "interfaceSpeed": 1000,
-                            "areaProxyBoundary": False,
-                        },
-                    }
-                }
-            }
-=======
         "test": VerifyISISSegmentRoutingTunnels,
         "name": "skipped with ISIS-SR not running",
         "eos_data": [{"entries": {}}],
@@ -2440,7 +2296,107 @@
         "expected": {
             "result": "skipped",
             "messages": ["IS-IS-SR is not running on device."],
->>>>>>> bdc0e684
+        },
+    },
+    {
+        "name": "success",
+        "test": VerifyISISGracefulRestart,
+        "eos_data": [
+            {
+                "vrfs": {
+                    "default": {
+                        "isisInstances": {
+                            "1": {"gracefulRestart": True, "gracefulRestartHelper": True},
+                            "2": {"gracefulRestart": True, "gracefulRestartHelper": True},
+                        }
+                    },
+                    "test": {
+                        "isisInstances": {
+                            "11": {"gracefulRestart": True, "gracefulRestartHelper": True},
+                            "12": {"gracefulRestart": True, "gracefulRestartHelper": True},
+                        }
+                    },
+                }
+            }
+        ],
+        "inputs": {
+            "instances": [
+                {"vrf": "default", "name": "1", "graceful_restart": True, "graceful_helper": True},
+                {"vrf": "default", "name": "2", "graceful_restart": True, "graceful_helper": True},
+                {"vrf": "test", "name": "11", "graceful_restart": True, "graceful_helper": True},
+                {"vrf": "test", "name": "12", "graceful_restart": True, "graceful_helper": True},
+            ]
+        },
+        "expected": {"result": "success"},
+    },
+    {
+        "name": "failure-isis-not-configured",
+        "test": VerifyISISGracefulRestart,
+        "eos_data": [{"vrfs": {}}],
+        "inputs": {"instances": [{"vrf": "default", "name": "1", "graceful_restart": True, "graceful_helper": True}]},
+        "expected": {"result": "failure", "messages": ["ISIS is not configured"]},
+    },
+    {
+        "name": "failure-isis-instance-not-found",
+        "test": VerifyISISGracefulRestart,
+        "eos_data": [{"vrfs": {"default": {"isisInstances": {"2": {"gracefulRestart": True, "gracefulRestartHelper": True}}}}}],
+        "inputs": {"instances": [{"vrf": "default", "name": "1", "graceful_restart": True, "graceful_helper": True}]},
+        "expected": {"result": "failure", "messages": ["Instance: 1 VRF: default - Not found"]},
+    },
+    {
+        "name": "failure-graceful-restart-disabled",
+        "test": VerifyISISGracefulRestart,
+        "eos_data": [
+            {
+                "vrfs": {
+                    "default": {
+                        "isisInstances": {
+                            "1": {"gracefulRestart": False, "gracefulRestartHelper": True},
+                            "2": {"gracefulRestart": True, "gracefulRestartHelper": True},
+                        }
+                    },
+                    "test": {
+                        "isisInstances": {
+                            "11": {"gracefulRestart": False, "gracefulRestartHelper": True},
+                            "12": {"gracefulRestart": True, "gracefulRestartHelper": True},
+                        }
+                    },
+                }
+            }
+        ],
+        "inputs": {
+            "instances": [
+                {"vrf": "default", "name": "1", "graceful_restart": True, "graceful_helper": True},
+                {"vrf": "default", "name": "2", "graceful_restart": True, "graceful_helper": True},
+                {"vrf": "test", "name": "11", "graceful_restart": True, "graceful_helper": True},
+                {"vrf": "test", "name": "12", "graceful_restart": True, "graceful_helper": True},
+            ]
+        },
+        "expected": {
+            "result": "failure",
+            "messages": ["Instance: 1 VRF: default - Graceful Restart disabled", "Instance: 11 VRF: test - Graceful Restart disabled"],
+        },
+    },
+    {
+        "name": "failure-graceful-restart-helper-disabled",
+        "test": VerifyISISGracefulRestart,
+        "eos_data": [
+            {
+                "vrfs": {
+                    "default": {"isisInstances": {"1": {"gracefulRestart": True, "gracefulRestartHelper": False}}},
+                    "test": {"isisInstances": {"11": {"gracefulRestart": True, "gracefulRestartHelper": False}}},
+                }
+            }
+        ],
+        "inputs": {
+            "instances": [
+                {"vrf": "default", "name": "1", "graceful_restart": True, "graceful_helper": True},
+                {"vrf": "test", "name": "11", "graceful_restart": True, "graceful_helper": True},
+            ]
+        },
+        "expected": {
+            "result": "failure",
+            "messages": ["Instance: 1 VRF: default - Graceful Restart Helper disabled", "Instance: 11 VRF: test - Graceful Restart Helper disabled"],
         },
     },
 ]