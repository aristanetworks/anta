--- conflicted
+++ resolved
@@ -17,11 +17,8 @@
     VerifyEnvironmentCooling,
     VerifyEnvironmentPower,
     VerifyEnvironmentSystemCooling,
-<<<<<<< HEAD
+    VerifyPCIeErrors,
     VerifySandHealth,
-=======
-    VerifyPCIeErrors,
->>>>>>> d63408c0
     VerifySupervisorRedundancy,
     VerifyTemperature,
     VerifyTransceiversManufacturers,
@@ -2276,7 +2273,167 @@
         ],
         "expected": {"result": AntaTestStatus.FAILURE, "messages": ["Redundancy protocol switchover status mismatch - Expected: True Actual: False"]},
     },
-<<<<<<< HEAD
+    (VerifyPCIeErrors, "success"): {
+        "eos_data": [
+            {
+                "pciIds": {
+                    "00:00.0": {"name": "DomainRoot0", "correctableErrors": 0, "nonFatalErrors": 0, "fatalErrors": 0, "linkSpeed": 0.0, "linkWidth": 0},
+                    "05:00.0": {
+                        "name": "Slot1:SwitchMicrosemiSwitch:BridgeBr0",
+                        "correctableErrors": 0,
+                        "nonFatalErrors": 0,
+                        "fatalErrors": 0,
+                        "linkSpeed": 8.0,
+                        "linkWidth": 16,
+                    },
+                    "06:00.0": {
+                        "name": "Slot1:SwitchMicrosemiSwitch:BridgeBr1",
+                        "correctableErrors": 0,
+                        "nonFatalErrors": 0,
+                        "fatalErrors": 0,
+                        "linkSpeed": 8.0,
+                        "linkWidth": 1,
+                    },
+                }
+            }
+        ],
+        "expected": {"result": AntaTestStatus.SUCCESS},
+    },
+    (VerifyPCIeErrors, "failure-correctable-errors"): {
+        "eos_data": [
+            {
+                "pciIds": {
+                    "00:00.0": {"name": "DomainRoot0", "correctableErrors": 300000, "nonFatalErrors": 0, "fatalErrors": 0, "linkSpeed": 0.0, "linkWidth": 0},
+                    "05:00.0": {
+                        "name": "Slot1:SwitchMicrosemiSwitch:BridgeBr0",
+                        "correctableErrors": 140000,
+                        "nonFatalErrors": 0,
+                        "fatalErrors": 0,
+                        "linkSpeed": 8.0,
+                        "linkWidth": 16,
+                    },
+                    "06:00.0": {
+                        "name": "Slot1:SwitchMicrosemiSwitch:BridgeBr1",
+                        "correctableErrors": 20000,
+                        "nonFatalErrors": 0,
+                        "fatalErrors": 0,
+                        "linkSpeed": 8.0,
+                        "linkWidth": 1,
+                    },
+                }
+            }
+        ],
+        "inputs": {"thresholds": {"correctable_errors": 20000}},
+        "expected": {
+            "result": AntaTestStatus.FAILURE,
+            "messages": [
+                "PCI Name: DomainRoot0 PCI ID: 00:00.0 - Correctable errors above threshold - Expected: <= 20000 Actual: 300000",
+                "PCI Name: Slot1:SwitchMicrosemiSwitch:BridgeBr0 PCI ID: 05:00.0 - Correctable errors above threshold - Expected: <= 20000 Actual: 140000",
+            ],
+        },
+    },
+    (VerifyPCIeErrors, "failure-non-fatal-errors"): {
+        "eos_data": [
+            {
+                "pciIds": {
+                    "00:00.0": {"name": "DomainRoot0", "correctableErrors": 0, "nonFatalErrors": 550, "fatalErrors": 0, "linkSpeed": 0.0, "linkWidth": 0},
+                    "05:00.0": {
+                        "name": "Slot1:SwitchMicrosemiSwitch:BridgeBr0",
+                        "correctableErrors": 0,
+                        "nonFatalErrors": 260,
+                        "fatalErrors": 0,
+                        "linkSpeed": 8.0,
+                        "linkWidth": 16,
+                    },
+                    "06:00.0": {
+                        "name": "Slot1:SwitchMicrosemiSwitch:BridgeBr1",
+                        "correctableErrors": 0,
+                        "nonFatalErrors": 270,
+                        "fatalErrors": 0,
+                        "linkSpeed": 8.0,
+                        "linkWidth": 1,
+                    },
+                }
+            }
+        ],
+        "inputs": {"thresholds": {"non_fatal_errors": 260}},
+        "expected": {
+            "result": AntaTestStatus.FAILURE,
+            "messages": [
+                "PCI Name: DomainRoot0 PCI ID: 00:00.0 - Non-fatal errors above threshold - Expected: <= 260 Actual: 550",
+                "PCI Name: Slot1:SwitchMicrosemiSwitch:BridgeBr1 PCI ID: 06:00.0 - Non-fatal errors above threshold - Expected: <= 260 Actual: 270",
+            ],
+        },
+    },
+    (VerifyPCIeErrors, "failure-fatal-errors"): {
+        "eos_data": [
+            {
+                "pciIds": {
+                    "00:00.0": {"name": "DomainRoot0", "correctableErrors": 0, "nonFatalErrors": 0, "fatalErrors": 0, "linkSpeed": 0.0, "linkWidth": 0},
+                    "05:00.0": {
+                        "name": "Slot1:SwitchMicrosemiSwitch:BridgeBr0",
+                        "correctableErrors": 0,
+                        "nonFatalErrors": 0,
+                        "fatalErrors": 260,
+                        "linkSpeed": 8.0,
+                        "linkWidth": 16,
+                    },
+                    "06:00.0": {
+                        "name": "Slot1:SwitchMicrosemiSwitch:BridgeBr1",
+                        "correctableErrors": 0,
+                        "nonFatalErrors": 0,
+                        "fatalErrors": 280,
+                        "linkSpeed": 8.0,
+                        "linkWidth": 1,
+                    },
+                }
+            }
+        ],
+        "expected": {
+            "result": AntaTestStatus.FAILURE,
+            "messages": [
+                "PCI Name: Slot1:SwitchMicrosemiSwitch:BridgeBr0 PCI ID: 05:00.0 - Fatal errors above threshold - Expected: <= 0 Actual: 260",
+                "PCI Name: Slot1:SwitchMicrosemiSwitch:BridgeBr1 PCI ID: 06:00.0 - Fatal errors above threshold - Expected: <= 0 Actual: 280",
+            ],
+        },
+    },
+    (VerifyPCIeErrors, "failure-all-errors"): {
+        "eos_data": [
+            {
+                "pciIds": {
+                    "00:00.0": {"name": "DomainRoot0", "correctableErrors": 500, "nonFatalErrors": 80, "fatalErrors": 90, "linkSpeed": 0.0, "linkWidth": 0},
+                    "05:00.0": {
+                        "name": "Slot1:SwitchMicrosemiSwitch:BridgeBr0",
+                        "correctableErrors": 990,
+                        "nonFatalErrors": 50,
+                        "fatalErrors": 260,
+                        "linkSpeed": 8.0,
+                        "linkWidth": 16,
+                    },
+                    "06:00.0": {
+                        "name": "Slot1:SwitchMicrosemiSwitch:BridgeBr1",
+                        "correctableErrors": 0,
+                        "nonFatalErrors": 0,
+                        "fatalErrors": 280,
+                        "linkSpeed": 8.0,
+                        "linkWidth": 1,
+                    },
+                }
+            }
+        ],
+        "inputs": {"thresholds": {"correctable_errors": 300, "non_fatal_errors": 60, "fatal_errors": 60}},
+        "expected": {
+            "result": AntaTestStatus.FAILURE,
+            "messages": [
+                "PCI Name: DomainRoot0 PCI ID: 00:00.0 - Correctable errors above threshold - Expected: <= 300 Actual: 500",
+                "PCI Name: DomainRoot0 PCI ID: 00:00.0 - Non-fatal errors above threshold - Expected: <= 60 Actual: 80",
+                "PCI Name: DomainRoot0 PCI ID: 00:00.0 - Fatal errors above threshold - Expected: <= 60 Actual: 90",
+                "PCI Name: Slot1:SwitchMicrosemiSwitch:BridgeBr0 PCI ID: 05:00.0 - Correctable errors above threshold - Expected: <= 300 Actual: 990",
+                "PCI Name: Slot1:SwitchMicrosemiSwitch:BridgeBr0 PCI ID: 05:00.0 - Fatal errors above threshold - Expected: <= 60 Actual: 260",
+                "PCI Name: Slot1:SwitchMicrosemiSwitch:BridgeBr1 PCI ID: 06:00.0 - Fatal errors above threshold - Expected: <= 60 Actual: 280",
+            ],
+        },
+    },
     (VerifySandHealth, "success"): {
         "eos_data": [
             {
@@ -2292,35 +2449,10 @@
                     "Fabric5": {"count": 0},
                     "Fabric4": {"count": 0},
                 },
-=======
-    (VerifyPCIeErrors, "success"): {
-        "eos_data": [
-            {
-                "pciIds": {
-                    "00:00.0": {"name": "DomainRoot0", "correctableErrors": 0, "nonFatalErrors": 0, "fatalErrors": 0, "linkSpeed": 0.0, "linkWidth": 0},
-                    "05:00.0": {
-                        "name": "Slot1:SwitchMicrosemiSwitch:BridgeBr0",
-                        "correctableErrors": 0,
-                        "nonFatalErrors": 0,
-                        "fatalErrors": 0,
-                        "linkSpeed": 8.0,
-                        "linkWidth": 16,
-                    },
-                    "06:00.0": {
-                        "name": "Slot1:SwitchMicrosemiSwitch:BridgeBr1",
-                        "correctableErrors": 0,
-                        "nonFatalErrors": 0,
-                        "fatalErrors": 0,
-                        "linkSpeed": 8.0,
-                        "linkWidth": 1,
-                    },
-                }
->>>>>>> d63408c0
             }
         ],
         "expected": {"result": AntaTestStatus.SUCCESS},
     },
-<<<<<<< HEAD
     (VerifySandHealth, "failure-no-line-card-initialized"): {
         "eos_data": [
             {
@@ -2374,102 +2506,11 @@
                     "Fabric5": {"count": 0},
                     "Fabric4": {"count": 40},
                 },
-=======
-    (VerifyPCIeErrors, "failure-correctable-errors"): {
-        "eos_data": [
-            {
-                "pciIds": {
-                    "00:00.0": {"name": "DomainRoot0", "correctableErrors": 300000, "nonFatalErrors": 0, "fatalErrors": 0, "linkSpeed": 0.0, "linkWidth": 0},
-                    "05:00.0": {
-                        "name": "Slot1:SwitchMicrosemiSwitch:BridgeBr0",
-                        "correctableErrors": 140000,
-                        "nonFatalErrors": 0,
-                        "fatalErrors": 0,
-                        "linkSpeed": 8.0,
-                        "linkWidth": 16,
-                    },
-                    "06:00.0": {
-                        "name": "Slot1:SwitchMicrosemiSwitch:BridgeBr1",
-                        "correctableErrors": 20000,
-                        "nonFatalErrors": 0,
-                        "fatalErrors": 0,
-                        "linkSpeed": 8.0,
-                        "linkWidth": 1,
-                    },
-                }
-            }
-        ],
-        "inputs": {"thresholds": {"correctable_errors": 20000}},
+            }
+        ],
         "expected": {
             "result": AntaTestStatus.FAILURE,
             "messages": [
-                "PCI Name: DomainRoot0 PCI ID: 00:00.0 - Correctable errors above threshold - Expected: <= 20000 Actual: 300000",
-                "PCI Name: Slot1:SwitchMicrosemiSwitch:BridgeBr0 PCI ID: 05:00.0 - Correctable errors above threshold - Expected: <= 20000 Actual: 140000",
-            ],
-        },
-    },
-    (VerifyPCIeErrors, "failure-non-fatal-errors"): {
-        "eos_data": [
-            {
-                "pciIds": {
-                    "00:00.0": {"name": "DomainRoot0", "correctableErrors": 0, "nonFatalErrors": 550, "fatalErrors": 0, "linkSpeed": 0.0, "linkWidth": 0},
-                    "05:00.0": {
-                        "name": "Slot1:SwitchMicrosemiSwitch:BridgeBr0",
-                        "correctableErrors": 0,
-                        "nonFatalErrors": 260,
-                        "fatalErrors": 0,
-                        "linkSpeed": 8.0,
-                        "linkWidth": 16,
-                    },
-                    "06:00.0": {
-                        "name": "Slot1:SwitchMicrosemiSwitch:BridgeBr1",
-                        "correctableErrors": 0,
-                        "nonFatalErrors": 270,
-                        "fatalErrors": 0,
-                        "linkSpeed": 8.0,
-                        "linkWidth": 1,
-                    },
-                }
-            }
-        ],
-        "inputs": {"thresholds": {"non_fatal_errors": 260}},
-        "expected": {
-            "result": AntaTestStatus.FAILURE,
-            "messages": [
-                "PCI Name: DomainRoot0 PCI ID: 00:00.0 - Non-fatal errors above threshold - Expected: <= 260 Actual: 550",
-                "PCI Name: Slot1:SwitchMicrosemiSwitch:BridgeBr1 PCI ID: 06:00.0 - Non-fatal errors above threshold - Expected: <= 260 Actual: 270",
-            ],
-        },
-    },
-    (VerifyPCIeErrors, "failure-fatal-errors"): {
-        "eos_data": [
-            {
-                "pciIds": {
-                    "00:00.0": {"name": "DomainRoot0", "correctableErrors": 0, "nonFatalErrors": 0, "fatalErrors": 0, "linkSpeed": 0.0, "linkWidth": 0},
-                    "05:00.0": {
-                        "name": "Slot1:SwitchMicrosemiSwitch:BridgeBr0",
-                        "correctableErrors": 0,
-                        "nonFatalErrors": 0,
-                        "fatalErrors": 260,
-                        "linkSpeed": 8.0,
-                        "linkWidth": 16,
-                    },
-                    "06:00.0": {
-                        "name": "Slot1:SwitchMicrosemiSwitch:BridgeBr1",
-                        "correctableErrors": 0,
-                        "nonFatalErrors": 0,
-                        "fatalErrors": 280,
-                        "linkSpeed": 8.0,
-                        "linkWidth": 1,
-                    },
-                }
->>>>>>> d63408c0
-            }
-        ],
-        "expected": {
-            "result": AntaTestStatus.FAILURE,
-            "messages": [
-<<<<<<< HEAD
                 "Fabric: Fabric6 - Fabric interrupts are present - Expected: 0 Actual: 10",
                 "Fabric: Fabric3 - Fabric interrupts are present - Expected: 0 Actual: 20",
                 "Fabric: Fabric4 - Fabric interrupts are present - Expected: 0 Actual: 40",
@@ -2499,48 +2540,7 @@
                 "Line card(s): line_card1, line_card2 - Not initialized",
                 "Fabric card(s): fabric_card1, fabric_card2 - Not initialized",
                 "Fabric: Fabric3 - Fabric interrupts are present - Expected: 0 Actual: 20",
-=======
-                "PCI Name: Slot1:SwitchMicrosemiSwitch:BridgeBr0 PCI ID: 05:00.0 - Fatal errors above threshold - Expected: <= 0 Actual: 260",
-                "PCI Name: Slot1:SwitchMicrosemiSwitch:BridgeBr1 PCI ID: 06:00.0 - Fatal errors above threshold - Expected: <= 0 Actual: 280",
             ],
         },
     },
-    (VerifyPCIeErrors, "failure-all-errors"): {
-        "eos_data": [
-            {
-                "pciIds": {
-                    "00:00.0": {"name": "DomainRoot0", "correctableErrors": 500, "nonFatalErrors": 80, "fatalErrors": 90, "linkSpeed": 0.0, "linkWidth": 0},
-                    "05:00.0": {
-                        "name": "Slot1:SwitchMicrosemiSwitch:BridgeBr0",
-                        "correctableErrors": 990,
-                        "nonFatalErrors": 50,
-                        "fatalErrors": 260,
-                        "linkSpeed": 8.0,
-                        "linkWidth": 16,
-                    },
-                    "06:00.0": {
-                        "name": "Slot1:SwitchMicrosemiSwitch:BridgeBr1",
-                        "correctableErrors": 0,
-                        "nonFatalErrors": 0,
-                        "fatalErrors": 280,
-                        "linkSpeed": 8.0,
-                        "linkWidth": 1,
-                    },
-                }
-            }
-        ],
-        "inputs": {"thresholds": {"correctable_errors": 300, "non_fatal_errors": 60, "fatal_errors": 60}},
-        "expected": {
-            "result": AntaTestStatus.FAILURE,
-            "messages": [
-                "PCI Name: DomainRoot0 PCI ID: 00:00.0 - Correctable errors above threshold - Expected: <= 300 Actual: 500",
-                "PCI Name: DomainRoot0 PCI ID: 00:00.0 - Non-fatal errors above threshold - Expected: <= 60 Actual: 80",
-                "PCI Name: DomainRoot0 PCI ID: 00:00.0 - Fatal errors above threshold - Expected: <= 60 Actual: 90",
-                "PCI Name: Slot1:SwitchMicrosemiSwitch:BridgeBr0 PCI ID: 05:00.0 - Correctable errors above threshold - Expected: <= 300 Actual: 990",
-                "PCI Name: Slot1:SwitchMicrosemiSwitch:BridgeBr0 PCI ID: 05:00.0 - Fatal errors above threshold - Expected: <= 60 Actual: 260",
-                "PCI Name: Slot1:SwitchMicrosemiSwitch:BridgeBr1 PCI ID: 06:00.0 - Fatal errors above threshold - Expected: <= 60 Actual: 280",
->>>>>>> d63408c0
-            ],
-        },
-    },
 }