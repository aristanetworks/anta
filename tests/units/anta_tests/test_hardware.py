# Copyright (c) 2023-2025 Arista Networks, Inc.
# Use of this source code is governed by the Apache License 2.0
# that can be found in the LICENSE file.
"""Test inputs for anta.tests.hardware."""

from __future__ import annotations

import sys
from typing import TYPE_CHECKING, Any

from anta.models import AntaTest
from anta.result_manager.models import AntaTestStatus
from anta.tests.hardware import (
    VerifyAdverseDrops,
    VerifyEnvironmentCooling,
    VerifyEnvironmentPower,
    VerifyEnvironmentSystemCooling,
    VerifySupervisorRedundancy,
    VerifyTemperature,
    VerifyTransceiversManufacturers,
    VerifyTransceiversTemperature,
)
from tests.units.anta_tests import test

if TYPE_CHECKING:
    from tests.units.anta_tests import AntaUnitTestDataDict

DATA: AntaUnitTestDataDict = {
    (VerifyTransceiversManufacturers, "success"): {
        "eos_data": [
            {
                "xcvrSlots": {
                    "1": {"mfgName": "Arista Networks", "modelName": "QSFP-100G-DR", "serialNum": "XKT203501340", "hardwareRev": "21"},
                    "2": {"mfgName": "Arista Networks", "modelName": "QSFP-100G-DR", "serialNum": "XKT203501337", "hardwareRev": "21"},
                }
            }
        ],
        "inputs": {"manufacturers": ["Arista Networks"]},
        "expected": {"result": AntaTestStatus.SUCCESS},
    },
    (VerifyTransceiversManufacturers, "failure"): {
        "eos_data": [
            {
                "xcvrSlots": {
                    "1": {"mfgName": "Arista Networks", "modelName": "QSFP-100G-DR", "serialNum": "XKT203501340", "hardwareRev": "21"},
                    "2": {"mfgName": "Arista Networks", "modelName": "QSFP-100G-DR", "serialNum": "XKT203501337", "hardwareRev": "21"},
                }
            }
        ],
        "inputs": {"manufacturers": ["Arista"]},
        "expected": {
            "result": AntaTestStatus.FAILURE,
            "messages": [
                "Interface: 1 - Transceiver is from unapproved manufacturers - Expected: Arista Actual: Arista Networks",
                "Interface: 2 - Transceiver is from unapproved manufacturers - Expected: Arista Actual: Arista Networks",
            ],
        },
    },
    (VerifyTemperature, "success"): {
        "eos_data": [
            {
                "powercycleOnOverheat": "False",
                "ambientThreshold": 45,
                "cardSlots": [],
                "shutdownOnOverheat": "True",
                "systemStatus": "temperatureOk",
                "recoveryModeOnOverheat": "recoveryModeNA",
            }
        ],
        "expected": {"result": AntaTestStatus.SUCCESS},
    },
    (VerifyTemperature, "failure"): {
        "eos_data": [
            {
                "powercycleOnOverheat": "False",
                "ambientThreshold": 45,
                "cardSlots": [],
                "shutdownOnOverheat": "True",
                "systemStatus": "temperatureCritical",
                "recoveryModeOnOverheat": "recoveryModeNA",
            }
        ],
        "expected": {
            "result": AntaTestStatus.FAILURE,
            "messages": ["Device temperature exceeds acceptable limits - Expected: temperatureOk Actual: temperatureCritical"],
        },
    },
    (VerifyTransceiversTemperature, "success"): {
        "eos_data": [
            {
                "tempSensors": [
                    {
                        "maxTemperature": 25.03125,
                        "maxTemperatureLastChange": 1682509618.2227979,
                        "hwStatus": "ok",
                        "alertCount": 0,
                        "description": "Xcvr54 temp sensor",
                        "overheatThreshold": 70.0,
                        "criticalThreshold": 70.0,
                        "inAlertState": False,
                        "targetTemperature": 62.0,
                        "relPos": "54",
                        "currentTemperature": 24.171875,
                        "setPointTemperature": 61.8,
                        "pidDriverCount": 0,
                        "isPidDriver": False,
                        "name": "DomTemperatureSensor54",
                    }
                ],
                "cardSlots": [],
            }
        ],
        "expected": {"result": AntaTestStatus.SUCCESS},
    },
    (VerifyTransceiversTemperature, "failure-hwStatus"): {
        "eos_data": [
            {
                "tempSensors": [
                    {
                        "maxTemperature": 25.03125,
                        "maxTemperatureLastChange": 1682509618.2227979,
                        "hwStatus": "ko",
                        "alertCount": 0,
                        "description": "Xcvr54 temp sensor",
                        "overheatThreshold": 70.0,
                        "criticalThreshold": 70.0,
                        "inAlertState": False,
                        "targetTemperature": 62.0,
                        "relPos": "54",
                        "currentTemperature": 24.171875,
                        "setPointTemperature": 61.8,
                        "pidDriverCount": 0,
                        "isPidDriver": False,
                        "name": "DomTemperatureSensor54",
                    }
                ],
                "cardSlots": [],
            }
        ],
        "expected": {"result": AntaTestStatus.FAILURE, "messages": ["Sensor: DomTemperatureSensor54 - Invalid hardware state - Expected: ok Actual: ko"]},
    },
    (VerifyTransceiversTemperature, "failure-alertCount"): {
        "eos_data": [
            {
                "tempSensors": [
                    {
                        "maxTemperature": 25.03125,
                        "maxTemperatureLastChange": 1682509618.2227979,
                        "hwStatus": "ok",
                        "alertCount": 1,
                        "description": "Xcvr54 temp sensor",
                        "overheatThreshold": 70.0,
                        "criticalThreshold": 70.0,
                        "inAlertState": False,
                        "targetTemperature": 62.0,
                        "relPos": "54",
                        "currentTemperature": 24.171875,
                        "setPointTemperature": 61.8,
                        "pidDriverCount": 0,
                        "isPidDriver": False,
                        "name": "DomTemperatureSensor54",
                    }
                ],
                "cardSlots": [],
            }
        ],
        "expected": {"result": AntaTestStatus.FAILURE, "messages": ["Sensor: DomTemperatureSensor54 - Incorrect alert counter - Expected: 0 Actual: 1"]},
    },
    (VerifyEnvironmentSystemCooling, "success"): {
        "eos_data": [
            {
                "defaultZones": False,
                "numCoolingZones": [],
                "coolingMode": "automatic",
                "ambientTemperature": 24.5,
                "shutdownOnInsufficientFans": True,
                "airflowDirection": "frontToBackAirflow",
                "overrideFanSpeed": 0,
                "powerSupplySlots": [],
                "fanTraySlots": [],
                "minFanSpeed": 0,
                "currentZones": 1,
                "configuredZones": 0,
                "systemStatus": "coolingOk",
            }
        ],
        "expected": {"result": AntaTestStatus.SUCCESS},
    },
    (VerifyEnvironmentSystemCooling, "failure"): {
        "eos_data": [
            {
                "defaultZones": False,
                "numCoolingZones": [],
                "coolingMode": "automatic",
                "ambientTemperature": 24.5,
                "shutdownOnInsufficientFans": True,
                "airflowDirection": "frontToBackAirflow",
                "overrideFanSpeed": 0,
                "powerSupplySlots": [],
                "fanTraySlots": [],
                "minFanSpeed": 0,
                "currentZones": 1,
                "configuredZones": 0,
                "systemStatus": "coolingKo",
            }
        ],
        "expected": {"result": AntaTestStatus.FAILURE, "messages": ["Device system cooling status invalid - Expected: coolingOk Actual: coolingKo"]},
    },
    (VerifyEnvironmentCooling, "success"): {
        "eos_data": [
            {
                "defaultZones": False,
                "numCoolingZones": [],
                "coolingMode": "automatic",
                "ambientTemperature": 24.5,
                "shutdownOnInsufficientFans": True,
                "airflowDirection": "frontToBackAirflow",
                "overrideFanSpeed": 0,
                "powerSupplySlots": [
                    {
                        "status": "ok",
                        "fans": [
                            {
                                "status": "ok",
                                "uptime": 1682498937.0240965,
                                "maxSpeed": 23000,
                                "lastSpeedStableChangeTime": 1682499033.0403435,
                                "configuredSpeed": 30,
                                "actualSpeed": 33,
                                "speedHwOverride": True,
                                "speedStable": True,
                                "label": "PowerSupply1/1",
                            }
                        ],
                        "speed": 30,
                        "label": "PowerSupply1",
                    },
                    {
                        "status": "ok",
                        "fans": [
                            {
                                "status": "ok",
                                "uptime": 1682498935.9121106,
                                "maxSpeed": 23000,
                                "lastSpeedStableChangeTime": 1682499092.4665174,
                                "configuredSpeed": 30,
                                "actualSpeed": 33,
                                "speedHwOverride": True,
                                "speedStable": True,
                                "label": "PowerSupply2/1",
                            }
                        ],
                        "speed": 30,
                        "label": "PowerSupply2",
                    },
                ],
                "fanTraySlots": [
                    {
                        "status": "ok",
                        "fans": [
                            {
                                "status": "ok",
                                "uptime": 1682498923.9303148,
                                "maxSpeed": 17500,
                                "lastSpeedStableChangeTime": 1682498975.0139885,
                                "configuredSpeed": 30,
                                "actualSpeed": 29,
                                "speedHwOverride": False,
                                "speedStable": True,
                                "label": "1/1",
                            }
                        ],
                        "speed": 30,
                        "label": "1",
                    },
                    {
                        "status": "ok",
                        "fans": [
                            {
                                "status": "ok",
                                "uptime": 1682498923.9304729,
                                "maxSpeed": 17500,
                                "lastSpeedStableChangeTime": 1682498939.9329433,
                                "configuredSpeed": 30,
                                "actualSpeed": 30,
                                "speedHwOverride": False,
                                "speedStable": True,
                                "label": "2/1",
                            }
                        ],
                        "speed": 30,
                        "label": "2",
                    },
                    {
                        "status": "ok",
                        "fans": [
                            {
                                "status": "ok",
                                "uptime": 1682498923.9383528,
                                "maxSpeed": 17500,
                                "lastSpeedStableChangeTime": 1682498975.0140095,
                                "configuredSpeed": 30,
                                "actualSpeed": 30,
                                "speedHwOverride": False,
                                "speedStable": True,
                                "label": "3/1",
                            }
                        ],
                        "speed": 30,
                        "label": "3",
                    },
                    {
                        "status": "ok",
                        "fans": [
                            {
                                "status": "ok",
                                "uptime": 1682498923.9303904,
                                "maxSpeed": 17500,
                                "lastSpeedStableChangeTime": 1682498975.0140295,
                                "configuredSpeed": 30,
                                "actualSpeed": 30,
                                "speedHwOverride": False,
                                "speedStable": True,
                                "label": "4/1",
                            }
                        ],
                        "speed": 30,
                        "label": "4",
                    },
                ],
                "minFanSpeed": 0,
                "currentZones": 1,
                "configuredZones": 0,
                "systemStatus": "coolingOk",
            }
        ],
        "inputs": {"states": ["ok"]},
        "expected": {"result": AntaTestStatus.SUCCESS},
    },
    (VerifyEnvironmentCooling, "success-additional-states"): {
        "eos_data": [
            {
                "defaultZones": False,
                "numCoolingZones": [],
                "coolingMode": "automatic",
                "ambientTemperature": 24.5,
                "shutdownOnInsufficientFans": True,
                "airflowDirection": "frontToBackAirflow",
                "overrideFanSpeed": 0,
                "powerSupplySlots": [
                    {
                        "status": "ok",
                        "fans": [
                            {
                                "status": "ok",
                                "uptime": 1682498937.0240965,
                                "maxSpeed": 23000,
                                "lastSpeedStableChangeTime": 1682499033.0403435,
                                "configuredSpeed": 30,
                                "actualSpeed": 33,
                                "speedHwOverride": True,
                                "speedStable": True,
                                "label": "PowerSupply1/1",
                            }
                        ],
                        "speed": 30,
                        "label": "PowerSupply1",
                    },
                    {
                        "status": "ok",
                        "fans": [
                            {
                                "status": "powerLoss",
                                "uptime": 1682498935.9121106,
                                "maxSpeed": 23000,
                                "lastSpeedStableChangeTime": 1682499092.4665174,
                                "configuredSpeed": 30,
                                "actualSpeed": 33,
                                "speedHwOverride": True,
                                "speedStable": True,
                                "label": "PowerSupply2/1",
                            }
                        ],
                        "speed": 30,
                        "label": "PowerSupply2",
                    },
                ],
                "fanTraySlots": [
                    {
                        "status": "ok",
                        "fans": [
                            {
                                "status": "ok",
                                "uptime": 1682498923.9303148,
                                "maxSpeed": 17500,
                                "lastSpeedStableChangeTime": 1682498975.0139885,
                                "configuredSpeed": 30,
                                "actualSpeed": 29,
                                "speedHwOverride": False,
                                "speedStable": True,
                                "label": "1/1",
                            }
                        ],
                        "speed": 30,
                        "label": "1",
                    },
                    {
                        "status": "ok",
                        "fans": [
                            {
                                "status": "ok",
                                "uptime": 1682498923.9304729,
                                "maxSpeed": 17500,
                                "lastSpeedStableChangeTime": 1682498939.9329433,
                                "configuredSpeed": 30,
                                "actualSpeed": 30,
                                "speedHwOverride": False,
                                "speedStable": True,
                                "label": "2/1",
                            }
                        ],
                        "speed": 30,
                        "label": "2",
                    },
                    {
                        "status": "ok",
                        "fans": [
                            {
                                "status": "ok",
                                "uptime": 1682498923.9383528,
                                "maxSpeed": 17500,
                                "lastSpeedStableChangeTime": 1682498975.0140095,
                                "configuredSpeed": 30,
                                "actualSpeed": 30,
                                "speedHwOverride": False,
                                "speedStable": True,
                                "label": "3/1",
                            }
                        ],
                        "speed": 30,
                        "label": "3",
                    },
                    {
                        "status": "ok",
                        "fans": [
                            {
                                "status": "ok",
                                "uptime": 1682498923.9303904,
                                "maxSpeed": 17500,
                                "lastSpeedStableChangeTime": 1682498975.0140295,
                                "configuredSpeed": 30,
                                "actualSpeed": 30,
                                "speedHwOverride": False,
                                "speedStable": True,
                                "label": "4/1",
                            }
                        ],
                        "speed": 30,
                        "label": "4",
                    },
                ],
                "minFanSpeed": 0,
                "currentZones": 1,
                "configuredZones": 0,
                "systemStatus": "coolingOk",
            }
        ],
        "inputs": {"states": ["ok", "powerLoss"]},
        "expected": {"result": AntaTestStatus.SUCCESS},
    },
    (VerifyEnvironmentCooling, "failure-fan-tray"): {
        "eos_data": [
            {
                "defaultZones": False,
                "numCoolingZones": [],
                "coolingMode": "automatic",
                "ambientTemperature": 24.5,
                "shutdownOnInsufficientFans": True,
                "airflowDirection": "frontToBackAirflow",
                "overrideFanSpeed": 0,
                "powerSupplySlots": [
                    {
                        "status": "ok",
                        "fans": [
                            {
                                "status": "ok",
                                "uptime": 1682498937.0240965,
                                "maxSpeed": 23000,
                                "lastSpeedStableChangeTime": 1682499033.0403435,
                                "configuredSpeed": 30,
                                "actualSpeed": 33,
                                "speedHwOverride": True,
                                "speedStable": True,
                                "label": "PowerSupply1/1",
                            }
                        ],
                        "speed": 30,
                        "label": "PowerSupply1",
                    },
                    {
                        "status": "ok",
                        "fans": [
                            {
                                "status": "ok",
                                "uptime": 1682498935.9121106,
                                "maxSpeed": 23000,
                                "lastSpeedStableChangeTime": 1682499092.4665174,
                                "configuredSpeed": 30,
                                "actualSpeed": 33,
                                "speedHwOverride": True,
                                "speedStable": True,
                                "label": "PowerSupply2/1",
                            }
                        ],
                        "speed": 30,
                        "label": "PowerSupply2",
                    },
                ],
                "fanTraySlots": [
                    {
                        "status": "ok",
                        "fans": [
                            {
                                "status": "unknownHwStatus",
                                "uptime": 1682498923.9303148,
                                "maxSpeed": 17500,
                                "lastSpeedStableChangeTime": 1682498975.0139885,
                                "configuredSpeed": 30,
                                "actualSpeed": 29,
                                "speedHwOverride": False,
                                "speedStable": True,
                                "label": "1/1",
                            }
                        ],
                        "speed": 30,
                        "label": "1",
                    },
                    {
                        "status": "ok",
                        "fans": [
                            {
                                "status": "ok",
                                "uptime": 1682498923.9304729,
                                "maxSpeed": 17500,
                                "lastSpeedStableChangeTime": 1682498939.9329433,
                                "configuredSpeed": 30,
                                "actualSpeed": 30,
                                "speedHwOverride": False,
                                "speedStable": True,
                                "label": "2/1",
                            }
                        ],
                        "speed": 30,
                        "label": "2",
                    },
                    {
                        "status": "ok",
                        "fans": [
                            {
                                "status": "powerLoss",
                                "uptime": 1682498923.9383528,
                                "maxSpeed": 17500,
                                "lastSpeedStableChangeTime": 1682498975.0140095,
                                "configuredSpeed": 30,
                                "actualSpeed": 30,
                                "speedHwOverride": False,
                                "speedStable": True,
                                "label": "3/1",
                            }
                        ],
                        "speed": 30,
                        "label": "3",
                    },
                    {
                        "status": "ok",
                        "fans": [
                            {
                                "status": "ok",
                                "uptime": 1682498923.9303904,
                                "maxSpeed": 17500,
                                "lastSpeedStableChangeTime": 1682498975.0140295,
                                "configuredSpeed": 30,
                                "actualSpeed": 30,
                                "speedHwOverride": False,
                                "speedStable": True,
                                "label": "4/1",
                            }
                        ],
                        "speed": 30,
                        "label": "4",
                    },
                ],
                "minFanSpeed": 0,
                "currentZones": 1,
                "configuredZones": 0,
                "systemStatus": "CoolingKo",
            }
        ],
        "inputs": {"states": ["ok", "powerLoss"]},
        "expected": {"result": AntaTestStatus.FAILURE, "messages": ["Fan Tray: 1 Fan: 1/1 - Invalid state - Expected: ok, powerLoss Actual: unknownHwStatus"]},
    },
    (VerifyEnvironmentCooling, "failure-power-supply"): {
        "eos_data": [
            {
                "defaultZones": False,
                "numCoolingZones": [],
                "coolingMode": "automatic",
                "ambientTemperature": 24.5,
                "shutdownOnInsufficientFans": True,
                "airflowDirection": "frontToBackAirflow",
                "overrideFanSpeed": 0,
                "powerSupplySlots": [
                    {
                        "status": "ok",
                        "fans": [
                            {
                                "status": "unknownHwStatus",
                                "uptime": 1682498937.0240965,
                                "maxSpeed": 23000,
                                "lastSpeedStableChangeTime": 1682499033.0403435,
                                "configuredSpeed": 30,
                                "actualSpeed": 33,
                                "speedHwOverride": True,
                                "speedStable": True,
                                "label": "PowerSupply1/1",
                            }
                        ],
                        "speed": 30,
                        "label": "PowerSupply1",
                    },
                    {
                        "status": "ok",
                        "fans": [
                            {
                                "status": "ok",
                                "uptime": 1682498935.9121106,
                                "maxSpeed": 23000,
                                "lastSpeedStableChangeTime": 1682499092.4665174,
                                "configuredSpeed": 30,
                                "actualSpeed": 33,
                                "speedHwOverride": True,
                                "speedStable": True,
                                "label": "PowerSupply2/1",
                            }
                        ],
                        "speed": 30,
                        "label": "PowerSupply2",
                    },
                ],
                "fanTraySlots": [
                    {
                        "status": "ok",
                        "fans": [
                            {
                                "status": "ok",
                                "uptime": 1682498923.9303148,
                                "maxSpeed": 17500,
                                "lastSpeedStableChangeTime": 1682498975.0139885,
                                "configuredSpeed": 30,
                                "actualSpeed": 29,
                                "speedHwOverride": False,
                                "speedStable": True,
                                "label": "1/1",
                            }
                        ],
                        "speed": 30,
                        "label": "1",
                    },
                    {
                        "status": "ok",
                        "fans": [
                            {
                                "status": "ok",
                                "uptime": 1682498923.9304729,
                                "maxSpeed": 17500,
                                "lastSpeedStableChangeTime": 1682498939.9329433,
                                "configuredSpeed": 30,
                                "actualSpeed": 30,
                                "speedHwOverride": False,
                                "speedStable": True,
                                "label": "2/1",
                            }
                        ],
                        "speed": 30,
                        "label": "2",
                    },
                    {
                        "status": "ok",
                        "fans": [
                            {
                                "status": "powerLoss",
                                "uptime": 1682498923.9383528,
                                "maxSpeed": 17500,
                                "lastSpeedStableChangeTime": 1682498975.0140095,
                                "configuredSpeed": 30,
                                "actualSpeed": 30,
                                "speedHwOverride": False,
                                "speedStable": True,
                                "label": "3/1",
                            }
                        ],
                        "speed": 30,
                        "label": "3",
                    },
                    {
                        "status": "ok",
                        "fans": [
                            {
                                "status": "ok",
                                "uptime": 1682498923.9303904,
                                "maxSpeed": 17500,
                                "lastSpeedStableChangeTime": 1682498975.0140295,
                                "configuredSpeed": 30,
                                "actualSpeed": 30,
                                "speedHwOverride": False,
                                "speedStable": True,
                                "label": "4/1",
                            }
                        ],
                        "speed": 30,
                        "label": "4",
                    },
                ],
                "minFanSpeed": 0,
                "currentZones": 1,
                "configuredZones": 0,
                "systemStatus": "CoolingKo",
            }
        ],
        "inputs": {"states": ["ok", "powerLoss"]},
        "expected": {
            "result": AntaTestStatus.FAILURE,
            "messages": ["Power Slot: PowerSupply1 Fan: PowerSupply1/1 - Invalid state - Expected: ok, powerLoss Actual: unknownHwStatus"],
        },
    },
    (VerifyEnvironmentPower, "success"): {
        "eos_data": [
            {
                "powerSupplies": {
                    "1": {
                        "outputPower": 0.0,
                        "modelName": "PWR-500AC-F",
                        "capacity": 500.0,
                        "tempSensors": {
                            "TempSensorP1/2": {"status": "ok", "temperature": 0.0},
                            "TempSensorP1/3": {"status": "ok", "temperature": 0.0},
                            "TempSensorP1/1": {"status": "ok", "temperature": 0.0},
                        },
                        "fans": {"FanP1/1": {"status": "ok", "speed": 33}},
                        "state": "ok",
                        "inputCurrent": 0.0,
                        "dominant": False,
                        "inputVoltage": 0.0,
                        "outputCurrent": 0.0,
                        "managed": True,
                    },
                    "2": {
                        "outputPower": 117.375,
                        "uptime": 1682498935.9121966,
                        "modelName": "PWR-500AC-F",
                        "capacity": 500.0,
                        "tempSensors": {
                            "TempSensorP2/1": {"status": "ok", "temperature": 39.0},
                            "TempSensorP2/3": {"status": "ok", "temperature": 43.0},
                            "TempSensorP2/2": {"status": "ok", "temperature": 31.0},
                        },
                        "fans": {"FanP2/1": {"status": "ok", "speed": 33}},
                        "state": "ok",
                        "inputCurrent": 0.572265625,
                        "dominant": False,
                        "inputVoltage": 232.5,
                        "outputCurrent": 9.828125,
                        "managed": True,
                    },
                }
            }
        ],
        "inputs": {"states": ["ok"]},
        "expected": {"result": AntaTestStatus.SUCCESS},
    },
    (VerifyEnvironmentPower, "success-additional-states"): {
        "eos_data": [
            {
                "powerSupplies": {
                    "1": {
                        "outputPower": 0.0,
                        "modelName": "PWR-500AC-F",
                        "capacity": 500.0,
                        "tempSensors": {
                            "TempSensorP1/2": {"status": "ok", "temperature": 0.0},
                            "TempSensorP1/3": {"status": "ok", "temperature": 0.0},
                            "TempSensorP1/1": {"status": "ok", "temperature": 0.0},
                        },
                        "fans": {"FanP1/1": {"status": "ok", "speed": 33}},
                        "state": "powerLoss",
                        "inputCurrent": 0.0,
                        "dominant": False,
                        "inputVoltage": 0.0,
                        "outputCurrent": 0.0,
                        "managed": True,
                    },
                    "2": {
                        "outputPower": 117.375,
                        "uptime": 1682498935.9121966,
                        "modelName": "PWR-500AC-F",
                        "capacity": 500.0,
                        "tempSensors": {
                            "TempSensorP2/1": {"status": "ok", "temperature": 39.0},
                            "TempSensorP2/3": {"status": "ok", "temperature": 43.0},
                            "TempSensorP2/2": {"status": "ok", "temperature": 31.0},
                        },
                        "fans": {"FanP2/1": {"status": "ok", "speed": 33}},
                        "state": "ok",
                        "inputCurrent": 0.572265625,
                        "dominant": False,
                        "inputVoltage": 232.5,
                        "outputCurrent": 9.828125,
                        "managed": True,
                    },
                }
            }
        ],
        "inputs": {"states": ["ok", "powerLoss"]},
        "expected": {"result": AntaTestStatus.SUCCESS},
    },
    (VerifyEnvironmentPower, "failure"): {
        "eos_data": [
            {
                "powerSupplies": {
                    "1": {
                        "outputPower": 0.0,
                        "modelName": "PWR-500AC-F",
                        "capacity": 500.0,
                        "tempSensors": {
                            "TempSensorP1/2": {"status": "ok", "temperature": 0.0},
                            "TempSensorP1/3": {"status": "ok", "temperature": 0.0},
                            "TempSensorP1/1": {"status": "ok", "temperature": 0.0},
                        },
                        "fans": {"FanP1/1": {"status": "ok", "speed": 33}},
                        "state": "powerLoss",
                        "inputCurrent": 0.0,
                        "dominant": False,
                        "inputVoltage": 0.0,
                        "outputCurrent": 0.0,
                        "managed": True,
                    },
                    "2": {
                        "outputPower": 117.375,
                        "uptime": 1682498935.9121966,
                        "modelName": "PWR-500AC-F",
                        "capacity": 500.0,
                        "tempSensors": {
                            "TempSensorP2/1": {"status": "ok", "temperature": 39.0},
                            "TempSensorP2/3": {"status": "ok", "temperature": 43.0},
                            "TempSensorP2/2": {"status": "ok", "temperature": 31.0},
                        },
                        "fans": {"FanP2/1": {"status": "ok", "speed": 33}},
                        "state": "ok",
                        "inputCurrent": 0.572265625,
                        "dominant": False,
                        "inputVoltage": 232.5,
                        "outputCurrent": 9.828125,
                        "managed": True,
                    },
                }
            }
        ],
        "inputs": {"states": ["ok"]},
        "expected": {"result": AntaTestStatus.FAILURE, "messages": ["Power Slot: 1 - Invalid power supplies state - Expected: ok Actual: powerLoss"]},
    },
    (VerifyAdverseDrops, "success"): {"eos_data": [{"totalAdverseDrops": 0}], "expected": {"result": AntaTestStatus.SUCCESS}},
    (VerifyAdverseDrops, "failure"): {
        "eos_data": [{"totalAdverseDrops": 10}],
        "expected": {"result": AntaTestStatus.FAILURE, "messages": ["Incorrect total adverse drops counter - Expected: 0 Actual: 10"]},
    },
<<<<<<< HEAD
    {
        "name": "success-redunduncy-status",
        "test": VerifySupervisorRedundancy,
        "eos_data": [
            {
                "configuredProtocol": "sso",
                "operationalProtocol": "sso",
                "communicationDesc": "Up",
                "peerState": "unknownPeerState",
                "switchoverReady": True,
            }
        ],
        "inputs": None,
        "expected": {"result": "success"},
    },
    {
        "name": "success-redunduncy-status-simplex",
        "test": VerifySupervisorRedundancy,
        "eos_data": [
            {
                "configuredProtocol": "simplex",
                "operationalProtocol": "simplex",
                "communicationDesc": "Up",
                "peerState": "unknownPeerState",
                "switchoverReady": True,
            }
        ],
        "inputs": {"redundency_proto": "simplex"},
        "expected": {"result": "success"},
    },
    {
        "name": "failure-no-redunduncy-status",
        "test": VerifySupervisorRedundancy,
        "eos_data": [
            {
                "configuredProtocol": "rpr",
                "operationalProtocol": "simplex",
                "communicationDesc": "Up",
                "peerState": "unknownPeerState",
                "switchoverReady": False,
            }
        ],
        "inputs": None,
        "expected": {"result": "failure", "messages": ["Configured redundancy protocol mismatch - Expected sso Actual: rpr"]},
    },
    {
        "name": "failure-no-redunduncy-operational",
        "test": VerifySupervisorRedundancy,
        "eos_data": [
            {
                "configuredProtocol": "sso",
                "operationalProtocol": "simplex",
                "communicationDesc": "Up",
                "peerState": "unknownPeerState",
                "switchoverReady": False,
            }
        ],
        "inputs": None,
        "expected": {"result": "failure", "messages": ["Operational redundancy protocol mismatch - Expected sso Actual: simplex"]},
    },
    {
        "name": "failure-no-redunduncy-switchover-ready",
        "test": VerifySupervisorRedundancy,
        "eos_data": [
            {
                "configuredProtocol": "sso",
                "operationalProtocol": "sso",
                "communicationDesc": "Up",
                "peerState": "unknownPeerState",
                "switchoverReady": False,
            }
        ],
        "inputs": None,
        "expected": {"result": "failure", "messages": ["Redundancy protocol switchover status mismatch - Expected: True Actual: False"]},
    },
    {
        "name": "skipped-card-not-inserted",
        "test": VerifySupervisorRedundancy,
        "eos_data": [
            {
                "configuredProtocol": "sso",
                "operationalProtocol": "sso",
                "communicationDesc": "Up",
                "peerState": "notInserted",
                "switchoverReady": False,
            }
        ],
        "inputs": None,
        "expected": {"result": "skipped", "messages": ["Peer supervisor card not inserted"]},
    },
]
=======
}
>>>>>>> 6890d3fa
<|MERGE_RESOLUTION|>--- conflicted
+++ resolved
@@ -873,98 +873,4 @@
         "eos_data": [{"totalAdverseDrops": 10}],
         "expected": {"result": AntaTestStatus.FAILURE, "messages": ["Incorrect total adverse drops counter - Expected: 0 Actual: 10"]},
     },
-<<<<<<< HEAD
-    {
-        "name": "success-redunduncy-status",
-        "test": VerifySupervisorRedundancy,
-        "eos_data": [
-            {
-                "configuredProtocol": "sso",
-                "operationalProtocol": "sso",
-                "communicationDesc": "Up",
-                "peerState": "unknownPeerState",
-                "switchoverReady": True,
-            }
-        ],
-        "inputs": None,
-        "expected": {"result": "success"},
-    },
-    {
-        "name": "success-redunduncy-status-simplex",
-        "test": VerifySupervisorRedundancy,
-        "eos_data": [
-            {
-                "configuredProtocol": "simplex",
-                "operationalProtocol": "simplex",
-                "communicationDesc": "Up",
-                "peerState": "unknownPeerState",
-                "switchoverReady": True,
-            }
-        ],
-        "inputs": {"redundency_proto": "simplex"},
-        "expected": {"result": "success"},
-    },
-    {
-        "name": "failure-no-redunduncy-status",
-        "test": VerifySupervisorRedundancy,
-        "eos_data": [
-            {
-                "configuredProtocol": "rpr",
-                "operationalProtocol": "simplex",
-                "communicationDesc": "Up",
-                "peerState": "unknownPeerState",
-                "switchoverReady": False,
-            }
-        ],
-        "inputs": None,
-        "expected": {"result": "failure", "messages": ["Configured redundancy protocol mismatch - Expected sso Actual: rpr"]},
-    },
-    {
-        "name": "failure-no-redunduncy-operational",
-        "test": VerifySupervisorRedundancy,
-        "eos_data": [
-            {
-                "configuredProtocol": "sso",
-                "operationalProtocol": "simplex",
-                "communicationDesc": "Up",
-                "peerState": "unknownPeerState",
-                "switchoverReady": False,
-            }
-        ],
-        "inputs": None,
-        "expected": {"result": "failure", "messages": ["Operational redundancy protocol mismatch - Expected sso Actual: simplex"]},
-    },
-    {
-        "name": "failure-no-redunduncy-switchover-ready",
-        "test": VerifySupervisorRedundancy,
-        "eos_data": [
-            {
-                "configuredProtocol": "sso",
-                "operationalProtocol": "sso",
-                "communicationDesc": "Up",
-                "peerState": "unknownPeerState",
-                "switchoverReady": False,
-            }
-        ],
-        "inputs": None,
-        "expected": {"result": "failure", "messages": ["Redundancy protocol switchover status mismatch - Expected: True Actual: False"]},
-    },
-    {
-        "name": "skipped-card-not-inserted",
-        "test": VerifySupervisorRedundancy,
-        "eos_data": [
-            {
-                "configuredProtocol": "sso",
-                "operationalProtocol": "sso",
-                "communicationDesc": "Up",
-                "peerState": "notInserted",
-                "switchoverReady": False,
-            }
-        ],
-        "inputs": None,
-        "expected": {"result": "skipped", "messages": ["Peer supervisor card not inserted"]},
-    },
-]
-=======
-}
->>>>>>> 6890d3fa
+}