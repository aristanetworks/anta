# Copyright (c) 2023-2025 Arista Networks, Inc.
# Use of this source code is governed by the Apache License 2.0
# that can be found in the LICENSE file.
"""Test inputs for anta.tests.hardware."""

from __future__ import annotations

import sys
from typing import TYPE_CHECKING, Any

from anta.models import AntaTest
from anta.result_manager.models import AntaTestStatus
from anta.tests.hardware import (
    VerifyAdverseDrops,
    VerifyEnvironmentCooling,
    VerifyEnvironmentPower,
    VerifyEnvironmentSystemCooling,
    VerifyTemperature,
    VerifyTransceiversManufacturers,
    VerifyTransceiversTemperature,
)
from tests.units.anta_tests import test

if TYPE_CHECKING:
    from tests.units.anta_tests import AntaUnitTestDataDict

DATA: AntaUnitTestDataDict = {
    (VerifyTransceiversManufacturers, "success"): {
        "eos_data": [
            {
                "xcvrSlots": {
                    "1": {"mfgName": "Arista Networks", "modelName": "QSFP-100G-DR", "serialNum": "XKT203501340", "hardwareRev": "21"},
                    "2": {"mfgName": "Arista Networks", "modelName": "QSFP-100G-DR", "serialNum": "XKT203501337", "hardwareRev": "21"},
                }
            }
        ],
        "inputs": {"manufacturers": ["Arista Networks"]},
        "expected": {"result": AntaTestStatus.SUCCESS},
    },
    (VerifyTransceiversManufacturers, "failure"): {
        "eos_data": [
            {
                "xcvrSlots": {
                    "1": {"mfgName": "Arista Networks", "modelName": "QSFP-100G-DR", "serialNum": "XKT203501340", "hardwareRev": "21"},
                    "2": {"mfgName": "Arista Networks", "modelName": "QSFP-100G-DR", "serialNum": "XKT203501337", "hardwareRev": "21"},
                }
            }
        ],
        "inputs": {"manufacturers": ["Arista"]},
        "expected": {
            "result": AntaTestStatus.FAILURE,
            "messages": [
                "Interface: 1 - Transceiver is from unapproved manufacturers - Expected: Arista Actual: Arista Networks",
                "Interface: 2 - Transceiver is from unapproved manufacturers - Expected: Arista Actual: Arista Networks",
            ],
        },
    },
    (VerifyTemperature, "success"): {
        "eos_data": [
            {
                "powercycleOnOverheat": "False",
                "ambientThreshold": 45,
                "cardSlots": [],
                "shutdownOnOverheat": "True",
                "systemStatus": "temperatureOk",
                "recoveryModeOnOverheat": "recoveryModeNA",
            }
        ],
        "expected": {"result": AntaTestStatus.SUCCESS},
    },
    (VerifyTemperature, "failure"): {
        "eos_data": [
            {
                "powercycleOnOverheat": "False",
                "ambientThreshold": 45,
                "cardSlots": [],
                "shutdownOnOverheat": "True",
                "systemStatus": "temperatureCritical",
                "recoveryModeOnOverheat": "recoveryModeNA",
            }
        ],
        "expected": {
            "result": AntaTestStatus.FAILURE,
            "messages": ["Device temperature exceeds acceptable limits - Expected: temperatureOk Actual: temperatureCritical"],
        },
    },
    (VerifyTransceiversTemperature, "success"): {
        "eos_data": [
            {
                "tempSensors": [
                    {
                        "maxTemperature": 25.03125,
                        "maxTemperatureLastChange": 1682509618.2227979,
                        "hwStatus": "ok",
                        "alertCount": 0,
                        "description": "Xcvr54 temp sensor",
                        "overheatThreshold": 70.0,
                        "criticalThreshold": 70.0,
                        "inAlertState": False,
                        "targetTemperature": 62.0,
                        "relPos": "54",
                        "currentTemperature": 24.171875,
                        "setPointTemperature": 61.8,
                        "pidDriverCount": 0,
                        "isPidDriver": False,
                        "name": "DomTemperatureSensor54",
                    }
                ],
                "cardSlots": [],
            }
        ],
        "expected": {"result": AntaTestStatus.SUCCESS},
    },
    (VerifyTransceiversTemperature, "failure-hwStatus"): {
        "eos_data": [
            {
                "tempSensors": [
                    {
                        "maxTemperature": 25.03125,
                        "maxTemperatureLastChange": 1682509618.2227979,
                        "hwStatus": "ko",
                        "alertCount": 0,
                        "description": "Xcvr54 temp sensor",
                        "overheatThreshold": 70.0,
                        "criticalThreshold": 70.0,
                        "inAlertState": False,
                        "targetTemperature": 62.0,
                        "relPos": "54",
                        "currentTemperature": 24.171875,
                        "setPointTemperature": 61.8,
                        "pidDriverCount": 0,
                        "isPidDriver": False,
                        "name": "DomTemperatureSensor54",
                    }
                ],
                "cardSlots": [],
            }
        ],
        "expected": {"result": AntaTestStatus.FAILURE, "messages": ["Sensor: DomTemperatureSensor54 - Invalid hardware state - Expected: ok Actual: ko"]},
    },
    (VerifyTransceiversTemperature, "failure-alertCount"): {
        "eos_data": [
            {
                "tempSensors": [
                    {
                        "maxTemperature": 25.03125,
                        "maxTemperatureLastChange": 1682509618.2227979,
                        "hwStatus": "ok",
                        "alertCount": 1,
                        "description": "Xcvr54 temp sensor",
                        "overheatThreshold": 70.0,
                        "criticalThreshold": 70.0,
                        "inAlertState": False,
                        "targetTemperature": 62.0,
                        "relPos": "54",
                        "currentTemperature": 24.171875,
                        "setPointTemperature": 61.8,
                        "pidDriverCount": 0,
                        "isPidDriver": False,
                        "name": "DomTemperatureSensor54",
                    }
                ],
                "cardSlots": [],
            }
        ],
        "expected": {"result": AntaTestStatus.FAILURE, "messages": ["Sensor: DomTemperatureSensor54 - Incorrect alert counter - Expected: 0 Actual: 1"]},
    },
    (VerifyEnvironmentSystemCooling, "success"): {
        "eos_data": [
            {
                "defaultZones": False,
                "numCoolingZones": [],
                "coolingMode": "automatic",
                "ambientTemperature": 24.5,
                "shutdownOnInsufficientFans": True,
                "airflowDirection": "frontToBackAirflow",
                "overrideFanSpeed": 0,
                "powerSupplySlots": [],
                "fanTraySlots": [],
                "minFanSpeed": 0,
                "currentZones": 1,
                "configuredZones": 0,
                "systemStatus": "coolingOk",
            }
        ],
        "expected": {"result": AntaTestStatus.SUCCESS},
    },
    (VerifyEnvironmentSystemCooling, "failure"): {
        "eos_data": [
            {
                "defaultZones": False,
                "numCoolingZones": [],
                "coolingMode": "automatic",
                "ambientTemperature": 24.5,
                "shutdownOnInsufficientFans": True,
                "airflowDirection": "frontToBackAirflow",
                "overrideFanSpeed": 0,
                "powerSupplySlots": [],
                "fanTraySlots": [],
                "minFanSpeed": 0,
                "currentZones": 1,
                "configuredZones": 0,
                "systemStatus": "coolingKo",
            }
        ],
        "expected": {"result": AntaTestStatus.FAILURE, "messages": ["Device system cooling status invalid - Expected: coolingOk Actual: coolingKo"]},
    },
    (VerifyEnvironmentCooling, "success"): {
        "eos_data": [
            {
                "defaultZones": False,
                "numCoolingZones": [],
                "coolingMode": "automatic",
                "ambientTemperature": 24.5,
                "shutdownOnInsufficientFans": True,
                "airflowDirection": "frontToBackAirflow",
                "overrideFanSpeed": 0,
                "powerSupplySlots": [
                    {
                        "status": "ok",
                        "fans": [
                            {
                                "status": "ok",
                                "uptime": 1682498937.0240965,
                                "maxSpeed": 23000,
                                "lastSpeedStableChangeTime": 1682499033.0403435,
                                "configuredSpeed": 30,
                                "actualSpeed": 33,
                                "speedHwOverride": True,
                                "speedStable": True,
                                "label": "PowerSupply1/1",
                            }
                        ],
                        "speed": 30,
                        "label": "PowerSupply1",
                    },
                    {
                        "status": "ok",
                        "fans": [
                            {
                                "status": "ok",
                                "uptime": 1682498935.9121106,
                                "maxSpeed": 23000,
                                "lastSpeedStableChangeTime": 1682499092.4665174,
                                "configuredSpeed": 30,
                                "actualSpeed": 33,
                                "speedHwOverride": True,
                                "speedStable": True,
                                "label": "PowerSupply2/1",
                            }
                        ],
                        "speed": 30,
                        "label": "PowerSupply2",
                    },
                ],
                "fanTraySlots": [
                    {
                        "status": "ok",
                        "fans": [
                            {
                                "status": "ok",
                                "uptime": 1682498923.9303148,
                                "maxSpeed": 17500,
                                "lastSpeedStableChangeTime": 1682498975.0139885,
                                "configuredSpeed": 30,
                                "actualSpeed": 29,
                                "speedHwOverride": False,
                                "speedStable": True,
                                "label": "1/1",
                            }
                        ],
                        "speed": 30,
                        "label": "1",
                    },
                    {
                        "status": "ok",
                        "fans": [
                            {
                                "status": "ok",
                                "uptime": 1682498923.9304729,
                                "maxSpeed": 17500,
                                "lastSpeedStableChangeTime": 1682498939.9329433,
                                "configuredSpeed": 30,
                                "actualSpeed": 30,
                                "speedHwOverride": False,
                                "speedStable": True,
                                "label": "2/1",
                            }
                        ],
                        "speed": 30,
                        "label": "2",
                    },
                    {
                        "status": "ok",
                        "fans": [
                            {
                                "status": "ok",
                                "uptime": 1682498923.9383528,
                                "maxSpeed": 17500,
                                "lastSpeedStableChangeTime": 1682498975.0140095,
                                "configuredSpeed": 30,
                                "actualSpeed": 30,
                                "speedHwOverride": False,
                                "speedStable": True,
                                "label": "3/1",
                            }
                        ],
                        "speed": 30,
                        "label": "3",
                    },
                    {
                        "status": "ok",
                        "fans": [
                            {
                                "status": "ok",
                                "uptime": 1682498923.9303904,
                                "maxSpeed": 17500,
                                "lastSpeedStableChangeTime": 1682498975.0140295,
                                "configuredSpeed": 30,
                                "actualSpeed": 30,
                                "speedHwOverride": False,
                                "speedStable": True,
                                "label": "4/1",
                            }
                        ],
                        "speed": 30,
                        "label": "4",
                    },
                ],
                "minFanSpeed": 0,
                "currentZones": 1,
                "configuredZones": 0,
                "systemStatus": "coolingOk",
            }
        ],
        "inputs": {"states": ["ok"]},
        "expected": {"result": AntaTestStatus.SUCCESS},
    },
    (VerifyEnvironmentCooling, "success-additional-states"): {
        "eos_data": [
            {
                "defaultZones": False,
                "numCoolingZones": [],
                "coolingMode": "automatic",
                "ambientTemperature": 24.5,
                "shutdownOnInsufficientFans": True,
                "airflowDirection": "frontToBackAirflow",
                "overrideFanSpeed": 0,
                "powerSupplySlots": [
                    {
                        "status": "ok",
                        "fans": [
                            {
                                "status": "ok",
                                "uptime": 1682498937.0240965,
                                "maxSpeed": 23000,
                                "lastSpeedStableChangeTime": 1682499033.0403435,
                                "configuredSpeed": 30,
                                "actualSpeed": 33,
                                "speedHwOverride": True,
                                "speedStable": True,
                                "label": "PowerSupply1/1",
                            }
                        ],
                        "speed": 30,
                        "label": "PowerSupply1",
                    },
                    {
                        "status": "ok",
                        "fans": [
                            {
                                "status": "powerLoss",
                                "uptime": 1682498935.9121106,
                                "maxSpeed": 23000,
                                "lastSpeedStableChangeTime": 1682499092.4665174,
                                "configuredSpeed": 30,
                                "actualSpeed": 33,
                                "speedHwOverride": True,
                                "speedStable": True,
                                "label": "PowerSupply2/1",
                            }
                        ],
                        "speed": 30,
                        "label": "PowerSupply2",
                    },
                ],
                "fanTraySlots": [
                    {
                        "status": "ok",
                        "fans": [
                            {
                                "status": "ok",
                                "uptime": 1682498923.9303148,
                                "maxSpeed": 17500,
                                "lastSpeedStableChangeTime": 1682498975.0139885,
                                "configuredSpeed": 30,
                                "actualSpeed": 29,
                                "speedHwOverride": False,
                                "speedStable": True,
                                "label": "1/1",
                            }
                        ],
                        "speed": 30,
                        "label": "1",
                    },
                    {
                        "status": "ok",
                        "fans": [
                            {
                                "status": "ok",
                                "uptime": 1682498923.9304729,
                                "maxSpeed": 17500,
                                "lastSpeedStableChangeTime": 1682498939.9329433,
                                "configuredSpeed": 30,
                                "actualSpeed": 30,
                                "speedHwOverride": False,
                                "speedStable": True,
                                "label": "2/1",
                            }
                        ],
                        "speed": 30,
                        "label": "2",
                    },
                    {
                        "status": "ok",
                        "fans": [
                            {
                                "status": "ok",
                                "uptime": 1682498923.9383528,
                                "maxSpeed": 17500,
                                "lastSpeedStableChangeTime": 1682498975.0140095,
                                "configuredSpeed": 30,
                                "actualSpeed": 30,
                                "speedHwOverride": False,
                                "speedStable": True,
                                "label": "3/1",
                            }
                        ],
                        "speed": 30,
                        "label": "3",
                    },
                    {
                        "status": "ok",
                        "fans": [
                            {
                                "status": "ok",
                                "uptime": 1682498923.9303904,
                                "maxSpeed": 17500,
                                "lastSpeedStableChangeTime": 1682498975.0140295,
                                "configuredSpeed": 30,
                                "actualSpeed": 30,
                                "speedHwOverride": False,
                                "speedStable": True,
                                "label": "4/1",
                            }
                        ],
                        "speed": 30,
                        "label": "4",
                    },
                ],
                "minFanSpeed": 0,
                "currentZones": 1,
                "configuredZones": 0,
                "systemStatus": "coolingOk",
            }
        ],
        "inputs": {"states": ["ok", "powerLoss"]},
        "expected": {"result": AntaTestStatus.SUCCESS},
    },
    (VerifyEnvironmentCooling, "failure-fan-tray"): {
        "eos_data": [
            {
                "defaultZones": False,
                "numCoolingZones": [],
                "coolingMode": "automatic",
                "ambientTemperature": 24.5,
                "shutdownOnInsufficientFans": True,
                "airflowDirection": "frontToBackAirflow",
                "overrideFanSpeed": 0,
                "powerSupplySlots": [
                    {
                        "status": "ok",
                        "fans": [
                            {
                                "status": "ok",
                                "uptime": 1682498937.0240965,
                                "maxSpeed": 23000,
                                "lastSpeedStableChangeTime": 1682499033.0403435,
                                "configuredSpeed": 30,
                                "actualSpeed": 33,
                                "speedHwOverride": True,
                                "speedStable": True,
                                "label": "PowerSupply1/1",
                            }
                        ],
                        "speed": 30,
                        "label": "PowerSupply1",
                    },
                    {
                        "status": "ok",
                        "fans": [
                            {
                                "status": "ok",
                                "uptime": 1682498935.9121106,
                                "maxSpeed": 23000,
                                "lastSpeedStableChangeTime": 1682499092.4665174,
                                "configuredSpeed": 30,
                                "actualSpeed": 33,
                                "speedHwOverride": True,
                                "speedStable": True,
                                "label": "PowerSupply2/1",
                            }
                        ],
                        "speed": 30,
                        "label": "PowerSupply2",
                    },
                ],
                "fanTraySlots": [
                    {
                        "status": "ok",
                        "fans": [
                            {
                                "status": "unknownHwStatus",
                                "uptime": 1682498923.9303148,
                                "maxSpeed": 17500,
                                "lastSpeedStableChangeTime": 1682498975.0139885,
                                "configuredSpeed": 30,
                                "actualSpeed": 29,
                                "speedHwOverride": False,
                                "speedStable": True,
                                "label": "1/1",
                            }
                        ],
                        "speed": 30,
                        "label": "1",
                    },
                    {
                        "status": "ok",
                        "fans": [
                            {
                                "status": "ok",
                                "uptime": 1682498923.9304729,
                                "maxSpeed": 17500,
                                "lastSpeedStableChangeTime": 1682498939.9329433,
                                "configuredSpeed": 30,
                                "actualSpeed": 30,
                                "speedHwOverride": False,
                                "speedStable": True,
                                "label": "2/1",
                            }
                        ],
                        "speed": 30,
                        "label": "2",
                    },
                    {
                        "status": "ok",
                        "fans": [
                            {
                                "status": "powerLoss",
                                "uptime": 1682498923.9383528,
                                "maxSpeed": 17500,
                                "lastSpeedStableChangeTime": 1682498975.0140095,
                                "configuredSpeed": 30,
                                "actualSpeed": 30,
                                "speedHwOverride": False,
                                "speedStable": True,
                                "label": "3/1",
                            }
                        ],
                        "speed": 30,
                        "label": "3",
                    },
                    {
                        "status": "ok",
                        "fans": [
                            {
                                "status": "ok",
                                "uptime": 1682498923.9303904,
                                "maxSpeed": 17500,
                                "lastSpeedStableChangeTime": 1682498975.0140295,
                                "configuredSpeed": 30,
                                "actualSpeed": 30,
                                "speedHwOverride": False,
                                "speedStable": True,
                                "label": "4/1",
                            }
                        ],
                        "speed": 30,
                        "label": "4",
                    },
                ],
                "minFanSpeed": 0,
                "currentZones": 1,
                "configuredZones": 0,
                "systemStatus": "CoolingKo",
            }
        ],
        "inputs": {"states": ["ok", "powerLoss"]},
        "expected": {"result": AntaTestStatus.FAILURE, "messages": ["Fan Tray: 1 Fan: 1/1 - Invalid state - Expected: ok, powerLoss Actual: unknownHwStatus"]},
    },
    (VerifyEnvironmentCooling, "failure-power-supply"): {
        "eos_data": [
            {
                "defaultZones": False,
                "numCoolingZones": [],
                "coolingMode": "automatic",
                "ambientTemperature": 24.5,
                "shutdownOnInsufficientFans": True,
                "airflowDirection": "frontToBackAirflow",
                "overrideFanSpeed": 0,
                "powerSupplySlots": [
                    {
                        "status": "ok",
                        "fans": [
                            {
                                "status": "unknownHwStatus",
                                "uptime": 1682498937.0240965,
                                "maxSpeed": 23000,
                                "lastSpeedStableChangeTime": 1682499033.0403435,
                                "configuredSpeed": 30,
                                "actualSpeed": 33,
                                "speedHwOverride": True,
                                "speedStable": True,
                                "label": "PowerSupply1/1",
                            }
                        ],
                        "speed": 30,
                        "label": "PowerSupply1",
                    },
                    {
                        "status": "ok",
                        "fans": [
                            {
                                "status": "ok",
                                "uptime": 1682498935.9121106,
                                "maxSpeed": 23000,
                                "lastSpeedStableChangeTime": 1682499092.4665174,
                                "configuredSpeed": 30,
                                "actualSpeed": 33,
                                "speedHwOverride": True,
                                "speedStable": True,
                                "label": "PowerSupply2/1",
                            }
                        ],
                        "speed": 30,
                        "label": "PowerSupply2",
                    },
                ],
                "fanTraySlots": [
                    {
                        "status": "ok",
                        "fans": [
                            {
                                "status": "ok",
                                "uptime": 1682498923.9303148,
                                "maxSpeed": 17500,
                                "lastSpeedStableChangeTime": 1682498975.0139885,
                                "configuredSpeed": 30,
                                "actualSpeed": 29,
                                "speedHwOverride": False,
                                "speedStable": True,
                                "label": "1/1",
                            }
                        ],
                        "speed": 30,
                        "label": "1",
                    },
                    {
                        "status": "ok",
                        "fans": [
                            {
                                "status": "ok",
                                "uptime": 1682498923.9304729,
                                "maxSpeed": 17500,
                                "lastSpeedStableChangeTime": 1682498939.9329433,
                                "configuredSpeed": 30,
                                "actualSpeed": 30,
                                "speedHwOverride": False,
                                "speedStable": True,
                                "label": "2/1",
                            }
                        ],
                        "speed": 30,
                        "label": "2",
                    },
                    {
                        "status": "ok",
                        "fans": [
                            {
                                "status": "powerLoss",
                                "uptime": 1682498923.9383528,
                                "maxSpeed": 17500,
                                "lastSpeedStableChangeTime": 1682498975.0140095,
                                "configuredSpeed": 30,
                                "actualSpeed": 30,
                                "speedHwOverride": False,
                                "speedStable": True,
                                "label": "3/1",
                            }
                        ],
                        "speed": 30,
                        "label": "3",
                    },
                    {
                        "status": "ok",
                        "fans": [
                            {
                                "status": "ok",
                                "uptime": 1682498923.9303904,
                                "maxSpeed": 17500,
                                "lastSpeedStableChangeTime": 1682498975.0140295,
                                "configuredSpeed": 30,
                                "actualSpeed": 30,
                                "speedHwOverride": False,
                                "speedStable": True,
                                "label": "4/1",
                            }
                        ],
                        "speed": 30,
                        "label": "4",
                    },
                ],
                "minFanSpeed": 0,
                "currentZones": 1,
                "configuredZones": 0,
                "systemStatus": "CoolingKo",
            }
        ],
        "inputs": {"states": ["ok", "powerLoss"]},
        "expected": {
            "result": AntaTestStatus.FAILURE,
            "messages": ["Power Slot: PowerSupply1 Fan: PowerSupply1/1 - Invalid state - Expected: ok, powerLoss Actual: unknownHwStatus"],
        },
    },
    (VerifyEnvironmentPower, "success"): {
        "eos_data": [
            {
                "powerSupplies": {
                    "1": {
                        "outputPower": 0.0,
                        "modelName": "PWR-500AC-F",
                        "capacity": 500.0,
                        "tempSensors": {
                            "TempSensorP1/2": {"status": "ok", "temperature": 0.0},
                            "TempSensorP1/3": {"status": "ok", "temperature": 0.0},
                            "TempSensorP1/1": {"status": "ok", "temperature": 0.0},
                        },
                        "fans": {"FanP1/1": {"status": "ok", "speed": 33}},
                        "state": "ok",
                        "inputCurrent": 0.0,
                        "dominant": False,
                        "inputVoltage": 0.0,
                        "outputCurrent": 0.0,
                        "managed": True,
                    },
                    "2": {
                        "outputPower": 117.375,
                        "uptime": 1682498935.9121966,
                        "modelName": "PWR-500AC-F",
                        "capacity": 500.0,
                        "tempSensors": {
                            "TempSensorP2/1": {"status": "ok", "temperature": 39.0},
                            "TempSensorP2/3": {"status": "ok", "temperature": 43.0},
                            "TempSensorP2/2": {"status": "ok", "temperature": 31.0},
                        },
                        "fans": {"FanP2/1": {"status": "ok", "speed": 33}},
                        "state": "ok",
                        "inputCurrent": 0.572265625,
                        "dominant": False,
                        "inputVoltage": 232.5,
                        "outputCurrent": 9.828125,
                        "managed": True,
                    },
                }
            }
        ],
        "inputs": {"states": ["ok"]},
        "expected": {"result": AntaTestStatus.SUCCESS},
    },
<<<<<<< HEAD
    {
        "name": "success-min_power-voltage",
        "test": VerifyEnvironmentPower,
        "eos_data": [
            {
                "powerSupplies": {
                    "1": {
                        "modelName": "PWR-747AC-RED",
                        "capacity": 750.0,
                        "dominant": False,
                        "inputCurrent": 0.705078125,
                        "outputCurrent": 9.921875,
                        "inputVoltage": 206.25,
                        "outputVoltage": 12.025390625,
                        "outputPower": 119.375,
                        "state": "ok",
                        "uptime": 1730845612.5112484,
                        "fans": {"FanP1/1": {"status": "ok", "speed": 33}},
                        "tempSensors": {"TempSensorP1/2": {"status": "ok", "temperature": 50.0}, "TempSensorP1/1": {"status": "ok", "temperature": 61.0}},
                        "managed": True,
                    },
                    "2": {
                        "modelName": "PWR-747AC-RED",
                        "capacity": 750.0,
                        "dominant": False,
                        "inputCurrent": 0.724609375,
                        "outputCurrent": 10.765625,
                        "inputVoltage": 204.75,
                        "outputVoltage": 12.009765625,
                        "outputPower": 128.0,
                        "state": "ok",
                        "uptime": 1730142355.4805274,
                        "fans": {"FanP2/1": {"status": "ok", "speed": 33}},
                        "tempSensors": {"TempSensorP2/2": {"status": "ok", "temperature": 53.0}, "TempSensorP2/1": {"status": "ok", "temperature": 63.0}},
                        "managed": True,
                    },
                }
            }
        ],
        "inputs": {"states": ["ok"], "min_input_voltage": 1},
        "expected": {"result": "success"},
    },
    {
        "name": "failure-min_power-voltage",
        "test": VerifyEnvironmentPower,
        "eos_data": [
            {
                "powerSupplies": {
                    "1": {
                        "modelName": "PWR-747AC-RED",
                        "capacity": 750.0,
                        "dominant": False,
                        "inputCurrent": 0.705078125,
                        "outputCurrent": 9.921875,
                        "inputVoltage": 0.25,
                        "outputVoltage": 12.025390625,
                        "outputPower": 119.375,
                        "state": "ok",
                        "uptime": 1730845612.5112484,
                        "fans": {"FanP1/1": {"status": "ok", "speed": 33}},
                        "tempSensors": {"TempSensorP1/2": {"status": "ok", "temperature": 50.0}, "TempSensorP1/1": {"status": "ok", "temperature": 61.0}},
                        "managed": True,
                    },
                    "2": {
                        "modelName": "PWR-747AC-RED",
                        "capacity": 750.0,
                        "dominant": False,
                        "inputCurrent": 0.724609375,
                        "outputCurrent": 10.765625,
                        "inputVoltage": 0.75,
                        "outputVoltage": 12.009765625,
                        "outputPower": 128.0,
                        "state": "ok",
                        "uptime": 1730142355.4805274,
                        "fans": {"FanP2/1": {"status": "ok", "speed": 33}},
                        "tempSensors": {"TempSensorP2/2": {"status": "ok", "temperature": 53.0}, "TempSensorP2/1": {"status": "ok", "temperature": 63.0}},
                        "managed": True,
                    },
                }
            }
        ],
        "inputs": {"states": ["ok"], "min_input_voltage": 1},
        "expected": {
            "result": "failure",
            "messages": [
                "Powersupply: 1 - Input power voltage mismatch - Expected: 1 Actual: 0.25",
                "Powersupply: 2 - Input power voltage mismatch - Expected: 1 Actual: 0.75",
            ],
        },
    },
    {
        "name": "success-additional-states",
        "test": VerifyEnvironmentPower,
=======
    (VerifyEnvironmentPower, "success-additional-states"): {
>>>>>>> 6890d3fa
        "eos_data": [
            {
                "powerSupplies": {
                    "1": {
                        "outputPower": 0.0,
                        "modelName": "PWR-500AC-F",
                        "capacity": 500.0,
                        "tempSensors": {
                            "TempSensorP1/2": {"status": "ok", "temperature": 0.0},
                            "TempSensorP1/3": {"status": "ok", "temperature": 0.0},
                            "TempSensorP1/1": {"status": "ok", "temperature": 0.0},
                        },
                        "fans": {"FanP1/1": {"status": "ok", "speed": 33}},
                        "state": "powerLoss",
                        "inputCurrent": 0.0,
                        "dominant": False,
                        "inputVoltage": 0.0,
                        "outputCurrent": 0.0,
                        "managed": True,
                    },
                    "2": {
                        "outputPower": 117.375,
                        "uptime": 1682498935.9121966,
                        "modelName": "PWR-500AC-F",
                        "capacity": 500.0,
                        "tempSensors": {
                            "TempSensorP2/1": {"status": "ok", "temperature": 39.0},
                            "TempSensorP2/3": {"status": "ok", "temperature": 43.0},
                            "TempSensorP2/2": {"status": "ok", "temperature": 31.0},
                        },
                        "fans": {"FanP2/1": {"status": "ok", "speed": 33}},
                        "state": "ok",
                        "inputCurrent": 0.572265625,
                        "dominant": False,
                        "inputVoltage": 232.5,
                        "outputCurrent": 9.828125,
                        "managed": True,
                    },
                }
            }
        ],
        "inputs": {"states": ["ok", "powerLoss"]},
        "expected": {"result": AntaTestStatus.SUCCESS},
    },
    (VerifyEnvironmentPower, "failure"): {
        "eos_data": [
            {
                "powerSupplies": {
                    "1": {
                        "outputPower": 0.0,
                        "modelName": "PWR-500AC-F",
                        "capacity": 500.0,
                        "tempSensors": {
                            "TempSensorP1/2": {"status": "ok", "temperature": 0.0},
                            "TempSensorP1/3": {"status": "ok", "temperature": 0.0},
                            "TempSensorP1/1": {"status": "ok", "temperature": 0.0},
                        },
                        "fans": {"FanP1/1": {"status": "ok", "speed": 33}},
                        "state": "powerLoss",
                        "inputCurrent": 0.0,
                        "dominant": False,
                        "inputVoltage": 0.0,
                        "outputCurrent": 0.0,
                        "managed": True,
                    },
                    "2": {
                        "outputPower": 117.375,
                        "uptime": 1682498935.9121966,
                        "modelName": "PWR-500AC-F",
                        "capacity": 500.0,
                        "tempSensors": {
                            "TempSensorP2/1": {"status": "ok", "temperature": 39.0},
                            "TempSensorP2/3": {"status": "ok", "temperature": 43.0},
                            "TempSensorP2/2": {"status": "ok", "temperature": 31.0},
                        },
                        "fans": {"FanP2/1": {"status": "ok", "speed": 33}},
                        "state": "ok",
                        "inputCurrent": 0.572265625,
                        "dominant": False,
                        "inputVoltage": 232.5,
                        "outputCurrent": 9.828125,
                        "managed": True,
                    },
                }
            }
        ],
        "inputs": {"states": ["ok"]},
        "expected": {"result": AntaTestStatus.FAILURE, "messages": ["Power Slot: 1 - Invalid power supplies state - Expected: ok Actual: powerLoss"]},
    },
    (VerifyAdverseDrops, "success"): {"eos_data": [{"totalAdverseDrops": 0}], "expected": {"result": AntaTestStatus.SUCCESS}},
    (VerifyAdverseDrops, "failure"): {
        "eos_data": [{"totalAdverseDrops": 10}],
        "expected": {"result": AntaTestStatus.FAILURE, "messages": ["Incorrect total adverse drops counter - Expected: 0 Actual: 10"]},
    },
}<|MERGE_RESOLUTION|>--- conflicted
+++ resolved
@@ -777,103 +777,7 @@
         "inputs": {"states": ["ok"]},
         "expected": {"result": AntaTestStatus.SUCCESS},
     },
-<<<<<<< HEAD
-    {
-        "name": "success-min_power-voltage",
-        "test": VerifyEnvironmentPower,
-        "eos_data": [
-            {
-                "powerSupplies": {
-                    "1": {
-                        "modelName": "PWR-747AC-RED",
-                        "capacity": 750.0,
-                        "dominant": False,
-                        "inputCurrent": 0.705078125,
-                        "outputCurrent": 9.921875,
-                        "inputVoltage": 206.25,
-                        "outputVoltage": 12.025390625,
-                        "outputPower": 119.375,
-                        "state": "ok",
-                        "uptime": 1730845612.5112484,
-                        "fans": {"FanP1/1": {"status": "ok", "speed": 33}},
-                        "tempSensors": {"TempSensorP1/2": {"status": "ok", "temperature": 50.0}, "TempSensorP1/1": {"status": "ok", "temperature": 61.0}},
-                        "managed": True,
-                    },
-                    "2": {
-                        "modelName": "PWR-747AC-RED",
-                        "capacity": 750.0,
-                        "dominant": False,
-                        "inputCurrent": 0.724609375,
-                        "outputCurrent": 10.765625,
-                        "inputVoltage": 204.75,
-                        "outputVoltage": 12.009765625,
-                        "outputPower": 128.0,
-                        "state": "ok",
-                        "uptime": 1730142355.4805274,
-                        "fans": {"FanP2/1": {"status": "ok", "speed": 33}},
-                        "tempSensors": {"TempSensorP2/2": {"status": "ok", "temperature": 53.0}, "TempSensorP2/1": {"status": "ok", "temperature": 63.0}},
-                        "managed": True,
-                    },
-                }
-            }
-        ],
-        "inputs": {"states": ["ok"], "min_input_voltage": 1},
-        "expected": {"result": "success"},
-    },
-    {
-        "name": "failure-min_power-voltage",
-        "test": VerifyEnvironmentPower,
-        "eos_data": [
-            {
-                "powerSupplies": {
-                    "1": {
-                        "modelName": "PWR-747AC-RED",
-                        "capacity": 750.0,
-                        "dominant": False,
-                        "inputCurrent": 0.705078125,
-                        "outputCurrent": 9.921875,
-                        "inputVoltage": 0.25,
-                        "outputVoltage": 12.025390625,
-                        "outputPower": 119.375,
-                        "state": "ok",
-                        "uptime": 1730845612.5112484,
-                        "fans": {"FanP1/1": {"status": "ok", "speed": 33}},
-                        "tempSensors": {"TempSensorP1/2": {"status": "ok", "temperature": 50.0}, "TempSensorP1/1": {"status": "ok", "temperature": 61.0}},
-                        "managed": True,
-                    },
-                    "2": {
-                        "modelName": "PWR-747AC-RED",
-                        "capacity": 750.0,
-                        "dominant": False,
-                        "inputCurrent": 0.724609375,
-                        "outputCurrent": 10.765625,
-                        "inputVoltage": 0.75,
-                        "outputVoltage": 12.009765625,
-                        "outputPower": 128.0,
-                        "state": "ok",
-                        "uptime": 1730142355.4805274,
-                        "fans": {"FanP2/1": {"status": "ok", "speed": 33}},
-                        "tempSensors": {"TempSensorP2/2": {"status": "ok", "temperature": 53.0}, "TempSensorP2/1": {"status": "ok", "temperature": 63.0}},
-                        "managed": True,
-                    },
-                }
-            }
-        ],
-        "inputs": {"states": ["ok"], "min_input_voltage": 1},
-        "expected": {
-            "result": "failure",
-            "messages": [
-                "Powersupply: 1 - Input power voltage mismatch - Expected: 1 Actual: 0.25",
-                "Powersupply: 2 - Input power voltage mismatch - Expected: 1 Actual: 0.75",
-            ],
-        },
-    },
-    {
-        "name": "success-additional-states",
-        "test": VerifyEnvironmentPower,
-=======
     (VerifyEnvironmentPower, "success-additional-states"): {
->>>>>>> 6890d3fa
         "eos_data": [
             {
                 "powerSupplies": {
