# Copyright (c) 2023-2025 Arista Networks, Inc.
# Use of this source code is governed by the Apache License 2.0
# that can be found in the LICENSE file.
"""Test inputs for anta.tests.hardware."""
# pylint: disable=too-many-lines
# TODO: Cleanup unused data or move some tests to another module

from __future__ import annotations

import sys
from typing import TYPE_CHECKING, Any

from anta.models import AntaTest
from anta.result_manager.models import AntaTestStatus
from anta.tests.hardware import (
    VerifyAbsenceOfLinecards,
    VerifyAdverseDrops,
    VerifyChassisHealth,
    VerifyEnvironmentCooling,
    VerifyEnvironmentPower,
    VerifyEnvironmentSystemCooling,
<<<<<<< HEAD
    VerifyHardwareCapacityUtilization,
=======
    VerifyInventory,
>>>>>>> cca76c41
    VerifyPCIeErrors,
    VerifySupervisorRedundancy,
    VerifyTemperature,
    VerifyTransceiversManufacturers,
    VerifyTransceiversTemperature,
)
from tests.units.anta_tests import test

if TYPE_CHECKING:
    from tests.units.anta_tests import AntaUnitTestDataDict

DATA: AntaUnitTestDataDict = {
    (VerifyTransceiversManufacturers, "success"): {
        "eos_data": [
            {
                "xcvrSlots": {
                    "1": {"mfgName": "Arista Networks", "modelName": "QSFP-100G-DR", "serialNum": "XKT203501340", "hardwareRev": "21"},
                    "2": {"mfgName": "Arista Networks", "modelName": "QSFP-100G-DR", "serialNum": "XKT203501337", "hardwareRev": "21"},
                }
            }
        ],
        "inputs": {"manufacturers": ["Arista Networks"]},
        "expected": {"result": AntaTestStatus.SUCCESS},
    },
    (VerifyTransceiversManufacturers, "failure"): {
        "eos_data": [
            {
                "xcvrSlots": {
                    "1": {"mfgName": "Arista Networks", "modelName": "QSFP-100G-DR", "serialNum": "XKT203501340", "hardwareRev": "21"},
                    "2": {"mfgName": "Arista Networks", "modelName": "QSFP-100G-DR", "serialNum": "XKT203501337", "hardwareRev": "21"},
                }
            }
        ],
        "inputs": {"manufacturers": ["Arista"]},
        "expected": {
            "result": AntaTestStatus.FAILURE,
            "messages": [
                "Interface: 1 - Transceiver is from unapproved manufacturers - Expected: Arista Actual: Arista Networks",
                "Interface: 2 - Transceiver is from unapproved manufacturers - Expected: Arista Actual: Arista Networks",
            ],
        },
    },
    (VerifyTransceiversManufacturers, "failure-unsupported"): {
        "eos_data": [
            {
                "xcvrSlots": {
                    "1": {"mfgName": "", "modelName": "", "serialNum": "", "hardwareRev": ""},
                }
            }
        ],
        "inputs": {"manufacturers": ["Arista"]},
        "expected": {
            "result": AntaTestStatus.FAILURE,
            "messages": [
                "Interface: 1 - Manufacturer name is not available - This may indicate an unsupported or faulty transceiver",
            ],
        },
    },
    (VerifyTemperature, "success"): {
        "eos_data": [
            {
                "systemStatus": "temperatureOk",
                "ambientThreshold": 45,
                "tempSensors": [
                    {
                        "name": "TempSensor1",
                        "description": "Cpu temp sensor",
                        "overheatThreshold": 90.0,
                        "criticalThreshold": 95.0,
                        "hwStatus": "ok",
                        "currentTemperature": 52.85271955304604,
                    },
                    {
                        "name": "TempSensor2",
                        "description": "Switch card temp sensor",
                        "overheatThreshold": 75.0,
                        "criticalThreshold": 85.0,
                        "hwStatus": "ok",
                        "currentTemperature": 45.875,
                    },
                ],
                "powerSupplySlots": [
                    {
                        "relPos": "1",
                        "entPhysicalClass": "PowerSupply",
                        "tempSensors": [
                            {
                                "name": "TempSensorP1/1",
                                "description": "Hotspot",
                                "overheatThreshold": 95.0,
                                "criticalThreshold": 100.0,
                                "targetTemperature": 80.0,
                                "hwStatus": "ok",
                                "currentTemperature": 54.0,
                            },
                            {
                                "relPos": "2",
                                "name": "TempSensorP1/2",
                                "description": "Inlet",
                                "overheatThreshold": 70.0,
                                "criticalThreshold": 75.0,
                                "targetTemperature": 55.0,
                                "hwStatus": "ok",
                                "currentTemperature": 44.0,
                            },
                        ],
                    },
                    {
                        "relPos": "2",
                        "entPhysicalClass": "PowerSupply",
                        "tempSensors": [
                            {
                                "relPos": "1",
                                "name": "TempSensorP2/1",
                                "description": "Hotspot",
                                "overheatThreshold": 95.0,
                                "criticalThreshold": 100.0,
                                "hwStatus": "ok",
                                "currentTemperature": 60.0,
                            },
                            {
                                "name": "TempSensorP2/2",
                                "description": "Inlet",
                                "overheatThreshold": 70.0,
                                "criticalThreshold": 75.0,
                                "targetTemperature": 55.0,
                                "hwStatus": "ok",
                                "currentTemperature": 49.0,
                            },
                        ],
                    },
                ],
                "cardSlots": [
                    {
                        "relPos": "2",
                        "entPhysicalClass": "Supervisor",
                        "tempSensors": [
                            {
                                "relPos": "1",
                                "name": "TempSensor2/1",
                                "description": "Digital Temperature Sensor on cpu0",
                                "overheatThreshold": 95.0,
                                "criticalThreshold": 105.0,
                                "targetTemperature": 65.0,
                                "hwStatus": "ok",
                                "currentTemperature": 34.0,
                            },
                            {
                                "relPos": "2",
                                "name": "TempSensor2/2",
                                "description": "Digital Temperature Sensor on cpu1",
                                "overheatThreshold": 95.0,
                                "criticalThreshold": 105.0,
                                "targetTemperature": 65.0,
                                "hwStatus": "ok",
                                "currentTemperature": 34.0,
                            },
                            {
                                "relPos": "8",
                                "name": "TempSensor2/8",
                                "description": "Digital Temperature Sensor on cpu7",
                                "overheatThreshold": 95.0,
                                "criticalThreshold": 105.0,
                                "targetTemperature": 65.0,
                                "hwStatus": "ok",
                                "currentTemperature": 34.0,
                            },
                        ],
                    },
                    {
                        "relPos": "3",
                        "entPhysicalClass": "Linecard",
                        "tempSensors": [
                            {
                                "relPos": "5",
                                "name": "TempSensor3/5",
                                "description": "Board rear sensor",
                                "overheatThreshold": 90.0,
                                "criticalThreshold": 100.0,
                                "targetTemperature": 65.0,
                                "hwStatus": "ok",
                                "currentTemperature": 25.625,
                            },
                            {
                                "relPos": "6",
                                "name": "TempSensor3/6",
                                "description": "Board front sensor",
                                "overheatThreshold": 75.0,
                                "criticalThreshold": 85.0,
                                "targetTemperature": 60.0,
                                "hwStatus": "ok",
                                "currentTemperature": 25.375,
                            },
                        ],
                    },
                ],
            }
        ],
        "expected": {"result": AntaTestStatus.SUCCESS},
    },
    (VerifyTemperature, "success-check-sensors-status-true"): {
        "eos_data": [
            {
                "systemStatus": "temperatureOk",
                "ambientThreshold": 45,
                "tempSensors": [
                    {
                        "name": "TempSensor1",
                        "description": "Cpu temp sensor",
                        "overheatThreshold": 90.0,
                        "criticalThreshold": 95.0,
                        "hwStatus": "ok",
                        "currentTemperature": 52.85271955304604,
                    },
                    {
                        "name": "TempSensor2",
                        "description": "Switch card temp sensor",
                        "overheatThreshold": 75.0,
                        "criticalThreshold": 85.0,
                        "hwStatus": "ok",
                        "currentTemperature": 45.875,
                    },
                ],
                "powerSupplySlots": [
                    {
                        "relPos": "1",
                        "entPhysicalClass": "PowerSupply",
                        "tempSensors": [
                            {
                                "name": "TempSensorP1/1",
                                "description": "Hotspot",
                                "overheatThreshold": 95.0,
                                "criticalThreshold": 100.0,
                                "targetTemperature": 80.0,
                                "hwStatus": "ok",
                                "currentTemperature": 54.0,
                            },
                            {
                                "relPos": "2",
                                "name": "TempSensorP1/2",
                                "description": "Inlet",
                                "overheatThreshold": 70.0,
                                "criticalThreshold": 75.0,
                                "targetTemperature": 55.0,
                                "hwStatus": "ok",
                                "currentTemperature": 44.0,
                            },
                        ],
                    },
                    {
                        "relPos": "2",
                        "entPhysicalClass": "PowerSupply",
                        "tempSensors": [
                            {
                                "relPos": "1",
                                "name": "TempSensorP2/1",
                                "description": "Hotspot",
                                "overheatThreshold": 95.0,
                                "criticalThreshold": 100.0,
                                "hwStatus": "ok",
                                "currentTemperature": 60.0,
                            },
                            {
                                "name": "TempSensorP2/2",
                                "description": "Inlet",
                                "overheatThreshold": 70.0,
                                "criticalThreshold": 75.0,
                                "targetTemperature": 55.0,
                                "hwStatus": "ok",
                                "currentTemperature": 49.0,
                            },
                        ],
                    },
                ],
                "cardSlots": [
                    {
                        "relPos": "2",
                        "entPhysicalClass": "Supervisor",
                        "tempSensors": [
                            {
                                "relPos": "1",
                                "name": "TempSensor2/1",
                                "description": "Digital Temperature Sensor on cpu0",
                                "overheatThreshold": 95.0,
                                "criticalThreshold": 105.0,
                                "targetTemperature": 65.0,
                                "hwStatus": "ok",
                                "currentTemperature": 34.0,
                            },
                            {
                                "relPos": "2",
                                "name": "TempSensor2/2",
                                "description": "Digital Temperature Sensor on cpu1",
                                "overheatThreshold": 95.0,
                                "criticalThreshold": 105.0,
                                "targetTemperature": 65.0,
                                "hwStatus": "ok",
                                "currentTemperature": 34.0,
                            },
                        ],
                    },
                    {
                        "relPos": "3",
                        "entPhysicalClass": "Linecard",
                        "tempSensors": [
                            {
                                "relPos": "5",
                                "name": "TempSensor3/5",
                                "description": "Board rear sensor",
                                "overheatThreshold": 90.0,
                                "criticalThreshold": 100.0,
                                "targetTemperature": 65.0,
                                "hwStatus": "ok",
                                "currentTemperature": 25.625,
                            },
                            {
                                "relPos": "6",
                                "name": "TempSensor3/6",
                                "description": "Board front sensor",
                                "overheatThreshold": 75.0,
                                "criticalThreshold": 85.0,
                                "targetTemperature": 60.0,
                                "hwStatus": "ok",
                                "currentTemperature": 25.375,
                            },
                        ],
                    },
                ],
            }
        ],
        "inputs": {"check_temp_sensors": True},
        "expected": {"result": AntaTestStatus.SUCCESS},
    },
    (VerifyTemperature, "failure-hw-status-high-temp"): {
        "eos_data": [
            {
                "systemStatus": "temperatureOk",
                "ambientThreshold": 45,
                "tempSensors": [
                    {
                        "name": "TempSensor1",
                        "description": "Cpu temp sensor",
                        "overheatThreshold": 90.0,
                        "criticalThreshold": 95.0,
                        "hwStatus": "ok",
                        "currentTemperature": 93.85271955304604,
                    },
                    {
                        "name": "TempSensor2",
                        "description": "Switch card temp sensor",
                        "overheatThreshold": 75.0,
                        "criticalThreshold": 85.0,
                        "hwStatus": "ok",
                        "currentTemperature": 74.875,
                    },
                ],
                "powerSupplySlots": [
                    {
                        "relPos": "1",
                        "entPhysicalClass": "PowerSupply",
                        "tempSensors": [
                            {
                                "name": "TempSensorP1/1",
                                "description": "Hotspot",
                                "overheatThreshold": 90.0,
                                "criticalThreshold": 100.0,
                                "targetTemperature": 80.0,
                                "hwStatus": "ok",
                                "currentTemperature": 68.171875,
                            },
                            {
                                "relPos": "2",
                                "name": "TempSensorP1/2",
                                "description": "Inlet",
                                "overheatThreshold": 70.0,
                                "criticalThreshold": 75.0,
                                "targetTemperature": 55.0,
                                "hwStatus": "ok",
                                "currentTemperature": 68.0,
                            },
                        ],
                    },
                    {
                        "relPos": "2",
                        "entPhysicalClass": "PowerSupply",
                        "tempSensors": [
                            {
                                "relPos": "1",
                                "name": "TempSensorP2/1",
                                "description": "Hotspot",
                                "overheatThreshold": 95.0,
                                "criticalThreshold": 100.0,
                                "hwStatus": "ok",
                                "currentTemperature": 83.0,
                            },
                            {
                                "name": "TempSensorP2/2",
                                "description": "Inlet",
                                "overheatThreshold": 70.0,
                                "criticalThreshold": 75.0,
                                "targetTemperature": 55.0,
                                "hwStatus": "ok",
                                "currentTemperature": 49.0,
                            },
                        ],
                    },
                ],
                "cardSlots": [
                    {
                        "relPos": "2",
                        "entPhysicalClass": "Supervisor",
                        "tempSensors": [
                            {
                                "relPos": "1",
                                "name": "TempSensor2/1",
                                "description": "Digital Temperature Sensor on cpu0",
                                "overheatThreshold": 95.0,
                                "criticalThreshold": 105.0,
                                "targetTemperature": 65.0,
                                "hwStatus": "ok",
                                "currentTemperature": 51.0,
                            },
                            {
                                "relPos": "2",
                                "name": "TempSensor2/2",
                                "description": "Digital Temperature Sensor on cpu1",
                                "overheatThreshold": 95.0,
                                "criticalThreshold": 105.0,
                                "targetTemperature": 65.0,
                                "hwStatus": "ok",
                                "currentTemperature": 34.0,
                            },
                        ],
                    },
                    {
                        "relPos": "3",
                        "entPhysicalClass": "Linecard",
                        "tempSensors": [
                            {
                                "relPos": "5",
                                "name": "TempSensor3/5",
                                "description": "Board rear sensor",
                                "overheatThreshold": 90.0,
                                "criticalThreshold": 100.0,
                                "targetTemperature": 65.0,
                                "hwStatus": "ok",
                                "currentTemperature": 25.625,
                            },
                            {
                                "relPos": "6",
                                "name": "TempSensor3/6",
                                "description": "Board front sensor",
                                "overheatThreshold": 75.0,
                                "criticalThreshold": 85.0,
                                "targetTemperature": 60.0,
                                "hwStatus": "ok",
                                "currentTemperature": 72.375,
                            },
                        ],
                    },
                ],
            }
        ],
        "inputs": {"check_temp_sensors": True},
        "expected": {
            "result": AntaTestStatus.FAILURE,
            "messages": [
                "Sensor: TempSensor1 Description: Cpu temp sensor - Temperature is getting high - Expected: <= 85.00°C (Overheat: 90.00°C - Margin: 5°C) "
                "Actual: 93.85°C",
                "Sensor: TempSensor2 Description: Switch card temp sensor - Temperature is getting high - Expected: <= 70.00°C (Overheat: 75.00°C - Margin: 5°C) "
                "Actual: 74.88°C",
                "Sensor: TempSensorP1/2 Description: Inlet - Temperature is getting high - Expected: <= 65.00°C (Overheat: 70.00°C - Margin: 5°C) Actual: 68.00°C",
                "Sensor: TempSensor3/6 Description: Board front sensor - Temperature is getting high - Expected: <= 70.00°C (Overheat: 75.00°C - Margin: 5°C) "
                "Actual: 72.38°C",
            ],
        },
    },
    (VerifyTemperature, "failure-temperature-status"): {
        "eos_data": [
            {
                "systemStatus": "temperatureCritical",
                "ambientThreshold": 45,
                "tempSensors": [
                    {
                        "name": "TempSensor1",
                        "description": "Cpu temp sensor",
                        "overheatThreshold": 90.0,
                        "criticalThreshold": 95.0,
                        "hwStatus": "ok",
                        "currentTemperature": 52.85271955304604,
                    },
                ],
                "powerSupplySlots": [
                    {
                        "relPos": "1",
                        "entPhysicalClass": "PowerSupply",
                        "tempSensors": [
                            {
                                "name": "TempSensorP1/1",
                                "description": "Hotspot",
                                "overheatThreshold": 55.0,
                                "criticalThreshold": 100.0,
                                "targetTemperature": 80.0,
                                "hwStatus": "ok",
                                "currentTemperature": 54.0,
                            },
                        ],
                    },
                    {
                        "relPos": "2",
                        "entPhysicalClass": "PowerSupply",
                        "tempSensors": [
                            {
                                "relPos": "1",
                                "name": "TempSensorP2/1",
                                "description": "Hotspot",
                                "overheatThreshold": 95.0,
                                "criticalThreshold": 100.0,
                                "hwStatus": "ok",
                                "currentTemperature": 60.0,
                            },
                        ],
                    },
                ],
                "cardSlots": [
                    {
                        "relPos": "2",
                        "entPhysicalClass": "Supervisor",
                        "tempSensors": [
                            {
                                "relPos": "1",
                                "name": "TempSensor2/1",
                                "description": "Digital Temperature Sensor on cpu0",
                                "overheatThreshold": 95.0,
                                "criticalThreshold": 105.0,
                                "targetTemperature": 65.0,
                                "hwStatus": "ok",
                                "currentTemperature": 34.0,
                            },
                        ],
                    },
                    {
                        "relPos": "3",
                        "entPhysicalClass": "Linecard",
                        "tempSensors": [
                            {
                                "relPos": "5",
                                "name": "TempSensor3/5",
                                "description": "Board rear sensor",
                                "overheatThreshold": 90.0,
                                "criticalThreshold": 100.0,
                                "targetTemperature": 65.0,
                                "hwStatus": "ok",
                                "currentTemperature": 25.625,
                            },
                        ],
                    },
                ],
            }
        ],
        "inputs": {"failure_margin": 6},
        "expected": {
            "result": AntaTestStatus.FAILURE,
            "messages": ["Device temperature exceeds acceptable limits - Expected: temperatureOk Actual: temperatureCritical"],
        },
    },
    (VerifyTemperature, "failure-hardware-status"): {
        "eos_data": [
            {
                "systemStatus": "temperatureOk",
                "ambientThreshold": 45,
                "tempSensors": [
                    {
                        "name": "TempSensor1",
                        "description": "Cpu temp sensor",
                        "overheatThreshold": 90.0,
                        "criticalThreshold": 95.0,
                        "hwStatus": "disabled",
                    },
                ],
                "powerSupplySlots": [
                    {
                        "relPos": "1",
                        "entPhysicalClass": "PowerSupply",
                        "tempSensors": [
                            {
                                "name": "TempSensorP1/1",
                                "description": "Hotspot",
                                "overheatThreshold": 55.0,
                                "criticalThreshold": 100.0,
                                "targetTemperature": 80.0,
                                "hwStatus": "ok",
                                "currentTemperature": 34.0,
                            },
                        ],
                    },
                    {
                        "relPos": "2",
                        "entPhysicalClass": "PowerSupply",
                        "tempSensors": [
                            {
                                "relPos": "1",
                                "name": "TempSensorP2/1",
                                "description": "Hotspot",
                                "overheatThreshold": 95.0,
                                "criticalThreshold": 100.0,
                                "hwStatus": "disabled",
                            },
                        ],
                    },
                ],
                "cardSlots": [
                    {
                        "relPos": "2",
                        "entPhysicalClass": "Supervisor",
                        "tempSensors": [
                            {
                                "relPos": "1",
                                "name": "TempSensor2/1",
                                "description": "Digital Temperature Sensor on cpu0",
                                "overheatThreshold": 95.0,
                                "criticalThreshold": 105.0,
                                "targetTemperature": 65.0,
                                "hwStatus": "disabled",
                            },
                        ],
                    },
                ],
            }
        ],
        "inputs": {"failure_margin": 6, "check_temp_sensors": True},
        "expected": {
            "result": AntaTestStatus.FAILURE,
            "messages": [
                "Sensor: TempSensor1 Description: Cpu temp sensor - Invalid hardware status - Expected: ok Actual: disabled",
                "Sensor: TempSensorP2/1 Description: Hotspot - Invalid hardware status - Expected: ok Actual: disabled",
                "Sensor: TempSensor2/1 Description: Digital Temperature Sensor on cpu0 - Invalid hardware status - Expected: ok Actual: disabled",
            ],
        },
    },
    (VerifyTemperature, "failure-all"): {
        "eos_data": [
            {
                "systemStatus": "temperatureCritical",
                "ambientThreshold": 45,
                "tempSensors": [
                    {
                        "name": "TempSensor1",
                        "description": "Cpu temp sensor",
                        "overheatThreshold": 90.0,
                        "criticalThreshold": 95.0,
                        "hwStatus": "failed",
                        "currentTemperature": 52.85271955304604,
                    },
                    {
                        "name": "TempSensor2",
                        "description": "Switch card temp sensor",
                        "overheatThreshold": 75.0,
                        "criticalThreshold": 85.0,
                        "hwStatus": "ok",
                        "currentTemperature": 45.875,
                    },
                ],
                "powerSupplySlots": [
                    {
                        "relPos": "1",
                        "entPhysicalClass": "PowerSupply",
                        "tempSensors": [
                            {
                                "name": "TempSensorP1/1",
                                "description": "Hotspot",
                                "overheatThreshold": 55.0,
                                "criticalThreshold": 100.0,
                                "targetTemperature": 80.0,
                                "hwStatus": "failed",
                                "currentTemperature": 54.0,
                            },
                            {
                                "relPos": "2",
                                "name": "TempSensorP1/2",
                                "description": "Inlet",
                                "overheatThreshold": 70.0,
                                "criticalThreshold": 50.0,
                                "targetTemperature": 55.0,
                                "hwStatus": "ok",
                                "currentTemperature": 44.0,
                            },
                        ],
                    },
                    {
                        "relPos": "2",
                        "entPhysicalClass": "PowerSupply",
                        "tempSensors": [
                            {
                                "relPos": "1",
                                "name": "TempSensorP2/1",
                                "description": "Hotspot",
                                "overheatThreshold": 95.0,
                                "criticalThreshold": 100.0,
                                "hwStatus": "ok",
                                "currentTemperature": 60.0,
                            },
                            {
                                "name": "TempSensorP2/2",
                                "description": "Inlet",
                                "overheatThreshold": 60.0,
                                "criticalThreshold": 75.0,
                                "targetTemperature": 55.0,
                                "hwStatus": "ok",
                                "currentTemperature": 34.0,
                            },
                        ],
                    },
                ],
                "cardSlots": [
                    {
                        "relPos": "2",
                        "entPhysicalClass": "Supervisor",
                        "tempSensors": [
                            {
                                "relPos": "1",
                                "name": "TempSensor2/1",
                                "description": "Digital Temperature Sensor on cpu0",
                                "overheatThreshold": 95.0,
                                "criticalThreshold": 105.0,
                                "targetTemperature": 65.0,
                                "hwStatus": "ok",
                                "currentTemperature": 34.0,
                            },
                            {
                                "relPos": "2",
                                "name": "TempSensor2/2",
                                "description": "Digital Temperature Sensor on cpu1",
                                "overheatThreshold": 95.0,
                                "criticalThreshold": 105.0,
                                "targetTemperature": 65.0,
                                "hwStatus": "ok",
                                "currentTemperature": 93.0,
                            },
                            {
                                "relPos": "8",
                                "name": "TempSensor2/8",
                                "description": "Digital Temperature Sensor on cpu7",
                                "overheatThreshold": 95.0,
                                "criticalThreshold": 105.0,
                                "targetTemperature": 65.0,
                                "hwStatus": "ok",
                                "currentTemperature": 60.0,
                            },
                        ],
                    },
                    {
                        "relPos": "3",
                        "entPhysicalClass": "Linecard",
                        "tempSensors": [
                            {
                                "relPos": "5",
                                "name": "TempSensor3/5",
                                "description": "Board rear sensor",
                                "overheatThreshold": 90.0,
                                "criticalThreshold": 100.0,
                                "targetTemperature": 65.0,
                                "hwStatus": "ok",
                                "currentTemperature": 25.625,
                            },
                            {
                                "relPos": "6",
                                "name": "TempSensor3/6",
                                "description": "Board front sensor",
                                "overheatThreshold": 75.0,
                                "criticalThreshold": 85.0,
                                "targetTemperature": 60.0,
                                "hwStatus": "ok",
                                "currentTemperature": 25.375,
                            },
                        ],
                    },
                ],
            }
        ],
        "inputs": {"check_temp_sensors": True},
        "expected": {
            "result": AntaTestStatus.FAILURE,
            "messages": [
                "Device temperature exceeds acceptable limits - Expected: temperatureOk Actual: temperatureCritical",
                "Sensor: TempSensor1 Description: Cpu temp sensor - Invalid hardware status - Expected: ok Actual: failed",
                "Sensor: TempSensorP1/1 Description: Hotspot - Invalid hardware status - Expected: ok Actual: failed",
                "Sensor: TempSensor2/2 Description: Digital Temperature Sensor on cpu1 - Temperature is getting high - "
                "Expected: <= 90.00°C (Overheat: 95.00°C - Margin: 5°C) Actual: 93.00°C",
            ],
        },
    },
    (VerifyTransceiversTemperature, "success"): {
        "eos_data": [
            {
                "tempSensors": [
                    {
                        "maxTemperature": 25.03125,
                        "maxTemperatureLastChange": 1682509618.2227979,
                        "hwStatus": "ok",
                        "alertCount": 0,
                        "description": "Xcvr54 temp sensor",
                        "overheatThreshold": 70.0,
                        "criticalThreshold": 70.0,
                        "inAlertState": False,
                        "targetTemperature": 62.0,
                        "relPos": "54",
                        "currentTemperature": 24.171875,
                        "setPointTemperature": 61.8,
                        "pidDriverCount": 0,
                        "isPidDriver": False,
                        "name": "DomTemperatureSensor54",
                    }
                ],
                "cardSlots": [],
            }
        ],
        "expected": {"result": AntaTestStatus.SUCCESS},
    },
    (VerifyTransceiversTemperature, "failure-hwStatus"): {
        "eos_data": [
            {
                "tempSensors": [
                    {
                        "maxTemperature": 25.03125,
                        "maxTemperatureLastChange": 1682509618.2227979,
                        "hwStatus": "failed",
                        "alertCount": 0,
                        "description": "Xcvr54 temp sensor",
                        "overheatThreshold": 70.0,
                        "criticalThreshold": 70.0,
                        "inAlertState": False,
                        "targetTemperature": 62.0,
                        "relPos": "54",
                        "currentTemperature": 24.171875,
                        "setPointTemperature": 61.8,
                        "pidDriverCount": 0,
                        "isPidDriver": False,
                        "name": "DomTemperatureSensor54",
                    }
                ],
                "cardSlots": [],
            }
        ],
        "expected": {"result": AntaTestStatus.FAILURE, "messages": ["Sensor: DomTemperatureSensor54 - Invalid hardware state - Expected: ok Actual: failed"]},
    },
    (VerifyTransceiversTemperature, "failure-alertCount"): {
        "eos_data": [
            {
                "tempSensors": [
                    {
                        "maxTemperature": 25.03125,
                        "maxTemperatureLastChange": 1682509618.2227979,
                        "hwStatus": "ok",
                        "alertCount": 1,
                        "description": "Xcvr54 temp sensor",
                        "overheatThreshold": 70.0,
                        "criticalThreshold": 70.0,
                        "inAlertState": False,
                        "targetTemperature": 62.0,
                        "relPos": "54",
                        "currentTemperature": 24.171875,
                        "setPointTemperature": 61.8,
                        "pidDriverCount": 0,
                        "isPidDriver": False,
                        "name": "DomTemperatureSensor54",
                    }
                ],
                "cardSlots": [],
            }
        ],
        "expected": {"result": AntaTestStatus.FAILURE, "messages": ["Sensor: DomTemperatureSensor54 - Incorrect alert counter - Expected: 0 Actual: 1"]},
    },
    (VerifyEnvironmentSystemCooling, "success"): {
        "eos_data": [
            {
                "defaultZones": False,
                "numCoolingZones": [],
                "coolingMode": "automatic",
                "ambientTemperature": 24.5,
                "shutdownOnInsufficientFans": True,
                "airflowDirection": "frontToBackAirflow",
                "overrideFanSpeed": 0,
                "powerSupplySlots": [],
                "fanTraySlots": [],
                "minFanSpeed": 0,
                "currentZones": 1,
                "configuredZones": 0,
                "systemStatus": "coolingOk",
            }
        ],
        "expected": {"result": AntaTestStatus.SUCCESS},
    },
    (VerifyEnvironmentSystemCooling, "failure"): {
        "eos_data": [
            {
                "defaultZones": False,
                "numCoolingZones": [],
                "coolingMode": "automatic",
                "ambientTemperature": 24.5,
                "shutdownOnInsufficientFans": True,
                "airflowDirection": "frontToBackAirflow",
                "overrideFanSpeed": 0,
                "powerSupplySlots": [],
                "fanTraySlots": [],
                "minFanSpeed": 0,
                "currentZones": 1,
                "configuredZones": 0,
                "systemStatus": "coolingKo",
            }
        ],
        "expected": {"result": AntaTestStatus.FAILURE, "messages": ["Device system cooling status invalid - Expected: coolingOk Actual: coolingKo"]},
    },
    (VerifyEnvironmentCooling, "success"): {
        "eos_data": [
            {
                "defaultZones": False,
                "numCoolingZones": [],
                "coolingMode": "automatic",
                "ambientTemperature": 24.5,
                "shutdownOnInsufficientFans": True,
                "airflowDirection": "frontToBackAirflow",
                "overrideFanSpeed": 0,
                "powerSupplySlots": [
                    {
                        "status": "ok",
                        "fans": [
                            {
                                "status": "ok",
                                "uptime": 1682498937.0240965,
                                "maxSpeed": 23000,
                                "lastSpeedStableChangeTime": 1682499033.0403435,
                                "configuredSpeed": 30,
                                "actualSpeed": 33,
                                "speedHwOverride": True,
                                "speedStable": True,
                                "label": "PowerSupply1/1",
                            }
                        ],
                        "speed": 30,
                        "label": "PowerSupply1",
                    },
                    {
                        "status": "ok",
                        "fans": [
                            {
                                "status": "ok",
                                "uptime": 1682498935.9121106,
                                "maxSpeed": 23000,
                                "lastSpeedStableChangeTime": 1682499092.4665174,
                                "configuredSpeed": 30,
                                "actualSpeed": 33,
                                "speedHwOverride": True,
                                "speedStable": True,
                                "label": "PowerSupply2/1",
                            }
                        ],
                        "speed": 30,
                        "label": "PowerSupply2",
                    },
                ],
                "fanTraySlots": [
                    {
                        "status": "ok",
                        "fans": [
                            {
                                "status": "ok",
                                "uptime": 1682498923.9303148,
                                "maxSpeed": 17500,
                                "lastSpeedStableChangeTime": 1682498975.0139885,
                                "configuredSpeed": 30,
                                "actualSpeed": 29,
                                "speedHwOverride": False,
                                "speedStable": True,
                                "label": "1/1",
                            }
                        ],
                        "speed": 30,
                        "label": "1",
                    },
                    {
                        "status": "ok",
                        "fans": [
                            {
                                "status": "ok",
                                "uptime": 1682498923.9304729,
                                "maxSpeed": 17500,
                                "lastSpeedStableChangeTime": 1682498939.9329433,
                                "configuredSpeed": 30,
                                "actualSpeed": 30,
                                "speedHwOverride": False,
                                "speedStable": True,
                                "label": "2/1",
                            }
                        ],
                        "speed": 30,
                        "label": "2",
                    },
                    {
                        "status": "ok",
                        "fans": [
                            {
                                "status": "ok",
                                "uptime": 1682498923.9383528,
                                "maxSpeed": 17500,
                                "lastSpeedStableChangeTime": 1682498975.0140095,
                                "configuredSpeed": 30,
                                "actualSpeed": 30,
                                "speedHwOverride": False,
                                "speedStable": True,
                                "label": "3/1",
                            }
                        ],
                        "speed": 30,
                        "label": "3",
                    },
                    {
                        "status": "ok",
                        "fans": [
                            {
                                "status": "ok",
                                "uptime": 1682498923.9303904,
                                "maxSpeed": 17500,
                                "lastSpeedStableChangeTime": 1682498975.0140295,
                                "configuredSpeed": 30,
                                "actualSpeed": 30,
                                "speedHwOverride": False,
                                "speedStable": True,
                                "label": "4/1",
                            }
                        ],
                        "speed": 30,
                        "label": "4",
                    },
                ],
                "minFanSpeed": 0,
                "currentZones": 1,
                "configuredZones": 0,
                "systemStatus": "coolingOk",
            }
        ],
        "inputs": {"states": ["ok"]},
        "expected": {"result": AntaTestStatus.SUCCESS},
    },
    (VerifyEnvironmentCooling, "success-config-speed"): {
        "eos_data": [
            {
                "defaultZones": False,
                "numCoolingZones": [],
                "coolingMode": "automatic",
                "ambientTemperature": 24.5,
                "shutdownOnInsufficientFans": True,
                "airflowDirection": "frontToBackAirflow",
                "overrideFanSpeed": 0,
                "powerSupplySlots": [
                    {
                        "status": "ok",
                        "fans": [
                            {
                                "status": "ok",
                                "uptime": 1682498937.0240965,
                                "maxSpeed": 23000,
                                "lastSpeedStableChangeTime": 1682499033.0403435,
                                "configuredSpeed": 30,
                                "actualSpeed": 33,
                                "speedHwOverride": True,
                                "speedStable": True,
                                "label": "PowerSupply1/1",
                            }
                        ],
                        "speed": 30,
                        "label": "PowerSupply1",
                    },
                    {
                        "status": "ok",
                        "fans": [
                            {
                                "status": "ok",
                                "uptime": 1682498935.9121106,
                                "maxSpeed": 23000,
                                "lastSpeedStableChangeTime": 1682499092.4665174,
                                "configuredSpeed": 30,
                                "actualSpeed": 33,
                                "speedHwOverride": True,
                                "speedStable": True,
                                "label": "PowerSupply2/1",
                            }
                        ],
                        "speed": 30,
                        "label": "PowerSupply2",
                    },
                ],
                "fanTraySlots": [
                    {
                        "status": "ok",
                        "fans": [
                            {
                                "status": "ok",
                                "uptime": 1682498923.9303148,
                                "maxSpeed": 17500,
                                "lastSpeedStableChangeTime": 1682498975.0139885,
                                "configuredSpeed": 30,
                                "actualSpeed": 29,
                                "speedHwOverride": False,
                                "speedStable": True,
                                "label": "1/1",
                            }
                        ],
                        "speed": 30,
                        "label": "1",
                    },
                    {
                        "status": "ok",
                        "fans": [
                            {
                                "status": "ok",
                                "uptime": 1682498923.9304729,
                                "maxSpeed": 17500,
                                "lastSpeedStableChangeTime": 1682498939.9329433,
                                "configuredSpeed": 30,
                                "actualSpeed": 30,
                                "speedHwOverride": False,
                                "speedStable": True,
                                "label": "2/1",
                            }
                        ],
                        "speed": 30,
                        "label": "2",
                    },
                    {
                        "status": "ok",
                        "fans": [
                            {
                                "status": "ok",
                                "uptime": 1682498923.9383528,
                                "maxSpeed": 17500,
                                "lastSpeedStableChangeTime": 1682498975.0140095,
                                "configuredSpeed": 30,
                                "actualSpeed": 30,
                                "speedHwOverride": False,
                                "speedStable": True,
                                "label": "3/1",
                            }
                        ],
                        "speed": 30,
                        "label": "3",
                    },
                    {
                        "status": "ok",
                        "fans": [
                            {
                                "status": "ok",
                                "uptime": 1682498923.9303904,
                                "maxSpeed": 17500,
                                "lastSpeedStableChangeTime": 1682498975.0140295,
                                "configuredSpeed": 30,
                                "actualSpeed": 30,
                                "speedHwOverride": False,
                                "speedStable": True,
                                "label": "4/1",
                            }
                        ],
                        "speed": 30,
                        "label": "4",
                    },
                ],
                "minFanSpeed": 0,
                "currentZones": 1,
                "configuredZones": 0,
                "systemStatus": "coolingOk",
            }
        ],
        "inputs": {"states": ["ok"], "configured_fan_speed_limit": 80},
        "expected": {"result": AntaTestStatus.SUCCESS},
    },
    (VerifyEnvironmentCooling, "success-additional-states"): {
        "eos_data": [
            {
                "defaultZones": False,
                "numCoolingZones": [],
                "coolingMode": "automatic",
                "ambientTemperature": 24.5,
                "shutdownOnInsufficientFans": True,
                "airflowDirection": "frontToBackAirflow",
                "overrideFanSpeed": 0,
                "powerSupplySlots": [
                    {
                        "status": "ok",
                        "fans": [
                            {
                                "status": "ok",
                                "uptime": 1682498937.0240965,
                                "maxSpeed": 23000,
                                "lastSpeedStableChangeTime": 1682499033.0403435,
                                "configuredSpeed": 30,
                                "actualSpeed": 33,
                                "speedHwOverride": True,
                                "speedStable": True,
                                "label": "PowerSupply1/1",
                            }
                        ],
                        "speed": 30,
                        "label": "PowerSupply1",
                    },
                    {
                        "status": "ok",
                        "fans": [
                            {
                                "status": "powerLoss",
                                "uptime": 1682498935.9121106,
                                "maxSpeed": 23000,
                                "lastSpeedStableChangeTime": 1682499092.4665174,
                                "configuredSpeed": 30,
                                "actualSpeed": 33,
                                "speedHwOverride": True,
                                "speedStable": True,
                                "label": "PowerSupply2/1",
                            }
                        ],
                        "speed": 30,
                        "label": "PowerSupply2",
                    },
                ],
                "fanTraySlots": [
                    {
                        "status": "ok",
                        "fans": [
                            {
                                "status": "ok",
                                "uptime": 1682498923.9303148,
                                "maxSpeed": 17500,
                                "lastSpeedStableChangeTime": 1682498975.0139885,
                                "configuredSpeed": 30,
                                "actualSpeed": 29,
                                "speedHwOverride": False,
                                "speedStable": True,
                                "label": "1/1",
                            }
                        ],
                        "speed": 30,
                        "label": "1",
                    },
                    {
                        "status": "ok",
                        "fans": [
                            {
                                "status": "ok",
                                "uptime": 1682498923.9304729,
                                "maxSpeed": 17500,
                                "lastSpeedStableChangeTime": 1682498939.9329433,
                                "configuredSpeed": 30,
                                "actualSpeed": 30,
                                "speedHwOverride": False,
                                "speedStable": True,
                                "label": "2/1",
                            }
                        ],
                        "speed": 30,
                        "label": "2",
                    },
                    {
                        "status": "ok",
                        "fans": [
                            {
                                "status": "ok",
                                "uptime": 1682498923.9383528,
                                "maxSpeed": 17500,
                                "lastSpeedStableChangeTime": 1682498975.0140095,
                                "configuredSpeed": 30,
                                "actualSpeed": 30,
                                "speedHwOverride": False,
                                "speedStable": True,
                                "label": "3/1",
                            }
                        ],
                        "speed": 30,
                        "label": "3",
                    },
                    {
                        "status": "ok",
                        "fans": [
                            {
                                "status": "ok",
                                "uptime": 1682498923.9303904,
                                "maxSpeed": 17500,
                                "lastSpeedStableChangeTime": 1682498975.0140295,
                                "configuredSpeed": 30,
                                "actualSpeed": 30,
                                "speedHwOverride": False,
                                "speedStable": True,
                                "label": "4/1",
                            }
                        ],
                        "speed": 30,
                        "label": "4",
                    },
                ],
                "minFanSpeed": 0,
                "currentZones": 1,
                "configuredZones": 0,
                "systemStatus": "coolingOk",
            }
        ],
        "inputs": {"states": ["ok", "powerLoss"]},
        "expected": {"result": AntaTestStatus.SUCCESS},
    },
    (VerifyEnvironmentCooling, "failure-fan-tray"): {
        "eos_data": [
            {
                "defaultZones": False,
                "numCoolingZones": [],
                "coolingMode": "automatic",
                "ambientTemperature": 24.5,
                "shutdownOnInsufficientFans": True,
                "airflowDirection": "frontToBackAirflow",
                "overrideFanSpeed": 0,
                "powerSupplySlots": [
                    {
                        "status": "ok",
                        "fans": [
                            {
                                "status": "ok",
                                "uptime": 1682498937.0240965,
                                "maxSpeed": 23000,
                                "lastSpeedStableChangeTime": 1682499033.0403435,
                                "configuredSpeed": 30,
                                "actualSpeed": 33,
                                "speedHwOverride": True,
                                "speedStable": True,
                                "label": "PowerSupply1/1",
                            }
                        ],
                        "speed": 30,
                        "label": "PowerSupply1",
                    },
                    {
                        "status": "ok",
                        "fans": [
                            {
                                "status": "ok",
                                "uptime": 1682498935.9121106,
                                "maxSpeed": 23000,
                                "lastSpeedStableChangeTime": 1682499092.4665174,
                                "configuredSpeed": 30,
                                "actualSpeed": 33,
                                "speedHwOverride": True,
                                "speedStable": True,
                                "label": "PowerSupply2/1",
                            }
                        ],
                        "speed": 30,
                        "label": "PowerSupply2",
                    },
                ],
                "fanTraySlots": [
                    {
                        "status": "ok",
                        "fans": [
                            {
                                "status": "unknownHwStatus",
                                "uptime": 1682498923.9303148,
                                "maxSpeed": 17500,
                                "lastSpeedStableChangeTime": 1682498975.0139885,
                                "configuredSpeed": 30,
                                "actualSpeed": 29,
                                "speedHwOverride": False,
                                "speedStable": True,
                                "label": "1/1",
                            }
                        ],
                        "speed": 30,
                        "label": "1",
                    },
                    {
                        "status": "ok",
                        "fans": [
                            {
                                "status": "ok",
                                "uptime": 1682498923.9304729,
                                "maxSpeed": 17500,
                                "lastSpeedStableChangeTime": 1682498939.9329433,
                                "configuredSpeed": 30,
                                "actualSpeed": 30,
                                "speedHwOverride": False,
                                "speedStable": True,
                                "label": "2/1",
                            }
                        ],
                        "speed": 30,
                        "label": "2",
                    },
                    {
                        "status": "ok",
                        "fans": [
                            {
                                "status": "powerLoss",
                                "uptime": 1682498923.9383528,
                                "maxSpeed": 17500,
                                "lastSpeedStableChangeTime": 1682498975.0140095,
                                "configuredSpeed": 30,
                                "actualSpeed": 30,
                                "speedHwOverride": False,
                                "speedStable": True,
                                "label": "3/1",
                            }
                        ],
                        "speed": 30,
                        "label": "3",
                    },
                    {
                        "status": "ok",
                        "fans": [
                            {
                                "status": "ok",
                                "uptime": 1682498923.9303904,
                                "maxSpeed": 17500,
                                "lastSpeedStableChangeTime": 1682498975.0140295,
                                "configuredSpeed": 30,
                                "actualSpeed": 30,
                                "speedHwOverride": False,
                                "speedStable": True,
                                "label": "4/1",
                            }
                        ],
                        "speed": 30,
                        "label": "4",
                    },
                ],
                "minFanSpeed": 0,
                "currentZones": 1,
                "configuredZones": 0,
                "systemStatus": "CoolingKo",
            }
        ],
        "inputs": {"states": ["ok", "powerLoss"]},
        "expected": {"result": AntaTestStatus.FAILURE, "messages": ["Fan Tray: 1 Fan: 1/1 - Invalid state - Expected: ok, powerLoss Actual: unknownHwStatus"]},
    },
    (VerifyEnvironmentCooling, "failure-power-supply"): {
        "eos_data": [
            {
                "defaultZones": False,
                "numCoolingZones": [],
                "coolingMode": "automatic",
                "ambientTemperature": 24.5,
                "shutdownOnInsufficientFans": True,
                "airflowDirection": "frontToBackAirflow",
                "overrideFanSpeed": 0,
                "powerSupplySlots": [
                    {
                        "status": "ok",
                        "fans": [
                            {
                                "status": "unknownHwStatus",
                                "uptime": 1682498937.0240965,
                                "maxSpeed": 23000,
                                "lastSpeedStableChangeTime": 1682499033.0403435,
                                "configuredSpeed": 30,
                                "actualSpeed": 33,
                                "speedHwOverride": True,
                                "speedStable": True,
                                "label": "PowerSupply1/1",
                            }
                        ],
                        "speed": 30,
                        "label": "PowerSupply1",
                    },
                    {
                        "status": "ok",
                        "fans": [
                            {
                                "status": "ok",
                                "uptime": 1682498935.9121106,
                                "maxSpeed": 23000,
                                "lastSpeedStableChangeTime": 1682499092.4665174,
                                "configuredSpeed": 30,
                                "actualSpeed": 33,
                                "speedHwOverride": True,
                                "speedStable": True,
                                "label": "PowerSupply2/1",
                            }
                        ],
                        "speed": 30,
                        "label": "PowerSupply2",
                    },
                ],
                "fanTraySlots": [
                    {
                        "status": "ok",
                        "fans": [
                            {
                                "status": "ok",
                                "uptime": 1682498923.9303148,
                                "maxSpeed": 17500,
                                "lastSpeedStableChangeTime": 1682498975.0139885,
                                "configuredSpeed": 30,
                                "actualSpeed": 29,
                                "speedHwOverride": False,
                                "speedStable": True,
                                "label": "1/1",
                            }
                        ],
                        "speed": 30,
                        "label": "1",
                    },
                    {
                        "status": "ok",
                        "fans": [
                            {
                                "status": "ok",
                                "uptime": 1682498923.9304729,
                                "maxSpeed": 17500,
                                "lastSpeedStableChangeTime": 1682498939.9329433,
                                "configuredSpeed": 30,
                                "actualSpeed": 30,
                                "speedHwOverride": False,
                                "speedStable": True,
                                "label": "2/1",
                            }
                        ],
                        "speed": 30,
                        "label": "2",
                    },
                    {
                        "status": "ok",
                        "fans": [
                            {
                                "status": "powerLoss",
                                "uptime": 1682498923.9383528,
                                "maxSpeed": 17500,
                                "lastSpeedStableChangeTime": 1682498975.0140095,
                                "configuredSpeed": 30,
                                "actualSpeed": 30,
                                "speedHwOverride": False,
                                "speedStable": True,
                                "label": "3/1",
                            }
                        ],
                        "speed": 30,
                        "label": "3",
                    },
                    {
                        "status": "ok",
                        "fans": [
                            {
                                "status": "ok",
                                "uptime": 1682498923.9303904,
                                "maxSpeed": 17500,
                                "lastSpeedStableChangeTime": 1682498975.0140295,
                                "configuredSpeed": 30,
                                "actualSpeed": 30,
                                "speedHwOverride": False,
                                "speedStable": True,
                                "label": "4/1",
                            }
                        ],
                        "speed": 30,
                        "label": "4",
                    },
                ],
                "minFanSpeed": 0,
                "currentZones": 1,
                "configuredZones": 0,
                "systemStatus": "CoolingKo",
            }
        ],
        "inputs": {"states": ["ok", "powerLoss"]},
        "expected": {
            "result": AntaTestStatus.FAILURE,
            "messages": ["Power Slot: PowerSupply1 Fan: PowerSupply1/1 - Invalid state - Expected: ok, powerLoss Actual: unknownHwStatus"],
        },
    },
    (VerifyEnvironmentCooling, "failure-powe-supply-fan-configspeed"): {
        "eos_data": [
            {
                "defaultZones": False,
                "numCoolingZones": [],
                "coolingMode": "automatic",
                "ambientTemperature": 24.5,
                "shutdownOnInsufficientFans": True,
                "airflowDirection": "frontToBackAirflow",
                "overrideFanSpeed": 0,
                "powerSupplySlots": [
                    {
                        "status": "ok",
                        "fans": [
                            {
                                "status": "ok",
                                "uptime": 1682498937.0240965,
                                "maxSpeed": 23000,
                                "lastSpeedStableChangeTime": 1682499033.0403435,
                                "configuredSpeed": 90,
                                "actualSpeed": 33,
                                "speedHwOverride": True,
                                "speedStable": True,
                                "label": "PowerSupply1/1",
                            }
                        ],
                        "speed": 30,
                        "label": "PowerSupply1",
                    },
                    {
                        "status": "ok",
                        "fans": [
                            {
                                "status": "ok",
                                "uptime": 1682498935.9121106,
                                "maxSpeed": 23000,
                                "lastSpeedStableChangeTime": 1682499092.4665174,
                                "configuredSpeed": 90,
                                "actualSpeed": 33,
                                "speedHwOverride": True,
                                "speedStable": True,
                                "label": "PowerSupply2/1",
                            }
                        ],
                        "speed": 30,
                        "label": "PowerSupply2",
                    },
                ],
                "fanTraySlots": [
                    {
                        "status": "ok",
                        "fans": [
                            {
                                "status": "ok",
                                "uptime": 1682498923.9303148,
                                "maxSpeed": 17500,
                                "lastSpeedStableChangeTime": 1682498975.0139885,
                                "configuredSpeed": 80,
                                "actualSpeed": 29,
                                "speedHwOverride": False,
                                "speedStable": True,
                                "label": "1/1",
                            }
                        ],
                        "speed": 30,
                        "label": "1",
                    },
                    {
                        "status": "ok",
                        "fans": [
                            {
                                "status": "ok",
                                "uptime": 1682498923.9304729,
                                "maxSpeed": 17500,
                                "lastSpeedStableChangeTime": 1682498939.9329433,
                                "configuredSpeed": 30,
                                "actualSpeed": 30,
                                "speedHwOverride": False,
                                "speedStable": True,
                                "label": "2/1",
                            }
                        ],
                        "speed": 30,
                        "label": "2",
                    },
                    {
                        "status": "ok",
                        "fans": [
                            {
                                "status": "ok",
                                "uptime": 1682498923.9383528,
                                "maxSpeed": 17500,
                                "lastSpeedStableChangeTime": 1682498975.0140095,
                                "configuredSpeed": 30,
                                "actualSpeed": 30,
                                "speedHwOverride": False,
                                "speedStable": True,
                                "label": "3/1",
                            }
                        ],
                        "speed": 30,
                        "label": "3",
                    },
                    {
                        "status": "ok",
                        "fans": [
                            {
                                "status": "ok",
                                "uptime": 1682498923.9303904,
                                "maxSpeed": 17500,
                                "lastSpeedStableChangeTime": 1682498975.0140295,
                                "configuredSpeed": 30,
                                "actualSpeed": 30,
                                "speedHwOverride": False,
                                "speedStable": True,
                                "label": "4/1",
                            }
                        ],
                        "speed": 30,
                        "label": "4",
                    },
                ],
                "minFanSpeed": 0,
                "currentZones": 1,
                "configuredZones": 0,
                "systemStatus": "coolingOk",
            }
        ],
        "inputs": {"states": ["ok"], "configured_fan_speed_limit": 80},
        "expected": {
            "result": AntaTestStatus.FAILURE,
            "messages": [
                "Power Slot: PowerSupply1 Fan: PowerSupply1/1 - High fan speed - Expected: <= 80 Actual: 90",
                "Power Slot: PowerSupply2 Fan: PowerSupply2/1 - High fan speed - Expected: <= 80 Actual: 90",
            ],
        },
    },
    (VerifyEnvironmentCooling, "failure-fan-tray-fan-configspeed"): {
        "eos_data": [
            {
                "defaultZones": False,
                "numCoolingZones": [],
                "coolingMode": "automatic",
                "ambientTemperature": 24.5,
                "shutdownOnInsufficientFans": True,
                "airflowDirection": "frontToBackAirflow",
                "overrideFanSpeed": 0,
                "powerSupplySlots": [
                    {
                        "status": "ok",
                        "fans": [
                            {
                                "status": "ok",
                                "uptime": 1682498937.0240965,
                                "maxSpeed": 23000,
                                "lastSpeedStableChangeTime": 1682499033.0403435,
                                "configuredSpeed": 30,
                                "actualSpeed": 33,
                                "speedHwOverride": True,
                                "speedStable": True,
                                "label": "PowerSupply1/1",
                            }
                        ],
                        "speed": 30,
                        "label": "PowerSupply1",
                    },
                    {
                        "status": "ok",
                        "fans": [
                            {
                                "status": "ok",
                                "uptime": 1682498935.9121106,
                                "maxSpeed": 23000,
                                "lastSpeedStableChangeTime": 1682499092.4665174,
                                "configuredSpeed": 34,
                                "actualSpeed": 33,
                                "speedHwOverride": True,
                                "speedStable": True,
                                "label": "PowerSupply2/1",
                            }
                        ],
                        "speed": 30,
                        "label": "PowerSupply2",
                    },
                ],
                "fanTraySlots": [
                    {
                        "status": "ok",
                        "fans": [
                            {
                                "status": "ok",
                                "uptime": 1682498923.9303148,
                                "maxSpeed": 17500,
                                "lastSpeedStableChangeTime": 1682498975.0139885,
                                "configuredSpeed": 85,
                                "actualSpeed": 29,
                                "speedHwOverride": False,
                                "speedStable": True,
                                "label": "1/1",
                            }
                        ],
                        "speed": 30,
                        "label": "1",
                    },
                    {
                        "status": "ok",
                        "fans": [
                            {
                                "status": "ok",
                                "uptime": 1682498923.9304729,
                                "maxSpeed": 17500,
                                "lastSpeedStableChangeTime": 1682498939.9329433,
                                "configuredSpeed": 90,
                                "actualSpeed": 30,
                                "speedHwOverride": False,
                                "speedStable": True,
                                "label": "2/1",
                            }
                        ],
                        "speed": 30,
                        "label": "2",
                    },
                    {
                        "status": "ok",
                        "fans": [
                            {
                                "status": "ok",
                                "uptime": 1682498923.9383528,
                                "maxSpeed": 17500,
                                "lastSpeedStableChangeTime": 1682498975.0140095,
                                "configuredSpeed": 100,
                                "actualSpeed": 30,
                                "speedHwOverride": False,
                                "speedStable": True,
                                "label": "3/1",
                            }
                        ],
                        "speed": 30,
                        "label": "3",
                    },
                    {
                        "status": "ok",
                        "fans": [
                            {
                                "status": "ok",
                                "uptime": 1682498923.9303904,
                                "maxSpeed": 17500,
                                "lastSpeedStableChangeTime": 1682498975.0140295,
                                "configuredSpeed": 30,
                                "actualSpeed": 30,
                                "speedHwOverride": False,
                                "speedStable": True,
                                "label": "4/1",
                            }
                        ],
                        "speed": 30,
                        "label": "4",
                    },
                ],
                "minFanSpeed": 0,
                "currentZones": 1,
                "configuredZones": 0,
                "systemStatus": "coolingOk",
            }
        ],
        "inputs": {"states": ["ok"], "configured_fan_speed_limit": 80},
        "expected": {
            "result": AntaTestStatus.FAILURE,
            "messages": [
                "Fan Tray: 1 Fan: 1/1 - High fan speed - Expected: <= 80 Actual: 85",
                "Fan Tray: 2 Fan: 2/1 - High fan speed - Expected: <= 80 Actual: 90",
                "Fan Tray: 3 Fan: 3/1 - High fan speed - Expected: <= 80 Actual: 100",
            ],
        },
    },
    (VerifyEnvironmentPower, "success"): {
        "eos_data": [
            {
                "powerSupplies": {
                    "1": {
                        "outputPower": 0.0,
                        "modelName": "PWR-500AC-F",
                        "capacity": 500.0,
                        "tempSensors": {
                            "TempSensorP1/2": {"status": "ok", "temperature": 0.0},
                            "TempSensorP1/3": {"status": "ok", "temperature": 0.0},
                            "TempSensorP1/1": {"status": "ok", "temperature": 0.0},
                        },
                        "fans": {"FanP1/1": {"status": "ok", "speed": 33}},
                        "state": "ok",
                        "inputCurrent": 0.0,
                        "dominant": False,
                        "inputVoltage": 0.0,
                        "outputCurrent": 0.0,
                        "managed": True,
                    },
                    "2": {
                        "outputPower": 117.375,
                        "uptime": 1682498935.9121966,
                        "modelName": "PWR-500AC-F",
                        "capacity": 500.0,
                        "tempSensors": {
                            "TempSensorP2/1": {"status": "ok", "temperature": 39.0},
                            "TempSensorP2/3": {"status": "ok", "temperature": 43.0},
                            "TempSensorP2/2": {"status": "ok", "temperature": 31.0},
                        },
                        "fans": {"FanP2/1": {"status": "ok", "speed": 33}},
                        "state": "ok",
                        "inputCurrent": 0.572265625,
                        "dominant": False,
                        "inputVoltage": 232.5,
                        "outputCurrent": 9.828125,
                        "managed": True,
                    },
                }
            }
        ],
        "inputs": {"states": ["ok"]},
        "expected": {"result": AntaTestStatus.SUCCESS},
    },
    (VerifyEnvironmentPower, "success-min_power-voltage"): {
        "eos_data": [
            {
                "powerSupplies": {
                    "1": {
                        "modelName": "PWR-747AC-RED",
                        "capacity": 750.0,
                        "dominant": False,
                        "inputCurrent": 0.705078125,
                        "outputCurrent": 9.921875,
                        "inputVoltage": 206.25,
                        "outputVoltage": 12.025390625,
                        "outputPower": 119.375,
                        "state": "ok",
                        "uptime": 1730845612.5112484,
                        "fans": {"FanP1/1": {"status": "ok", "speed": 33}},
                        "tempSensors": {"TempSensorP1/2": {"status": "ok", "temperature": 50.0}, "TempSensorP1/1": {"status": "ok", "temperature": 61.0}},
                        "managed": True,
                    },
                    "2": {
                        "modelName": "PWR-747AC-RED",
                        "capacity": 750.0,
                        "dominant": False,
                        "inputCurrent": 0.724609375,
                        "outputCurrent": 10.765625,
                        "inputVoltage": 204.75,
                        "outputVoltage": 12.009765625,
                        "outputPower": 128.0,
                        "state": "ok",
                        "uptime": 1730142355.4805274,
                        "fans": {"FanP2/1": {"status": "ok", "speed": 33}},
                        "tempSensors": {"TempSensorP2/2": {"status": "ok", "temperature": 53.0}, "TempSensorP2/1": {"status": "ok", "temperature": 63.0}},
                        "managed": True,
                    },
                }
            }
        ],
        "inputs": {"states": ["ok"], "min_input_voltage": 1},
        "expected": {"result": AntaTestStatus.SUCCESS},
    },
    (VerifyEnvironmentPower, "failure-min_power-voltage"): {
        "eos_data": [
            {
                "powerSupplies": {
                    "1": {
                        "modelName": "PWR-747AC-RED",
                        "capacity": 750.0,
                        "dominant": False,
                        "inputCurrent": 0.705078125,
                        "outputCurrent": 9.921875,
                        "inputVoltage": 0.25,
                        "outputVoltage": 12.025390625,
                        "outputPower": 119.375,
                        "state": "ok",
                        "uptime": 1730845612.5112484,
                        "fans": {"FanP1/1": {"status": "ok", "speed": 33}},
                        "tempSensors": {"TempSensorP1/2": {"status": "ok", "temperature": 50.0}, "TempSensorP1/1": {"status": "ok", "temperature": 61.0}},
                        "managed": True,
                    },
                    "2": {
                        "modelName": "PWR-747AC-RED",
                        "capacity": 750.0,
                        "dominant": False,
                        "inputCurrent": 0.724609375,
                        "outputCurrent": 10.765625,
                        "inputVoltage": 0.75,
                        "outputVoltage": 12.009765625,
                        "outputPower": 128.0,
                        "state": "ok",
                        "uptime": 1730142355.4805274,
                        "fans": {"FanP2/1": {"status": "ok", "speed": 33}},
                        "tempSensors": {"TempSensorP2/2": {"status": "ok", "temperature": 53.0}, "TempSensorP2/1": {"status": "ok", "temperature": 63.0}},
                        "managed": True,
                    },
                }
            }
        ],
        "inputs": {"states": ["ok"], "min_input_voltage": 1},
        "expected": {
            "result": AntaTestStatus.FAILURE,
            "messages": [
                "Power Supply: 1 - Input voltage mismatch - Expected: >= 1 Actual: 0.25",
                "Power Supply: 2 - Input voltage mismatch - Expected: >= 1 Actual: 0.75",
            ],
        },
    },
    (VerifyEnvironmentPower, "success-additional-states"): {
        "eos_data": [
            {
                "powerSupplies": {
                    "1": {
                        "outputPower": 0.0,
                        "modelName": "PWR-500AC-F",
                        "capacity": 500.0,
                        "tempSensors": {
                            "TempSensorP1/2": {"status": "ok", "temperature": 0.0},
                            "TempSensorP1/3": {"status": "ok", "temperature": 0.0},
                            "TempSensorP1/1": {"status": "ok", "temperature": 0.0},
                        },
                        "fans": {"FanP1/1": {"status": "ok", "speed": 33}},
                        "state": "powerLoss",
                        "inputCurrent": 0.0,
                        "dominant": False,
                        "inputVoltage": 0.0,
                        "outputCurrent": 0.0,
                        "managed": True,
                    },
                    "2": {
                        "outputPower": 117.375,
                        "uptime": 1682498935.9121966,
                        "modelName": "PWR-500AC-F",
                        "capacity": 500.0,
                        "tempSensors": {
                            "TempSensorP2/1": {"status": "ok", "temperature": 39.0},
                            "TempSensorP2/3": {"status": "ok", "temperature": 43.0},
                            "TempSensorP2/2": {"status": "ok", "temperature": 31.0},
                        },
                        "fans": {"FanP2/1": {"status": "ok", "speed": 33}},
                        "state": "ok",
                        "inputCurrent": 0.572265625,
                        "dominant": False,
                        "inputVoltage": 232.5,
                        "outputCurrent": 9.828125,
                        "managed": True,
                    },
                }
            }
        ],
        "inputs": {"states": ["ok", "powerLoss"]},
        "expected": {"result": AntaTestStatus.SUCCESS},
    },
    (VerifyEnvironmentPower, "failure"): {
        "eos_data": [
            {
                "powerSupplies": {
                    "1": {
                        "outputPower": 0.0,
                        "modelName": "PWR-500AC-F",
                        "capacity": 500.0,
                        "tempSensors": {
                            "TempSensorP1/2": {"status": "ok", "temperature": 0.0},
                            "TempSensorP1/3": {"status": "ok", "temperature": 0.0},
                            "TempSensorP1/1": {"status": "ok", "temperature": 0.0},
                        },
                        "fans": {"FanP1/1": {"status": "ok", "speed": 33}},
                        "state": "powerLoss",
                        "inputCurrent": 0.0,
                        "dominant": False,
                        "inputVoltage": 0.0,
                        "outputCurrent": 0.0,
                        "managed": True,
                    },
                    "2": {
                        "outputPower": 117.375,
                        "uptime": 1682498935.9121966,
                        "modelName": "PWR-500AC-F",
                        "capacity": 500.0,
                        "tempSensors": {
                            "TempSensorP2/1": {"status": "ok", "temperature": 39.0},
                            "TempSensorP2/3": {"status": "ok", "temperature": 43.0},
                            "TempSensorP2/2": {"status": "ok", "temperature": 31.0},
                        },
                        "fans": {"FanP2/1": {"status": "ok", "speed": 33}},
                        "state": "ok",
                        "inputCurrent": 0.572265625,
                        "dominant": False,
                        "inputVoltage": 232.5,
                        "outputCurrent": 9.828125,
                        "managed": True,
                    },
                }
            }
        ],
        "inputs": {"states": ["ok"]},
        "expected": {"result": AntaTestStatus.FAILURE, "messages": ["Power Slot: 1 - Invalid power supplies state - Expected: ok Actual: powerLoss"]},
    },
    (VerifyAdverseDrops, "success"): {
        "eos_data": [
            {
                "dropEvents": {
                    "Fap0": {
                        "dropEvent": [
                            {
                                "counterName": "EpniAlignerError",
                                "counterType": "Adverse",
                                "dropCount": 7,
                                "dropInLastMinute": 0,
                                "dropInLastTenMinute": 0,
                                "dropInLastOneHour": 0,
                                "dropInLastOneDay": 0,
                                "dropInLastOneWeek": 0,
                            },
                        ]
                    }
                }
            },
            {
                "aradMappings": [
                    {
                        "fapName": "Fap0",
                        "portMappings": {
                            "2": {
                                "interface": "Ethernet1/1",
                            },
                        },
                    }
                ]
            },
            {
                "interfaceErrorCounters": {
                    "Ethernet1/1": {
                        "fcsErrors": 0,
                    },
                }
            },
        ],
        "expected": {"result": AntaTestStatus.SUCCESS},
    },
    (VerifyAdverseDrops, "success-drop-count-zero"): {
        "eos_data": [
            {
                "dropEvents": {
                    "Fap0": {
                        "dropEvent": [
                            {
                                "counterName": "EpniAlignerError",
                                "counterType": "Adverse",
                                "dropCount": 0,
                                "dropInLastMinute": 0,
                                "dropInLastTenMinute": 0,
                                "dropInLastOneHour": 0,
                                "dropInLastOneDay": 0,
                                "dropInLastOneWeek": 0,
                            },
                        ]
                    }
                }
            },
            {
                "aradMappings": [
                    {
                        "fapName": "Fap0",
                        "portMappings": {
                            "2": {
                                "interface": "Ethernet1/1",
                            },
                        },
                    }
                ]
            },
            {
                "interfaceErrorCounters": {
                    "Ethernet1/1": {
                        "fcsErrors": 0,
                    },
                }
            },
        ],
        "expected": {"result": AntaTestStatus.SUCCESS},
    },
    (VerifyAdverseDrops, "success-with-thresholds"): {
        "eos_data": [
            {
                "dropEvents": {
                    "Fap0": {
                        "dropEvent": [
                            {
                                "counterName": "EpniAlignerError",
                                "counterType": "Adverse",
                                "dropCount": 10,
                                "dropInLastMinute": 2,
                                "dropInLastTenMinute": 2,
                                "dropInLastOneHour": 2,
                                "dropInLastOneDay": 2,
                                "dropInLastOneWeek": 2,
                            },
                        ]
                    }
                }
            },
            {
                "aradMappings": [
                    {
                        "fapName": "Fap0",
                        "portMappings": {
                            "2": {
                                "interface": "Ethernet1/1",
                            },
                        },
                    }
                ]
            },
            {
                "interfaceErrorCounters": {
                    "Ethernet1/1": {
                        "fcsErrors": 0,
                    },
                }
            },
        ],
        "inputs": {"thresholds": {"minute": 10, "ten_minute": 10, "hour": 10, "day": 10, "week": 10}},
        "expected": {"result": AntaTestStatus.SUCCESS},
    },
    (VerifyAdverseDrops, "success-with-missing-thresholds-from-eapi"): {
        "eos_data": [
            {
                "dropEvents": {
                    "Fap0": {
                        "dropEvent": [
                            {
                                "counterName": "EpniAlignerError",
                                "counterType": "Adverse",
                                "dropCount": 10,
                                "dropInLastMinute": 2,
                                "dropInLastTenMinute": 2,
                            },
                        ]
                    }
                }
            },
            {
                "aradMappings": [
                    {
                        "fapName": "Fap0",
                        "portMappings": {
                            "2": {
                                "interface": "Ethernet1/1",
                            },
                        },
                    }
                ]
            },
            {
                "interfaceErrorCounters": {
                    "Ethernet1/1": {
                        "fcsErrors": 0,
                    },
                }
            },
        ],
        "inputs": {"thresholds": {"minute": 10, "ten_minute": 10, "hour": 10, "day": 10, "week": 10}},
        "expected": {"result": AntaTestStatus.SUCCESS},
    },
    (VerifyAdverseDrops, "success-not-adverse"): {
        "eos_data": [
            {
                "dropEvents": {
                    "Fap0": {
                        "dropEvent": [
                            {
                                "counterName": "EpniAlignerError",
                                "counterType": "PacketProcessor",
                                "dropCount": 7,
                                "dropInLastMinute": 0,
                                "dropInLastTenMinute": 0,
                                "dropInLastOneHour": 0,
                                "dropInLastOneDay": 0,
                                "dropInLastOneWeek": 0,
                            },
                        ]
                    }
                }
            },
            {
                "aradMappings": [
                    {
                        "fapName": "Fap0",
                        "portMappings": {
                            "2": {
                                "interface": "Ethernet1/1",
                            },
                        },
                    }
                ]
            },
            {
                "interfaceErrorCounters": {
                    "Ethernet1/1": {
                        "fcsErrors": 0,
                    },
                }
            },
        ],
        "expected": {"result": AntaTestStatus.SUCCESS},
    },
    (VerifyAdverseDrops, "failure"): {
        "eos_data": [
            {
                "dropEvents": {
                    "Fap0": {
                        "dropEvent": [
                            {
                                "counterName": "EpniAlignerError",
                                "counterType": "Adverse",
                                "dropCount": 7,
                                "dropInLastMinute": 1,
                                "dropInLastTenMinute": 2,
                                "dropInLastOneHour": 3,
                                "dropInLastOneDay": 4,
                                "dropInLastOneWeek": 5,
                            },
                        ]
                    }
                }
            },
            {
                "aradMappings": [
                    {
                        "fapName": "Fap0",
                        "portMappings": {
                            "2": {
                                "interface": "Ethernet1/1",
                            },
                        },
                    }
                ]
            },
            {
                "interfaceErrorCounters": {
                    "Ethernet1/1": {
                        "fcsErrors": 2,
                    },
                }
            },
        ],
        "expected": {
            "result": AntaTestStatus.FAILURE,
            "messages": [
                "FAP: Fap0 Counter: EpniAlignerError - Last minute rate above threshold - Expected: <= 0 Actual: 1",
                "FAP: Fap0 Counter: EpniAlignerError - Last 10 minutes rate above threshold - Expected: <= 0 Actual: 2",
                "FAP: Fap0 Counter: EpniAlignerError - Last hour rate above threshold - Expected: <= 0 Actual: 3",
                "FAP: Fap0 Counter: EpniAlignerError - Last day rate above threshold - Expected: <= 0 Actual: 4",
                "FAP: Fap0 Counter: EpniAlignerError - Last week rate above threshold - Expected: <= 0 Actual: 5",
            ],
        },
    },
    (VerifyAdverseDrops, "success-reassembly-errors"): {
        "eos_data": [
            {
                "dropEvents": {
                    "Fap0": {
                        "dropEvent": [
                            {
                                "counterName": "ReassemblyErrors",
                                "counterType": "Adverse",
                                "dropCount": 7,
                                "dropInLastMinute": 1,
                                "dropInLastTenMinute": 2,
                                "dropInLastOneHour": 3,
                                "dropInLastOneDay": 4,
                                "dropInLastOneWeek": 5,
                            },
                        ]
                    }
                }
            },
            {
                "aradMappings": [
                    {
                        "fapName": "Fap0",
                        "portMappings": {
                            "2": {
                                "interface": "Ethernet1/1",
                            },
                        },
                    }
                ]
            },
            {
                "interfaceErrorCounters": {
                    "Ethernet1/1": {
                        "fcsErrors": 2,
                    },
                }
            },
        ],
        "inputs": {"always_fail_on_reassembly_errors": False},
        "expected": {"result": AntaTestStatus.SUCCESS},
    },
    (VerifyAdverseDrops, "failure-reassembly-errors"): {
        "eos_data": [
            {
                "dropEvents": {
                    "Fap0": {
                        "dropEvent": [
                            {
                                "counterName": "ReassemblyErrors",
                                "counterType": "Adverse",
                                "dropCount": 5,
                                "dropInLastMinute": 0,
                                "dropInLastTenMinute": 0,
                                "dropInLastOneHour": 0,
                                "dropInLastOneDay": 0,
                                "dropInLastOneWeek": 5,
                            },
                        ]
                    }
                }
            },
            {
                "aradMappings": [
                    {
                        "fapName": "Fap0",
                        "portMappings": {
                            "2": {
                                "interface": "Ethernet1/1",
                            },
                        },
                    }
                ]
            },
            {
                "interfaceErrorCounters": {
                    "Ethernet1/1": {
                        "fcsErrors": 2,
                    },
                }
            },
        ],
        "inputs": {"always_fail_on_reassembly_errors": True},
        "expected": {
            "result": AntaTestStatus.FAILURE,
            "messages": [
                "FAP: Fap0 Counter: ReassemblyErrors - Last week rate above threshold - Expected: <= 0 Actual: 5",
            ],
        },
    },
    (VerifyAdverseDrops, "failure-with-thresholds"): {
        "eos_data": [
            {
                "dropEvents": {
                    "Fap0": {
                        "dropEvent": [
                            {
                                "counterName": "EpniAlignerError",
                                "counterType": "Adverse",
                                "dropCount": 10,
                                "dropInLastMinute": 2,
                                "dropInLastTenMinute": 2,
                                "dropInLastOneHour": 2,
                                "dropInLastOneDay": 2,
                                "dropInLastOneWeek": 2,
                            },
                        ]
                    }
                }
            },
            {
                "aradMappings": [
                    {
                        "fapName": "Fap0",
                        "portMappings": {
                            "2": {
                                "interface": "Ethernet1/1",
                            },
                        },
                    }
                ]
            },
            {
                "interfaceErrorCounters": {
                    "Ethernet1/1": {
                        "fcsErrors": 0,
                    },
                }
            },
        ],
        "inputs": {"thresholds": {"minute": 0, "ten_minute": 10, "hour": 10, "day": 10, "week": 10}},
        "expected": {
            "result": AntaTestStatus.FAILURE,
            "messages": [
                "FAP: Fap0 Counter: EpniAlignerError - Last minute rate above threshold - Expected: <= 0 Actual: 2",
            ],
        },
    },
    (VerifySupervisorRedundancy, "success-redunduncy-status"): {
        "eos_data": [
            {
                "configuredProtocol": "sso",
                "operationalProtocol": "sso",
                "communicationDesc": "Up",
                "peerState": "unknownPeerState",
                "switchoverReady": True,
            }
        ],
        "expected": {"result": AntaTestStatus.SUCCESS},
    },
    (VerifySupervisorRedundancy, "success-redunduncy-status-simplex"): {
        "eos_data": [
            {
                "configuredProtocol": "simplex",
                "operationalProtocol": "simplex",
                "communicationDesc": "Up",
                "peerState": "unknownPeerState",
                "switchoverReady": True,
            }
        ],
        "inputs": {"redundancy_proto": "simplex"},
        "expected": {"result": AntaTestStatus.SUCCESS},
    },
    (VerifySupervisorRedundancy, "failure-no-redunduncy-status"): {
        "eos_data": [
            {
                "configuredProtocol": "simplex",
                "operationalProtocol": "simplex",
                "communicationDesc": "Up",
                "peerState": "unknownPeerState",
                "switchoverReady": True,
            }
        ],
        "expected": {"result": AntaTestStatus.FAILURE, "messages": ["Configured redundancy protocol mismatch - Expected sso Actual: simplex"]},
    },
    (VerifySupervisorRedundancy, "failure-no-redunduncy-operational"): {
        "eos_data": [
            {
                "configuredProtocol": "sso",
                "operationalProtocol": "simplex",
                "communicationDesc": "Up",
                "peerState": "unknownPeerState",
                "switchoverReady": False,
            }
        ],
        "expected": {"result": AntaTestStatus.FAILURE, "messages": ["Operational redundancy protocol mismatch - Expected sso Actual: simplex"]},
    },
    (VerifySupervisorRedundancy, "skip-card-not-inserted"): {
        "eos_data": [
            {
                "configuredProtocol": "sso",
                "operationalProtocol": "sso",
                "communicationDesc": "Up",
                "peerState": "notInserted",
                "switchoverReady": False,
            }
        ],
        "expected": {"result": AntaTestStatus.SKIPPED, "messages": ["Peer supervisor card not inserted"]},
    },
    (VerifySupervisorRedundancy, "failure-no-redunduncy-switchover-ready"): {
        "eos_data": [
            {
                "configuredProtocol": "sso",
                "operationalProtocol": "sso",
                "communicationDesc": "Up",
                "peerState": "unknownPeerState",
                "switchoverReady": False,
            }
        ],
        "expected": {"result": AntaTestStatus.FAILURE, "messages": ["Redundancy protocol switchover status mismatch - Expected: True Actual: False"]},
    },
    (VerifyPCIeErrors, "success"): {
        "eos_data": [
            {
                "pciIds": {
                    "00:00.0": {"name": "DomainRoot0", "correctableErrors": 0, "nonFatalErrors": 0, "fatalErrors": 0, "linkSpeed": 0.0, "linkWidth": 0},
                    "05:00.0": {
                        "name": "Slot1:SwitchMicrosemiSwitch:BridgeBr0",
                        "correctableErrors": 0,
                        "nonFatalErrors": 0,
                        "fatalErrors": 0,
                        "linkSpeed": 8.0,
                        "linkWidth": 16,
                    },
                    "06:00.0": {
                        "name": "Slot1:SwitchMicrosemiSwitch:BridgeBr1",
                        "correctableErrors": 0,
                        "nonFatalErrors": 0,
                        "fatalErrors": 0,
                        "linkSpeed": 8.0,
                        "linkWidth": 1,
                    },
                }
            }
        ],
        "expected": {"result": AntaTestStatus.SUCCESS},
    },
    (VerifyPCIeErrors, "failure-correctable-errors"): {
        "eos_data": [
            {
                "pciIds": {
                    "00:00.0": {"name": "DomainRoot0", "correctableErrors": 300000, "nonFatalErrors": 0, "fatalErrors": 0, "linkSpeed": 0.0, "linkWidth": 0},
                    "05:00.0": {
                        "name": "Slot1:SwitchMicrosemiSwitch:BridgeBr0",
                        "correctableErrors": 140000,
                        "nonFatalErrors": 0,
                        "fatalErrors": 0,
                        "linkSpeed": 8.0,
                        "linkWidth": 16,
                    },
                    "06:00.0": {
                        "name": "Slot1:SwitchMicrosemiSwitch:BridgeBr1",
                        "correctableErrors": 20000,
                        "nonFatalErrors": 0,
                        "fatalErrors": 0,
                        "linkSpeed": 8.0,
                        "linkWidth": 1,
                    },
                }
            }
        ],
        "inputs": {"thresholds": {"correctable_errors": 20000}},
        "expected": {
            "result": AntaTestStatus.FAILURE,
            "messages": [
                "PCI Name: DomainRoot0 PCI ID: 00:00.0 - Correctable errors above threshold - Expected: <= 20000 Actual: 300000",
                "PCI Name: Slot1:SwitchMicrosemiSwitch:BridgeBr0 PCI ID: 05:00.0 - Correctable errors above threshold - Expected: <= 20000 Actual: 140000",
            ],
        },
    },
    (VerifyPCIeErrors, "failure-non-fatal-errors"): {
        "eos_data": [
            {
                "pciIds": {
                    "00:00.0": {"name": "DomainRoot0", "correctableErrors": 0, "nonFatalErrors": 550, "fatalErrors": 0, "linkSpeed": 0.0, "linkWidth": 0},
                    "05:00.0": {
                        "name": "Slot1:SwitchMicrosemiSwitch:BridgeBr0",
                        "correctableErrors": 0,
                        "nonFatalErrors": 260,
                        "fatalErrors": 0,
                        "linkSpeed": 8.0,
                        "linkWidth": 16,
                    },
                    "06:00.0": {
                        "name": "Slot1:SwitchMicrosemiSwitch:BridgeBr1",
                        "correctableErrors": 0,
                        "nonFatalErrors": 270,
                        "fatalErrors": 0,
                        "linkSpeed": 8.0,
                        "linkWidth": 1,
                    },
                }
            }
        ],
        "inputs": {"thresholds": {"non_fatal_errors": 260}},
        "expected": {
            "result": AntaTestStatus.FAILURE,
            "messages": [
                "PCI Name: DomainRoot0 PCI ID: 00:00.0 - Non-fatal errors above threshold - Expected: <= 260 Actual: 550",
                "PCI Name: Slot1:SwitchMicrosemiSwitch:BridgeBr1 PCI ID: 06:00.0 - Non-fatal errors above threshold - Expected: <= 260 Actual: 270",
            ],
        },
    },
    (VerifyPCIeErrors, "failure-fatal-errors"): {
        "eos_data": [
            {
                "pciIds": {
                    "00:00.0": {"name": "DomainRoot0", "correctableErrors": 0, "nonFatalErrors": 0, "fatalErrors": 0, "linkSpeed": 0.0, "linkWidth": 0},
                    "05:00.0": {
                        "name": "Slot1:SwitchMicrosemiSwitch:BridgeBr0",
                        "correctableErrors": 0,
                        "nonFatalErrors": 0,
                        "fatalErrors": 260,
                        "linkSpeed": 8.0,
                        "linkWidth": 16,
                    },
                    "06:00.0": {
                        "name": "Slot1:SwitchMicrosemiSwitch:BridgeBr1",
                        "correctableErrors": 0,
                        "nonFatalErrors": 0,
                        "fatalErrors": 280,
                        "linkSpeed": 8.0,
                        "linkWidth": 1,
                    },
                }
            }
        ],
        "expected": {
            "result": AntaTestStatus.FAILURE,
            "messages": [
                "PCI Name: Slot1:SwitchMicrosemiSwitch:BridgeBr0 PCI ID: 05:00.0 - Fatal errors above threshold - Expected: <= 0 Actual: 260",
                "PCI Name: Slot1:SwitchMicrosemiSwitch:BridgeBr1 PCI ID: 06:00.0 - Fatal errors above threshold - Expected: <= 0 Actual: 280",
            ],
        },
    },
    (VerifyPCIeErrors, "failure-all-errors"): {
        "eos_data": [
            {
                "pciIds": {
                    "00:00.0": {"name": "DomainRoot0", "correctableErrors": 500, "nonFatalErrors": 80, "fatalErrors": 90, "linkSpeed": 0.0, "linkWidth": 0},
                    "05:00.0": {
                        "name": "Slot1:SwitchMicrosemiSwitch:BridgeBr0",
                        "correctableErrors": 990,
                        "nonFatalErrors": 50,
                        "fatalErrors": 260,
                        "linkSpeed": 8.0,
                        "linkWidth": 16,
                    },
                    "06:00.0": {
                        "name": "Slot1:SwitchMicrosemiSwitch:BridgeBr1",
                        "correctableErrors": 0,
                        "nonFatalErrors": 0,
                        "fatalErrors": 280,
                        "linkSpeed": 8.0,
                        "linkWidth": 1,
                    },
                }
            }
        ],
        "inputs": {"thresholds": {"correctable_errors": 300, "non_fatal_errors": 60, "fatal_errors": 60}},
        "expected": {
            "result": AntaTestStatus.FAILURE,
            "messages": [
                "PCI Name: DomainRoot0 PCI ID: 00:00.0 - Correctable errors above threshold - Expected: <= 300 Actual: 500",
                "PCI Name: DomainRoot0 PCI ID: 00:00.0 - Non-fatal errors above threshold - Expected: <= 60 Actual: 80",
                "PCI Name: DomainRoot0 PCI ID: 00:00.0 - Fatal errors above threshold - Expected: <= 60 Actual: 90",
                "PCI Name: Slot1:SwitchMicrosemiSwitch:BridgeBr0 PCI ID: 05:00.0 - Correctable errors above threshold - Expected: <= 300 Actual: 990",
                "PCI Name: Slot1:SwitchMicrosemiSwitch:BridgeBr0 PCI ID: 05:00.0 - Fatal errors above threshold - Expected: <= 60 Actual: 260",
                "PCI Name: Slot1:SwitchMicrosemiSwitch:BridgeBr1 PCI ID: 06:00.0 - Fatal errors above threshold - Expected: <= 60 Actual: 280",
            ],
        },
    },
    (VerifyAbsenceOfLinecards, "success"): {
        "eos_data": [
            {
                "cardSlots": {
                    "Fabric1": {
                        "modelName": "7812R3-FM",
                        "serialNum": "VITTHAL0104A",
                    },
                    "Fabric2": {
                        "modelName": "7812R3-FM",
                        "serialNum": "VITTHAL0104B",
                    },
                    "Supervisor1": {
                        "modelName": "DCS-7816-SUP",
                        "serialNum": "VITTHAL0104C",
                    },
                    "Supervisor2": {
                        "modelName": "DCS-7816-SUP",
                        "serialNum": "VITTHAL0104D",
                    },
                    "Linecard3": {
                        "modelName": "7800R3A-36D-LC",
                        "serialNum": "VITTHAL0104E",
                    },
                    "Linecard4": {
                        "modelName": "7800R3A-36D-LC",
                        "serialNum": "VITTHAL0104F",
                    },
                    "Linecard5": {
                        "modelName": "7800R3A-36D-LC",
                        "serialNum": "VITTHAL0104G",
                    },
                },
            }
        ],
        "inputs": {"serial_numbers": ["FGN23450CW1"]},
        "expected": {"result": AntaTestStatus.SUCCESS},
    },
    (VerifyAbsenceOfLinecards, "failure"): {
        "eos_data": [
            {
                "cardSlots": {
                    "Fabric1": {
                        "modelName": "7812R3-FM",
                        "serialNum": "VITTHAL0104A",
                    },
                    "Fabric2": {
                        "modelName": "7812R3-FM",
                        "serialNum": "VITTHAL0104B",
                    },
                    "Supervisor1": {
                        "modelName": "DCS-7816-SUP",
                        "serialNum": "VITTHAL0104C",
                    },
                    "Supervisor2": {
                        "modelName": "DCS-7816-SUP",
                        "serialNum": "VITTHAL0104D",
                    },
                    "Linecard3": {
                        "modelName": "7800R3A-36D-LC",
                        "serialNum": "VITTHAL0104E",
                    },
                    "Linecard4": {
                        "modelName": "7800R3A-36D-LC",
                        "serialNum": "VITTHAL0104F",
                    },
                    "Linecard5": {
                        "modelName": "7800R3A-36D-LC",
                        "serialNum": "VITTHAL0104G",
                    },
                },
            }
        ],
        "inputs": {"serial_numbers": ["VITTHAL0104E", "VITTHAL0104C", "VITTHAL0104A"]},
        "expected": {
            "result": AntaTestStatus.FAILURE,
            "messages": ["Decommissioned linecards found in inventory: VITTHAL0104A, VITTHAL0104C, VITTHAL0104E"],
        },
    },
    (VerifyChassisHealth, "success"): {
        "eos_data": [
            {
                "numLinecards": 12,
                "linecardsNotInitialized": {},
                "numFabricCards": 6,
                "fabricCardsNotInitialized": {},
                "fabricInterruptOccurrences": {
                    "Fabric6": {"count": 0},
                    "Fabric1": {"count": 0},
                    "Fabric2": {"count": 0},
                    "Fabric3": {"count": 0},
                    "Fabric5": {"count": 0},
                    "Fabric4": {"count": 0},
                },
            }
        ],
        "expected": {"result": AntaTestStatus.SUCCESS},
    },
    (VerifyChassisHealth, "failure-no-linecard-initialized"): {
        "eos_data": [
            {
                "numLinecards": 12,
                "linecardsNotInitialized": {"line_card1": "not initialized", "line_card2": "not initialized"},
                "numFabricCards": 6,
                "fabricCardsNotInitialized": {},
                "fabricInterruptOccurrences": {
                    "Fabric6": {"count": 0},
                    "Fabric1": {"count": 0},
                    "Fabric2": {"count": 0},
                    "Fabric3": {"count": 0},
                    "Fabric5": {"count": 0},
                    "Fabric4": {"count": 0},
                },
            }
        ],
        "expected": {"result": AntaTestStatus.FAILURE, "messages": ["Linecard: line_card1 - Not initialized", "Linecard: line_card2 - Not initialized"]},
    },
    (VerifyChassisHealth, "failure-no-fabric-card-initialized"): {
        "eos_data": [
            {
                "numLinecards": 12,
                "linecardsNotInitialized": {},
                "numFabricCards": 6,
                "fabricCardsNotInitialized": {"FixedSystem": "hwStateUninitialized"},
                "fabricInterruptOccurrences": {
                    "Fabric6": {"count": 0},
                    "Fabric1": {"count": 0},
                    "Fabric2": {"count": 0},
                    "Fabric3": {"count": 0},
                    "Fabric5": {"count": 0},
                    "Fabric4": {"count": 0},
                },
            }
        ],
        "expected": {"result": AntaTestStatus.FAILURE, "messages": ["Fabric card: FixedSystem - Not initialized"]},
    },
    (VerifyChassisHealth, "failure-fabric-interrupts"): {
        "eos_data": [
            {
                "numLinecards": 12,
                "linecardsNotInitialized": {},
                "numFabricCards": 6,
                "fabricCardsNotInitialized": {},
                "fabricInterruptOccurrences": {
                    "Fabric6": {"count": 10},
                    "Fabric1": {"count": 0},
                    "Fabric2": {"count": 0},
                    "Fabric3": {"count": 20},
                    "Fabric5": {"count": 0},
                    "Fabric4": {"count": 40},
                },
            }
        ],
        "expected": {
            "result": AntaTestStatus.FAILURE,
            "messages": [
                "Fabric: Fabric6 - Fabric interrupts above threshold - Expected: <= 0 Actual: 10",
                "Fabric: Fabric3 - Fabric interrupts above threshold - Expected: <= 0 Actual: 20",
                "Fabric: Fabric4 - Fabric interrupts above threshold - Expected: <= 0 Actual: 40",
            ],
        },
    },
    (VerifyChassisHealth, "failure-all"): {
        "eos_data": [
            {
                "numLinecards": 12,
                "linecardsNotInitialized": {"line_card1": "not initialized", "line_card2": "not initialized"},
                "numFabricCards": 6,
                "fabricCardsNotInitialized": {"fabric_card1": "not initialized", "fabric_card2": "not initialized"},
                "fabricInterruptOccurrences": {
                    "Fabric6": {"count": 0},
                    "Fabric1": {"count": 0},
                    "Fabric2": {"count": 0},
                    "Fabric3": {"count": 20},
                    "Fabric5": {"count": 0},
                    "Fabric4": {"count": 0},
                },
            }
        ],
        "expected": {
            "result": AntaTestStatus.FAILURE,
            "messages": [
                "Linecard: line_card1 - Not initialized",
                "Linecard: line_card2 - Not initialized",
                "Fabric card: fabric_card1 - Not initialized",
                "Fabric card: fabric_card2 - Not initialized",
                "Fabric: Fabric3 - Fabric interrupts above threshold - Expected: <= 0 Actual: 20",
            ],
        },
    },
<<<<<<< HEAD
    (VerifyHardwareCapacityUtilization, "success"): {
        "eos_data": [
            {
                "thresholds": {
                    "ISEM3": {"configThreshold": 90, "configClearThreshold": 90, "defaultThreshold": 90},
                    "ESEM": {"configThreshold": 90, "configClearThreshold": 90, "defaultThreshold": 90},
                    "ISEM2": {"configThreshold": 90, "configClearThreshold": 90, "defaultThreshold": 90},
                }
            },
            {"tables": []},
        ],
        "expected": {"result": AntaTestStatus.SUCCESS},
    },
    (VerifyHardwareCapacityUtilization, "success-input-param"): {
        "eos_data": [
            {
                "thresholds": {
                    "ISEM3": {"configThreshold": 90, "configClearThreshold": 90, "defaultThreshold": 90},
                    "ESEM": {"configThreshold": 90, "configClearThreshold": 90, "defaultThreshold": 90},
                    "ISEM2": {"configThreshold": 90, "configClearThreshold": 90, "defaultThreshold": 90},
                }
            },
            {"tables": []},
        ],
        "inputs": {"capacity_alert_threshold": 80},
        "expected": {"result": AntaTestStatus.SUCCESS},
    },
    (VerifyHardwareCapacityUtilization, "failure"): {
        "eos_data": [
            {
                "thresholds": {
                    "InLIF-PortDefault": {"configThreshold": 90, "configClearThreshold": 90, "defaultThreshold": 90},
                    "InLIF": {"configThreshold": 90, "configClearThreshold": 90, "defaultThreshold": 90},
                    "ISEM2": {"configThreshold": 90, "configClearThreshold": 90, "defaultThreshold": 90},
                    "InLIF-TunnelTermination": {"configThreshold": 90, "configClearThreshold": 90, "defaultThreshold": 90},
                }
            },
            {
                "tables": [
                    {
                        "table": "InLIF",
                        "feature": "PortDefault",
                        "chip": "Fap14/0",
                        "used": 4,
                        "usedPercent": 94,
                        "free": 244,
                        "committed": 90,
                        "maxLimit": 256,
                        "highWatermark": 12,
                        "sharedFeatures": [],
                    },
                    {
                        "table": "ISEM2",
                        "feature": "",
                        "chip": "Fap14/0",
                        "used": 434,
                        "usedPercent": 85,
                        "free": 21153,
                        "committed": 0,
                        "maxLimit": 21587,
                        "highWatermark": 435,
                        "sharedFeatures": [],
                    },
                    {
                        "table": "InLIF",
                        "feature": "",
                        "chip": "",
                        "used": 30,
                        "usedPercent": 81,
                        "free": 226,
                        "committed": 0,
                        "maxLimit": 256,
                        "highWatermark": 30,
                        "sharedFeatures": [],
                    },
                    {
                        "table": "InLIF",
                        "feature": "TunnelTermination",
                        "chip": "",
                        "used": 30,
                        "usedPercent": 81,
                        "free": 226,
                        "committed": 0,
                        "maxLimit": 256,
                        "highWatermark": 30,
                        "sharedFeatures": [],
                    },
                ]
            },
        ],
        "inputs": {"capacity_alert_threshold": 80},
        "expected": {
            "result": AntaTestStatus.FAILURE,
            "messages": [
                "Table: InLIF Feature: PortDefault Feature: PortDefault - Capacity above defined threshold - Expected: <= 80.0% Actual: 94%",
                "Table: ISEM2 Feature:  - Capacity above defined threshold - Expected: <= 80.0% Actual: 85%",
                "Table: InLIF - Capacity above defined threshold - Expected: <= 80.0% Actual: 81%",
                "Table: InLIF Feature: TunnelTermination - Capacity above defined threshold - Expected: <= 80.0% Actual: 81%",
=======
    (VerifyInventory, "success"): {
        "eos_data": [
            {
                "powerSupplySlots": {
                    "1": {"name": "PWR-D1-3041-AC-BLUE", "serialNum": "VITTHAL0104A"},
                    "2": {"name": "PWR-D1-3041-AC-BLUE", "serialNum": "VITTHAL0104B"},
                    "3": {"name": "PWR-D1-3041-AC-BLUE", "serialNum": "VITTHAL0104C"},
                    "4": {"name": "PWR-D1-3041-AC-BLUE", "serialNum": "VITTHAL0104D"},
                    "5": {"name": "PWR-D1-3041-AC-BLUE", "serialNum": "VITTHAL0104E"},
                    "6": {"name": "PWR-D1-3041-AC-BLUE", "serialNum": "VITTHAL0104F"},
                },
                "fanTraySlots": {
                    "1": {
                        "numFans": 12,
                        "name": "7812R3-FM",
                    },
                    "2": {
                        "numFans": 12,
                        "name": "7812R3-FM",
                    },
                    "3": {
                        "numFans": 12,
                        "name": "7812R3-FM",
                    },
                },
                "cardSlots": {
                    "Fabric1": {
                        "modelName": "7812R3-FM",
                        "serialNum": "VITTHAL0104E",
                    },
                    "Fabric2": {
                        "modelName": "7812R3-FM",
                        "serialNum": "VITTHAL0104G",
                    },
                    "Supervisor1": {
                        "modelName": "DCS-7816-SUP",
                        "serialNum": "VITTHAL0104H",
                    },
                    "Supervisor2": {
                        "modelName": "DCS-7816-SUP",
                        "serialNum": "VITTHAL0104I",
                    },
                    "Linecard3": {
                        "modelName": "7800R3A-36D-LC",
                        "serialNum": "VITTHAL0104J",
                    },
                    "Linecard4": {
                        "modelName": "7800R3A-36D-LC",
                        "serialNum": "VITTHAL0104K",
                    },
                    "Linecard5": {
                        "modelName": "7800R3A-36D-LC",
                        "serialNum": "VITTHAL0104L",
                    },
                },
            }
        ],
        "expected": {"result": AntaTestStatus.SUCCESS},
    },
    (VerifyInventory, "success-unsupported-component"): {
        "eos_data": [
            {
                "powerSupplySlots": {
                    "1": {"name": "PWR-D1-3041-AC-BLUE", "serialNum": "VITTHAL0104A"},
                    "2": {"name": "PWR-D1-3041-AC-BLUE", "serialNum": "VITTHAL0104B"},
                    "3": {"name": "PWR-D1-3041-AC-BLUE", "serialNum": "VITTHAL0104C"},
                    "4": {"name": "PWR-D1-3041-AC-BLUE", "serialNum": "VITTHAL0104D"},
                    "5": {"name": "PWR-D1-3041-AC-BLUE", "serialNum": "VITTHAL0104E"},
                    "6": {"name": "PWR-D1-3041-AC-BLUE", "serialNum": "VITTHAL0104F"},
                },
                "fanTraySlots": {
                    "1": {
                        "numFans": 12,
                        "name": "7812R3-FM",
                    },
                    "2": {
                        "numFans": 12,
                        "name": "7812R3-FM",
                    },
                    "3": {
                        "numFans": 12,
                        "name": "7812R3-FM",
                    },
                },
                "cardSlots": {
                    "Fabric1": {
                        "modelName": "7812R3-FM",
                        "serialNum": "VITTHAL0104E",
                    },
                    "Fabric2": {
                        "modelName": "7812R3-FM",
                        "serialNum": "VITTHAL0104G",
                    },
                    "Supervisor1": {
                        "modelName": "DCS-7816-SUP",
                        "serialNum": "VITTHAL0104H",
                    },
                    "Supervisor2": {
                        "modelName": "DCS-7816-SUP",
                        "serialNum": "VITTHAL0104I",
                    },
                    "Linecard3": {
                        "modelName": "7800R3A-36D-LC",
                        "serialNum": "VITTHAL0104J",
                    },
                    "Linecard4": {
                        "modelName": "7800R3A-36D-LC",
                        "serialNum": "VITTHAL0104K",
                    },
                    "Linecard5": {
                        "modelName": "7800R3A-36D-LC",
                        "serialNum": "VITTHAL0104L",
                    },
                    "Superdupercard1": {
                        "modelName": "7800R3A-36D-SDC",
                        "serialNum": "VITTHAL0104M",
                    },
                },
            }
        ],
        "expected": {"result": AntaTestStatus.SUCCESS},
    },
    (VerifyInventory, "success-specific-components"): {
        "eos_data": [
            {
                "powerSupplySlots": {
                    "1": {"name": "PWR-D1-3041-AC-BLUE", "serialNum": "VITTHAL0104A"},
                    "2": {"name": "PWR-D1-3041-AC-BLUE", "serialNum": "VITTHAL0104B"},
                },
                "fanTraySlots": {
                    "1": {
                        "numFans": 12,
                        "name": "7812R3-FM",
                    },
                    "2": {
                        "numFans": 12,
                        "name": "7812R3-FM",
                    },
                },
                "cardSlots": {
                    "Fabric1": {
                        "modelName": "7812R3-FM",
                        "serialNum": "VITTHAL0104E",
                    },
                    "Fabric2": {
                        "modelName": "7812R3-FM",
                        "serialNum": "VITTHAL0104G",
                    },
                    "Supervisor1": {
                        "modelName": "DCS-7816-SUP",
                        "serialNum": "VITTHAL0104H",
                    },
                    "Supervisor2": {
                        "modelName": "DCS-7816-SUP",
                        "serialNum": "VITTHAL0104I",
                    },
                    "Linecard3": {
                        "modelName": "7800R3A-36D-LC",
                        "serialNum": "VITTHAL0104J",
                    },
                    "Linecard4": {
                        "modelName": "7800R3A-36D-LC",
                        "serialNum": "VITTHAL0104K",
                    },
                },
            }
        ],
        "inputs": {"requirements": {"power_supplies": 2, "fan_trays": 2, "fabric_cards": 2, "line_cards": 2, "supervisors": 2}},
        "expected": {"result": AntaTestStatus.SUCCESS},
    },
    (VerifyInventory, "success-specific-components-skipped-when-not-provided"): {
        "eos_data": [
            {
                "powerSupplySlots": {
                    "1": {"name": "PWR-D1-3041-AC-BLUE", "serialNum": "VITTHAL0104A"},
                    "2": {"name": "PWR-D1-3041-AC-BLUE", "serialNum": "VITTHAL0104B"},
                },
                "fanTraySlots": {},
                "cardSlots": {
                    "Fabric1": {
                        "modelName": "7812R3-FM",
                        "serialNum": "VITTHAL0104E",
                    },
                    "Fabric2": {
                        "modelName": "7812R3-FM",
                        "serialNum": "VITTHAL0104G",
                    },
                    "Fabric3": {
                        "modelName": "Not Inserted",
                        "serialNum": "VITTHAL0104G",
                    },
                    "Linecard3": {
                        "modelName": "7800R3A-36D-LC",
                        "serialNum": "VITTHAL0104J",
                    },
                    "Linecard4": {
                        "modelName": "7800R3A-36D-LC",
                        "serialNum": "VITTHAL0104K",
                    },
                    "Linecard5": {
                        "modelName": "Not Inserted",
                        "serialNum": "VITTHAL0104K",
                    },
                },
            }
        ],
        "inputs": {"requirements": {"power_supplies": 2, "fabric_cards": 2, "line_cards": 2}},
        "expected": {"result": AntaTestStatus.SUCCESS},
    },
    (VerifyInventory, "success-when-particular-component-strict-check"): {
        "eos_data": [
            {
                "powerSupplySlots": {
                    "1": {"name": "PWR-D1-3041-AC-BLUE", "serialNum": "VITTHAL0104A"},
                    "2": {"name": "PWR-D1-3041-AC-BLUE", "serialNum": "VITTHAL0104B"},
                },
                "fanTraySlots": {
                    "1": {
                        "numFans": 12,
                        "name": "7812R3-FM",
                    },
                    "2": {
                        "numFans": 12,
                        "name": "7812R3-FM",
                    },
                },
                "cardSlots": {
                    "Fabric1": {
                        "modelName": "7812R3-FM",
                        "serialNum": "VITTHAL0104E",
                    },
                    "Fabric2": {
                        "modelName": "7812R3-FM",
                        "serialNum": "VITTHAL0104G",
                    },
                    "Supervisor1": {
                        "modelName": "DCS-7816-SUP",
                        "serialNum": "VITTHAL0104H",
                    },
                    "Supervisor2": {
                        "modelName": "DCS-7816-SUP",
                        "serialNum": "VITTHAL0104I",
                    },
                    "Linecard3": {
                        "modelName": "7800R3A-36D-LC",
                        "serialNum": "VITTHAL0104J",
                    },
                    "Linecard4": {
                        "modelName": "7800R3A-36D-LC",
                        "serialNum": "VITTHAL0104K",
                    },
                },
            }
        ],
        "inputs": {"requirements": {"power_supplies": 2, "fan_trays": "all", "fabric_cards": 2, "line_cards": 2, "supervisors": "all"}},
        "expected": {"result": AntaTestStatus.SUCCESS},
    },
    (VerifyInventory, "failure"): {
        "eos_data": [
            {
                "powerSupplySlots": {
                    "1": {"name": "Not Inserted", "serialNum": "VITTHAL0104A"},
                    "2": {"name": "PWR-D1-3041-AC-BLUE", "serialNum": "VITTHAL0104B"},
                },
                "fanTraySlots": {
                    "1": {
                        "numFans": 12,
                        "name": "Not Inserted",
                    },
                    "2": {
                        "numFans": 12,
                        "name": "7812R3-FM",
                    },
                },
                "cardSlots": {
                    "Fabric1": {
                        "modelName": "Not Inserted",
                        "serialNum": "VITTHAL0104E",
                    },
                    "Fabric2": {
                        "modelName": "7812R3-FM",
                        "serialNum": "VITTHAL0104G",
                    },
                    "Supervisor1": {
                        "modelName": "Not Inserted",
                        "serialNum": "VITTHAL0104H",
                    },
                    "Supervisor2": {
                        "modelName": "DCS-7816-SUP",
                        "serialNum": "VITTHAL0104I",
                    },
                    "Linecard3": {
                        "modelName": "Not Inserted",
                        "serialNum": "VITTHAL0104J",
                    },
                    "Linecard4": {
                        "modelName": "7800R3A-36D-LC",
                        "serialNum": "VITTHAL0104K",
                    },
                    "Linecard5": {
                        "modelName": "7800R3A-36D-LC",
                        "serialNum": "VITTHAL0104L",
                    },
                },
            }
        ],
        "expected": {
            "result": AntaTestStatus.FAILURE,
            "messages": [
                "Power Supply Slot: 1 - Not inserted",
                "Fan Tray Slot: 1 - Not inserted",
                "Card Slot: Fabric1 - Not inserted",
                "Card Slot: Supervisor1 - Not inserted",
                "Card Slot: Linecard3 - Not inserted",
            ],
        },
    },
    (VerifyInventory, "failure-user-provided"): {
        "eos_data": [
            {
                "powerSupplySlots": {
                    "1": {"name": "Not Inserted", "serialNum": "VITTHAL0104A"},
                    "2": {"name": "PWR-D1-3041-AC-BLUE", "serialNum": "VITTHAL0104B"},
                },
                "fanTraySlots": {
                    "1": {
                        "numFans": 12,
                        "name": "Not Inserted",
                    },
                    "2": {
                        "numFans": 12,
                        "name": "7812R3-FM",
                    },
                },
                "cardSlots": {
                    "Fabric1": {
                        "modelName": "Not Inserted",
                        "serialNum": "VITTHAL0104E",
                    },
                    "Fabric2": {
                        "modelName": "7812R3-FM",
                        "serialNum": "VITTHAL0104G",
                    },
                    "Supervisor1": {
                        "modelName": "Not Inserted",
                        "serialNum": "VITTHAL0104H",
                    },
                    "Supervisor2": {
                        "modelName": "DCS-7816-SUP",
                        "serialNum": "VITTHAL0104I",
                    },
                    "Linecard3": {
                        "modelName": "Not Inserted",
                        "serialNum": "VITTHAL0104J",
                    },
                    "Linecard4": {
                        "modelName": "7800R3A-36D-LC",
                        "serialNum": "VITTHAL0104K",
                    },
                },
            }
        ],
        "inputs": {"requirements": {"power_supplies": 2, "fan_trays": 2, "fabric_cards": 2, "line_cards": 2, "supervisors": 2}},
        "expected": {
            "result": AntaTestStatus.FAILURE,
            "messages": [
                "Power Supplies - Count mismatch - Expected: >= 2 Actual: 1",
                "Fan Trays - Count mismatch - Expected: >= 2 Actual: 1",
                "Fabric Cards - Count mismatch - Expected: >= 2 Actual: 1",
                "Line Cards - Count mismatch - Expected: >= 2 Actual: 1",
                "Supervisors - Count mismatch - Expected: >= 2 Actual: 1",
            ],
        },
    },
    (VerifyInventory, "failure-specific-component"): {
        "eos_data": [
            {
                "powerSupplySlots": {
                    "1": {"name": "Not Inserted", "serialNum": "VITTHAL0104A"},
                    "2": {"name": "PWR-D1-3041-AC-BLUE", "serialNum": "VITTHAL0104B"},
                },
                "fanTraySlots": {
                    "1": {
                        "numFans": 12,
                        "name": "Not Inserted",
                    },
                    "2": {
                        "numFans": 12,
                        "name": "7812R3-FM",
                    },
                },
                "cardSlots": {
                    "Fabric1": {
                        "modelName": "Not Inserted",
                        "serialNum": "VITTHAL0104E",
                    },
                    "Fabric2": {
                        "modelName": "7812R3-FM",
                        "serialNum": "VITTHAL0104G",
                    },
                    "Supervisor1": {
                        "modelName": "Not Inserted",
                        "serialNum": "VITTHAL0104H",
                    },
                    "Supervisor2": {
                        "modelName": "DCS-7816-SUP",
                        "serialNum": "VITTHAL0104I",
                    },
                    "Linecard3": {
                        "modelName": "Not Inserted",
                        "serialNum": "VITTHAL0104J",
                    },
                    "Linecard4": {
                        "modelName": "7800R3A-36D-LC",
                        "serialNum": "VITTHAL0104K",
                    },
                },
            }
        ],
        "inputs": {"requirements": {"power_supplies": 2, "fan_trays": 2}},
        "expected": {
            "result": AntaTestStatus.FAILURE,
            "messages": [
                "Power Supplies - Count mismatch - Expected: >= 2 Actual: 1",
                "Fan Trays - Count mismatch - Expected: >= 2 Actual: 1",
            ],
        },
    },
    (VerifyInventory, "failure-specific-skipped"): {
        "eos_data": [
            {
                "powerSupplySlots": {
                    "1": {"name": "Not Inserted", "serialNum": "VITTHAL0104A"},
                    "2": {"name": "PWR-D1-3041-AC-BLUE", "serialNum": "VITTHAL0104B"},
                },
                "fanTraySlots": {
                    "1": {
                        "numFans": 12,
                        "name": "Not Inserted",
                    },
                    "2": {
                        "numFans": 12,
                        "name": "7812R3-FM",
                    },
                },
                "cardSlots": {
                    "Fabric1": {
                        "modelName": "Not Inserted",
                        "serialNum": "VITTHAL0104E",
                    },
                    "Fabric2": {
                        "modelName": "7812R3-FM",
                        "serialNum": "VITTHAL0104G",
                    },
                    "Supervisor1": {
                        "modelName": "Not Inserted",
                        "serialNum": "VITTHAL0104H",
                    },
                    "Supervisor2": {
                        "modelName": "DCS-7816-SUP",
                        "serialNum": "VITTHAL0104I",
                    },
                    "Linecard3": {
                        "modelName": "Not Inserted",
                        "serialNum": "VITTHAL0104J",
                    },
                    "Linecard4": {
                        "modelName": "7800R3A-36D-LC",
                        "serialNum": "VITTHAL0104K",
                    },
                },
            }
        ],
        "inputs": {"requirements": {"fan_trays": 2, "fabric_cards": "all", "line_cards": "all", "supervisors": "all"}},
        "expected": {
            "result": AntaTestStatus.FAILURE,
            "messages": [
                "Fan Trays - Count mismatch - Expected: >= 2 Actual: 1",
                "Card Slot: Fabric1 - Not inserted",
                "Card Slot: Linecard3 - Not inserted",
                "Card Slot: Supervisor1 - Not inserted",
            ],
        },
    },
    (VerifyInventory, "failure-unidentified"): {
        "eos_data": [
            {
                "powerSupplySlots": {
                    "1": {"name": "Not Inserted", "serialNum": "VITTHAL0104A"},
                    "2": {"name": "PWR-D1-3041-AC-BLUE", "serialNum": "VITTHAL0104B"},
                },
                "fanTraySlots": {
                    "1": {
                        "numFans": 12,
                        "name": "Not Inserted",
                    },
                    "2": {
                        "numFans": 12,
                        "name": "7812R3-FM",
                    },
                },
                "cardSlots": {
                    "Fabric1": {
                        "modelName": "Not Inserted",
                        "serialNum": "VITTHAL0104E",
                    },
                    "Fabric2": {
                        "modelName": "7812R3-FM",
                        "serialNum": "VITTHAL0104G",
                    },
                    "Supervisor1": {
                        "modelName": "Not Inserted",
                        "serialNum": "VITTHAL0104H",
                    },
                    "Supervisor2": {
                        "modelName": "DCS-7816-SUP",
                        "serialNum": "VITTHAL0104I",
                    },
                    "Linecard3": {
                        "modelName": "",
                        "serialNum": "",
                    },
                    "Linecard4": {
                        "modelName": "7800R3A-36D-LC",
                        "serialNum": "VITTHAL0104K",
                    },
                    "Linecard5": {
                        "modelName": "7800R3A-36D-LC",
                        "serialNum": "VITTHAL0104L",
                    },
                },
            }
        ],
        "expected": {
            "result": AntaTestStatus.FAILURE,
            "messages": [
                "Power Supply Slot: 1 - Not inserted",
                "Fan Tray Slot: 1 - Not inserted",
                "Card Slot: Fabric1 - Not inserted",
                "Card Slot: Supervisor1 - Not inserted",
                "Card Slot: Linecard3 - Unidentified component",
>>>>>>> cca76c41
            ],
        },
    },
}<|MERGE_RESOLUTION|>--- conflicted
+++ resolved
@@ -19,11 +19,8 @@
     VerifyEnvironmentCooling,
     VerifyEnvironmentPower,
     VerifyEnvironmentSystemCooling,
-<<<<<<< HEAD
     VerifyHardwareCapacityUtilization,
-=======
     VerifyInventory,
->>>>>>> cca76c41
     VerifyPCIeErrors,
     VerifySupervisorRedundancy,
     VerifyTemperature,
@@ -2914,106 +2911,6 @@
             ],
         },
     },
-<<<<<<< HEAD
-    (VerifyHardwareCapacityUtilization, "success"): {
-        "eos_data": [
-            {
-                "thresholds": {
-                    "ISEM3": {"configThreshold": 90, "configClearThreshold": 90, "defaultThreshold": 90},
-                    "ESEM": {"configThreshold": 90, "configClearThreshold": 90, "defaultThreshold": 90},
-                    "ISEM2": {"configThreshold": 90, "configClearThreshold": 90, "defaultThreshold": 90},
-                }
-            },
-            {"tables": []},
-        ],
-        "expected": {"result": AntaTestStatus.SUCCESS},
-    },
-    (VerifyHardwareCapacityUtilization, "success-input-param"): {
-        "eos_data": [
-            {
-                "thresholds": {
-                    "ISEM3": {"configThreshold": 90, "configClearThreshold": 90, "defaultThreshold": 90},
-                    "ESEM": {"configThreshold": 90, "configClearThreshold": 90, "defaultThreshold": 90},
-                    "ISEM2": {"configThreshold": 90, "configClearThreshold": 90, "defaultThreshold": 90},
-                }
-            },
-            {"tables": []},
-        ],
-        "inputs": {"capacity_alert_threshold": 80},
-        "expected": {"result": AntaTestStatus.SUCCESS},
-    },
-    (VerifyHardwareCapacityUtilization, "failure"): {
-        "eos_data": [
-            {
-                "thresholds": {
-                    "InLIF-PortDefault": {"configThreshold": 90, "configClearThreshold": 90, "defaultThreshold": 90},
-                    "InLIF": {"configThreshold": 90, "configClearThreshold": 90, "defaultThreshold": 90},
-                    "ISEM2": {"configThreshold": 90, "configClearThreshold": 90, "defaultThreshold": 90},
-                    "InLIF-TunnelTermination": {"configThreshold": 90, "configClearThreshold": 90, "defaultThreshold": 90},
-                }
-            },
-            {
-                "tables": [
-                    {
-                        "table": "InLIF",
-                        "feature": "PortDefault",
-                        "chip": "Fap14/0",
-                        "used": 4,
-                        "usedPercent": 94,
-                        "free": 244,
-                        "committed": 90,
-                        "maxLimit": 256,
-                        "highWatermark": 12,
-                        "sharedFeatures": [],
-                    },
-                    {
-                        "table": "ISEM2",
-                        "feature": "",
-                        "chip": "Fap14/0",
-                        "used": 434,
-                        "usedPercent": 85,
-                        "free": 21153,
-                        "committed": 0,
-                        "maxLimit": 21587,
-                        "highWatermark": 435,
-                        "sharedFeatures": [],
-                    },
-                    {
-                        "table": "InLIF",
-                        "feature": "",
-                        "chip": "",
-                        "used": 30,
-                        "usedPercent": 81,
-                        "free": 226,
-                        "committed": 0,
-                        "maxLimit": 256,
-                        "highWatermark": 30,
-                        "sharedFeatures": [],
-                    },
-                    {
-                        "table": "InLIF",
-                        "feature": "TunnelTermination",
-                        "chip": "",
-                        "used": 30,
-                        "usedPercent": 81,
-                        "free": 226,
-                        "committed": 0,
-                        "maxLimit": 256,
-                        "highWatermark": 30,
-                        "sharedFeatures": [],
-                    },
-                ]
-            },
-        ],
-        "inputs": {"capacity_alert_threshold": 80},
-        "expected": {
-            "result": AntaTestStatus.FAILURE,
-            "messages": [
-                "Table: InLIF Feature: PortDefault Feature: PortDefault - Capacity above defined threshold - Expected: <= 80.0% Actual: 94%",
-                "Table: ISEM2 Feature:  - Capacity above defined threshold - Expected: <= 80.0% Actual: 85%",
-                "Table: InLIF - Capacity above defined threshold - Expected: <= 80.0% Actual: 81%",
-                "Table: InLIF Feature: TunnelTermination - Capacity above defined threshold - Expected: <= 80.0% Actual: 81%",
-=======
     (VerifyInventory, "success"): {
         "eos_data": [
             {
@@ -3555,8 +3452,108 @@
                 "Card Slot: Fabric1 - Not inserted",
                 "Card Slot: Supervisor1 - Not inserted",
                 "Card Slot: Linecard3 - Unidentified component",
->>>>>>> cca76c41
             ],
         },
     },
+    (VerifyHardwareCapacityUtilization, "success"): {
+        "eos_data": [
+            {
+                "thresholds": {
+                    "ISEM3": {"configThreshold": 90, "configClearThreshold": 90, "defaultThreshold": 90},
+                    "ESEM": {"configThreshold": 90, "configClearThreshold": 90, "defaultThreshold": 90},
+                    "ISEM2": {"configThreshold": 90, "configClearThreshold": 90, "defaultThreshold": 90},
+                }
+            },
+            {"tables": []},
+        ],
+        "expected": {"result": AntaTestStatus.SUCCESS},
+    },
+    (VerifyHardwareCapacityUtilization, "success-input-param"): {
+        "eos_data": [
+            {
+                "thresholds": {
+                    "ISEM3": {"configThreshold": 90, "configClearThreshold": 90, "defaultThreshold": 90},
+                    "ESEM": {"configThreshold": 90, "configClearThreshold": 90, "defaultThreshold": 90},
+                    "ISEM2": {"configThreshold": 90, "configClearThreshold": 90, "defaultThreshold": 90},
+                }
+            },
+            {"tables": []},
+        ],
+        "inputs": {"capacity_alert_threshold": 80},
+        "expected": {"result": AntaTestStatus.SUCCESS},
+    },
+    (VerifyHardwareCapacityUtilization, "failure"): {
+        "eos_data": [
+            {
+                "thresholds": {
+                    "InLIF-PortDefault": {"configThreshold": 90, "configClearThreshold": 90, "defaultThreshold": 90},
+                    "InLIF": {"configThreshold": 90, "configClearThreshold": 90, "defaultThreshold": 90},
+                    "ISEM2": {"configThreshold": 90, "configClearThreshold": 90, "defaultThreshold": 90},
+                    "InLIF-TunnelTermination": {"configThreshold": 90, "configClearThreshold": 90, "defaultThreshold": 90},
+                }
+            },
+            {
+                "tables": [
+                    {
+                        "table": "InLIF",
+                        "feature": "PortDefault",
+                        "chip": "Fap14/0",
+                        "used": 4,
+                        "usedPercent": 94,
+                        "free": 244,
+                        "committed": 90,
+                        "maxLimit": 256,
+                        "highWatermark": 12,
+                        "sharedFeatures": [],
+                    },
+                    {
+                        "table": "ISEM2",
+                        "feature": "",
+                        "chip": "Fap14/0",
+                        "used": 434,
+                        "usedPercent": 85,
+                        "free": 21153,
+                        "committed": 0,
+                        "maxLimit": 21587,
+                        "highWatermark": 435,
+                        "sharedFeatures": [],
+                    },
+                    {
+                        "table": "InLIF",
+                        "feature": "",
+                        "chip": "",
+                        "used": 30,
+                        "usedPercent": 81,
+                        "free": 226,
+                        "committed": 0,
+                        "maxLimit": 256,
+                        "highWatermark": 30,
+                        "sharedFeatures": [],
+                    },
+                    {
+                        "table": "InLIF",
+                        "feature": "TunnelTermination",
+                        "chip": "",
+                        "used": 30,
+                        "usedPercent": 81,
+                        "free": 226,
+                        "committed": 0,
+                        "maxLimit": 256,
+                        "highWatermark": 30,
+                        "sharedFeatures": [],
+                    },
+                ]
+            },
+        ],
+        "inputs": {"capacity_alert_threshold": 80},
+        "expected": {
+            "result": AntaTestStatus.FAILURE,
+            "messages": [
+                "Table: InLIF Feature: PortDefault Feature: PortDefault - Capacity above defined threshold - Expected: <= 80.0% Actual: 94%",
+                "Table: ISEM2 Feature:  - Capacity above defined threshold - Expected: <= 80.0% Actual: 85%",
+                "Table: InLIF - Capacity above defined threshold - Expected: <= 80.0% Actual: 81%",
+                "Table: InLIF Feature: TunnelTermination - Capacity above defined threshold - Expected: <= 80.0% Actual: 81%",
+            ],
+        },
+    },
 }