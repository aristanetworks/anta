# Copyright (c) 2023-2025 Arista Networks, Inc.
# Use of this source code is governed by the Apache License 2.0
# that can be found in the LICENSE file.
"""Test inputs for anta.tests.hardware."""
# pylint: disable=too-many-lines
# TODO: Cleanup unused data or move some tests to another module

from __future__ import annotations

import sys
from typing import TYPE_CHECKING, Any

from anta.models import AntaTest
from anta.result_manager.models import AntaTestStatus
from anta.tests.hardware import (
    VerifyAbsenceOfLinecards,
    VerifyAdverseDrops,
    VerifyChassisHealth,
    VerifyEnvironmentCooling,
    VerifyEnvironmentPower,
    VerifyEnvironmentSystemCooling,
    VerifyInventory,
    VerifyPCIeErrors,
    VerifySupervisorRedundancy,
    VerifyTemperature,
    VerifyTransceiversManufacturers,
    VerifyTransceiversTemperature,
)
from tests.units.anta_tests import test

if TYPE_CHECKING:
    from tests.units.anta_tests import AntaUnitTestDataDict

DATA: AntaUnitTestDataDict = {
    (VerifyTransceiversManufacturers, "success"): {
        "eos_data": [
            {
                "xcvrSlots": {
                    "1": {"mfgName": "Arista Networks", "modelName": "QSFP-100G-DR", "serialNum": "XKT203501340", "hardwareRev": "21"},
                    "2": {"mfgName": "Arista Networks", "modelName": "QSFP-100G-DR", "serialNum": "XKT203501337", "hardwareRev": "21"},
                }
            }
        ],
        "inputs": {"manufacturers": ["Arista Networks"]},
        "expected": {"result": AntaTestStatus.SUCCESS},
    },
    (VerifyTransceiversManufacturers, "failure"): {
        "eos_data": [
            {
                "xcvrSlots": {
                    "1": {"mfgName": "Arista Networks", "modelName": "QSFP-100G-DR", "serialNum": "XKT203501340", "hardwareRev": "21"},
                    "2": {"mfgName": "Arista Networks", "modelName": "QSFP-100G-DR", "serialNum": "XKT203501337", "hardwareRev": "21"},
                }
            }
        ],
        "inputs": {"manufacturers": ["Arista"]},
        "expected": {
            "result": AntaTestStatus.FAILURE,
            "messages": [
                "Interface: 1 - Transceiver is from unapproved manufacturers - Expected: Arista Actual: Arista Networks",
                "Interface: 2 - Transceiver is from unapproved manufacturers - Expected: Arista Actual: Arista Networks",
            ],
        },
    },
    (VerifyTransceiversManufacturers, "failure-unsupported"): {
        "eos_data": [
            {
                "xcvrSlots": {
                    "1": {"mfgName": "", "modelName": "", "serialNum": "", "hardwareRev": ""},
                }
            }
        ],
        "inputs": {"manufacturers": ["Arista"]},
        "expected": {
            "result": AntaTestStatus.FAILURE,
            "messages": [
                "Interface: 1 - Manufacturer name is not available - This may indicate an unsupported or faulty transceiver",
            ],
        },
    },
    (VerifyTemperature, "success"): {
        "eos_data": [
            {
                "systemStatus": "temperatureOk",
                "ambientThreshold": 45,
                "tempSensors": [
                    {
                        "name": "TempSensor1",
                        "description": "Cpu temp sensor",
                        "overheatThreshold": 90.0,
                        "criticalThreshold": 95.0,
                        "hwStatus": "ok",
                        "currentTemperature": 52.85271955304604,
                    },
                    {
                        "name": "TempSensor2",
                        "description": "Switch card temp sensor",
                        "overheatThreshold": 75.0,
                        "criticalThreshold": 85.0,
                        "hwStatus": "ok",
                        "currentTemperature": 45.875,
                    },
                ],
                "powerSupplySlots": [
                    {
                        "relPos": "1",
                        "entPhysicalClass": "PowerSupply",
                        "tempSensors": [
                            {
                                "name": "TempSensorP1/1",
                                "description": "Hotspot",
                                "overheatThreshold": 95.0,
                                "criticalThreshold": 100.0,
                                "targetTemperature": 80.0,
                                "hwStatus": "ok",
                                "currentTemperature": 54.0,
                                "inAlertState": False,
                                "alertCount": 0,
                                "isPidDriver": False,
                                "pidDriverCount": 0,
                            },
                            {
                                "relPos": "2",
                                "name": "TempSensorP1/2",
                                "description": "Inlet",
                                "overheatThreshold": 70.0,
                                "criticalThreshold": 75.0,
                                "targetTemperature": 55.0,
                                "hwStatus": "ok",
                                "currentTemperature": 44.0,
                                "inAlertState": False,
                                "alertCount": 0,
                            },
                        ],
                    },
                    {
                        "relPos": "2",
                        "entPhysicalClass": "PowerSupply",
                        "tempSensors": [
                            {
                                "relPos": "1",
                                "name": "TempSensorP2/1",
                                "description": "Hotspot",
                                "overheatThreshold": 95.0,
                                "criticalThreshold": 100.0,
                                "hwStatus": "ok",
                                "currentTemperature": 60.0,
                                "setPointTemperature": 82.65,
                                "inAlertState": False,
                                "alertCount": 0,
                            },
                            {
                                "name": "TempSensorP2/2",
                                "description": "Inlet",
                                "overheatThreshold": 70.0,
                                "criticalThreshold": 75.0,
                                "targetTemperature": 55.0,
                                "hwStatus": "ok",
                                "currentTemperature": 49.0,
                                "inAlertState": False,
                                "alertCount": 0,
                            },
                        ],
                    },
                ],
            }
        ],
        "expected": {"result": AntaTestStatus.SUCCESS},
    },
    (VerifyTemperature, "success-check-sensors-status-true"): {
        "eos_data": [
            {
                "systemStatus": "temperatureOk",
                "ambientThreshold": 45,
                "tempSensors": [
                    {
                        "name": "TempSensor1",
                        "description": "Cpu temp sensor",
                        "overheatThreshold": 90.0,
                        "criticalThreshold": 95.0,
                        "hwStatus": "ok",
                        "currentTemperature": 52.85271955304604,
                    },
                    {
                        "name": "TempSensor2",
                        "description": "Switch card temp sensor",
                        "overheatThreshold": 75.0,
                        "criticalThreshold": 85.0,
                        "hwStatus": "ok",
                        "currentTemperature": 45.875,
                    },
                ],
                "powerSupplySlots": [
                    {
                        "relPos": "1",
                        "entPhysicalClass": "PowerSupply",
                        "tempSensors": [
                            {
                                "name": "TempSensorP1/1",
                                "description": "Hotspot",
                                "overheatThreshold": 95.0,
                                "criticalThreshold": 100.0,
                                "targetTemperature": 80.0,
                                "hwStatus": "ok",
                                "currentTemperature": 54.0,
                                "inAlertState": False,
                                "alertCount": 0,
                                "isPidDriver": False,
                                "pidDriverCount": 0,
                            },
                            {
                                "relPos": "2",
                                "name": "TempSensorP1/2",
                                "description": "Inlet",
                                "overheatThreshold": 70.0,
                                "criticalThreshold": 75.0,
                                "targetTemperature": 55.0,
                                "hwStatus": "ok",
                                "currentTemperature": 44.0,
                                "inAlertState": False,
                                "alertCount": 0,
                            },
                        ],
                    },
                    {
                        "relPos": "2",
                        "entPhysicalClass": "PowerSupply",
                        "tempSensors": [
                            {
                                "relPos": "1",
                                "name": "TempSensorP2/1",
                                "description": "Hotspot",
                                "overheatThreshold": 95.0,
                                "criticalThreshold": 100.0,
                                "hwStatus": "ok",
                                "currentTemperature": 60.0,
                                "setPointTemperature": 82.65,
                                "inAlertState": False,
                                "alertCount": 0,
                            },
                            {
                                "name": "TempSensorP2/2",
                                "description": "Inlet",
                                "overheatThreshold": 70.0,
                                "criticalThreshold": 75.0,
                                "targetTemperature": 55.0,
                                "hwStatus": "ok",
                                "currentTemperature": 49.0,
                                "inAlertState": False,
                                "alertCount": 0,
                            },
                        ],
                    },
                ],
            }
        ],
        "inputs": {"check_temp_sensors": True},
        "expected": {"result": AntaTestStatus.SUCCESS},
    },
    (VerifyTemperature, "failure-hw-status-high-temp"): {
        "eos_data": [
            {
                "systemStatus": "temperatureOk",
                "ambientThreshold": 45,
                "tempSensors": [
                    {
                        "name": "TempSensor1",
                        "description": "Cpu temp sensor",
                        "overheatThreshold": 90.0,
                        "criticalThreshold": 95.0,
                        "hwStatus": "ok",
                        "currentTemperature": 93.85271955304604,
                    },
                    {
                        "name": "TempSensor2",
                        "description": "Switch card temp sensor",
                        "overheatThreshold": 75.0,
                        "criticalThreshold": 85.0,
                        "hwStatus": "ok",
                        "currentTemperature": 74.875,
                    },
                ],
                "powerSupplySlots": [
                    {
                        "relPos": "1",
                        "entPhysicalClass": "PowerSupply",
                        "tempSensors": [
                            {
                                "name": "TempSensorP1/1",
                                "description": "Hotspot",
                                "overheatThreshold": 90.0,
                                "criticalThreshold": 100.0,
                                "targetTemperature": 80.0,
                                "hwStatus": "ok",
                                "currentTemperature": 68.171875,
                                "inAlertState": False,
                                "alertCount": 0,
                                "isPidDriver": False,
                                "pidDriverCount": 0,
                            },
                            {
                                "relPos": "2",
                                "name": "TempSensorP1/2",
                                "description": "Inlet",
                                "overheatThreshold": 70.0,
                                "criticalThreshold": 75.0,
                                "targetTemperature": 55.0,
                                "hwStatus": "ok",
                                "currentTemperature": 44.0,
                                "inAlertState": False,
                                "alertCount": 0,
                            },
                        ],
                    },
                    {
                        "relPos": "2",
                        "entPhysicalClass": "PowerSupply",
                        "tempSensors": [
                            {
                                "relPos": "1",
                                "name": "TempSensorP2/1",
                                "description": "Hotspot",
                                "overheatThreshold": 95.0,
                                "criticalThreshold": 100.0,
                                "hwStatus": "ok",
                                "currentTemperature": 83.0,
                                "setPointTemperature": 82.65,
                                "inAlertState": False,
                                "alertCount": 0,
                            },
                            {
                                "name": "TempSensorP2/2",
                                "description": "Inlet",
                                "overheatThreshold": 70.0,
                                "criticalThreshold": 75.0,
                                "targetTemperature": 55.0,
                                "hwStatus": "ok",
                                "currentTemperature": 49.0,
                                "inAlertState": False,
                                "alertCount": 0,
                            },
                        ],
                    },
                ],
            }
        ],
        "inputs": {"check_temp_sensors": True},
        "expected": {
            "result": AntaTestStatus.FAILURE,
            "messages": [
                "Sensor: TempSensor1 Description: Cpu temp sensor - Temperature is getting high - Current: 93.85271955304604 Overheat Threshold: 90.0",
                "Sensor: TempSensor2 Description: Switch card temp sensor - Temperature is getting high - Current: 74.875 Overheat Threshold: 75.0",
            ],
        },
    },
    (VerifyTemperature, "failure-status-high-temp"): {
        "eos_data": [
            {
                "systemStatus": "temperatureCritical",
                "ambientThreshold": 45,
                "tempSensors": [
                    {
                        "name": "TempSensor1",
                        "description": "Cpu temp sensor",
                        "overheatThreshold": 90.0,
                        "criticalThreshold": 95.0,
                        "hwStatus": "ok",
                        "currentTemperature": 52.85271955304604,
                    },
                    {
                        "name": "TempSensor2",
                        "description": "Switch card temp sensor",
                        "overheatThreshold": 75.0,
                        "criticalThreshold": 85.0,
                        "hwStatus": "ok",
                        "currentTemperature": 45.875,
                    },
                ],
                "powerSupplySlots": [
                    {
                        "relPos": "1",
                        "entPhysicalClass": "PowerSupply",
                        "tempSensors": [
                            {
                                "name": "TempSensorP1/1",
                                "description": "Hotspot",
                                "overheatThreshold": 55.0,
                                "criticalThreshold": 100.0,
                                "targetTemperature": 80.0,
                                "hwStatus": "ok",
                                "currentTemperature": 54.0,
                                "inAlertState": False,
                                "alertCount": 0,
                                "isPidDriver": False,
                                "pidDriverCount": 0,
                            },
                            {
                                "relPos": "2",
                                "name": "TempSensorP1/2",
                                "description": "Inlet",
                                "overheatThreshold": 70.0,
                                "criticalThreshold": 50.0,
                                "targetTemperature": 55.0,
                                "hwStatus": "ok",
                                "currentTemperature": 44.0,
                                "inAlertState": False,
                                "alertCount": 0,
                            },
                        ],
                    },
                    {
                        "relPos": "2",
                        "entPhysicalClass": "PowerSupply",
                        "tempSensors": [
                            {
                                "relPos": "1",
                                "name": "TempSensorP2/1",
                                "description": "Hotspot",
                                "overheatThreshold": 95.0,
                                "criticalThreshold": 100.0,
                                "hwStatus": "ok",
                                "currentTemperature": 60.0,
                                "setPointTemperature": 82.65,
                                "inAlertState": False,
                                "alertCount": 0,
                            },
                            {
                                "name": "TempSensorP2/2",
                                "description": "Inlet",
                                "overheatThreshold": 60.0,
                                "criticalThreshold": 75.0,
                                "targetTemperature": 55.0,
                                "hwStatus": "ok",
                                "currentTemperature": 59.0,
                                "inAlertState": False,
                                "alertCount": 0,
                            },
                        ],
                    },
                ],
            }
        ],
        "expected": {
            "result": AntaTestStatus.FAILURE,
            "messages": ["Device temperature exceeds acceptable limits - Expected: temperatureOk Actual: temperatureCritical"],
        },
    },
    (VerifyTemperature, "failure-status"): {
        "eos_data": [
            {
                "systemStatus": "temperatureCritical",
                "ambientThreshold": 45,
                "tempSensors": [
                    {
                        "name": "TempSensor1",
                        "description": "Cpu temp sensor",
                        "overheatThreshold": 90.0,
                        "criticalThreshold": 95.0,
                        "hwStatus": "ok",
                        "currentTemperature": 52.85271955304604,
                    },
                    {
                        "name": "TempSensor2",
                        "description": "Switch card temp sensor",
                        "overheatThreshold": 75.0,
                        "criticalThreshold": 85.0,
                        "hwStatus": "ok",
                        "currentTemperature": 45.875,
                    },
                ],
                "powerSupplySlots": [
                    {
                        "relPos": "1",
                        "entPhysicalClass": "PowerSupply",
                        "tempSensors": [
                            {
                                "name": "TempSensorP1/1",
                                "description": "Hotspot",
                                "overheatThreshold": 55.0,
                                "criticalThreshold": 100.0,
                                "targetTemperature": 80.0,
                                "hwStatus": "failed",
                                "currentTemperature": 54.0,
                                "inAlertState": False,
                                "alertCount": 0,
                                "isPidDriver": False,
                                "pidDriverCount": 0,
                            },
                            {
                                "relPos": "2",
                                "name": "TempSensorP1/2",
                                "description": "Inlet",
                                "overheatThreshold": 70.0,
                                "criticalThreshold": 50.0,
                                "targetTemperature": 55.0,
                                "hwStatus": "failed",
                                "currentTemperature": 44.0,
                                "inAlertState": False,
                                "alertCount": 0,
                            },
                        ],
                    },
                    {
                        "relPos": "2",
                        "entPhysicalClass": "PowerSupply",
                        "tempSensors": [
                            {
                                "relPos": "1",
                                "name": "TempSensorP2/1",
                                "description": "Hotspot",
                                "overheatThreshold": 95.0,
                                "criticalThreshold": 100.0,
                                "hwStatus": "ok",
                                "currentTemperature": 60.0,
                                "setPointTemperature": 82.65,
                                "inAlertState": False,
                                "alertCount": 0,
                            },
                            {
                                "name": "TempSensorP2/2",
                                "description": "Inlet",
                                "overheatThreshold": 60.0,
                                "criticalThreshold": 75.0,
                                "targetTemperature": 55.0,
                                "hwStatus": "ok",
                                "currentTemperature": 59.0,
                                "inAlertState": False,
                                "alertCount": 0,
                            },
                        ],
                    },
                ],
            }
        ],
        "inputs": {"check_temp_sensors": True},
        "expected": {
            "result": AntaTestStatus.FAILURE,
            "messages": [
                "Device temperature exceeds acceptable limits - Expected: temperatureOk Actual: temperatureCritical",
                "Sensor: TempSensorP1/1 Description: Hotspot - Invalid hardware status - Expected: ok Actual: failed",
                "Sensor: TempSensorP1/1 Description: Hotspot - Temperature is getting high - Current: 54.0 Overheat Threshold: 55.0",
                "Sensor: TempSensorP1/2 Description: Inlet - Invalid hardware status - Expected: ok Actual: failed",
                "Sensor: TempSensorP2/2 Description: Inlet - Temperature is getting high - Current: 59.0 Overheat Threshold: 60.0",
            ],
        },
    },
    (VerifyTransceiversTemperature, "success"): {
        "eos_data": [
            {
                "tempSensors": [
                    {
                        "maxTemperature": 25.03125,
                        "maxTemperatureLastChange": 1682509618.2227979,
                        "hwStatus": "ok",
                        "alertCount": 0,
                        "description": "Xcvr54 temp sensor",
                        "overheatThreshold": 70.0,
                        "criticalThreshold": 70.0,
                        "inAlertState": False,
                        "targetTemperature": 62.0,
                        "relPos": "54",
                        "currentTemperature": 24.171875,
                        "setPointTemperature": 61.8,
                        "pidDriverCount": 0,
                        "isPidDriver": False,
                        "name": "DomTemperatureSensor54",
                    }
                ],
                "cardSlots": [],
            }
        ],
        "expected": {"result": AntaTestStatus.SUCCESS},
    },
    (VerifyTransceiversTemperature, "failure-hwStatus"): {
        "eos_data": [
            {
                "tempSensors": [
                    {
                        "maxTemperature": 25.03125,
                        "maxTemperatureLastChange": 1682509618.2227979,
                        "hwStatus": "failed",
                        "alertCount": 0,
                        "description": "Xcvr54 temp sensor",
                        "overheatThreshold": 70.0,
                        "criticalThreshold": 70.0,
                        "inAlertState": False,
                        "targetTemperature": 62.0,
                        "relPos": "54",
                        "currentTemperature": 24.171875,
                        "setPointTemperature": 61.8,
                        "pidDriverCount": 0,
                        "isPidDriver": False,
                        "name": "DomTemperatureSensor54",
                    }
                ],
                "cardSlots": [],
            }
        ],
        "expected": {"result": AntaTestStatus.FAILURE, "messages": ["Sensor: DomTemperatureSensor54 - Invalid hardware state - Expected: ok Actual: failed"]},
    },
    (VerifyTransceiversTemperature, "failure-alertCount"): {
        "eos_data": [
            {
                "tempSensors": [
                    {
                        "maxTemperature": 25.03125,
                        "maxTemperatureLastChange": 1682509618.2227979,
                        "hwStatus": "ok",
                        "alertCount": 1,
                        "description": "Xcvr54 temp sensor",
                        "overheatThreshold": 70.0,
                        "criticalThreshold": 70.0,
                        "inAlertState": False,
                        "targetTemperature": 62.0,
                        "relPos": "54",
                        "currentTemperature": 24.171875,
                        "setPointTemperature": 61.8,
                        "pidDriverCount": 0,
                        "isPidDriver": False,
                        "name": "DomTemperatureSensor54",
                    }
                ],
                "cardSlots": [],
            }
        ],
        "expected": {"result": AntaTestStatus.FAILURE, "messages": ["Sensor: DomTemperatureSensor54 - Incorrect alert counter - Expected: 0 Actual: 1"]},
    },
    (VerifyEnvironmentSystemCooling, "success"): {
        "eos_data": [
            {
                "defaultZones": False,
                "numCoolingZones": [],
                "coolingMode": "automatic",
                "ambientTemperature": 24.5,
                "shutdownOnInsufficientFans": True,
                "airflowDirection": "frontToBackAirflow",
                "overrideFanSpeed": 0,
                "powerSupplySlots": [],
                "fanTraySlots": [],
                "minFanSpeed": 0,
                "currentZones": 1,
                "configuredZones": 0,
                "systemStatus": "coolingOk",
            }
        ],
        "expected": {"result": AntaTestStatus.SUCCESS},
    },
    (VerifyEnvironmentSystemCooling, "failure"): {
        "eos_data": [
            {
                "defaultZones": False,
                "numCoolingZones": [],
                "coolingMode": "automatic",
                "ambientTemperature": 24.5,
                "shutdownOnInsufficientFans": True,
                "airflowDirection": "frontToBackAirflow",
                "overrideFanSpeed": 0,
                "powerSupplySlots": [],
                "fanTraySlots": [],
                "minFanSpeed": 0,
                "currentZones": 1,
                "configuredZones": 0,
                "systemStatus": "coolingKo",
            }
        ],
        "expected": {"result": AntaTestStatus.FAILURE, "messages": ["Device system cooling status invalid - Expected: coolingOk Actual: coolingKo"]},
    },
    (VerifyEnvironmentCooling, "success"): {
        "eos_data": [
            {
                "defaultZones": False,
                "numCoolingZones": [],
                "coolingMode": "automatic",
                "ambientTemperature": 24.5,
                "shutdownOnInsufficientFans": True,
                "airflowDirection": "frontToBackAirflow",
                "overrideFanSpeed": 0,
                "powerSupplySlots": [
                    {
                        "status": "ok",
                        "fans": [
                            {
                                "status": "ok",
                                "uptime": 1682498937.0240965,
                                "maxSpeed": 23000,
                                "lastSpeedStableChangeTime": 1682499033.0403435,
                                "configuredSpeed": 30,
                                "actualSpeed": 33,
                                "speedHwOverride": True,
                                "speedStable": True,
                                "label": "PowerSupply1/1",
                            }
                        ],
                        "speed": 30,
                        "label": "PowerSupply1",
                    },
                    {
                        "status": "ok",
                        "fans": [
                            {
                                "status": "ok",
                                "uptime": 1682498935.9121106,
                                "maxSpeed": 23000,
                                "lastSpeedStableChangeTime": 1682499092.4665174,
                                "configuredSpeed": 30,
                                "actualSpeed": 33,
                                "speedHwOverride": True,
                                "speedStable": True,
                                "label": "PowerSupply2/1",
                            }
                        ],
                        "speed": 30,
                        "label": "PowerSupply2",
                    },
                ],
                "fanTraySlots": [
                    {
                        "status": "ok",
                        "fans": [
                            {
                                "status": "ok",
                                "uptime": 1682498923.9303148,
                                "maxSpeed": 17500,
                                "lastSpeedStableChangeTime": 1682498975.0139885,
                                "configuredSpeed": 30,
                                "actualSpeed": 29,
                                "speedHwOverride": False,
                                "speedStable": True,
                                "label": "1/1",
                            }
                        ],
                        "speed": 30,
                        "label": "1",
                    },
                    {
                        "status": "ok",
                        "fans": [
                            {
                                "status": "ok",
                                "uptime": 1682498923.9304729,
                                "maxSpeed": 17500,
                                "lastSpeedStableChangeTime": 1682498939.9329433,
                                "configuredSpeed": 30,
                                "actualSpeed": 30,
                                "speedHwOverride": False,
                                "speedStable": True,
                                "label": "2/1",
                            }
                        ],
                        "speed": 30,
                        "label": "2",
                    },
                    {
                        "status": "ok",
                        "fans": [
                            {
                                "status": "ok",
                                "uptime": 1682498923.9383528,
                                "maxSpeed": 17500,
                                "lastSpeedStableChangeTime": 1682498975.0140095,
                                "configuredSpeed": 30,
                                "actualSpeed": 30,
                                "speedHwOverride": False,
                                "speedStable": True,
                                "label": "3/1",
                            }
                        ],
                        "speed": 30,
                        "label": "3",
                    },
                    {
                        "status": "ok",
                        "fans": [
                            {
                                "status": "ok",
                                "uptime": 1682498923.9303904,
                                "maxSpeed": 17500,
                                "lastSpeedStableChangeTime": 1682498975.0140295,
                                "configuredSpeed": 30,
                                "actualSpeed": 30,
                                "speedHwOverride": False,
                                "speedStable": True,
                                "label": "4/1",
                            }
                        ],
                        "speed": 30,
                        "label": "4",
                    },
                ],
                "minFanSpeed": 0,
                "currentZones": 1,
                "configuredZones": 0,
                "systemStatus": "coolingOk",
            }
        ],
        "inputs": {"states": ["ok"]},
        "expected": {"result": AntaTestStatus.SUCCESS},
    },
    (VerifyEnvironmentCooling, "success-config-speed"): {
        "eos_data": [
            {
                "defaultZones": False,
                "numCoolingZones": [],
                "coolingMode": "automatic",
                "ambientTemperature": 24.5,
                "shutdownOnInsufficientFans": True,
                "airflowDirection": "frontToBackAirflow",
                "overrideFanSpeed": 0,
                "powerSupplySlots": [
                    {
                        "status": "ok",
                        "fans": [
                            {
                                "status": "ok",
                                "uptime": 1682498937.0240965,
                                "maxSpeed": 23000,
                                "lastSpeedStableChangeTime": 1682499033.0403435,
                                "configuredSpeed": 30,
                                "actualSpeed": 33,
                                "speedHwOverride": True,
                                "speedStable": True,
                                "label": "PowerSupply1/1",
                            }
                        ],
                        "speed": 30,
                        "label": "PowerSupply1",
                    },
                    {
                        "status": "ok",
                        "fans": [
                            {
                                "status": "ok",
                                "uptime": 1682498935.9121106,
                                "maxSpeed": 23000,
                                "lastSpeedStableChangeTime": 1682499092.4665174,
                                "configuredSpeed": 30,
                                "actualSpeed": 33,
                                "speedHwOverride": True,
                                "speedStable": True,
                                "label": "PowerSupply2/1",
                            }
                        ],
                        "speed": 30,
                        "label": "PowerSupply2",
                    },
                ],
                "fanTraySlots": [
                    {
                        "status": "ok",
                        "fans": [
                            {
                                "status": "ok",
                                "uptime": 1682498923.9303148,
                                "maxSpeed": 17500,
                                "lastSpeedStableChangeTime": 1682498975.0139885,
                                "configuredSpeed": 30,
                                "actualSpeed": 29,
                                "speedHwOverride": False,
                                "speedStable": True,
                                "label": "1/1",
                            }
                        ],
                        "speed": 30,
                        "label": "1",
                    },
                    {
                        "status": "ok",
                        "fans": [
                            {
                                "status": "ok",
                                "uptime": 1682498923.9304729,
                                "maxSpeed": 17500,
                                "lastSpeedStableChangeTime": 1682498939.9329433,
                                "configuredSpeed": 30,
                                "actualSpeed": 30,
                                "speedHwOverride": False,
                                "speedStable": True,
                                "label": "2/1",
                            }
                        ],
                        "speed": 30,
                        "label": "2",
                    },
                    {
                        "status": "ok",
                        "fans": [
                            {
                                "status": "ok",
                                "uptime": 1682498923.9383528,
                                "maxSpeed": 17500,
                                "lastSpeedStableChangeTime": 1682498975.0140095,
                                "configuredSpeed": 30,
                                "actualSpeed": 30,
                                "speedHwOverride": False,
                                "speedStable": True,
                                "label": "3/1",
                            }
                        ],
                        "speed": 30,
                        "label": "3",
                    },
                    {
                        "status": "ok",
                        "fans": [
                            {
                                "status": "ok",
                                "uptime": 1682498923.9303904,
                                "maxSpeed": 17500,
                                "lastSpeedStableChangeTime": 1682498975.0140295,
                                "configuredSpeed": 30,
                                "actualSpeed": 30,
                                "speedHwOverride": False,
                                "speedStable": True,
                                "label": "4/1",
                            }
                        ],
                        "speed": 30,
                        "label": "4",
                    },
                ],
                "minFanSpeed": 0,
                "currentZones": 1,
                "configuredZones": 0,
                "systemStatus": "coolingOk",
            }
        ],
        "inputs": {"states": ["ok"], "configured_fan_speed_limit": 80},
        "expected": {"result": AntaTestStatus.SUCCESS},
    },
    (VerifyEnvironmentCooling, "success-additional-states"): {
        "eos_data": [
            {
                "defaultZones": False,
                "numCoolingZones": [],
                "coolingMode": "automatic",
                "ambientTemperature": 24.5,
                "shutdownOnInsufficientFans": True,
                "airflowDirection": "frontToBackAirflow",
                "overrideFanSpeed": 0,
                "powerSupplySlots": [
                    {
                        "status": "ok",
                        "fans": [
                            {
                                "status": "ok",
                                "uptime": 1682498937.0240965,
                                "maxSpeed": 23000,
                                "lastSpeedStableChangeTime": 1682499033.0403435,
                                "configuredSpeed": 30,
                                "actualSpeed": 33,
                                "speedHwOverride": True,
                                "speedStable": True,
                                "label": "PowerSupply1/1",
                            }
                        ],
                        "speed": 30,
                        "label": "PowerSupply1",
                    },
                    {
                        "status": "ok",
                        "fans": [
                            {
                                "status": "powerLoss",
                                "uptime": 1682498935.9121106,
                                "maxSpeed": 23000,
                                "lastSpeedStableChangeTime": 1682499092.4665174,
                                "configuredSpeed": 30,
                                "actualSpeed": 33,
                                "speedHwOverride": True,
                                "speedStable": True,
                                "label": "PowerSupply2/1",
                            }
                        ],
                        "speed": 30,
                        "label": "PowerSupply2",
                    },
                ],
                "fanTraySlots": [
                    {
                        "status": "ok",
                        "fans": [
                            {
                                "status": "ok",
                                "uptime": 1682498923.9303148,
                                "maxSpeed": 17500,
                                "lastSpeedStableChangeTime": 1682498975.0139885,
                                "configuredSpeed": 30,
                                "actualSpeed": 29,
                                "speedHwOverride": False,
                                "speedStable": True,
                                "label": "1/1",
                            }
                        ],
                        "speed": 30,
                        "label": "1",
                    },
                    {
                        "status": "ok",
                        "fans": [
                            {
                                "status": "ok",
                                "uptime": 1682498923.9304729,
                                "maxSpeed": 17500,
                                "lastSpeedStableChangeTime": 1682498939.9329433,
                                "configuredSpeed": 30,
                                "actualSpeed": 30,
                                "speedHwOverride": False,
                                "speedStable": True,
                                "label": "2/1",
                            }
                        ],
                        "speed": 30,
                        "label": "2",
                    },
                    {
                        "status": "ok",
                        "fans": [
                            {
                                "status": "ok",
                                "uptime": 1682498923.9383528,
                                "maxSpeed": 17500,
                                "lastSpeedStableChangeTime": 1682498975.0140095,
                                "configuredSpeed": 30,
                                "actualSpeed": 30,
                                "speedHwOverride": False,
                                "speedStable": True,
                                "label": "3/1",
                            }
                        ],
                        "speed": 30,
                        "label": "3",
                    },
                    {
                        "status": "ok",
                        "fans": [
                            {
                                "status": "ok",
                                "uptime": 1682498923.9303904,
                                "maxSpeed": 17500,
                                "lastSpeedStableChangeTime": 1682498975.0140295,
                                "configuredSpeed": 30,
                                "actualSpeed": 30,
                                "speedHwOverride": False,
                                "speedStable": True,
                                "label": "4/1",
                            }
                        ],
                        "speed": 30,
                        "label": "4",
                    },
                ],
                "minFanSpeed": 0,
                "currentZones": 1,
                "configuredZones": 0,
                "systemStatus": "coolingOk",
            }
        ],
        "inputs": {"states": ["ok", "powerLoss"]},
        "expected": {"result": AntaTestStatus.SUCCESS},
    },
    (VerifyEnvironmentCooling, "failure-fan-tray"): {
        "eos_data": [
            {
                "defaultZones": False,
                "numCoolingZones": [],
                "coolingMode": "automatic",
                "ambientTemperature": 24.5,
                "shutdownOnInsufficientFans": True,
                "airflowDirection": "frontToBackAirflow",
                "overrideFanSpeed": 0,
                "powerSupplySlots": [
                    {
                        "status": "ok",
                        "fans": [
                            {
                                "status": "ok",
                                "uptime": 1682498937.0240965,
                                "maxSpeed": 23000,
                                "lastSpeedStableChangeTime": 1682499033.0403435,
                                "configuredSpeed": 30,
                                "actualSpeed": 33,
                                "speedHwOverride": True,
                                "speedStable": True,
                                "label": "PowerSupply1/1",
                            }
                        ],
                        "speed": 30,
                        "label": "PowerSupply1",
                    },
                    {
                        "status": "ok",
                        "fans": [
                            {
                                "status": "ok",
                                "uptime": 1682498935.9121106,
                                "maxSpeed": 23000,
                                "lastSpeedStableChangeTime": 1682499092.4665174,
                                "configuredSpeed": 30,
                                "actualSpeed": 33,
                                "speedHwOverride": True,
                                "speedStable": True,
                                "label": "PowerSupply2/1",
                            }
                        ],
                        "speed": 30,
                        "label": "PowerSupply2",
                    },
                ],
                "fanTraySlots": [
                    {
                        "status": "ok",
                        "fans": [
                            {
                                "status": "unknownHwStatus",
                                "uptime": 1682498923.9303148,
                                "maxSpeed": 17500,
                                "lastSpeedStableChangeTime": 1682498975.0139885,
                                "configuredSpeed": 30,
                                "actualSpeed": 29,
                                "speedHwOverride": False,
                                "speedStable": True,
                                "label": "1/1",
                            }
                        ],
                        "speed": 30,
                        "label": "1",
                    },
                    {
                        "status": "ok",
                        "fans": [
                            {
                                "status": "ok",
                                "uptime": 1682498923.9304729,
                                "maxSpeed": 17500,
                                "lastSpeedStableChangeTime": 1682498939.9329433,
                                "configuredSpeed": 30,
                                "actualSpeed": 30,
                                "speedHwOverride": False,
                                "speedStable": True,
                                "label": "2/1",
                            }
                        ],
                        "speed": 30,
                        "label": "2",
                    },
                    {
                        "status": "ok",
                        "fans": [
                            {
                                "status": "powerLoss",
                                "uptime": 1682498923.9383528,
                                "maxSpeed": 17500,
                                "lastSpeedStableChangeTime": 1682498975.0140095,
                                "configuredSpeed": 30,
                                "actualSpeed": 30,
                                "speedHwOverride": False,
                                "speedStable": True,
                                "label": "3/1",
                            }
                        ],
                        "speed": 30,
                        "label": "3",
                    },
                    {
                        "status": "ok",
                        "fans": [
                            {
                                "status": "ok",
                                "uptime": 1682498923.9303904,
                                "maxSpeed": 17500,
                                "lastSpeedStableChangeTime": 1682498975.0140295,
                                "configuredSpeed": 30,
                                "actualSpeed": 30,
                                "speedHwOverride": False,
                                "speedStable": True,
                                "label": "4/1",
                            }
                        ],
                        "speed": 30,
                        "label": "4",
                    },
                ],
                "minFanSpeed": 0,
                "currentZones": 1,
                "configuredZones": 0,
                "systemStatus": "CoolingKo",
            }
        ],
        "inputs": {"states": ["ok", "powerLoss"]},
        "expected": {"result": AntaTestStatus.FAILURE, "messages": ["Fan Tray: 1 Fan: 1/1 - Invalid state - Expected: ok, powerLoss Actual: unknownHwStatus"]},
    },
    (VerifyEnvironmentCooling, "failure-power-supply"): {
        "eos_data": [
            {
                "defaultZones": False,
                "numCoolingZones": [],
                "coolingMode": "automatic",
                "ambientTemperature": 24.5,
                "shutdownOnInsufficientFans": True,
                "airflowDirection": "frontToBackAirflow",
                "overrideFanSpeed": 0,
                "powerSupplySlots": [
                    {
                        "status": "ok",
                        "fans": [
                            {
                                "status": "unknownHwStatus",
                                "uptime": 1682498937.0240965,
                                "maxSpeed": 23000,
                                "lastSpeedStableChangeTime": 1682499033.0403435,
                                "configuredSpeed": 30,
                                "actualSpeed": 33,
                                "speedHwOverride": True,
                                "speedStable": True,
                                "label": "PowerSupply1/1",
                            }
                        ],
                        "speed": 30,
                        "label": "PowerSupply1",
                    },
                    {
                        "status": "ok",
                        "fans": [
                            {
                                "status": "ok",
                                "uptime": 1682498935.9121106,
                                "maxSpeed": 23000,
                                "lastSpeedStableChangeTime": 1682499092.4665174,
                                "configuredSpeed": 30,
                                "actualSpeed": 33,
                                "speedHwOverride": True,
                                "speedStable": True,
                                "label": "PowerSupply2/1",
                            }
                        ],
                        "speed": 30,
                        "label": "PowerSupply2",
                    },
                ],
                "fanTraySlots": [
                    {
                        "status": "ok",
                        "fans": [
                            {
                                "status": "ok",
                                "uptime": 1682498923.9303148,
                                "maxSpeed": 17500,
                                "lastSpeedStableChangeTime": 1682498975.0139885,
                                "configuredSpeed": 30,
                                "actualSpeed": 29,
                                "speedHwOverride": False,
                                "speedStable": True,
                                "label": "1/1",
                            }
                        ],
                        "speed": 30,
                        "label": "1",
                    },
                    {
                        "status": "ok",
                        "fans": [
                            {
                                "status": "ok",
                                "uptime": 1682498923.9304729,
                                "maxSpeed": 17500,
                                "lastSpeedStableChangeTime": 1682498939.9329433,
                                "configuredSpeed": 30,
                                "actualSpeed": 30,
                                "speedHwOverride": False,
                                "speedStable": True,
                                "label": "2/1",
                            }
                        ],
                        "speed": 30,
                        "label": "2",
                    },
                    {
                        "status": "ok",
                        "fans": [
                            {
                                "status": "powerLoss",
                                "uptime": 1682498923.9383528,
                                "maxSpeed": 17500,
                                "lastSpeedStableChangeTime": 1682498975.0140095,
                                "configuredSpeed": 30,
                                "actualSpeed": 30,
                                "speedHwOverride": False,
                                "speedStable": True,
                                "label": "3/1",
                            }
                        ],
                        "speed": 30,
                        "label": "3",
                    },
                    {
                        "status": "ok",
                        "fans": [
                            {
                                "status": "ok",
                                "uptime": 1682498923.9303904,
                                "maxSpeed": 17500,
                                "lastSpeedStableChangeTime": 1682498975.0140295,
                                "configuredSpeed": 30,
                                "actualSpeed": 30,
                                "speedHwOverride": False,
                                "speedStable": True,
                                "label": "4/1",
                            }
                        ],
                        "speed": 30,
                        "label": "4",
                    },
                ],
                "minFanSpeed": 0,
                "currentZones": 1,
                "configuredZones": 0,
                "systemStatus": "CoolingKo",
            }
        ],
        "inputs": {"states": ["ok", "powerLoss"]},
        "expected": {
            "result": AntaTestStatus.FAILURE,
            "messages": ["Power Slot: PowerSupply1 Fan: PowerSupply1/1 - Invalid state - Expected: ok, powerLoss Actual: unknownHwStatus"],
        },
    },
    (VerifyEnvironmentCooling, "failure-powe-supply-fan-configspeed"): {
        "eos_data": [
            {
                "defaultZones": False,
                "numCoolingZones": [],
                "coolingMode": "automatic",
                "ambientTemperature": 24.5,
                "shutdownOnInsufficientFans": True,
                "airflowDirection": "frontToBackAirflow",
                "overrideFanSpeed": 0,
                "powerSupplySlots": [
                    {
                        "status": "ok",
                        "fans": [
                            {
                                "status": "ok",
                                "uptime": 1682498937.0240965,
                                "maxSpeed": 23000,
                                "lastSpeedStableChangeTime": 1682499033.0403435,
                                "configuredSpeed": 90,
                                "actualSpeed": 33,
                                "speedHwOverride": True,
                                "speedStable": True,
                                "label": "PowerSupply1/1",
                            }
                        ],
                        "speed": 30,
                        "label": "PowerSupply1",
                    },
                    {
                        "status": "ok",
                        "fans": [
                            {
                                "status": "ok",
                                "uptime": 1682498935.9121106,
                                "maxSpeed": 23000,
                                "lastSpeedStableChangeTime": 1682499092.4665174,
                                "configuredSpeed": 90,
                                "actualSpeed": 33,
                                "speedHwOverride": True,
                                "speedStable": True,
                                "label": "PowerSupply2/1",
                            }
                        ],
                        "speed": 30,
                        "label": "PowerSupply2",
                    },
                ],
                "fanTraySlots": [
                    {
                        "status": "ok",
                        "fans": [
                            {
                                "status": "ok",
                                "uptime": 1682498923.9303148,
                                "maxSpeed": 17500,
                                "lastSpeedStableChangeTime": 1682498975.0139885,
                                "configuredSpeed": 80,
                                "actualSpeed": 29,
                                "speedHwOverride": False,
                                "speedStable": True,
                                "label": "1/1",
                            }
                        ],
                        "speed": 30,
                        "label": "1",
                    },
                    {
                        "status": "ok",
                        "fans": [
                            {
                                "status": "ok",
                                "uptime": 1682498923.9304729,
                                "maxSpeed": 17500,
                                "lastSpeedStableChangeTime": 1682498939.9329433,
                                "configuredSpeed": 30,
                                "actualSpeed": 30,
                                "speedHwOverride": False,
                                "speedStable": True,
                                "label": "2/1",
                            }
                        ],
                        "speed": 30,
                        "label": "2",
                    },
                    {
                        "status": "ok",
                        "fans": [
                            {
                                "status": "ok",
                                "uptime": 1682498923.9383528,
                                "maxSpeed": 17500,
                                "lastSpeedStableChangeTime": 1682498975.0140095,
                                "configuredSpeed": 30,
                                "actualSpeed": 30,
                                "speedHwOverride": False,
                                "speedStable": True,
                                "label": "3/1",
                            }
                        ],
                        "speed": 30,
                        "label": "3",
                    },
                    {
                        "status": "ok",
                        "fans": [
                            {
                                "status": "ok",
                                "uptime": 1682498923.9303904,
                                "maxSpeed": 17500,
                                "lastSpeedStableChangeTime": 1682498975.0140295,
                                "configuredSpeed": 30,
                                "actualSpeed": 30,
                                "speedHwOverride": False,
                                "speedStable": True,
                                "label": "4/1",
                            }
                        ],
                        "speed": 30,
                        "label": "4",
                    },
                ],
                "minFanSpeed": 0,
                "currentZones": 1,
                "configuredZones": 0,
                "systemStatus": "coolingOk",
            }
        ],
        "inputs": {"states": ["ok"], "configured_fan_speed_limit": 80},
        "expected": {
            "result": AntaTestStatus.FAILURE,
            "messages": [
                "Power Slot: PowerSupply1 Fan: PowerSupply1/1 - High fan speed - Expected: <= 80 Actual: 90",
                "Power Slot: PowerSupply2 Fan: PowerSupply2/1 - High fan speed - Expected: <= 80 Actual: 90",
            ],
        },
    },
    (VerifyEnvironmentCooling, "failure-fan-tray-fan-configspeed"): {
        "eos_data": [
            {
                "defaultZones": False,
                "numCoolingZones": [],
                "coolingMode": "automatic",
                "ambientTemperature": 24.5,
                "shutdownOnInsufficientFans": True,
                "airflowDirection": "frontToBackAirflow",
                "overrideFanSpeed": 0,
                "powerSupplySlots": [
                    {
                        "status": "ok",
                        "fans": [
                            {
                                "status": "ok",
                                "uptime": 1682498937.0240965,
                                "maxSpeed": 23000,
                                "lastSpeedStableChangeTime": 1682499033.0403435,
                                "configuredSpeed": 30,
                                "actualSpeed": 33,
                                "speedHwOverride": True,
                                "speedStable": True,
                                "label": "PowerSupply1/1",
                            }
                        ],
                        "speed": 30,
                        "label": "PowerSupply1",
                    },
                    {
                        "status": "ok",
                        "fans": [
                            {
                                "status": "ok",
                                "uptime": 1682498935.9121106,
                                "maxSpeed": 23000,
                                "lastSpeedStableChangeTime": 1682499092.4665174,
                                "configuredSpeed": 34,
                                "actualSpeed": 33,
                                "speedHwOverride": True,
                                "speedStable": True,
                                "label": "PowerSupply2/1",
                            }
                        ],
                        "speed": 30,
                        "label": "PowerSupply2",
                    },
                ],
                "fanTraySlots": [
                    {
                        "status": "ok",
                        "fans": [
                            {
                                "status": "ok",
                                "uptime": 1682498923.9303148,
                                "maxSpeed": 17500,
                                "lastSpeedStableChangeTime": 1682498975.0139885,
                                "configuredSpeed": 85,
                                "actualSpeed": 29,
                                "speedHwOverride": False,
                                "speedStable": True,
                                "label": "1/1",
                            }
                        ],
                        "speed": 30,
                        "label": "1",
                    },
                    {
                        "status": "ok",
                        "fans": [
                            {
                                "status": "ok",
                                "uptime": 1682498923.9304729,
                                "maxSpeed": 17500,
                                "lastSpeedStableChangeTime": 1682498939.9329433,
                                "configuredSpeed": 90,
                                "actualSpeed": 30,
                                "speedHwOverride": False,
                                "speedStable": True,
                                "label": "2/1",
                            }
                        ],
                        "speed": 30,
                        "label": "2",
                    },
                    {
                        "status": "ok",
                        "fans": [
                            {
                                "status": "ok",
                                "uptime": 1682498923.9383528,
                                "maxSpeed": 17500,
                                "lastSpeedStableChangeTime": 1682498975.0140095,
                                "configuredSpeed": 100,
                                "actualSpeed": 30,
                                "speedHwOverride": False,
                                "speedStable": True,
                                "label": "3/1",
                            }
                        ],
                        "speed": 30,
                        "label": "3",
                    },
                    {
                        "status": "ok",
                        "fans": [
                            {
                                "status": "ok",
                                "uptime": 1682498923.9303904,
                                "maxSpeed": 17500,
                                "lastSpeedStableChangeTime": 1682498975.0140295,
                                "configuredSpeed": 30,
                                "actualSpeed": 30,
                                "speedHwOverride": False,
                                "speedStable": True,
                                "label": "4/1",
                            }
                        ],
                        "speed": 30,
                        "label": "4",
                    },
                ],
                "minFanSpeed": 0,
                "currentZones": 1,
                "configuredZones": 0,
                "systemStatus": "coolingOk",
            }
        ],
        "inputs": {"states": ["ok"], "configured_fan_speed_limit": 80},
        "expected": {
            "result": AntaTestStatus.FAILURE,
            "messages": [
                "Fan Tray: 1 Fan: 1/1 - High fan speed - Expected: <= 80 Actual: 85",
                "Fan Tray: 2 Fan: 2/1 - High fan speed - Expected: <= 80 Actual: 90",
                "Fan Tray: 3 Fan: 3/1 - High fan speed - Expected: <= 80 Actual: 100",
            ],
        },
    },
    (VerifyEnvironmentPower, "success"): {
        "eos_data": [
            {
                "powerSupplies": {
                    "1": {
                        "outputPower": 0.0,
                        "modelName": "PWR-500AC-F",
                        "capacity": 500.0,
                        "tempSensors": {
                            "TempSensorP1/2": {"status": "ok", "temperature": 0.0},
                            "TempSensorP1/3": {"status": "ok", "temperature": 0.0},
                            "TempSensorP1/1": {"status": "ok", "temperature": 0.0},
                        },
                        "fans": {"FanP1/1": {"status": "ok", "speed": 33}},
                        "state": "ok",
                        "inputCurrent": 0.0,
                        "dominant": False,
                        "inputVoltage": 0.0,
                        "outputCurrent": 0.0,
                        "managed": True,
                    },
                    "2": {
                        "outputPower": 117.375,
                        "uptime": 1682498935.9121966,
                        "modelName": "PWR-500AC-F",
                        "capacity": 500.0,
                        "tempSensors": {
                            "TempSensorP2/1": {"status": "ok", "temperature": 39.0},
                            "TempSensorP2/3": {"status": "ok", "temperature": 43.0},
                            "TempSensorP2/2": {"status": "ok", "temperature": 31.0},
                        },
                        "fans": {"FanP2/1": {"status": "ok", "speed": 33}},
                        "state": "ok",
                        "inputCurrent": 0.572265625,
                        "dominant": False,
                        "inputVoltage": 232.5,
                        "outputCurrent": 9.828125,
                        "managed": True,
                    },
                }
            }
        ],
        "inputs": {"states": ["ok"]},
        "expected": {"result": AntaTestStatus.SUCCESS},
    },
    (VerifyEnvironmentPower, "success-min_power-voltage"): {
        "eos_data": [
            {
                "powerSupplies": {
                    "1": {
                        "modelName": "PWR-747AC-RED",
                        "capacity": 750.0,
                        "dominant": False,
                        "inputCurrent": 0.705078125,
                        "outputCurrent": 9.921875,
                        "inputVoltage": 206.25,
                        "outputVoltage": 12.025390625,
                        "outputPower": 119.375,
                        "state": "ok",
                        "uptime": 1730845612.5112484,
                        "fans": {"FanP1/1": {"status": "ok", "speed": 33}},
                        "tempSensors": {"TempSensorP1/2": {"status": "ok", "temperature": 50.0}, "TempSensorP1/1": {"status": "ok", "temperature": 61.0}},
                        "managed": True,
                    },
                    "2": {
                        "modelName": "PWR-747AC-RED",
                        "capacity": 750.0,
                        "dominant": False,
                        "inputCurrent": 0.724609375,
                        "outputCurrent": 10.765625,
                        "inputVoltage": 204.75,
                        "outputVoltage": 12.009765625,
                        "outputPower": 128.0,
                        "state": "ok",
                        "uptime": 1730142355.4805274,
                        "fans": {"FanP2/1": {"status": "ok", "speed": 33}},
                        "tempSensors": {"TempSensorP2/2": {"status": "ok", "temperature": 53.0}, "TempSensorP2/1": {"status": "ok", "temperature": 63.0}},
                        "managed": True,
                    },
                }
            }
        ],
        "inputs": {"states": ["ok"], "min_input_voltage": 1},
        "expected": {"result": AntaTestStatus.SUCCESS},
    },
    (VerifyEnvironmentPower, "failure-min_power-voltage"): {
        "eos_data": [
            {
                "powerSupplies": {
                    "1": {
                        "modelName": "PWR-747AC-RED",
                        "capacity": 750.0,
                        "dominant": False,
                        "inputCurrent": 0.705078125,
                        "outputCurrent": 9.921875,
                        "inputVoltage": 0.25,
                        "outputVoltage": 12.025390625,
                        "outputPower": 119.375,
                        "state": "ok",
                        "uptime": 1730845612.5112484,
                        "fans": {"FanP1/1": {"status": "ok", "speed": 33}},
                        "tempSensors": {"TempSensorP1/2": {"status": "ok", "temperature": 50.0}, "TempSensorP1/1": {"status": "ok", "temperature": 61.0}},
                        "managed": True,
                    },
                    "2": {
                        "modelName": "PWR-747AC-RED",
                        "capacity": 750.0,
                        "dominant": False,
                        "inputCurrent": 0.724609375,
                        "outputCurrent": 10.765625,
                        "inputVoltage": 0.75,
                        "outputVoltage": 12.009765625,
                        "outputPower": 128.0,
                        "state": "ok",
                        "uptime": 1730142355.4805274,
                        "fans": {"FanP2/1": {"status": "ok", "speed": 33}},
                        "tempSensors": {"TempSensorP2/2": {"status": "ok", "temperature": 53.0}, "TempSensorP2/1": {"status": "ok", "temperature": 63.0}},
                        "managed": True,
                    },
                }
            }
        ],
        "inputs": {"states": ["ok"], "min_input_voltage": 1},
        "expected": {
            "result": AntaTestStatus.FAILURE,
            "messages": [
                "Power Supply: 1 - Input voltage mismatch - Expected: >= 1 Actual: 0.25",
                "Power Supply: 2 - Input voltage mismatch - Expected: >= 1 Actual: 0.75",
            ],
        },
    },
    (VerifyEnvironmentPower, "success-additional-states"): {
        "eos_data": [
            {
                "powerSupplies": {
                    "1": {
                        "outputPower": 0.0,
                        "modelName": "PWR-500AC-F",
                        "capacity": 500.0,
                        "tempSensors": {
                            "TempSensorP1/2": {"status": "ok", "temperature": 0.0},
                            "TempSensorP1/3": {"status": "ok", "temperature": 0.0},
                            "TempSensorP1/1": {"status": "ok", "temperature": 0.0},
                        },
                        "fans": {"FanP1/1": {"status": "ok", "speed": 33}},
                        "state": "powerLoss",
                        "inputCurrent": 0.0,
                        "dominant": False,
                        "inputVoltage": 0.0,
                        "outputCurrent": 0.0,
                        "managed": True,
                    },
                    "2": {
                        "outputPower": 117.375,
                        "uptime": 1682498935.9121966,
                        "modelName": "PWR-500AC-F",
                        "capacity": 500.0,
                        "tempSensors": {
                            "TempSensorP2/1": {"status": "ok", "temperature": 39.0},
                            "TempSensorP2/3": {"status": "ok", "temperature": 43.0},
                            "TempSensorP2/2": {"status": "ok", "temperature": 31.0},
                        },
                        "fans": {"FanP2/1": {"status": "ok", "speed": 33}},
                        "state": "ok",
                        "inputCurrent": 0.572265625,
                        "dominant": False,
                        "inputVoltage": 232.5,
                        "outputCurrent": 9.828125,
                        "managed": True,
                    },
                }
            }
        ],
        "inputs": {"states": ["ok", "powerLoss"]},
        "expected": {"result": AntaTestStatus.SUCCESS},
    },
    (VerifyEnvironmentPower, "failure"): {
        "eos_data": [
            {
                "powerSupplies": {
                    "1": {
                        "outputPower": 0.0,
                        "modelName": "PWR-500AC-F",
                        "capacity": 500.0,
                        "tempSensors": {
                            "TempSensorP1/2": {"status": "ok", "temperature": 0.0},
                            "TempSensorP1/3": {"status": "ok", "temperature": 0.0},
                            "TempSensorP1/1": {"status": "ok", "temperature": 0.0},
                        },
                        "fans": {"FanP1/1": {"status": "ok", "speed": 33}},
                        "state": "powerLoss",
                        "inputCurrent": 0.0,
                        "dominant": False,
                        "inputVoltage": 0.0,
                        "outputCurrent": 0.0,
                        "managed": True,
                    },
                    "2": {
                        "outputPower": 117.375,
                        "uptime": 1682498935.9121966,
                        "modelName": "PWR-500AC-F",
                        "capacity": 500.0,
                        "tempSensors": {
                            "TempSensorP2/1": {"status": "ok", "temperature": 39.0},
                            "TempSensorP2/3": {"status": "ok", "temperature": 43.0},
                            "TempSensorP2/2": {"status": "ok", "temperature": 31.0},
                        },
                        "fans": {"FanP2/1": {"status": "ok", "speed": 33}},
                        "state": "ok",
                        "inputCurrent": 0.572265625,
                        "dominant": False,
                        "inputVoltage": 232.5,
                        "outputCurrent": 9.828125,
                        "managed": True,
                    },
                }
            }
        ],
        "inputs": {"states": ["ok"]},
        "expected": {"result": AntaTestStatus.FAILURE, "messages": ["Power Slot: 1 - Invalid power supplies state - Expected: ok Actual: powerLoss"]},
    },
    (VerifyAdverseDrops, "success"): {
        "eos_data": [
            {
                "dropEvents": {
                    "Fap0": {
                        "dropEvent": [
                            {
                                "counterName": "EpniAlignerError",
                                "counterType": "Adverse",
                                "dropCount": 7,
                                "dropInLastMinute": 0,
                                "dropInLastTenMinute": 0,
                                "dropInLastOneHour": 0,
                                "dropInLastOneDay": 0,
                                "dropInLastOneWeek": 0,
                            },
                        ]
                    }
                }
            },
            {
                "aradMappings": [
                    {
                        "fapName": "Fap0",
                        "portMappings": {
                            "2": {
                                "interface": "Ethernet1/1",
                            },
                        },
                    }
                ]
            },
            {
                "interfaceErrorCounters": {
                    "Ethernet1/1": {
                        "fcsErrors": 0,
                    },
                }
            },
        ],
        "expected": {"result": AntaTestStatus.SUCCESS},
    },
    (VerifyAdverseDrops, "success-drop-count-zero"): {
        "eos_data": [
            {
                "dropEvents": {
                    "Fap0": {
                        "dropEvent": [
                            {
                                "counterName": "EpniAlignerError",
                                "counterType": "Adverse",
                                "dropCount": 0,
                                "dropInLastMinute": 0,
                                "dropInLastTenMinute": 0,
                                "dropInLastOneHour": 0,
                                "dropInLastOneDay": 0,
                                "dropInLastOneWeek": 0,
                            },
                        ]
                    }
                }
            },
            {
                "aradMappings": [
                    {
                        "fapName": "Fap0",
                        "portMappings": {
                            "2": {
                                "interface": "Ethernet1/1",
                            },
                        },
                    }
                ]
            },
            {
                "interfaceErrorCounters": {
                    "Ethernet1/1": {
                        "fcsErrors": 0,
                    },
                }
            },
        ],
        "expected": {"result": AntaTestStatus.SUCCESS},
    },
    (VerifyAdverseDrops, "success-with-thresholds"): {
        "eos_data": [
            {
                "dropEvents": {
                    "Fap0": {
                        "dropEvent": [
                            {
                                "counterName": "EpniAlignerError",
                                "counterType": "Adverse",
                                "dropCount": 10,
                                "dropInLastMinute": 2,
                                "dropInLastTenMinute": 2,
                                "dropInLastOneHour": 2,
                                "dropInLastOneDay": 2,
                                "dropInLastOneWeek": 2,
                            },
                        ]
                    }
                }
            },
            {
                "aradMappings": [
                    {
                        "fapName": "Fap0",
                        "portMappings": {
                            "2": {
                                "interface": "Ethernet1/1",
                            },
                        },
                    }
                ]
            },
            {
                "interfaceErrorCounters": {
                    "Ethernet1/1": {
                        "fcsErrors": 0,
                    },
                }
            },
        ],
        "inputs": {"thresholds": {"minute": 10, "ten_minute": 10, "hour": 10, "day": 10, "week": 10}},
        "expected": {"result": AntaTestStatus.SUCCESS},
    },
    (VerifyAdverseDrops, "success-with-missing-thresholds-from-eapi"): {
        "eos_data": [
            {
                "dropEvents": {
                    "Fap0": {
                        "dropEvent": [
                            {
                                "counterName": "EpniAlignerError",
                                "counterType": "Adverse",
                                "dropCount": 10,
                                "dropInLastMinute": 2,
                                "dropInLastTenMinute": 2,
                            },
                        ]
                    }
                }
            },
            {
                "aradMappings": [
                    {
                        "fapName": "Fap0",
                        "portMappings": {
                            "2": {
                                "interface": "Ethernet1/1",
                            },
                        },
                    }
                ]
            },
            {
                "interfaceErrorCounters": {
                    "Ethernet1/1": {
                        "fcsErrors": 0,
                    },
                }
            },
        ],
        "inputs": {"thresholds": {"minute": 10, "ten_minute": 10, "hour": 10, "day": 10, "week": 10}},
        "expected": {"result": AntaTestStatus.SUCCESS},
    },
    (VerifyAdverseDrops, "success-not-adverse"): {
        "eos_data": [
            {
                "dropEvents": {
                    "Fap0": {
                        "dropEvent": [
                            {
                                "counterName": "EpniAlignerError",
                                "counterType": "PacketProcessor",
                                "dropCount": 7,
                                "dropInLastMinute": 0,
                                "dropInLastTenMinute": 0,
                                "dropInLastOneHour": 0,
                                "dropInLastOneDay": 0,
                                "dropInLastOneWeek": 0,
                            },
                        ]
                    }
                }
            },
            {
                "aradMappings": [
                    {
                        "fapName": "Fap0",
                        "portMappings": {
                            "2": {
                                "interface": "Ethernet1/1",
                            },
                        },
                    }
                ]
            },
            {
                "interfaceErrorCounters": {
                    "Ethernet1/1": {
                        "fcsErrors": 0,
                    },
                }
            },
        ],
        "expected": {"result": AntaTestStatus.SUCCESS},
    },
    (VerifyAdverseDrops, "failure"): {
        "eos_data": [
            {
                "dropEvents": {
                    "Fap0": {
                        "dropEvent": [
                            {
                                "counterName": "EpniAlignerError",
                                "counterType": "Adverse",
                                "dropCount": 7,
                                "dropInLastMinute": 1,
                                "dropInLastTenMinute": 2,
                                "dropInLastOneHour": 3,
                                "dropInLastOneDay": 4,
                                "dropInLastOneWeek": 5,
                            },
                        ]
                    }
                }
            },
            {
                "aradMappings": [
                    {
                        "fapName": "Fap0",
                        "portMappings": {
                            "2": {
                                "interface": "Ethernet1/1",
                            },
                        },
                    }
                ]
            },
            {
                "interfaceErrorCounters": {
                    "Ethernet1/1": {
                        "fcsErrors": 2,
                    },
                }
            },
        ],
        "expected": {
            "result": AntaTestStatus.FAILURE,
            "messages": [
                "FAP: Fap0 Counter: EpniAlignerError - Last minute rate above threshold - Expected: <= 0 Actual: 1",
                "FAP: Fap0 Counter: EpniAlignerError - Last 10 minutes rate above threshold - Expected: <= 0 Actual: 2",
                "FAP: Fap0 Counter: EpniAlignerError - Last hour rate above threshold - Expected: <= 0 Actual: 3",
                "FAP: Fap0 Counter: EpniAlignerError - Last day rate above threshold - Expected: <= 0 Actual: 4",
                "FAP: Fap0 Counter: EpniAlignerError - Last week rate above threshold - Expected: <= 0 Actual: 5",
            ],
        },
    },
    (VerifyAdverseDrops, "success-reassembly-errors"): {
        "eos_data": [
            {
                "dropEvents": {
                    "Fap0": {
                        "dropEvent": [
                            {
                                "counterName": "ReassemblyErrors",
                                "counterType": "Adverse",
                                "dropCount": 7,
                                "dropInLastMinute": 1,
                                "dropInLastTenMinute": 2,
                                "dropInLastOneHour": 3,
                                "dropInLastOneDay": 4,
                                "dropInLastOneWeek": 5,
                            },
                        ]
                    }
                }
            },
            {
                "aradMappings": [
                    {
                        "fapName": "Fap0",
                        "portMappings": {
                            "2": {
                                "interface": "Ethernet1/1",
                            },
                        },
                    }
                ]
            },
            {
                "interfaceErrorCounters": {
                    "Ethernet1/1": {
                        "fcsErrors": 2,
                    },
                }
            },
        ],
        "inputs": {"always_fail_on_reassembly_errors": False},
        "expected": {"result": AntaTestStatus.SUCCESS},
    },
    (VerifyAdverseDrops, "failure-reassembly-errors"): {
        "eos_data": [
            {
                "dropEvents": {
                    "Fap0": {
                        "dropEvent": [
                            {
                                "counterName": "ReassemblyErrors",
                                "counterType": "Adverse",
                                "dropCount": 5,
                                "dropInLastMinute": 0,
                                "dropInLastTenMinute": 0,
                                "dropInLastOneHour": 0,
                                "dropInLastOneDay": 0,
                                "dropInLastOneWeek": 5,
                            },
                        ]
                    }
                }
            },
            {
                "aradMappings": [
                    {
                        "fapName": "Fap0",
                        "portMappings": {
                            "2": {
                                "interface": "Ethernet1/1",
                            },
                        },
                    }
                ]
            },
            {
                "interfaceErrorCounters": {
                    "Ethernet1/1": {
                        "fcsErrors": 2,
                    },
                }
            },
        ],
        "inputs": {"always_fail_on_reassembly_errors": True},
        "expected": {
            "result": AntaTestStatus.FAILURE,
            "messages": [
                "FAP: Fap0 Counter: ReassemblyErrors - Last week rate above threshold - Expected: <= 0 Actual: 5",
            ],
        },
    },
    (VerifyAdverseDrops, "failure-with-thresholds"): {
        "eos_data": [
            {
                "dropEvents": {
                    "Fap0": {
                        "dropEvent": [
                            {
                                "counterName": "EpniAlignerError",
                                "counterType": "Adverse",
                                "dropCount": 10,
                                "dropInLastMinute": 2,
                                "dropInLastTenMinute": 2,
                                "dropInLastOneHour": 2,
                                "dropInLastOneDay": 2,
                                "dropInLastOneWeek": 2,
                            },
                        ]
                    }
                }
            },
            {
                "aradMappings": [
                    {
                        "fapName": "Fap0",
                        "portMappings": {
                            "2": {
                                "interface": "Ethernet1/1",
                            },
                        },
                    }
                ]
            },
            {
                "interfaceErrorCounters": {
                    "Ethernet1/1": {
                        "fcsErrors": 0,
                    },
                }
            },
        ],
        "inputs": {"thresholds": {"minute": 0, "ten_minute": 10, "hour": 10, "day": 10, "week": 10}},
        "expected": {
            "result": AntaTestStatus.FAILURE,
            "messages": [
                "FAP: Fap0 Counter: EpniAlignerError - Last minute rate above threshold - Expected: <= 0 Actual: 2",
            ],
        },
    },
    (VerifySupervisorRedundancy, "success-redunduncy-status"): {
        "eos_data": [
            {
                "configuredProtocol": "sso",
                "operationalProtocol": "sso",
                "communicationDesc": "Up",
                "peerState": "unknownPeerState",
                "switchoverReady": True,
            }
        ],
        "expected": {"result": AntaTestStatus.SUCCESS},
    },
    (VerifySupervisorRedundancy, "success-redunduncy-status-simplex"): {
        "eos_data": [
            {
                "configuredProtocol": "simplex",
                "operationalProtocol": "simplex",
                "communicationDesc": "Up",
                "peerState": "unknownPeerState",
                "switchoverReady": True,
            }
        ],
        "inputs": {"redundancy_proto": "simplex"},
        "expected": {"result": AntaTestStatus.SUCCESS},
    },
    (VerifySupervisorRedundancy, "failure-no-redunduncy-status"): {
        "eos_data": [
            {
                "configuredProtocol": "simplex",
                "operationalProtocol": "simplex",
                "communicationDesc": "Up",
                "peerState": "unknownPeerState",
                "switchoverReady": True,
            }
        ],
        "expected": {"result": AntaTestStatus.FAILURE, "messages": ["Configured redundancy protocol mismatch - Expected sso Actual: simplex"]},
    },
    (VerifySupervisorRedundancy, "failure-no-redunduncy-operational"): {
        "eos_data": [
            {
                "configuredProtocol": "sso",
                "operationalProtocol": "simplex",
                "communicationDesc": "Up",
                "peerState": "unknownPeerState",
                "switchoverReady": False,
            }
        ],
        "expected": {"result": AntaTestStatus.FAILURE, "messages": ["Operational redundancy protocol mismatch - Expected sso Actual: simplex"]},
    },
    (VerifySupervisorRedundancy, "skip-card-not-inserted"): {
        "eos_data": [
            {
                "configuredProtocol": "sso",
                "operationalProtocol": "sso",
                "communicationDesc": "Up",
                "peerState": "notInserted",
                "switchoverReady": False,
            }
        ],
        "expected": {"result": AntaTestStatus.SKIPPED, "messages": ["Peer supervisor card not inserted"]},
    },
    (VerifySupervisorRedundancy, "failure-no-redunduncy-switchover-ready"): {
        "eos_data": [
            {
                "configuredProtocol": "sso",
                "operationalProtocol": "sso",
                "communicationDesc": "Up",
                "peerState": "unknownPeerState",
                "switchoverReady": False,
            }
        ],
        "expected": {"result": AntaTestStatus.FAILURE, "messages": ["Redundancy protocol switchover status mismatch - Expected: True Actual: False"]},
    },
    (VerifyPCIeErrors, "success"): {
        "eos_data": [
            {
                "pciIds": {
                    "00:00.0": {"name": "DomainRoot0", "correctableErrors": 0, "nonFatalErrors": 0, "fatalErrors": 0, "linkSpeed": 0.0, "linkWidth": 0},
                    "05:00.0": {
                        "name": "Slot1:SwitchMicrosemiSwitch:BridgeBr0",
                        "correctableErrors": 0,
                        "nonFatalErrors": 0,
                        "fatalErrors": 0,
                        "linkSpeed": 8.0,
                        "linkWidth": 16,
                    },
                    "06:00.0": {
                        "name": "Slot1:SwitchMicrosemiSwitch:BridgeBr1",
                        "correctableErrors": 0,
                        "nonFatalErrors": 0,
                        "fatalErrors": 0,
                        "linkSpeed": 8.0,
                        "linkWidth": 1,
                    },
                }
            }
        ],
        "expected": {"result": AntaTestStatus.SUCCESS},
    },
    (VerifyPCIeErrors, "failure-correctable-errors"): {
        "eos_data": [
            {
                "pciIds": {
                    "00:00.0": {"name": "DomainRoot0", "correctableErrors": 300000, "nonFatalErrors": 0, "fatalErrors": 0, "linkSpeed": 0.0, "linkWidth": 0},
                    "05:00.0": {
                        "name": "Slot1:SwitchMicrosemiSwitch:BridgeBr0",
                        "correctableErrors": 140000,
                        "nonFatalErrors": 0,
                        "fatalErrors": 0,
                        "linkSpeed": 8.0,
                        "linkWidth": 16,
                    },
                    "06:00.0": {
                        "name": "Slot1:SwitchMicrosemiSwitch:BridgeBr1",
                        "correctableErrors": 20000,
                        "nonFatalErrors": 0,
                        "fatalErrors": 0,
                        "linkSpeed": 8.0,
                        "linkWidth": 1,
                    },
                }
            }
        ],
        "inputs": {"thresholds": {"correctable_errors": 20000}},
        "expected": {
            "result": AntaTestStatus.FAILURE,
            "messages": [
                "PCI Name: DomainRoot0 PCI ID: 00:00.0 - Correctable errors above threshold - Expected: <= 20000 Actual: 300000",
                "PCI Name: Slot1:SwitchMicrosemiSwitch:BridgeBr0 PCI ID: 05:00.0 - Correctable errors above threshold - Expected: <= 20000 Actual: 140000",
            ],
        },
    },
    (VerifyPCIeErrors, "failure-non-fatal-errors"): {
        "eos_data": [
            {
                "pciIds": {
                    "00:00.0": {"name": "DomainRoot0", "correctableErrors": 0, "nonFatalErrors": 550, "fatalErrors": 0, "linkSpeed": 0.0, "linkWidth": 0},
                    "05:00.0": {
                        "name": "Slot1:SwitchMicrosemiSwitch:BridgeBr0",
                        "correctableErrors": 0,
                        "nonFatalErrors": 260,
                        "fatalErrors": 0,
                        "linkSpeed": 8.0,
                        "linkWidth": 16,
                    },
                    "06:00.0": {
                        "name": "Slot1:SwitchMicrosemiSwitch:BridgeBr1",
                        "correctableErrors": 0,
                        "nonFatalErrors": 270,
                        "fatalErrors": 0,
                        "linkSpeed": 8.0,
                        "linkWidth": 1,
                    },
                }
            }
        ],
        "inputs": {"thresholds": {"non_fatal_errors": 260}},
        "expected": {
            "result": AntaTestStatus.FAILURE,
            "messages": [
                "PCI Name: DomainRoot0 PCI ID: 00:00.0 - Non-fatal errors above threshold - Expected: <= 260 Actual: 550",
                "PCI Name: Slot1:SwitchMicrosemiSwitch:BridgeBr1 PCI ID: 06:00.0 - Non-fatal errors above threshold - Expected: <= 260 Actual: 270",
            ],
        },
    },
    (VerifyPCIeErrors, "failure-fatal-errors"): {
        "eos_data": [
            {
                "pciIds": {
                    "00:00.0": {"name": "DomainRoot0", "correctableErrors": 0, "nonFatalErrors": 0, "fatalErrors": 0, "linkSpeed": 0.0, "linkWidth": 0},
                    "05:00.0": {
                        "name": "Slot1:SwitchMicrosemiSwitch:BridgeBr0",
                        "correctableErrors": 0,
                        "nonFatalErrors": 0,
                        "fatalErrors": 260,
                        "linkSpeed": 8.0,
                        "linkWidth": 16,
                    },
                    "06:00.0": {
                        "name": "Slot1:SwitchMicrosemiSwitch:BridgeBr1",
                        "correctableErrors": 0,
                        "nonFatalErrors": 0,
                        "fatalErrors": 280,
                        "linkSpeed": 8.0,
                        "linkWidth": 1,
                    },
                }
            }
        ],
        "expected": {
            "result": AntaTestStatus.FAILURE,
            "messages": [
                "PCI Name: Slot1:SwitchMicrosemiSwitch:BridgeBr0 PCI ID: 05:00.0 - Fatal errors above threshold - Expected: <= 0 Actual: 260",
                "PCI Name: Slot1:SwitchMicrosemiSwitch:BridgeBr1 PCI ID: 06:00.0 - Fatal errors above threshold - Expected: <= 0 Actual: 280",
            ],
        },
    },
    (VerifyPCIeErrors, "failure-all-errors"): {
        "eos_data": [
            {
                "pciIds": {
                    "00:00.0": {"name": "DomainRoot0", "correctableErrors": 500, "nonFatalErrors": 80, "fatalErrors": 90, "linkSpeed": 0.0, "linkWidth": 0},
                    "05:00.0": {
                        "name": "Slot1:SwitchMicrosemiSwitch:BridgeBr0",
                        "correctableErrors": 990,
                        "nonFatalErrors": 50,
                        "fatalErrors": 260,
                        "linkSpeed": 8.0,
                        "linkWidth": 16,
                    },
                    "06:00.0": {
                        "name": "Slot1:SwitchMicrosemiSwitch:BridgeBr1",
                        "correctableErrors": 0,
                        "nonFatalErrors": 0,
                        "fatalErrors": 280,
                        "linkSpeed": 8.0,
                        "linkWidth": 1,
                    },
                }
            }
        ],
        "inputs": {"thresholds": {"correctable_errors": 300, "non_fatal_errors": 60, "fatal_errors": 60}},
        "expected": {
            "result": AntaTestStatus.FAILURE,
            "messages": [
                "PCI Name: DomainRoot0 PCI ID: 00:00.0 - Correctable errors above threshold - Expected: <= 300 Actual: 500",
                "PCI Name: DomainRoot0 PCI ID: 00:00.0 - Non-fatal errors above threshold - Expected: <= 60 Actual: 80",
                "PCI Name: DomainRoot0 PCI ID: 00:00.0 - Fatal errors above threshold - Expected: <= 60 Actual: 90",
                "PCI Name: Slot1:SwitchMicrosemiSwitch:BridgeBr0 PCI ID: 05:00.0 - Correctable errors above threshold - Expected: <= 300 Actual: 990",
                "PCI Name: Slot1:SwitchMicrosemiSwitch:BridgeBr0 PCI ID: 05:00.0 - Fatal errors above threshold - Expected: <= 60 Actual: 260",
                "PCI Name: Slot1:SwitchMicrosemiSwitch:BridgeBr1 PCI ID: 06:00.0 - Fatal errors above threshold - Expected: <= 60 Actual: 280",
            ],
        },
    },
    (VerifyAbsenceOfLinecards, "success"): {
        "eos_data": [
            {
                "cardSlots": {
                    "Fabric1": {
                        "modelName": "7812R3-FM",
                        "serialNum": "VITTHAL0104A",
                    },
                    "Fabric2": {
                        "modelName": "7812R3-FM",
                        "serialNum": "VITTHAL0104B",
                    },
                    "Supervisor1": {
                        "modelName": "DCS-7816-SUP",
                        "serialNum": "VITTHAL0104C",
                    },
                    "Supervisor2": {
                        "modelName": "DCS-7816-SUP",
                        "serialNum": "VITTHAL0104D",
                    },
                    "Linecard3": {
                        "modelName": "7800R3A-36D-LC",
                        "serialNum": "VITTHAL0104E",
                    },
                    "Linecard4": {
                        "modelName": "7800R3A-36D-LC",
                        "serialNum": "VITTHAL0104F",
                    },
                    "Linecard5": {
                        "modelName": "7800R3A-36D-LC",
                        "serialNum": "VITTHAL0104G",
                    },
                },
            }
        ],
        "inputs": {"serial_numbers": ["FGN23450CW1"]},
        "expected": {"result": AntaTestStatus.SUCCESS},
    },
    (VerifyAbsenceOfLinecards, "failure"): {
        "eos_data": [
            {
                "cardSlots": {
                    "Fabric1": {
                        "modelName": "7812R3-FM",
                        "serialNum": "VITTHAL0104A",
                    },
                    "Fabric2": {
                        "modelName": "7812R3-FM",
                        "serialNum": "VITTHAL0104B",
                    },
                    "Supervisor1": {
                        "modelName": "DCS-7816-SUP",
                        "serialNum": "VITTHAL0104C",
                    },
                    "Supervisor2": {
                        "modelName": "DCS-7816-SUP",
                        "serialNum": "VITTHAL0104D",
                    },
                    "Linecard3": {
                        "modelName": "7800R3A-36D-LC",
                        "serialNum": "VITTHAL0104E",
                    },
                    "Linecard4": {
                        "modelName": "7800R3A-36D-LC",
                        "serialNum": "VITTHAL0104F",
                    },
                    "Linecard5": {
                        "modelName": "7800R3A-36D-LC",
                        "serialNum": "VITTHAL0104G",
                    },
                },
            }
        ],
        "inputs": {"serial_numbers": ["VITTHAL0104E", "VITTHAL0104C", "VITTHAL0104A"]},
        "expected": {
            "result": AntaTestStatus.FAILURE,
            "messages": ["Decommissioned linecards found in inventory: VITTHAL0104A, VITTHAL0104C, VITTHAL0104E"],
        },
    },
<<<<<<< HEAD
    (VerifyInventory, "success"): {
        "eos_data": [
            {
                "powerSupplySlots": {
                    "1": {"name": "PWR-D1-3041-AC-BLUE", "serialNum": "VITTHAL0104A"},
                    "2": {"name": "PWR-D1-3041-AC-BLUE", "serialNum": "VITTHAL0104B"},
                    "3": {"name": "PWR-D1-3041-AC-BLUE", "serialNum": "VITTHAL0104C"},
                    "4": {"name": "PWR-D1-3041-AC-BLUE", "serialNum": "VITTHAL0104D"},
                    "5": {"name": "PWR-D1-3041-AC-BLUE", "serialNum": "VITTHAL0104E"},
                    "6": {"name": "PWR-D1-3041-AC-BLUE", "serialNum": "VITTHAL0104F"},
                },
                "fanTraySlots": {
                    "1": {
                        "numFans": 12,
                        "name": "7812R3-FM",
                    },
                    "2": {
                        "numFans": 12,
                        "name": "7812R3-FM",
                    },
                    "3": {
                        "numFans": 12,
                        "name": "7812R3-FM",
                    },
                },
                "cardSlots": {
                    "Fabric1": {
                        "modelName": "7812R3-FM",
                        "serialNum": "VITTHAL0104E",
                    },
                    "Fabric2": {
                        "modelName": "7812R3-FM",
                        "serialNum": "VITTHAL0104G",
                    },
                    "Supervisor1": {
                        "modelName": "DCS-7816-SUP",
                        "serialNum": "VITTHAL0104H",
                    },
                    "Supervisor2": {
                        "modelName": "DCS-7816-SUP",
                        "serialNum": "VITTHAL0104I",
                    },
                    "Linecard3": {
                        "modelName": "7800R3A-36D-LC",
                        "serialNum": "VITTHAL0104J",
                    },
                    "Linecard4": {
                        "modelName": "7800R3A-36D-LC",
                        "serialNum": "VITTHAL0104K",
                    },
                    "Linecard5": {
                        "modelName": "7800R3A-36D-LC",
                        "serialNum": "VITTHAL0104L",
                    },
                },
            }
        ],
        "expected": {"result": AntaTestStatus.SUCCESS},
    },
    (VerifyInventory, "success-specific-components"): {
        "eos_data": [
            {
                "powerSupplySlots": {
                    "1": {"name": "PWR-D1-3041-AC-BLUE", "serialNum": "VITTHAL0104A"},
                    "2": {"name": "PWR-D1-3041-AC-BLUE", "serialNum": "VITTHAL0104B"},
                },
                "fanTraySlots": {
                    "1": {
                        "numFans": 12,
                        "name": "7812R3-FM",
                    },
                    "2": {
                        "numFans": 12,
                        "name": "7812R3-FM",
                    },
                },
                "cardSlots": {
                    "Fabric1": {
                        "modelName": "7812R3-FM",
                        "serialNum": "VITTHAL0104E",
                    },
                    "Fabric2": {
                        "modelName": "7812R3-FM",
                        "serialNum": "VITTHAL0104G",
                    },
                    "Supervisor1": {
                        "modelName": "DCS-7816-SUP",
                        "serialNum": "VITTHAL0104H",
                    },
                    "Supervisor2": {
                        "modelName": "DCS-7816-SUP",
                        "serialNum": "VITTHAL0104I",
                    },
                    "Linecard3": {
                        "modelName": "7800R3A-36D-LC",
                        "serialNum": "VITTHAL0104J",
                    },
                    "Linecard4": {
                        "modelName": "7800R3A-36D-LC",
                        "serialNum": "VITTHAL0104K",
                    },
                },
            }
        ],
        "inputs": {"requirements": {"power_supplies": 2, "fan_trays": 2, "fabric_cards": 2, "line_cards": 2, "supervisors": 2}},
        "expected": {"result": AntaTestStatus.SUCCESS},
    },
    (VerifyInventory, "success-specific-components-skipped-when-not-provided"): {
        "eos_data": [
            {
                "powerSupplySlots": {
                    "1": {"name": "PWR-D1-3041-AC-BLUE", "serialNum": "VITTHAL0104A"},
                    "2": {"name": "PWR-D1-3041-AC-BLUE", "serialNum": "VITTHAL0104B"},
                },
                "fanTraySlots": {},
                "cardSlots": {
                    "Fabric1": {
                        "modelName": "7812R3-FM",
                        "serialNum": "VITTHAL0104E",
                    },
                    "Fabric2": {
                        "modelName": "7812R3-FM",
                        "serialNum": "VITTHAL0104G",
                    },
                    "Fabric3": {
                        "modelName": "Not Inserted",
                        "serialNum": "VITTHAL0104G",
                    },
                    "Linecard3": {
                        "modelName": "7800R3A-36D-LC",
                        "serialNum": "VITTHAL0104J",
                    },
                    "Linecard4": {
                        "modelName": "7800R3A-36D-LC",
                        "serialNum": "VITTHAL0104K",
                    },
                    "Linecard5": {
                        "modelName": "Not Inserted",
                        "serialNum": "VITTHAL0104K",
                    },
                },
            }
        ],
        "inputs": {"requirements": {"power_supplies": 2, "fabric_cards": 2, "line_cards": 2}},
        "expected": {"result": AntaTestStatus.SUCCESS},
    },
    (VerifyInventory, "success-when-particular-component-strict-check"): {
        "eos_data": [
            {
                "powerSupplySlots": {
                    "1": {"name": "PWR-D1-3041-AC-BLUE", "serialNum": "VITTHAL0104A"},
                    "2": {"name": "PWR-D1-3041-AC-BLUE", "serialNum": "VITTHAL0104B"},
                },
                "fanTraySlots": {
                    "1": {
                        "numFans": 12,
                        "name": "7812R3-FM",
                    },
                    "2": {
                        "numFans": 12,
                        "name": "7812R3-FM",
                    },
                },
                "cardSlots": {
                    "Fabric1": {
                        "modelName": "7812R3-FM",
                        "serialNum": "VITTHAL0104E",
                    },
                    "Fabric2": {
                        "modelName": "7812R3-FM",
                        "serialNum": "VITTHAL0104G",
                    },
                    "Supervisor1": {
                        "modelName": "DCS-7816-SUP",
                        "serialNum": "VITTHAL0104H",
                    },
                    "Supervisor2": {
                        "modelName": "DCS-7816-SUP",
                        "serialNum": "VITTHAL0104I",
                    },
                    "Linecard3": {
                        "modelName": "7800R3A-36D-LC",
                        "serialNum": "VITTHAL0104J",
                    },
                    "Linecard4": {
                        "modelName": "7800R3A-36D-LC",
                        "serialNum": "VITTHAL0104K",
                    },
                },
            }
        ],
        "inputs": {"requirements": {"power_supplies": 2, "fan_trays": "all", "fabric_cards": 2, "line_cards": 2, "supervisors": "all"}},
        "expected": {"result": AntaTestStatus.SUCCESS},
    },
    (VerifyInventory, "failure"): {
        "eos_data": [
            {
                "powerSupplySlots": {
                    "1": {"name": "Not Inserted", "serialNum": "VITTHAL0104A"},
                    "2": {"name": "PWR-D1-3041-AC-BLUE", "serialNum": "VITTHAL0104B"},
                },
                "fanTraySlots": {
                    "1": {
                        "numFans": 12,
                        "name": "Not Inserted",
                    },
                    "2": {
                        "numFans": 12,
                        "name": "7812R3-FM",
                    },
                },
                "cardSlots": {
                    "Fabric1": {
                        "modelName": "Not Inserted",
                        "serialNum": "VITTHAL0104E",
                    },
                    "Fabric2": {
                        "modelName": "7812R3-FM",
                        "serialNum": "VITTHAL0104G",
                    },
                    "Supervisor1": {
                        "modelName": "Not Inserted",
                        "serialNum": "VITTHAL0104H",
                    },
                    "Supervisor2": {
                        "modelName": "DCS-7816-SUP",
                        "serialNum": "VITTHAL0104I",
                    },
                    "Linecard3": {
                        "modelName": "Not Inserted",
                        "serialNum": "VITTHAL0104J",
                    },
                    "Linecard4": {
                        "modelName": "7800R3A-36D-LC",
                        "serialNum": "VITTHAL0104K",
                    },
                    "Linecard5": {
                        "modelName": "7800R3A-36D-LC",
                        "serialNum": "VITTHAL0104L",
                    },
                },
            }
        ],
        "expected": {
            "result": AntaTestStatus.FAILURE,
            "messages": [
                "Power supply slot: 1 - Not inserted",
                "Fan tray slot: 1 - Not inserted",
                "Fabric slot: Fabric1 - Not inserted",
                "Supervisor slot: Supervisor1 - Not inserted",
                "Linecard slot: Linecard3 - Not inserted",
            ],
        },
    },
    (VerifyInventory, "failure-user-provided"): {
        "eos_data": [
            {
                "powerSupplySlots": {
                    "1": {"name": "Not Inserted", "serialNum": "VITTHAL0104A"},
                    "2": {"name": "PWR-D1-3041-AC-BLUE", "serialNum": "VITTHAL0104B"},
                },
                "fanTraySlots": {
                    "1": {
                        "numFans": 12,
                        "name": "Not Inserted",
                    },
                    "2": {
                        "numFans": 12,
                        "name": "7812R3-FM",
                    },
                },
                "cardSlots": {
                    "Fabric1": {
                        "modelName": "Not Inserted",
                        "serialNum": "VITTHAL0104E",
                    },
                    "Fabric2": {
                        "modelName": "7812R3-FM",
                        "serialNum": "VITTHAL0104G",
                    },
                    "Supervisor1": {
                        "modelName": "Not Inserted",
                        "serialNum": "VITTHAL0104H",
                    },
                    "Supervisor2": {
                        "modelName": "DCS-7816-SUP",
                        "serialNum": "VITTHAL0104I",
                    },
                    "Linecard3": {
                        "modelName": "Not Inserted",
                        "serialNum": "VITTHAL0104J",
                    },
                    "Linecard4": {
                        "modelName": "7800R3A-36D-LC",
                        "serialNum": "VITTHAL0104K",
                    },
                },
            }
        ],
        "inputs": {"requirements": {"power_supplies": 2, "fan_trays": 2, "fabric_cards": 2, "line_cards": 2, "supervisors": 2}},
        "expected": {
            "result": AntaTestStatus.FAILURE,
            "messages": [
                "Power Supplies - Required at least 2 units, but only 1 are installed",
                "Fan Trays - Required at least 2 units, but only 1 are installed",
                "Fabric Cards - Required at least 2 units, but only 1 are installed",
                "Line Cards - Required at least 2 units, but only 1 are installed",
                "Supervisors - Required at least 2 units, but only 1 are installed",
            ],
        },
    },
    (VerifyInventory, "failure-specific-component"): {
        "eos_data": [
            {
                "powerSupplySlots": {
                    "1": {"name": "Not Inserted", "serialNum": "VITTHAL0104A"},
                    "2": {"name": "PWR-D1-3041-AC-BLUE", "serialNum": "VITTHAL0104B"},
                },
                "fanTraySlots": {
                    "1": {
                        "numFans": 12,
                        "name": "Not Inserted",
                    },
                    "2": {
                        "numFans": 12,
                        "name": "7812R3-FM",
                    },
                },
                "cardSlots": {
                    "Fabric1": {
                        "modelName": "Not Inserted",
                        "serialNum": "VITTHAL0104E",
                    },
                    "Fabric2": {
                        "modelName": "7812R3-FM",
                        "serialNum": "VITTHAL0104G",
                    },
                    "Supervisor1": {
                        "modelName": "Not Inserted",
                        "serialNum": "VITTHAL0104H",
                    },
                    "Supervisor2": {
                        "modelName": "DCS-7816-SUP",
                        "serialNum": "VITTHAL0104I",
                    },
                    "Linecard3": {
                        "modelName": "Not Inserted",
                        "serialNum": "VITTHAL0104J",
                    },
                    "Linecard4": {
                        "modelName": "7800R3A-36D-LC",
                        "serialNum": "VITTHAL0104K",
                    },
                },
            }
        ],
        "inputs": {"requirements": {"power_supplies": 2, "fan_trays": 2}},
        "expected": {
            "result": AntaTestStatus.FAILURE,
            "messages": [
                "Power Supplies - Required at least 2 units, but only 1 are installed",
                "Fan Trays - Required at least 2 units, but only 1 are installed",
            ],
        },
    },
    (VerifyInventory, "failure-specific-skipped"): {
        "eos_data": [
            {
                "powerSupplySlots": {
                    "1": {"name": "Not Inserted", "serialNum": "VITTHAL0104A"},
                    "2": {"name": "PWR-D1-3041-AC-BLUE", "serialNum": "VITTHAL0104B"},
                },
                "fanTraySlots": {
                    "1": {
                        "numFans": 12,
                        "name": "Not Inserted",
                    },
                    "2": {
                        "numFans": 12,
                        "name": "7812R3-FM",
                    },
                },
                "cardSlots": {
                    "Fabric1": {
                        "modelName": "Not Inserted",
                        "serialNum": "VITTHAL0104E",
                    },
                    "Fabric2": {
                        "modelName": "7812R3-FM",
                        "serialNum": "VITTHAL0104G",
                    },
                    "Supervisor1": {
                        "modelName": "Not Inserted",
                        "serialNum": "VITTHAL0104H",
                    },
                    "Supervisor2": {
                        "modelName": "DCS-7816-SUP",
                        "serialNum": "VITTHAL0104I",
                    },
                    "Linecard3": {
                        "modelName": "Not Inserted",
                        "serialNum": "VITTHAL0104J",
                    },
                    "Linecard4": {
                        "modelName": "7800R3A-36D-LC",
                        "serialNum": "VITTHAL0104K",
                    },
                },
            }
        ],
        "inputs": {"requirements": {"fan_trays": 2, "fabric_cards": "all", "line_cards": "all", "supervisors": "all"}},
        "expected": {
            "result": AntaTestStatus.FAILURE,
            "messages": [
                "Fan Trays - Required at least 2 units, but only 1 are installed",
                "Fabric slot: Fabric1 - Not inserted",
                "Linecard slot: Linecard3 - Not inserted",
                "Supervisor slot: Supervisor1 - Not inserted",
=======
    (VerifyChassisHealth, "success"): {
        "eos_data": [
            {
                "numLinecards": 12,
                "linecardsNotInitialized": {},
                "numFabricCards": 6,
                "fabricCardsNotInitialized": {},
                "fabricInterruptOccurrences": {
                    "Fabric6": {"count": 0},
                    "Fabric1": {"count": 0},
                    "Fabric2": {"count": 0},
                    "Fabric3": {"count": 0},
                    "Fabric5": {"count": 0},
                    "Fabric4": {"count": 0},
                },
            }
        ],
        "expected": {"result": AntaTestStatus.SUCCESS},
    },
    (VerifyChassisHealth, "failure-no-linecard-initialized"): {
        "eos_data": [
            {
                "numLinecards": 12,
                "linecardsNotInitialized": {"line_card1": "not initialized", "line_card2": "not initialized"},
                "numFabricCards": 6,
                "fabricCardsNotInitialized": {},
                "fabricInterruptOccurrences": {
                    "Fabric6": {"count": 0},
                    "Fabric1": {"count": 0},
                    "Fabric2": {"count": 0},
                    "Fabric3": {"count": 0},
                    "Fabric5": {"count": 0},
                    "Fabric4": {"count": 0},
                },
            }
        ],
        "expected": {"result": AntaTestStatus.FAILURE, "messages": ["Linecard: line_card1 - Not initialized", "Linecard: line_card2 - Not initialized"]},
    },
    (VerifyChassisHealth, "failure-no-fabric-card-initialized"): {
        "eos_data": [
            {
                "numLinecards": 12,
                "linecardsNotInitialized": {},
                "numFabricCards": 6,
                "fabricCardsNotInitialized": {"FixedSystem": "hwStateUninitialized"},
                "fabricInterruptOccurrences": {
                    "Fabric6": {"count": 0},
                    "Fabric1": {"count": 0},
                    "Fabric2": {"count": 0},
                    "Fabric3": {"count": 0},
                    "Fabric5": {"count": 0},
                    "Fabric4": {"count": 0},
                },
            }
        ],
        "expected": {"result": AntaTestStatus.FAILURE, "messages": ["Fabric card: FixedSystem - Not initialized"]},
    },
    (VerifyChassisHealth, "failure-fabric-interrupts"): {
        "eos_data": [
            {
                "numLinecards": 12,
                "linecardsNotInitialized": {},
                "numFabricCards": 6,
                "fabricCardsNotInitialized": {},
                "fabricInterruptOccurrences": {
                    "Fabric6": {"count": 10},
                    "Fabric1": {"count": 0},
                    "Fabric2": {"count": 0},
                    "Fabric3": {"count": 20},
                    "Fabric5": {"count": 0},
                    "Fabric4": {"count": 40},
                },
            }
        ],
        "expected": {
            "result": AntaTestStatus.FAILURE,
            "messages": [
                "Fabric: Fabric6 - Fabric interrupts above threshold - Expected: <= 0 Actual: 10",
                "Fabric: Fabric3 - Fabric interrupts above threshold - Expected: <= 0 Actual: 20",
                "Fabric: Fabric4 - Fabric interrupts above threshold - Expected: <= 0 Actual: 40",
            ],
        },
    },
    (VerifyChassisHealth, "failure-all"): {
        "eos_data": [
            {
                "numLinecards": 12,
                "linecardsNotInitialized": {"line_card1": "not initialized", "line_card2": "not initialized"},
                "numFabricCards": 6,
                "fabricCardsNotInitialized": {"fabric_card1": "not initialized", "fabric_card2": "not initialized"},
                "fabricInterruptOccurrences": {
                    "Fabric6": {"count": 0},
                    "Fabric1": {"count": 0},
                    "Fabric2": {"count": 0},
                    "Fabric3": {"count": 20},
                    "Fabric5": {"count": 0},
                    "Fabric4": {"count": 0},
                },
            }
        ],
        "expected": {
            "result": AntaTestStatus.FAILURE,
            "messages": [
                "Linecard: line_card1 - Not initialized",
                "Linecard: line_card2 - Not initialized",
                "Fabric card: fabric_card1 - Not initialized",
                "Fabric card: fabric_card2 - Not initialized",
                "Fabric: Fabric3 - Fabric interrupts above threshold - Expected: <= 0 Actual: 20",
>>>>>>> c3b67ae1
            ],
        },
    },
}<|MERGE_RESOLUTION|>--- conflicted
+++ resolved
@@ -2531,7 +2531,117 @@
             "messages": ["Decommissioned linecards found in inventory: VITTHAL0104A, VITTHAL0104C, VITTHAL0104E"],
         },
     },
-<<<<<<< HEAD
+    (VerifyChassisHealth, "success"): {
+        "eos_data": [
+            {
+                "numLinecards": 12,
+                "linecardsNotInitialized": {},
+                "numFabricCards": 6,
+                "fabricCardsNotInitialized": {},
+                "fabricInterruptOccurrences": {
+                    "Fabric6": {"count": 0},
+                    "Fabric1": {"count": 0},
+                    "Fabric2": {"count": 0},
+                    "Fabric3": {"count": 0},
+                    "Fabric5": {"count": 0},
+                    "Fabric4": {"count": 0},
+                },
+            }
+        ],
+        "expected": {"result": AntaTestStatus.SUCCESS},
+    },
+    (VerifyChassisHealth, "failure-no-linecard-initialized"): {
+        "eos_data": [
+            {
+                "numLinecards": 12,
+                "linecardsNotInitialized": {"line_card1": "not initialized", "line_card2": "not initialized"},
+                "numFabricCards": 6,
+                "fabricCardsNotInitialized": {},
+                "fabricInterruptOccurrences": {
+                    "Fabric6": {"count": 0},
+                    "Fabric1": {"count": 0},
+                    "Fabric2": {"count": 0},
+                    "Fabric3": {"count": 0},
+                    "Fabric5": {"count": 0},
+                    "Fabric4": {"count": 0},
+                },
+            }
+        ],
+        "expected": {"result": AntaTestStatus.FAILURE, "messages": ["Linecard: line_card1 - Not initialized", "Linecard: line_card2 - Not initialized"]},
+    },
+    (VerifyChassisHealth, "failure-no-fabric-card-initialized"): {
+        "eos_data": [
+            {
+                "numLinecards": 12,
+                "linecardsNotInitialized": {},
+                "numFabricCards": 6,
+                "fabricCardsNotInitialized": {"FixedSystem": "hwStateUninitialized"},
+                "fabricInterruptOccurrences": {
+                    "Fabric6": {"count": 0},
+                    "Fabric1": {"count": 0},
+                    "Fabric2": {"count": 0},
+                    "Fabric3": {"count": 0},
+                    "Fabric5": {"count": 0},
+                    "Fabric4": {"count": 0},
+                },
+            }
+        ],
+        "expected": {"result": AntaTestStatus.FAILURE, "messages": ["Fabric card: FixedSystem - Not initialized"]},
+    },
+    (VerifyChassisHealth, "failure-fabric-interrupts"): {
+        "eos_data": [
+            {
+                "numLinecards": 12,
+                "linecardsNotInitialized": {},
+                "numFabricCards": 6,
+                "fabricCardsNotInitialized": {},
+                "fabricInterruptOccurrences": {
+                    "Fabric6": {"count": 10},
+                    "Fabric1": {"count": 0},
+                    "Fabric2": {"count": 0},
+                    "Fabric3": {"count": 20},
+                    "Fabric5": {"count": 0},
+                    "Fabric4": {"count": 40},
+                },
+            }
+        ],
+        "expected": {
+            "result": AntaTestStatus.FAILURE,
+            "messages": [
+                "Fabric: Fabric6 - Fabric interrupts above threshold - Expected: <= 0 Actual: 10",
+                "Fabric: Fabric3 - Fabric interrupts above threshold - Expected: <= 0 Actual: 20",
+                "Fabric: Fabric4 - Fabric interrupts above threshold - Expected: <= 0 Actual: 40",
+            ],
+        },
+    },
+    (VerifyChassisHealth, "failure-all"): {
+        "eos_data": [
+            {
+                "numLinecards": 12,
+                "linecardsNotInitialized": {"line_card1": "not initialized", "line_card2": "not initialized"},
+                "numFabricCards": 6,
+                "fabricCardsNotInitialized": {"fabric_card1": "not initialized", "fabric_card2": "not initialized"},
+                "fabricInterruptOccurrences": {
+                    "Fabric6": {"count": 0},
+                    "Fabric1": {"count": 0},
+                    "Fabric2": {"count": 0},
+                    "Fabric3": {"count": 20},
+                    "Fabric5": {"count": 0},
+                    "Fabric4": {"count": 0},
+                },
+            }
+        ],
+        "expected": {
+            "result": AntaTestStatus.FAILURE,
+            "messages": [
+                "Linecard: line_card1 - Not initialized",
+                "Linecard: line_card2 - Not initialized",
+                "Fabric card: fabric_card1 - Not initialized",
+                "Fabric card: fabric_card2 - Not initialized",
+                "Fabric: Fabric3 - Fabric interrupts above threshold - Expected: <= 0 Actual: 20",
+            ],
+        },
+    },
     (VerifyInventory, "success"): {
         "eos_data": [
             {
@@ -2950,117 +3060,7 @@
                 "Fabric slot: Fabric1 - Not inserted",
                 "Linecard slot: Linecard3 - Not inserted",
                 "Supervisor slot: Supervisor1 - Not inserted",
-=======
-    (VerifyChassisHealth, "success"): {
-        "eos_data": [
-            {
-                "numLinecards": 12,
-                "linecardsNotInitialized": {},
-                "numFabricCards": 6,
-                "fabricCardsNotInitialized": {},
-                "fabricInterruptOccurrences": {
-                    "Fabric6": {"count": 0},
-                    "Fabric1": {"count": 0},
-                    "Fabric2": {"count": 0},
-                    "Fabric3": {"count": 0},
-                    "Fabric5": {"count": 0},
-                    "Fabric4": {"count": 0},
-                },
-            }
-        ],
-        "expected": {"result": AntaTestStatus.SUCCESS},
-    },
-    (VerifyChassisHealth, "failure-no-linecard-initialized"): {
-        "eos_data": [
-            {
-                "numLinecards": 12,
-                "linecardsNotInitialized": {"line_card1": "not initialized", "line_card2": "not initialized"},
-                "numFabricCards": 6,
-                "fabricCardsNotInitialized": {},
-                "fabricInterruptOccurrences": {
-                    "Fabric6": {"count": 0},
-                    "Fabric1": {"count": 0},
-                    "Fabric2": {"count": 0},
-                    "Fabric3": {"count": 0},
-                    "Fabric5": {"count": 0},
-                    "Fabric4": {"count": 0},
-                },
-            }
-        ],
-        "expected": {"result": AntaTestStatus.FAILURE, "messages": ["Linecard: line_card1 - Not initialized", "Linecard: line_card2 - Not initialized"]},
-    },
-    (VerifyChassisHealth, "failure-no-fabric-card-initialized"): {
-        "eos_data": [
-            {
-                "numLinecards": 12,
-                "linecardsNotInitialized": {},
-                "numFabricCards": 6,
-                "fabricCardsNotInitialized": {"FixedSystem": "hwStateUninitialized"},
-                "fabricInterruptOccurrences": {
-                    "Fabric6": {"count": 0},
-                    "Fabric1": {"count": 0},
-                    "Fabric2": {"count": 0},
-                    "Fabric3": {"count": 0},
-                    "Fabric5": {"count": 0},
-                    "Fabric4": {"count": 0},
-                },
-            }
-        ],
-        "expected": {"result": AntaTestStatus.FAILURE, "messages": ["Fabric card: FixedSystem - Not initialized"]},
-    },
-    (VerifyChassisHealth, "failure-fabric-interrupts"): {
-        "eos_data": [
-            {
-                "numLinecards": 12,
-                "linecardsNotInitialized": {},
-                "numFabricCards": 6,
-                "fabricCardsNotInitialized": {},
-                "fabricInterruptOccurrences": {
-                    "Fabric6": {"count": 10},
-                    "Fabric1": {"count": 0},
-                    "Fabric2": {"count": 0},
-                    "Fabric3": {"count": 20},
-                    "Fabric5": {"count": 0},
-                    "Fabric4": {"count": 40},
-                },
-            }
-        ],
-        "expected": {
-            "result": AntaTestStatus.FAILURE,
-            "messages": [
-                "Fabric: Fabric6 - Fabric interrupts above threshold - Expected: <= 0 Actual: 10",
-                "Fabric: Fabric3 - Fabric interrupts above threshold - Expected: <= 0 Actual: 20",
-                "Fabric: Fabric4 - Fabric interrupts above threshold - Expected: <= 0 Actual: 40",
             ],
         },
     },
-    (VerifyChassisHealth, "failure-all"): {
-        "eos_data": [
-            {
-                "numLinecards": 12,
-                "linecardsNotInitialized": {"line_card1": "not initialized", "line_card2": "not initialized"},
-                "numFabricCards": 6,
-                "fabricCardsNotInitialized": {"fabric_card1": "not initialized", "fabric_card2": "not initialized"},
-                "fabricInterruptOccurrences": {
-                    "Fabric6": {"count": 0},
-                    "Fabric1": {"count": 0},
-                    "Fabric2": {"count": 0},
-                    "Fabric3": {"count": 20},
-                    "Fabric5": {"count": 0},
-                    "Fabric4": {"count": 0},
-                },
-            }
-        ],
-        "expected": {
-            "result": AntaTestStatus.FAILURE,
-            "messages": [
-                "Linecard: line_card1 - Not initialized",
-                "Linecard: line_card2 - Not initialized",
-                "Fabric card: fabric_card1 - Not initialized",
-                "Fabric card: fabric_card2 - Not initialized",
-                "Fabric: Fabric3 - Fabric interrupts above threshold - Expected: <= 0 Actual: 20",
->>>>>>> c3b67ae1
-            ],
-        },
-    },
 }