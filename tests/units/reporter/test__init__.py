--- conflicted
+++ resolved
@@ -135,21 +135,11 @@
         # pylint: disable=too-many-arguments
         # TODO: refactor this later... this is injecting double test results by modyfing the device name
         # should be a fixture
-<<<<<<< HEAD
         manager = result_manager_factory(number_of_tests)
-        new_results = [result.model_copy() for result in manager.get_results()]
+        new_results = [result.model_copy() for result in manager.results]
         for result in new_results:
             result.name = "test_device"
             result.result = "failure"
-        manager.add_test_results(new_results)
-=======
-        rm = result_manager_factory(number_of_tests)
-        new_results = [result.model_copy() for result in rm.results]
-        for result in new_results:
-            result.name = "test_device"
-            result.result = "failure"
-        rm.results = new_results
->>>>>>> b2dadb18
 
         report = ReportTable()
         kwargs = {"tests": [test] if test is not None else None, "title": title}
@@ -180,30 +170,17 @@
         # pylint: disable=too-many-arguments
         # TODO: refactor this later... this is injecting double test results by modyfing the device name
         # should be a fixture
-<<<<<<< HEAD
         manager = result_manager_factory(number_of_tests)
-        new_results = [result.model_copy() for result in manager.get_results()]
-=======
-        rm = result_manager_factory(number_of_tests)
-        new_results = [result.model_copy() for result in rm.results]
->>>>>>> b2dadb18
+        new_results = [result.model_copy() for result in manager.results]
         for result in new_results:
             result.name = dev or "test_device"
             result.result = "failure"
-<<<<<<< HEAD
-        manager.add_test_results(new_results)
-=======
-        rm.results = new_results
->>>>>>> b2dadb18
+        manager.results = new_results
 
         report = ReportTable()
         kwargs = {"devices": [dev] if dev is not None else None, "title": title}
         kwargs = {k: v for k, v in kwargs.items() if v is not None}
-<<<<<<< HEAD
-        res = report.report_summary_hosts(manager, **kwargs)  # type: ignore[arg-type]
-=======
-        res = report.report_summary_devices(rm, **kwargs)  # type: ignore[arg-type]
->>>>>>> b2dadb18
+        res = report.report_summary_devices(manager, **kwargs)  # type: ignore[arg-type]
 
         assert isinstance(res, Table)
         assert res.title == (title or "Summary per device")
