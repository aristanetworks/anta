# Copyright (c) 2023-2025 Arista Networks, Inc.
# Use of this source code is governed by the Apache License 2.0
# that can be found in the LICENSE file.
"""Test anta.report.__init__.py."""

from __future__ import annotations

from pathlib import Path

import pytest
from rich.table import Table

from anta import RICH_COLOR_PALETTE
from anta.reporter import ReportJinja, ReportTable
from anta.result_manager.models import AntaTestStatus
from tests.units.conftest import DEVICE_NAME
<<<<<<< HEAD
from tests.units.result_manager.conftest import FAKE_TEST

if TYPE_CHECKING:
    from anta.result_manager import ResultManager
=======
from tests.units.result_manager.conftest import FAKE_TEST, ResultManagerFactoryProtocol
>>>>>>> 5b947b7e


class TestReportTable:
    """Test ReportTable class."""

    @pytest.mark.parametrize(
        ("usr_list", "delimiter", "expected_output"),
        [
            pytest.param([], None, "", id="empty list no delimiter"),
            pytest.param([], "*", "", id="empty list with delimiter"),
            pytest.param(["elem1"], None, "elem1", id="one elem list no delimiter"),
            pytest.param(["elem1"], "*", "* elem1", id="one elem list with delimiter"),
            pytest.param(
                ["elem1", "elem2"],
                None,
                "elem1\nelem2",
                id="two elems list no delimiter",
            ),
            pytest.param(
                ["elem1", "elem2"],
                "&",
                "& elem1\n& elem2",
                id="two elems list with delimiter",
            ),
        ],
    )
    def test__split_list_to_txt_list(self, usr_list: list[str], delimiter: str | None, expected_output: str) -> None:
        """Test _split_list_to_txt_list."""
        report = ReportTable()
        assert report._split_list_to_txt_list(usr_list, delimiter) == expected_output

    @pytest.mark.parametrize(
        ("title", "columns"),
        [
            pytest.param("", [], id="empty list"),
            pytest.param("My title", ["elem1"], id="one elem list"),
            pytest.param("Other title", ["elem1", "elem2"], id="two elemst"),
        ],
    )
    def test__build_table(self, title: str, columns: list[str]) -> None:
<<<<<<< HEAD
        """Test _build_table."""
        report = ReportTable()
        table = report._build_table(title, columns)
=======
        """Test static method _build_table."""
        table = ReportTable._build_table(title, columns)
>>>>>>> 5b947b7e
        assert len(table.columns) == len(columns)
        if len(table.columns) > 0:
            assert table.columns[0].style == RICH_COLOR_PALETTE.HEADER
        assert table.title == title

    @pytest.mark.parametrize(
        ("status", "expected_status"),
        [
            pytest.param(AntaTestStatus.UNSET, "[grey74]unset", id="unset status"),
            pytest.param(AntaTestStatus.SKIPPED, "[bold orange4]skipped", id="skipped status"),
            pytest.param(AntaTestStatus.FAILURE, "[bold red]failure", id="failure status"),
            pytest.param(AntaTestStatus.ERROR, "[indian_red]error", id="error status"),
            pytest.param(AntaTestStatus.SUCCESS, "[green4]success", id="success status"),
        ],
    )
    def test__color_result(self, status: AntaTestStatus, expected_status: str) -> None:
        """Test _color_result."""
        report = ReportTable()
        assert report._color_result(status) == expected_status

    @pytest.mark.parametrize(
        ("results_size"),
<<<<<<< HEAD
=======
        [
            pytest.param(5, id="5 results"),
            pytest.param(0, id="no results"),
        ],
    )
    def test_generate(
        self,
        result_manager_factory: ResultManagerFactoryProtocol,
        results_size: int,
    ) -> None:
        """Test report table."""
        manager = result_manager_factory(size=results_size)

        report = ReportTable()
        res = report.generate(manager)

        assert isinstance(res, Table)
        assert res.row_count == results_size

    @pytest.mark.parametrize(
        ("results_size", "expected_length", "distinct", "tests_filter"),
        [
            pytest.param(5, 1, False, None, id="5 results, same test"),
            pytest.param(5, 5, True, None, id="5 results, different tests"),
            pytest.param(5, 0, True, {"BadTest"}, id="5 results, different tests, bad filter"),
            pytest.param(5, 1, True, {FAKE_TEST.__name__ + "0"}, id="5 results, different tests, good filter"),
            pytest.param(5, 2, True, {FAKE_TEST.__name__ + "0", FAKE_TEST.__name__ + "2"}, id="5 results, different tests, good filter 2"),
            pytest.param(0, 0, False, None, id="no results"),
        ],
    )
    def test_generate_summary_by_test(
        self, result_manager_factory: ResultManagerFactoryProtocol, results_size: int, expected_length: int, distinct: bool, tests_filter: set[str] | None
    ) -> None:
        """Test generate_summary_by_test."""
        manager = result_manager_factory(size=results_size, distinct_tests=distinct)

        report = ReportTable()
        res = report.generate_summary_by_test(manager, tests=tests_filter)

        assert isinstance(res, Table)
        assert res.row_count == expected_length

    @pytest.mark.parametrize(
        ("results_size", "expected_length", "distinct", "devices_filter"),
        [
            pytest.param(5, 1, False, None, id="5 results, same device"),
            pytest.param(5, 5, True, None, id="5 results, different tests"),
            pytest.param(5, 0, True, {"BadDevice"}, id="5 results, different tests, bad filter"),
            pytest.param(5, 1, True, {DEVICE_NAME + "0"}, id="5 results, different tests, good filter"),
            pytest.param(5, 2, True, {DEVICE_NAME + "0", DEVICE_NAME + "2"}, id="5 results, different tests, good filter 2"),
            pytest.param(0, 0, False, None, id="no results"),
        ],
    )
    def test_generate_summary_by_device(
        self, result_manager_factory: ResultManagerFactoryProtocol, results_size: int, expected_length: int, distinct: bool, devices_filter: set[str] | None
    ) -> None:
        """Test generate_summary_by_device."""
        manager = result_manager_factory(size=results_size, distinct_devices=distinct)

        report = ReportTable()
        res = report.generate_summary_by_device(manager, devices=devices_filter)

        assert isinstance(res, Table)
        assert res.row_count == expected_length

    @pytest.mark.parametrize(
        ("field", "function"),
        [
            pytest.param("all", "generate", id="generate()"),
        ],
    )
    @pytest.mark.parametrize(
        "title",
        [
            pytest.param(None, id="default"),
            pytest.param("", id="empty string"),
            pytest.param("My title", id="string"),
        ],
    )
    def test_titles(
        self,
        result_manager_factory: ResultManagerFactoryProtocol,
        field: str,
        function: str,
        title: str,
    ) -> None:
        """Test ReportTable title changes."""
        manager = result_manager_factory(size=1)

        report = ReportTable()
        if title is not None:
            setattr(report.title, field, title)
        default = getattr(ReportTable.Title, field)
        res = getattr(report, function)(manager)

        assert isinstance(res, Table)
        assert res.title == (title if title is not None else default)

    ## deprecated methods tests
    @pytest.mark.parametrize(
        ("title", "number_of_tests", "expected_length"),
>>>>>>> 5b947b7e
        [
            pytest.param(5, id="5 results"),
            pytest.param(0, id="no results"),
        ],
    )
    def test_generate(
        self,
<<<<<<< HEAD
        result_manager_factory: Callable[..., ResultManager],
        results_size: int,
=======
        result_manager_factory: ResultManagerFactoryProtocol,
        title: str | None,
        number_of_tests: int,
        expected_length: int,
>>>>>>> 5b947b7e
    ) -> None:
        """Test report table."""
        manager = result_manager_factory(size=results_size)

        report = ReportTable()
        res = report.generate(manager)

        assert isinstance(res, Table)
        assert res.row_count == results_size

    @pytest.mark.parametrize(
        ("results_size", "atomic_results_size"),
        [
            pytest.param(5, 0, id="5 results no atomic"),
            pytest.param(0, 0, id="no results"),
            pytest.param(5, 5, id="5 results 5 atomic"),
        ],
    )
    def test_generate_expanded(
        self,
        result_manager_factory: Callable[..., ResultManager],
        results_size: int,
        atomic_results_size: int,
    ) -> None:
        """Test report table."""
        manager = result_manager_factory(size=results_size, nb_atomic_results=atomic_results_size)

        report = ReportTable()
        res = report.generate_expanded(manager)

        assert isinstance(res, Table)
        assert res.row_count == results_size + results_size * atomic_results_size

    @pytest.mark.parametrize(
        ("results_size", "expected_length", "distinct", "tests_filter"),
        [
            pytest.param(5, 1, False, None, id="5 results, same test"),
            pytest.param(5, 5, True, None, id="5 results, different tests"),
            pytest.param(5, 0, True, {"BadTest"}, id="5 results, different tests, bad filter"),
            pytest.param(5, 1, True, {FAKE_TEST.__name__ + "0"}, id="5 results, different tests, good filter"),
            pytest.param(5, 2, True, {FAKE_TEST.__name__ + "0", FAKE_TEST.__name__ + "2"}, id="5 results, different tests, good filter 2"),
            pytest.param(0, 0, False, None, id="no results"),
        ],
    )
    def test_generate_summary_tests(
        self, result_manager_factory: Callable[..., ResultManager], results_size: int, expected_length: int, distinct: bool, tests_filter: set[str] | None
    ) -> None:
        """Test generate_summary_tests."""
        manager = result_manager_factory(size=results_size, distinct_tests=distinct)

        report = ReportTable()
        res = report.generate_summary_tests(manager, tests=tests_filter)

        assert isinstance(res, Table)
        assert res.row_count == expected_length

    @pytest.mark.parametrize(
        ("results_size", "expected_length", "distinct", "devices_filter"),
        [
            pytest.param(5, 1, False, None, id="5 results, same device"),
            pytest.param(5, 5, True, None, id="5 results, different tests"),
            pytest.param(5, 0, True, {"BadDevice"}, id="5 results, different tests, bad filter"),
            pytest.param(5, 1, True, {DEVICE_NAME + "0"}, id="5 results, different tests, good filter"),
            pytest.param(5, 2, True, {DEVICE_NAME + "0", DEVICE_NAME + "2"}, id="5 results, different tests, good filter 2"),
            pytest.param(0, 0, False, None, id="no results"),
        ],
    )
    def test_generate_summary_devices(
        self, result_manager_factory: Callable[..., ResultManager], results_size: int, expected_length: int, distinct: bool, devices_filter: set[str] | None
    ) -> None:
        """Test generate_summary_tests."""
        manager = result_manager_factory(size=results_size, distinct_devices=distinct)

        report = ReportTable()
        res = report.generate_summary_devices(manager, devices=devices_filter)

        assert isinstance(res, Table)
        assert res.row_count == expected_length

    @pytest.mark.parametrize(
        ("field", "function"),
        [
            pytest.param("all", "generate", id="generate()"),
            pytest.param("all", "generate_expanded", id="generate_expanded()"),
        ],
    )
    @pytest.mark.parametrize(
        "title",
        [
            pytest.param(None, id="default"),
            pytest.param("", id="empty string"),
            pytest.param("My title", id="string"),
        ],
    )
    def test_titles(
        self,
        result_manager_factory: Callable[..., ResultManager],
        field: str,
        function: str,
        title: str,
    ) -> None:
        """Test ReportTable title changes."""
        manager = result_manager_factory(size=1)

        report = ReportTable()
        if title is not None:
            setattr(report.title, field, title)
        default = getattr(ReportTable.Title, field)
        res = getattr(report, function)(manager)

        assert isinstance(res, Table)
        assert res.title == (title if title is not None else default)


class TestReportJinja:
    """Tests for ReportJinja class."""

    # pylint: disable=too-few-public-methods

    def test_fail__init__file_not_found(self) -> None:
        """Test __init__ failure if file is not found."""
        with pytest.raises(FileNotFoundError, match=r"template file is not found: [/|\\]gnu[/|\\]terry[/|\\]pratchett"):
            ReportJinja(Path("/gnu/terry/pratchett"))<|MERGE_RESOLUTION|>--- conflicted
+++ resolved
@@ -14,14 +14,7 @@
 from anta.reporter import ReportJinja, ReportTable
 from anta.result_manager.models import AntaTestStatus
 from tests.units.conftest import DEVICE_NAME
-<<<<<<< HEAD
-from tests.units.result_manager.conftest import FAKE_TEST
-
-if TYPE_CHECKING:
-    from anta.result_manager import ResultManager
-=======
 from tests.units.result_manager.conftest import FAKE_TEST, ResultManagerFactoryProtocol
->>>>>>> 5b947b7e
 
 
 class TestReportTable:
@@ -62,14 +55,8 @@
         ],
     )
     def test__build_table(self, title: str, columns: list[str]) -> None:
-<<<<<<< HEAD
-        """Test _build_table."""
-        report = ReportTable()
-        table = report._build_table(title, columns)
-=======
         """Test static method _build_table."""
         table = ReportTable._build_table(title, columns)
->>>>>>> 5b947b7e
         assert len(table.columns) == len(columns)
         if len(table.columns) > 0:
             assert table.columns[0].style == RICH_COLOR_PALETTE.HEADER
@@ -92,8 +79,6 @@
 
     @pytest.mark.parametrize(
         ("results_size"),
-<<<<<<< HEAD
-=======
         [
             pytest.param(5, id="5 results"),
             pytest.param(0, id="no results"),
@@ -104,7 +89,7 @@
         result_manager_factory: ResultManagerFactoryProtocol,
         results_size: int,
     ) -> None:
-        """Test report table."""
+        """Test generate."""
         manager = result_manager_factory(size=results_size)
 
         report = ReportTable()
@@ -112,6 +97,29 @@
 
         assert isinstance(res, Table)
         assert res.row_count == results_size
+
+    @pytest.mark.parametrize(
+        ("results_size", "atomic_results_size"),
+        [
+            pytest.param(5, 0, id="5 results no atomic"),
+            pytest.param(0, 0, id="no results"),
+            pytest.param(5, 5, id="5 results 5 atomic"),
+        ],
+    )
+    def test_generate_expanded(
+        self,
+        result_manager_factory: ResultManagerFactoryProtocol,
+        results_size: int,
+        atomic_results_size: int,
+    ) -> None:
+        """Test generate_expanded, verifying the atomic results are rendered."""
+        manager = result_manager_factory(size=results_size, nb_atomic_results=atomic_results_size)
+
+        report = ReportTable()
+        res = report.generate_expanded(manager)
+
+        assert isinstance(res, Table)
+        assert res.row_count == results_size + results_size * atomic_results_size
 
     @pytest.mark.parametrize(
         ("results_size", "expected_length", "distinct", "tests_filter"),
@@ -163,6 +171,7 @@
         ("field", "function"),
         [
             pytest.param("all", "generate", id="generate()"),
+            pytest.param("all", "generate_expanded", id="generate_expanded()"),
         ],
     )
     @pytest.mark.parametrize(
@@ -195,135 +204,86 @@
     ## deprecated methods tests
     @pytest.mark.parametrize(
         ("title", "number_of_tests", "expected_length"),
->>>>>>> 5b947b7e
-        [
-            pytest.param(5, id="5 results"),
-            pytest.param(0, id="no results"),
-        ],
-    )
-    def test_generate(
-        self,
-<<<<<<< HEAD
-        result_manager_factory: Callable[..., ResultManager],
-        results_size: int,
-=======
+        [
+            pytest.param(None, 5, 5, id="all results"),
+            pytest.param(None, 0, 0, id="result for host1 when no host1 test"),
+            pytest.param(None, 5, 5, id="result for test VerifyTest3"),
+            pytest.param("Custom title", 5, 5, id="Change table title"),
+        ],
+    )
+    def test_report_all(
+        self,
         result_manager_factory: ResultManagerFactoryProtocol,
         title: str | None,
         number_of_tests: int,
         expected_length: int,
->>>>>>> 5b947b7e
-    ) -> None:
-        """Test report table."""
-        manager = result_manager_factory(size=results_size)
-
-        report = ReportTable()
-        res = report.generate(manager)
-
-        assert isinstance(res, Table)
-        assert res.row_count == results_size
-
-    @pytest.mark.parametrize(
-        ("results_size", "atomic_results_size"),
-        [
-            pytest.param(5, 0, id="5 results no atomic"),
-            pytest.param(0, 0, id="no results"),
-            pytest.param(5, 5, id="5 results 5 atomic"),
-        ],
-    )
-    def test_generate_expanded(
-        self,
-        result_manager_factory: Callable[..., ResultManager],
-        results_size: int,
-        atomic_results_size: int,
-    ) -> None:
-        """Test report table."""
-        manager = result_manager_factory(size=results_size, nb_atomic_results=atomic_results_size)
-
-        report = ReportTable()
-        res = report.generate_expanded(manager)
-
-        assert isinstance(res, Table)
-        assert res.row_count == results_size + results_size * atomic_results_size
-
-    @pytest.mark.parametrize(
-        ("results_size", "expected_length", "distinct", "tests_filter"),
-        [
-            pytest.param(5, 1, False, None, id="5 results, same test"),
-            pytest.param(5, 5, True, None, id="5 results, different tests"),
-            pytest.param(5, 0, True, {"BadTest"}, id="5 results, different tests, bad filter"),
-            pytest.param(5, 1, True, {FAKE_TEST.__name__ + "0"}, id="5 results, different tests, good filter"),
-            pytest.param(5, 2, True, {FAKE_TEST.__name__ + "0", FAKE_TEST.__name__ + "2"}, id="5 results, different tests, good filter 2"),
-            pytest.param(0, 0, False, None, id="no results"),
-        ],
-    )
-    def test_generate_summary_tests(
-        self, result_manager_factory: Callable[..., ResultManager], results_size: int, expected_length: int, distinct: bool, tests_filter: set[str] | None
-    ) -> None:
-        """Test generate_summary_tests."""
-        manager = result_manager_factory(size=results_size, distinct_tests=distinct)
-
-        report = ReportTable()
-        res = report.generate_summary_tests(manager, tests=tests_filter)
-
-        assert isinstance(res, Table)
-        assert res.row_count == expected_length
-
-    @pytest.mark.parametrize(
-        ("results_size", "expected_length", "distinct", "devices_filter"),
-        [
-            pytest.param(5, 1, False, None, id="5 results, same device"),
-            pytest.param(5, 5, True, None, id="5 results, different tests"),
-            pytest.param(5, 0, True, {"BadDevice"}, id="5 results, different tests, bad filter"),
-            pytest.param(5, 1, True, {DEVICE_NAME + "0"}, id="5 results, different tests, good filter"),
-            pytest.param(5, 2, True, {DEVICE_NAME + "0", DEVICE_NAME + "2"}, id="5 results, different tests, good filter 2"),
-            pytest.param(0, 0, False, None, id="no results"),
-        ],
-    )
-    def test_generate_summary_devices(
-        self, result_manager_factory: Callable[..., ResultManager], results_size: int, expected_length: int, distinct: bool, devices_filter: set[str] | None
-    ) -> None:
-        """Test generate_summary_tests."""
-        manager = result_manager_factory(size=results_size, distinct_devices=distinct)
-
-        report = ReportTable()
-        res = report.generate_summary_devices(manager, devices=devices_filter)
-
-        assert isinstance(res, Table)
-        assert res.row_count == expected_length
-
-    @pytest.mark.parametrize(
-        ("field", "function"),
-        [
-            pytest.param("all", "generate", id="generate()"),
-            pytest.param("all", "generate_expanded", id="generate_expanded()"),
-        ],
-    )
-    @pytest.mark.parametrize(
-        "title",
-        [
-            pytest.param(None, id="default"),
-            pytest.param("", id="empty string"),
-            pytest.param("My title", id="string"),
-        ],
-    )
-    def test_titles(
-        self,
-        result_manager_factory: Callable[..., ResultManager],
-        field: str,
-        function: str,
-        title: str,
-    ) -> None:
-        """Test ReportTable title changes."""
-        manager = result_manager_factory(size=1)
-
-        report = ReportTable()
-        if title is not None:
-            setattr(report.title, field, title)
-        default = getattr(ReportTable.Title, field)
-        res = getattr(report, function)(manager)
-
-        assert isinstance(res, Table)
-        assert res.title == (title if title is not None else default)
+    ) -> None:
+        """Test report_all."""
+        manager = result_manager_factory(number_of_tests)
+
+        report = ReportTable()
+        kwargs = {"title": title}
+        kwargs = {k: v for k, v in kwargs.items() if v is not None}
+        res = report.report_all(manager, **kwargs)  # type: ignore[arg-type]
+
+        assert isinstance(res, Table)
+        assert res.title == (title or "All tests results")
+        assert res.row_count == expected_length
+
+    @pytest.mark.parametrize(
+        ("test", "title", "number_of_tests", "expected_length"),
+        [
+            pytest.param(None, None, 5, 5, id="all results"),
+            pytest.param("FakeTestWithInput3", None, 5, 1, id="result for test FakeTestWithInput3"),
+            pytest.param(None, "Custom title", 5, 5, id="Change table title"),
+        ],
+    )
+    def test_report_summary_tests(
+        self,
+        result_manager_factory: ResultManagerFactoryProtocol,
+        test: str | None,
+        title: str | None,
+        number_of_tests: int,
+        expected_length: int,
+    ) -> None:
+        """Test report_summary_tests."""
+        manager = result_manager_factory(number_of_tests, distinct_tests=True)
+
+        report = ReportTable()
+        tests = [test] if test is not None else None
+        res = report.report_summary_tests(manager, tests=tests, title=title) if title else report.report_summary_tests(manager, tests=tests)
+
+        assert isinstance(res, Table)
+        assert res.title == (title or "Summary per test")
+        assert res.row_count == expected_length
+
+    @pytest.mark.parametrize(
+        ("dev", "title", "number_of_tests", "expected_length"),
+        [
+            pytest.param(None, None, 5, 1, id="all results"),
+            pytest.param("pytest3", None, 5, 1, id="result for host pytest3"),
+            pytest.param(None, "Custom title", 5, 1, id="Change table title"),
+        ],
+    )
+    def test_report_summary_devices(
+        self,
+        result_manager_factory: ResultManagerFactoryProtocol,
+        dev: str | None,
+        title: str | None,
+        number_of_tests: int,
+        expected_length: int,
+    ) -> None:
+        """Test report_summary_devices."""
+        # Changing device name if a device was given - this test will go away so can be refactored later
+        manager = result_manager_factory(number_of_tests, distinct_devices=True) if dev else result_manager_factory(number_of_tests, distinct_devices=False)
+
+        report = ReportTable()
+        devices = [dev] if dev is not None else None
+        res = report.report_summary_devices(manager, devices=devices, title=title) if title else report.report_summary_devices(manager, devices=devices)
+
+        assert isinstance(res, Table)
+        assert res.title == (title or "Summary per device")
+        assert res.row_count == expected_length
 
 
 class TestReportJinja:
