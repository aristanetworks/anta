# Copyright (c) 2023-2025 Arista Networks, Inc.
# Use of this source code is governed by the Apache License 2.0
# that can be found in the LICENSE file.
"""Test anta.report.__init__.py."""

from __future__ import annotations

from pathlib import Path
from typing import TYPE_CHECKING, Callable

import pytest
from rich.table import Table

from anta import RICH_COLOR_PALETTE
from anta.reporter import ReportJinja, ReportTable
from anta.result_manager.models import AntaTestStatus
from tests.units.conftest import DEVICE_NAME
from tests.units.result_manager.conftest import FAKE_TEST

if TYPE_CHECKING:
    from anta.result_manager import ResultManager
    from tests.units.result_manager.conftest import ResultManagerFactoryProtocol


class TestReportTable:
    """Test ReportTable class."""

    @pytest.mark.parametrize(
        ("usr_list", "delimiter", "expected_output"),
        [
            pytest.param([], None, "", id="empty list no delimiter"),
            pytest.param([], "*", "", id="empty list with delimiter"),
            pytest.param(["elem1"], None, "elem1", id="one elem list no delimiter"),
            pytest.param(["elem1"], "*", "* elem1", id="one elem list with delimiter"),
            pytest.param(
                ["elem1", "elem2"],
                None,
                "elem1\nelem2",
                id="two elems list no delimiter",
            ),
            pytest.param(
                ["elem1", "elem2"],
                "&",
                "& elem1\n& elem2",
                id="two elems list with delimiter",
            ),
        ],
    )
    def test__split_list_to_txt_list(self, usr_list: list[str], delimiter: str | None, expected_output: str) -> None:
        """Test _split_list_to_txt_list."""
        report = ReportTable()
        assert report._split_list_to_txt_list(usr_list, delimiter) == expected_output

    @pytest.mark.parametrize(
        ("title", "columns"),
        [
            pytest.param("", [], id="empty list"),
            pytest.param("My title", ["elem1"], id="one elem list"),
            pytest.param("Other title", ["elem1", "elem2"], id="two elemst"),
        ],
    )
    def test__build_table(self, title: str, columns: list[str]) -> None:
        """Test _build_table."""
        report = ReportTable()
        table = report._build_table(title, columns)
        assert len(table.columns) == len(columns)
        if len(table.columns) > 0:
            assert table.columns[0].style == RICH_COLOR_PALETTE.HEADER
        assert table.title == title

    @pytest.mark.parametrize(
        ("status", "expected_status"),
        [
            pytest.param(AntaTestStatus.UNSET, "[grey74]unset", id="unset status"),
            pytest.param(AntaTestStatus.SKIPPED, "[bold orange4]skipped", id="skipped status"),
            pytest.param(AntaTestStatus.FAILURE, "[bold red]failure", id="failure status"),
            pytest.param(AntaTestStatus.ERROR, "[indian_red]error", id="error status"),
            pytest.param(AntaTestStatus.SUCCESS, "[green4]success", id="success status"),
        ],
    )
    def test__color_result(self, status: AntaTestStatus, expected_status: str) -> None:
        """Test _color_result."""
        report = ReportTable()
        assert report._color_result(status) == expected_status

    @pytest.mark.parametrize(
        ("results_size"),
        [
            pytest.param(5, id="5 results"),
            pytest.param(0, id="no results"),
        ],
    )
    def test_generate(
        self,
        result_manager_factory: Callable[..., ResultManager],
        results_size: int,
    ) -> None:
        """Test report table."""
        manager = result_manager_factory(size=results_size)

        report = ReportTable()
        res = report.generate(manager)

        assert isinstance(res, Table)
        assert res.row_count == results_size

    @pytest.mark.parametrize(
        ("results_size", "atomic_results_size"),
        [
<<<<<<< HEAD
            pytest.param(5, 0, id="5 results no atomic"),
            pytest.param(0, 0, id="no results"),
            pytest.param(5, 5, id="5 results 5 atomic"),
=======
            pytest.param(None, None, 5, 5, id="all results"),
            pytest.param("FakeTestWithInput3", None, 5, 1, id="result for test FakeTestWithInput3"),
            pytest.param(None, "Custom title", 5, 5, id="Change table title"),
>>>>>>> 20a05fba
        ],
    )
    def test_generate_expanded(
        self,
<<<<<<< HEAD
        result_manager_factory: Callable[..., ResultManager],
        results_size: int,
        atomic_results_size: int,
    ) -> None:
        """Test report table."""
        manager = result_manager_factory(size=results_size, nb_atomic_results=atomic_results_size)

        report = ReportTable()
        res = report.generate_expanded(manager)

        assert isinstance(res, Table)
        assert res.row_count == results_size + results_size * atomic_results_size

    @pytest.mark.parametrize(
        ("results_size", "expected_length", "distinct", "tests_filter"),
        [
            pytest.param(5, 1, False, None, id="5 results, same test"),
            pytest.param(5, 5, True, None, id="5 results, different tests"),
            pytest.param(5, 0, True, {"BadTest"}, id="5 results, different tests, bad filter"),
            pytest.param(5, 1, True, {FAKE_TEST.__name__ + "0"}, id="5 results, different tests, good filter"),
            pytest.param(5, 2, True, {FAKE_TEST.__name__ + "0", FAKE_TEST.__name__ + "2"}, id="5 results, different tests, good filter 2"),
            pytest.param(0, 0, False, None, id="no results"),
        ],
    )
    def test_generate_summary_tests(
        self, result_manager_factory: Callable[..., ResultManager], results_size: int, expected_length: int, distinct: bool, tests_filter: set[str] | None
    ) -> None:
        """Test generate_summary_tests."""
        manager = result_manager_factory(size=results_size, distinct_tests=distinct)

        report = ReportTable()
        res = report.generate_summary_tests(manager, tests=tests_filter)
=======
        result_manager_factory: ResultManagerFactoryProtocol,
        test: str | None,
        title: str | None,
        number_of_tests: int,
        expected_length: int,
    ) -> None:
        """Test report_summary_tests."""
        manager = result_manager_factory(number_of_tests, distinct_tests=True)

        report = ReportTable()
        tests = [test] if test is not None else None
        res = report.report_summary_tests(manager, tests=tests, title=title) if title else report.report_summary_tests(manager, tests=tests)
>>>>>>> 20a05fba

        assert isinstance(res, Table)
        assert res.row_count == expected_length

    @pytest.mark.parametrize(
        ("results_size", "expected_length", "distinct", "devices_filter"),
        [
<<<<<<< HEAD
            pytest.param(5, 1, False, None, id="5 results, same device"),
            pytest.param(5, 5, True, None, id="5 results, different tests"),
            pytest.param(5, 0, True, {"BadDevice"}, id="5 results, different tests, bad filter"),
            pytest.param(5, 1, True, {DEVICE_NAME + "0"}, id="5 results, different tests, good filter"),
            pytest.param(5, 2, True, {DEVICE_NAME + "0", DEVICE_NAME + "2"}, id="5 results, different tests, good filter 2"),
            pytest.param(0, 0, False, None, id="no results"),
        ],
    )
    def test_generate_summary_devices(
        self, result_manager_factory: Callable[..., ResultManager], results_size: int, expected_length: int, distinct: bool, devices_filter: set[str] | None
    ) -> None:
        """Test generate_summary_tests."""
        manager = result_manager_factory(size=results_size, distinct_devices=distinct)

        report = ReportTable()
        res = report.generate_summary_devices(manager, devices=devices_filter)
=======
            pytest.param(None, None, 5, 1, id="all results"),
            pytest.param("pytest3", None, 5, 1, id="result for host pytest3"),
            pytest.param(None, "Custom title", 5, 1, id="Change table title"),
        ],
    )
    def test_report_summary_devices(
        self,
        result_manager_factory: ResultManagerFactoryProtocol,
        dev: str | None,
        title: str | None,
        number_of_tests: int,
        expected_length: int,
    ) -> None:
        """Test report_summary_devices."""
        # Changing device name if a device was given - this test will go away so can be refactored later
        manager = result_manager_factory(number_of_tests, distinct_devices=True) if dev else result_manager_factory(number_of_tests, distinct_devices=False)

        report = ReportTable()
        devices = [dev] if dev is not None else None
        res = report.report_summary_devices(manager, devices=devices, title=title) if title else report.report_summary_devices(manager, devices=devices)
>>>>>>> 20a05fba

        assert isinstance(res, Table)
        assert res.row_count == expected_length

    @pytest.mark.parametrize(
        ("field", "function"),
        [
            pytest.param("all", "generate", id="generate()"),
            pytest.param("all", "generate_expanded", id="generate_expanded()"),
        ],
    )
    @pytest.mark.parametrize(
        "title",
        [
            pytest.param(None, id="default"),
            pytest.param("", id="empty string"),
            pytest.param("My title", id="string"),
        ],
    )
    def test_titles(
        self,
        result_manager_factory: Callable[..., ResultManager],
        field: str,
        function: str,
        title: str,
    ) -> None:
        """Test ReportTable title changes."""
        manager = result_manager_factory(size=1)

        report = ReportTable()
        if title is not None:
            setattr(report.title, field, title)
        default = getattr(ReportTable.Title, field)
        res = getattr(report, function)(manager)

        assert isinstance(res, Table)
        assert res.title == (title if title is not None else default)


class TestReportJinja:
    """Tests for ReportJinja class."""

    # pylint: disable=too-few-public-methods

    def test_fail__init__file_not_found(self) -> None:
        """Test __init__ failure if file is not found."""
        with pytest.raises(FileNotFoundError, match=r"template file is not found: [/|\\]gnu[/|\\]terry[/|\\]pratchett"):
            ReportJinja(Path("/gnu/terry/pratchett"))<|MERGE_RESOLUTION|>--- conflicted
+++ resolved
@@ -107,20 +107,13 @@
     @pytest.mark.parametrize(
         ("results_size", "atomic_results_size"),
         [
-<<<<<<< HEAD
             pytest.param(5, 0, id="5 results no atomic"),
             pytest.param(0, 0, id="no results"),
             pytest.param(5, 5, id="5 results 5 atomic"),
-=======
-            pytest.param(None, None, 5, 5, id="all results"),
-            pytest.param("FakeTestWithInput3", None, 5, 1, id="result for test FakeTestWithInput3"),
-            pytest.param(None, "Custom title", 5, 5, id="Change table title"),
->>>>>>> 20a05fba
         ],
     )
     def test_generate_expanded(
         self,
-<<<<<<< HEAD
         result_manager_factory: Callable[..., ResultManager],
         results_size: int,
         atomic_results_size: int,
@@ -153,20 +146,6 @@
 
         report = ReportTable()
         res = report.generate_summary_tests(manager, tests=tests_filter)
-=======
-        result_manager_factory: ResultManagerFactoryProtocol,
-        test: str | None,
-        title: str | None,
-        number_of_tests: int,
-        expected_length: int,
-    ) -> None:
-        """Test report_summary_tests."""
-        manager = result_manager_factory(number_of_tests, distinct_tests=True)
-
-        report = ReportTable()
-        tests = [test] if test is not None else None
-        res = report.report_summary_tests(manager, tests=tests, title=title) if title else report.report_summary_tests(manager, tests=tests)
->>>>>>> 20a05fba
 
         assert isinstance(res, Table)
         assert res.row_count == expected_length
@@ -174,7 +153,6 @@
     @pytest.mark.parametrize(
         ("results_size", "expected_length", "distinct", "devices_filter"),
         [
-<<<<<<< HEAD
             pytest.param(5, 1, False, None, id="5 results, same device"),
             pytest.param(5, 5, True, None, id="5 results, different tests"),
             pytest.param(5, 0, True, {"BadDevice"}, id="5 results, different tests, bad filter"),
@@ -191,28 +169,6 @@
 
         report = ReportTable()
         res = report.generate_summary_devices(manager, devices=devices_filter)
-=======
-            pytest.param(None, None, 5, 1, id="all results"),
-            pytest.param("pytest3", None, 5, 1, id="result for host pytest3"),
-            pytest.param(None, "Custom title", 5, 1, id="Change table title"),
-        ],
-    )
-    def test_report_summary_devices(
-        self,
-        result_manager_factory: ResultManagerFactoryProtocol,
-        dev: str | None,
-        title: str | None,
-        number_of_tests: int,
-        expected_length: int,
-    ) -> None:
-        """Test report_summary_devices."""
-        # Changing device name if a device was given - this test will go away so can be refactored later
-        manager = result_manager_factory(number_of_tests, distinct_devices=True) if dev else result_manager_factory(number_of_tests, distinct_devices=False)
-
-        report = ReportTable()
-        devices = [dev] if dev is not None else None
-        res = report.report_summary_devices(manager, devices=devices, title=title) if title else report.report_summary_devices(manager, devices=devices)
->>>>>>> 20a05fba
 
         assert isinstance(res, Table)
         assert res.row_count == expected_length
