# Copyright (c) 2023-2025 Arista Networks, Inc.
# Use of this source code is governed by the Apache License 2.0
# that can be found in the LICENSE file.
"""Test anta.result_manager.__init__.py."""

from __future__ import annotations

import json
import logging
import re
from contextlib import AbstractContextManager, nullcontext
from typing import TYPE_CHECKING

import pytest

from anta.result_manager import ResultManager, models
from anta.result_manager.models import AntaTestStatus

if TYPE_CHECKING:
    from collections.abc import Callable

    from anta.result_manager.models import TestResult


# pylint: disable=too-many-public-methods
class TestResultManager:
    """Test ResultManager class."""

    # TODO: test __init__() and reset()

    def test__len__(self, result_manager_factory: Callable[[int], ResultManager]) -> None:
        """Test __len__."""
        for i in range(3):
            result_manager = result_manager_factory(i)
            assert len(result_manager) == i

    def test_results_getter(self, result_manager_factory: Callable[[int], ResultManager]) -> None:
        """Test ResultManager.results property getter."""
        result_manager = result_manager_factory(3)
        res = result_manager.results
        assert len(res) == 3
        assert isinstance(res, list)
        for e in res:
            assert isinstance(e, models.TestResult)

    def test_results_setter(self, test_result_factory: Callable[..., TestResult], result_manager_factory: Callable[[int], ResultManager]) -> None:
        """Test ResultManager.results property setter."""
        result_manager = result_manager_factory(3)
        assert len(result_manager) == 3
        tests = [test_result_factory(i) for i in range(5)]
        result_manager.results = tests
        assert len(result_manager) == 5

    def test_json(self, test_result_factory: Callable[..., TestResult]) -> None:
        """Test ResultManager.json property."""
        result_manager = ResultManager()

        success_list = [test_result_factory(i) for i in range(3)]
        for test in success_list:
            test.result = AntaTestStatus.SUCCESS
        result_manager.results = success_list

        json_res = result_manager.json
        assert isinstance(json_res, str)

        # Verifies it can be deserialized back to a list of dict with the correct values types
        res = json.loads(json_res)
        for test in res:
            assert isinstance(test, dict)
            assert isinstance(test.get("test"), str)
            assert isinstance(test.get("categories"), list)
            assert isinstance(test.get("description"), str)
            # @gmuloc: Adding this as part of #1364 to make sure we don't remove custom_field again
            # TODO: modify this if we add back exclude_none=True
            assert "custom_field" in test
            assert test.get("custom_field") is None
            assert test.get("result") == "success"

    def test_sorted_category_stats(self, test_result_factory: Callable[..., TestResult]) -> None:
        """Test ResultManager.sorted_category_stats."""
        result_manager = ResultManager()
        results = [test_result_factory(i) for i in range(4)]

        # Modify the categories to have a mix of different acronym categories
        results[0].categories = ["ospf"]
        results[1].categories = ["bgp"]
        results[2].categories = ["vxlan"]
        results[3].categories = ["system"]

        result_manager.results = results

        # Check that category_stats returns sorted order by default
        expected_order = ["bgp", "ospf", "system", "vxlan"]
        assert list(result_manager.category_stats.keys()) == expected_order

    @pytest.mark.parametrize(
        ("starting_status", "test_status", "expected_status", "expected_raise"),
        [
            pytest.param("unset", "unset", "unset", nullcontext(), id="unset->unset"),
            pytest.param("unset", "success", "success", nullcontext(), id="unset->success"),
            pytest.param("unset", "error", "unset", nullcontext(), id="set error"),
            pytest.param("skipped", "skipped", "skipped", nullcontext(), id="skipped->skipped"),
            pytest.param("skipped", "unset", "skipped", nullcontext(), id="skipped, add unset"),
            pytest.param(
                "skipped",
                "success",
                "success",
                nullcontext(),
                id="skipped, add success",
            ),
            pytest.param(
                "skipped",
                "failure",
                "failure",
                nullcontext(),
                id="skipped, add failure",
            ),
            pytest.param("success", "unset", "success", nullcontext(), id="success, add unset"),
            pytest.param(
                "success",
                "skipped",
                "success",
                nullcontext(),
                id="success, add skipped",
            ),
            pytest.param("success", "success", "success", nullcontext(), id="success->success"),
            pytest.param("success", "failure", "failure", nullcontext(), id="success->failure"),
            pytest.param("failure", "unset", "failure", nullcontext(), id="failure->failure"),
            pytest.param("failure", "skipped", "failure", nullcontext(), id="failure, add unset"),
            pytest.param(
                "failure",
                "success",
                "failure",
                nullcontext(),
                id="failure, add skipped",
            ),
            pytest.param(
                "failure",
                "failure",
                "failure",
                nullcontext(),
                id="failure, add success",
            ),
            pytest.param("unset", "unknown", None, pytest.raises(ValueError, match="'unknown' is not a valid AntaTestStatus"), id="wrong status"),
        ],
    )
    def test_add(
        self,
        test_result_factory: Callable[..., TestResult],
        starting_status: str,
        test_status: str,
        expected_status: str,
        expected_raise: AbstractContextManager[Exception],
    ) -> None:
        """Test ResultManager_update_status."""
        result_manager = ResultManager()
        result_manager.status = AntaTestStatus(starting_status)
        assert result_manager.error_status is False
        assert len(result_manager) == 0

        test = test_result_factory()
        with expected_raise:
            test.result = AntaTestStatus(test_status)
            result_manager.add(test)
            if test_status == "error":
                assert result_manager.error_status is True
            else:
                assert result_manager.status == expected_status
            assert len(result_manager) == 1

    def test_add_clear_cache(self, result_manager: ResultManager, test_result_factory: Callable[..., TestResult]) -> None:
        """Test ResultManager.add and make sure the cache is reset after adding a new test."""
        # Check the cache is empty
        assert "results_by_status" not in result_manager.__dict__

        # Access the cache
        assert result_manager.get_total_results() == 181

        # Check the cache is filled with the correct results count
        assert "results_by_status" in result_manager.__dict__
        assert sum(len(v) for v in result_manager.__dict__["results_by_status"].values()) == 181

        # Add a new test
        result_manager.add(result=test_result_factory())

        # Check the cache has been reset
        assert "results_by_status" not in result_manager.__dict__

        # Access the cache again
        assert result_manager.get_total_results() == 182

        # Check the cache is filled again with the correct results count
        assert "results_by_status" in result_manager.__dict__
        assert sum(len(v) for v in result_manager.__dict__["results_by_status"].values()) == 182

    def test_get_results(self, result_manager: ResultManager) -> None:
        """Test ResultManager.get_results."""
        # Check for single status
        success_results = result_manager.get_results(status={AntaTestStatus.SUCCESS})
        assert len(success_results) == 43
        assert all(r.result == "success" for r in success_results)

        # Check for multiple statuses
        failure_results = result_manager.get_results(status={AntaTestStatus.FAILURE, AntaTestStatus.ERROR})
        assert len(failure_results) == 104
        assert all(r.result in {"failure", "error"} for r in failure_results)

        # Check all results
        all_results = result_manager.get_results()
        assert len(all_results) == 181

    def test_get_results_sort_by(self, result_manager: ResultManager) -> None:
        """Test ResultManager.get_results with sort_by."""
        # Check all results with sort_by result
        all_results = result_manager.get_results(sort_by=["result"])
        assert len(all_results) == 181
        assert [r.result for r in all_results] == ["error"] * 1 + ["failure"] * 103 + ["skipped"] * 34 + ["success"] * 43

        # Check all results with sort_by device (name)
        all_results = result_manager.get_results(sort_by=["name"])
        assert len(all_results) == 181
        assert all_results[0].name == "s1-spine1"

        # Check multiple statuses with sort_by categories
        success_skipped_results = result_manager.get_results(status={AntaTestStatus.SUCCESS, AntaTestStatus.SKIPPED}, sort_by=["categories"])
        assert len(success_skipped_results) == 77
        assert success_skipped_results[0].categories == ["avt"]
        assert success_skipped_results[-1].categories == ["vxlan"]

        # Check multiple statuses with sort_by custom_field
        success_skipped_results = result_manager.get_results(status={AntaTestStatus.SUCCESS, AntaTestStatus.SKIPPED}, sort_by=["custom_field"])
        assert len(success_skipped_results) == 77
        assert success_skipped_results[-1].test == "VerifyReloadCause"

        # Check all results with bad sort_by
        with pytest.raises(
            ValueError,
            match=re.escape("Invalid sort_by fields: ['bad_field']."),
        ):
            all_results = result_manager.get_results(sort_by=["bad_field"])

    def test_get_total_results(self, result_manager: ResultManager) -> None:
        """Test ResultManager.get_total_results."""
        # Test all results
        assert result_manager.get_total_results() == 181

        # Test single status
        assert result_manager.get_total_results(status={AntaTestStatus.SUCCESS}) == 43
        assert result_manager.get_total_results(status={AntaTestStatus.FAILURE}) == 103
        assert result_manager.get_total_results(status={AntaTestStatus.ERROR}) == 1
        assert result_manager.get_total_results(status={AntaTestStatus.SKIPPED}) == 34

        # Test multiple statuses
        assert result_manager.get_total_results(status={AntaTestStatus.SUCCESS, AntaTestStatus.FAILURE}) == 146
        assert result_manager.get_total_results(status={AntaTestStatus.SUCCESS, AntaTestStatus.FAILURE, AntaTestStatus.ERROR}) == 147
        assert result_manager.get_total_results(status={AntaTestStatus.SUCCESS, AntaTestStatus.FAILURE, AntaTestStatus.ERROR, AntaTestStatus.SKIPPED}) == 181

    @pytest.mark.parametrize(
        ("status", "error_status", "ignore_error", "expected_status"),
        [
            pytest.param("success", False, True, "success", id="no error"),
            pytest.param("success", True, True, "success", id="error, ignore error"),
            pytest.param("success", True, False, "error", id="error, do not ignore error"),
        ],
    )
    def test_get_status(
        self,
        status: AntaTestStatus,
        error_status: bool,
        ignore_error: bool,
        expected_status: str,
    ) -> None:
        """Test ResultManager.get_status."""
        result_manager = ResultManager()
        result_manager.status = status
        result_manager.error_status = error_status

        assert result_manager.get_status(ignore_error=ignore_error) == expected_status

    def test_filter(self, test_result_factory: Callable[..., TestResult]) -> None:
        """Test ResultManager.filter."""
        result_manager = ResultManager()

        success_list = [test_result_factory(i) for i in range(3)]
        for test in success_list:
            test.result = AntaTestStatus.SUCCESS
        result_manager.results = success_list

        test = test_result_factory()
        test.result = AntaTestStatus.FAILURE
        result_manager.add(test)

        test = test_result_factory()
        test.result = AntaTestStatus.ERROR
        result_manager.add(test)

        test = test_result_factory()
        test.result = AntaTestStatus.SKIPPED
        result_manager.add(test)

        assert len(result_manager) == 6
        assert len(result_manager.filter({AntaTestStatus.FAILURE})) == 5
        assert len(result_manager.filter({AntaTestStatus.ERROR})) == 5
        assert len(result_manager.filter({AntaTestStatus.SKIPPED})) == 5
        assert len(result_manager.filter({AntaTestStatus.FAILURE, AntaTestStatus.ERROR})) == 4
        assert len(result_manager.filter({AntaTestStatus.FAILURE, AntaTestStatus.ERROR, AntaTestStatus.SKIPPED})) == 3
        assert len(result_manager.filter({AntaTestStatus.SUCCESS, AntaTestStatus.FAILURE, AntaTestStatus.ERROR, AntaTestStatus.SKIPPED})) == 0

    def test_get_by_tests(self, test_result_factory: Callable[..., TestResult], result_manager_factory: Callable[[int], ResultManager]) -> None:
        """Test ResultManager.get_by_tests."""
        result_manager = result_manager_factory(3)

        test = test_result_factory()
        test.test = "Test1"
        result_manager.add(test)

        test = test_result_factory()
        test.test = "Test2"
        result_manager.add(test)

        test = test_result_factory()
        test.test = "Test2"
        result_manager.add(test)

        assert len(result_manager) == 6
        assert len(result_manager.filter_by_tests({"Test1"})) == 1
        rm = result_manager.filter_by_tests({"Test1", "Test2"})
        assert len(rm) == 3
        assert len(rm.filter_by_tests({"Test1"})) == 1

    def test_get_by_devices(self, test_result_factory: Callable[..., TestResult], result_manager_factory: Callable[[int], ResultManager]) -> None:
        """Test ResultManager.get_by_devices."""
        result_manager = result_manager_factory(3)

        test = test_result_factory()
        test.name = "Device1"
        result_manager.add(test)

        test = test_result_factory()
        test.name = "Device2"
        result_manager.add(test)

        test = test_result_factory()
        test.name = "Device2"
        result_manager.add(test)

        assert len(result_manager) == 6
        assert len(result_manager.filter_by_devices({"Device1"})) == 1
        rm = result_manager.filter_by_devices({"Device1", "Device2"})
        assert len(rm) == 3
        assert len(rm.filter_by_devices({"Device1"})) == 1

    def test_get_tests(self, test_result_factory: Callable[..., TestResult]) -> None:
        """Test ResultManager.get_tests."""
        result_manager = ResultManager()

        tests = [test_result_factory(i) for i in range(3)]
        for test in tests:
            test.test = "Test1"
        result_manager.results = tests

        test = test_result_factory()
        test.test = "Test2"
        result_manager.add(test)

        assert len(result_manager.get_tests()) == 2
        assert all(t in result_manager.get_tests() for t in ["Test1", "Test2"])

    def test_get_devices(self, test_result_factory: Callable[..., TestResult]) -> None:
        """Test ResultManager.get_tests."""
        result_manager = ResultManager()

        tests = [test_result_factory(i) for i in range(3)]
        for test in tests:
            test.name = "Device1"
        result_manager.results = tests

        test = test_result_factory()
        test.name = "Device2"
        result_manager.add(test)

        assert len(result_manager.get_devices()) == 2
        assert all(t in result_manager.get_devices() for t in ["Device1", "Device2"])

    def test_stats_computation_methods(self, test_result_factory: Callable[..., TestResult], caplog: pytest.LogCaptureFixture) -> None:
        """Test ResultManager internal stats computation methods."""
        result_manager = ResultManager()

        # Initially stats should be unsynced
        assert result_manager._stats_in_sync is False

        # Test _reset_stats
        result_manager._reset_stats()
        assert result_manager._stats_in_sync is False
        assert len(result_manager._device_stats) == 0
        assert len(result_manager._category_stats) == 0
        assert len(result_manager._test_stats) == 0

        # Add some test results
        test1 = test_result_factory()
        test1.name = "device1"
        test1.result = AntaTestStatus.SUCCESS
        test1.categories = ["system"]
        test1.test = "test1"

        test2 = test_result_factory()
        test2.name = "device2"
        test2.result = AntaTestStatus.FAILURE
        test2.categories = ["interfaces"]
        test2.test = "test2"

        result_manager.add(test1)
        result_manager.add(test2)

        # Stats should still be unsynced after adding results
        assert result_manager._stats_in_sync is False

        # Test _compute_stats directly
        with caplog.at_level(logging.INFO):
            result_manager._compute_stats()
        assert "Computing statistics for all results" in caplog.text
        assert result_manager._stats_in_sync is True

        # Verify stats content
        assert len(result_manager._device_stats) == 2
        assert len(result_manager._category_stats) == 2
        assert len(result_manager._test_stats) == 2
        assert result_manager._device_stats["device1"].tests_success_count == 1
        assert result_manager._device_stats["device2"].tests_failure_count == 1
        assert result_manager._category_stats["system"].tests_success_count == 1
        assert result_manager._category_stats["interfaces"].tests_failure_count == 1
        assert result_manager._test_stats["test1"].devices_success_count == 1
        assert result_manager._test_stats["test2"].devices_failure_count == 1

    def test_stats_property_computation(self, test_result_factory: Callable[..., TestResult], caplog: pytest.LogCaptureFixture) -> None:
        """Test that stats are computed only once when accessed via properties."""
        result_manager = ResultManager()

        # Add some test results
        test1 = test_result_factory()
        test1.name = "device1"
        test1.result = AntaTestStatus.SUCCESS
        test1.categories = ["system"]
        result_manager.add(test1)

        test2 = test_result_factory()
        test2.name = "device2"
        test2.result = AntaTestStatus.FAILURE
        test2.categories = ["interfaces"]
        result_manager.add(test2)

        # Stats should be unsynced after adding results
        assert result_manager._stats_in_sync is False
        assert "Computing statistics" not in caplog.text

        # Access device_stats property - should trigger computation
        with caplog.at_level(logging.INFO):
            _ = result_manager.device_stats
        assert "Computing statistics for all results" in caplog.text
        assert result_manager._stats_in_sync is True

        # Clear the log
        caplog.clear()

        # Access other stats properties - should not trigger computation again
        with caplog.at_level(logging.INFO):
            _ = result_manager.category_stats
            _ = result_manager.test_stats
        assert "Computing statistics" not in caplog.text

        # Add another result - should mark stats as unsynced
        test3 = test_result_factory()
        test3.name = "device3"
        test3.result = "error"
        result_manager.add(test3)
        assert result_manager._stats_in_sync is False

        # Access stats again - should trigger recomputation
        with caplog.at_level(logging.INFO):
            _ = result_manager.device_stats
        assert "Computing statistics for all results" in caplog.text
        assert result_manager._stats_in_sync is True

    def test_sort_by_result(self, test_result_factory: Callable[[], TestResult]) -> None:
        """Test sorting by result."""
        result_manager = ResultManager()
        test1 = test_result_factory()
        test1.result = AntaTestStatus.SUCCESS
        test2 = test_result_factory()
        test2.result = AntaTestStatus.FAILURE
        test3 = test_result_factory()
        test3.result = AntaTestStatus.ERROR

        result_manager.results = [test1, test2, test3]
        sorted_manager = result_manager.sort(["result"])
        assert [r.result for r in sorted_manager.results] == ["error", "failure", "success"]

    def test_sort_by_name(self, test_result_factory: Callable[[], TestResult]) -> None:
        """Test sorting by name."""
        result_manager = ResultManager()
        test1 = test_result_factory()
        test1.name = "Device3"
        test2 = test_result_factory()
        test2.name = "Device1"
        test3 = test_result_factory()
        test3.name = "Device2"

        result_manager.results = [test1, test2, test3]
        sorted_manager = result_manager.sort(["name"])
        assert [r.name for r in sorted_manager.results] == ["Device1", "Device2", "Device3"]

    def test_sort_by_categories(self, test_result_factory: Callable[[], TestResult]) -> None:
        """Test sorting by categories."""
        result_manager = ResultManager()
        test1 = test_result_factory()
        test1.categories = ["VXLAN", "networking"]
        test2 = test_result_factory()
        test2.categories = ["BGP", "routing"]
        test3 = test_result_factory()
        test3.categories = ["system", "hardware"]

        result_manager.results = [test1, test2, test3]
        sorted_manager = result_manager.sort(["categories"])
        results = sorted_manager.results

        assert results[0].categories == ["BGP", "routing"]
        assert results[1].categories == ["VXLAN", "networking"]
        assert results[2].categories == ["system", "hardware"]

    def test_sort_multiple_fields(self, test_result_factory: Callable[[], TestResult]) -> None:
        """Test sorting by multiple fields."""
        result_manager = ResultManager()
        test1 = test_result_factory()
        test1.result = AntaTestStatus.ERROR
        test1.test = "Test3"
        test2 = test_result_factory()
        test2.result = AntaTestStatus.ERROR
        test2.test = "Test1"
        test3 = test_result_factory()
        test3.result = AntaTestStatus.FAILURE
        test3.test = "Test2"

        result_manager.results = [test1, test2, test3]
        sorted_manager = result_manager.sort(["result", "test"])
        results = sorted_manager.results

        assert results[0].result == "error"
        assert results[0].test == "Test1"
        assert results[1].result == "error"
        assert results[1].test == "Test3"
        assert results[2].result == "failure"
        assert results[2].test == "Test2"

    def test_sort_fields_as_none(self, test_result_factory: Callable[[], TestResult]) -> None:
        """Test sorting by multiple fields."""
        result_manager = ResultManager()
        test1 = test_result_factory()
        test1.result = AntaTestStatus.ERROR
        test1.test = "Test3"
        test1.custom_field = "custom"
        test2 = test_result_factory()
        test2.result = AntaTestStatus.ERROR
        test2.test = "Test1"
        test3 = test_result_factory()
        test3.result = AntaTestStatus.FAILURE
        test3.test = "Test2"

        result_manager.results = [test1, test2, test3]
        sorted_manager = result_manager.sort(["custom_field"])
        results = sorted_manager.results

        assert results[0].result == "error"
        assert results[0].test == "Test1"
        assert results[1].result == "failure"
        assert results[1].test == "Test2"
        assert results[2].result == "error"
        assert results[2].test == "Test3"
        assert results[2].custom_field == "custom"

    def test_sort_invalid_field(self) -> None:
        """Test that sort method raises ValueError for invalid sort_by fields."""
        result_manager = ResultManager()
        expected_match = (
            r"Invalid sort_by fields: ['bad_field']. Accepted fields are: "
<<<<<<< HEAD
            r"['name', 'test', 'categories', 'description', 'inputs', 'result', 'messages', 'custom_field']"
=======
            r"['name', 'test', 'categories', 'description', 'result', 'messages', 'atomic_results', 'custom_field']"
>>>>>>> 3499d9f2
        )
        with pytest.raises(ValueError, match=re.escape(expected_match)):
            _ = result_manager.sort(["bad_field"])

    def test_sort_is_chainable(self) -> None:
        """Test that the sort method is chainable."""
        result_manager = ResultManager()
        assert isinstance(result_manager.sort(["name"]), ResultManager)

    def test_merge_result_manager(self) -> None:
        """Test the merge_results function."""
        result = ResultManager()
        final_merged_results = ResultManager.merge_results([result])
        assert isinstance(final_merged_results, ResultManager)

    def test_merge_two_result_managers(self, test_result_factory: Callable[[], TestResult]) -> None:
        """Test merging two non-empty ResultManager instances."""
        rm1 = ResultManager()
        test1_rm1 = test_result_factory()
        test1_rm1.name = "device1"
        rm1.add(test1_rm1)
        test2_rm1 = test_result_factory()
        test2_rm1.name = "device2"
        rm1.add(test2_rm1)

        rm2 = ResultManager()
        test1_rm2 = test_result_factory()
        test1_rm2.name = "device3"
        rm2.add(test1_rm2)

        merged_rm = ResultManager.merge_results([rm1, rm2])
        assert len(merged_rm) == 3
        assert {r.name for r in merged_rm.results} == {"device1", "device2", "device3"}

    def test_merge_empty_list(self) -> None:
        """Test merging an empty list of ResultManager instances."""
        merged_rm = ResultManager.merge_results([])
        assert isinstance(merged_rm, ResultManager)
        assert len(merged_rm) == 0<|MERGE_RESOLUTION|>--- conflicted
+++ resolved
@@ -582,11 +582,7 @@
         result_manager = ResultManager()
         expected_match = (
             r"Invalid sort_by fields: ['bad_field']. Accepted fields are: "
-<<<<<<< HEAD
-            r"['name', 'test', 'categories', 'description', 'inputs', 'result', 'messages', 'custom_field']"
-=======
-            r"['name', 'test', 'categories', 'description', 'result', 'messages', 'atomic_results', 'custom_field']"
->>>>>>> 3499d9f2
+            r"['name', 'test', 'categories', 'description', 'inputs', 'result', 'messages', 'atomic_results', 'custom_field']"
         )
         with pytest.raises(ValueError, match=re.escape(expected_match)):
             _ = result_manager.sort(["bad_field"])
