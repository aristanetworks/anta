--- conflicted
+++ resolved
@@ -7,7 +7,6 @@
     - [Summary Totals](#summary-totals)
     - [Summary Totals Device Under Test](#summary-totals-device-under-test)
     - [Summary Totals Per Category](#summary-totals-per-category)
-    - [FailedTestResultsSummary](#failed-test-results-summary)
   - [Test Results](#test-results)
 
 ## Test Results Summary
@@ -16,84 +15,51 @@
 
 | Total Tests | Total Tests Success | Total Tests Skipped | Total Tests Failure | Total Tests Error |
 | ----------- | ------------------- | ------------------- | ------------------- | ------------------|
-| 30 | 11 | 9 | 10 | 0 |
+| 30 | 4 | 9 | 15 | 2 |
 
 ### Summary Totals Device Under Test
 
 | Device Under Test | Total Tests | Tests Success | Tests Skipped | Tests Failure | Tests Error | Categories Skipped | Categories Failed |
 | ------------------| ----------- | ------------- | ------------- | ------------- | ----------- | -------------------| ------------------|
-| s1-leaf1 | 30 | 11 | 9 | 10 | 0 | AVT, Field Notices, Flow Tracking, Hardware, LANZ, PTP, VXLAN | Cvx, Greent, Interfaces, Logging, VLAN |
+| s1-spine1 | 30 | 4 | 9 | 15 | 2 | AVT, Field Notices, Hardware, ISIS, LANZ, OSPF, PTP, Path-Selection, Profiles | AAA, BFD, BGP, Connectivity, Cvx, Interfaces, Logging, MLAG, SNMP, STUN, Security, Services, Software, System, VLAN |
 
 ### Summary Totals Per Category
 
 | Test Category | Total Tests | Tests Success | Tests Skipped | Tests Failure | Tests Error |
 | ------------- | ----------- | ------------- | ------------- | ------------- | ----------- |
-| AVT | 2 | 0 | 2 | 0 | 0 |
-| BGP | 1 | 1 | 0 | 0 | 0 |
-| Cvx | 3 | 0 | 0 | 3 | 0 |
+| AAA | 1 | 0 | 0 | 1 | 0 |
+| AVT | 1 | 0 | 1 | 0 | 0 |
+| BFD | 1 | 0 | 0 | 1 | 0 |
+| BGP | 1 | 0 | 0 | 0 | 1 |
+| Configuration | 1 | 1 | 0 | 0 | 0 |
+| Connectivity | 1 | 0 | 0 | 1 | 0 |
+| Cvx | 1 | 0 | 0 | 0 | 1 |
 | Field Notices | 1 | 0 | 1 | 0 | 0 |
-| Flow Tracking | 1 | 0 | 1 | 0 | 0 |
-| Greent | 2 | 0 | 0 | 2 | 0 |
 | Hardware | 1 | 0 | 1 | 0 | 0 |
-| Interfaces | 8 | 6 | 0 | 2 | 0 |
+| Interfaces | 1 | 0 | 0 | 1 | 0 |
+| ISIS | 1 | 0 | 1 | 0 | 0 |
 | LANZ | 1 | 0 | 1 | 0 | 0 |
-| Logging | 3 | 1 | 0 | 2 | 0 |
-| MLAG | 2 | 2 | 0 | 0 | 0 |
+| Logging | 1 | 0 | 0 | 1 | 0 |
+| MLAG | 1 | 0 | 0 | 1 | 0 |
+| OSPF | 1 | 0 | 1 | 0 | 0 |
+| Path-Selection | 1 | 0 | 1 | 0 | 0 |
+| Profiles | 1 | 0 | 1 | 0 | 0 |
 | PTP | 1 | 0 | 1 | 0 | 0 |
-| VLAN | 2 | 1 | 0 | 1 | 0 |
-| VXLAN | 2 | 0 | 2 | 0 | 0 |
-
-## Failed Test Results Summary
-
-| Device Under Test | Categories | Test | Description | Custom Field  | Result | Messages |
-| ----------------- | ---------- | ---- | ----------- | --------------| -------| -------- |
-| s1-leaf1 | Cvx | VerifyActiveCVXConnections | Verifies the number of active CVX Connections. | - | failure | 'show cvx connections brief' failed on s1-leaf1: Unavailable command (controller not ready) (at token 2: 'connections') |
-| s1-leaf1 | Cvx | VerifyMcsClientMounts | Verify if all MCS client mounts are in mountStateMountComplete. | - | failure | MCS Client mount states are not present |
-| s1-leaf1 | Cvx | VerifyMcsServerMounts | Verify if all MCS server mounts are in a MountComplete state. | - | failure | 'show cvx mounts' failed on s1-leaf1: Unavailable command (controller not ready) (at token 2: 'mounts') |
-| s1-leaf1 | Greent | VerifyGreenT | Verifies if a GreenT policy other than the default is created. | - | failure | No GreenT policy is created |
-| s1-leaf1 | Greent | VerifyGreenTCounters | Verifies if the GreenT counters are incremented. | - | failure | GreenT counters are not incremented |
-| s1-leaf1 | Interfaces | VerifyIPProxyARP | Verifies if Proxy ARP is enabled. | - | failure | Interface: Ethernet1 - Not found<br>Interface: Ethernet2 - Proxy-ARP disabled |
-| s1-leaf1 | Interfaces | VerifyInterfaceIPv4 | Verifies the interface IPv4 addresses. | - | failure | Interface: Ethernet2 - IP address mismatch - Expected: 172.30.11.1/31 Actual: 10.111.1.1/31<br>Interface: Ethernet2 - Secondary IP address is not configured |
-| s1-leaf1 | Logging | VerifyLoggingErrors | Verifies there are no syslog messages with a severity of ERRORS or higher. | - | failure | Device has reported syslog messages with a severity of ERRORS or higher |
-| s1-leaf1 | Logging | VerifyLoggingHostname | Verifies if logs are generated with the device FQDN. | - | failure | Logs are not generated with the device FQDN |
-| s1-leaf1 | VLAN | VerifyDynamicVlanSource | Verifies dynamic VLAN allocation for specified VLAN sources. | - | failure | Dynamic VLAN source(s) not found in configuration: mlagsync |
+| Routing | 1 | 1 | 0 | 0 | 0 |
+| Security | 2 | 0 | 0 | 2 | 0 |
+| Services | 1 | 0 | 0 | 1 | 0 |
+| SNMP | 1 | 0 | 0 | 1 | 0 |
+| Software | 1 | 0 | 0 | 1 | 0 |
+| STP | 1 | 1 | 0 | 0 | 0 |
+| STUN | 2 | 0 | 0 | 2 | 0 |
+| System | 1 | 0 | 0 | 1 | 0 |
+| VLAN | 1 | 0 | 0 | 1 | 0 |
+| VXLAN | 1 | 1 | 0 | 0 | 0 |
 
 ## Test Results
 
 | Device Under Test | Categories | Test | Description | Custom Field | Result | Messages |
 | ----------------- | ---------- | ---- | ----------- | ------------ | ------ | -------- |
-<<<<<<< HEAD
-| s1-leaf1 | AVT | VerifyAVTPathHealth | Verifies the status of all AVT paths for all VRFs. | - | skipped | VerifyAVTPathHealth test is not supported on cEOSLab. |
-| s1-leaf1 | AVT | VerifyAVTRole | Verifies the AVT role of a device. | - | skipped | VerifyAVTRole test is not supported on cEOSLab. |
-| s1-leaf1 | BGP | VerifyBGPPeersHealthRibd | Verifies the health of all the BGP IPv4 peer(s). | - | success | - |
-| s1-leaf1 | Cvx | VerifyActiveCVXConnections | Verifies the number of active CVX Connections. | - | failure | 'show cvx connections brief' failed on s1-leaf1: Unavailable command (controller not ready) (at token 2: 'connections') |
-| s1-leaf1 | Cvx | VerifyMcsClientMounts | Verify if all MCS client mounts are in mountStateMountComplete. | - | failure | MCS Client mount states are not present |
-| s1-leaf1 | Cvx | VerifyMcsServerMounts | Verify if all MCS server mounts are in a MountComplete state. | - | failure | 'show cvx mounts' failed on s1-leaf1: Unavailable command (controller not ready) (at token 2: 'mounts') |
-| s1-leaf1 | Field Notices | VerifyFieldNotice44Resolution | Verifies that the device is using the correct Aboot version per FN0044. | - | skipped | VerifyFieldNotice44Resolution test is not supported on cEOSLab. |
-| s1-leaf1 | Flow Tracking | VerifyHardwareFlowTrackerStatus | Verifies the hardware flow tracking state. | - | skipped | VerifyHardwareFlowTrackerStatus test is not supported on cEOSLab. |
-| s1-leaf1 | Greent | VerifyGreenT | Verifies if a GreenT policy other than the default is created. | - | failure | No GreenT policy is created |
-| s1-leaf1 | Greent | VerifyGreenTCounters | Verifies if the GreenT counters are incremented. | - | failure | GreenT counters are not incremented |
-| s1-leaf1 | Hardware | VerifyAdverseDrops | Verifies there are no adverse drops on DCS-7280 and DCS-7500 family switches. | - | skipped | VerifyAdverseDrops test is not supported on cEOSLab. |
-| s1-leaf1 | Interfaces | VerifyIPProxyARP | Verifies if Proxy ARP is enabled. | - | failure | Interface: Ethernet1 - Not found<br>Interface: Ethernet2 - Proxy-ARP disabled |
-| s1-leaf1 | Interfaces | VerifyIllegalLACP | Verifies there are no illegal LACP packets in all port channels. | - | success | - |
-| s1-leaf1 | Interfaces | VerifyInterfaceDiscards | Verifies that the interfaces packet discard counters are equal to zero. | - | success | - |
-| s1-leaf1 | Interfaces | VerifyInterfaceErrDisabled | Verifies there are no interfaces in the errdisabled state. | - | success | - |
-| s1-leaf1 | Interfaces | VerifyInterfaceErrors | Verifies that the interfaces error counters are equal to zero. | - | success | - |
-| s1-leaf1 | Interfaces | VerifyInterfaceIPv4 | Verifies the interface IPv4 addresses. | - | failure | Interface: Ethernet2 - IP address mismatch - Expected: 172.30.11.1/31 Actual: 10.111.1.1/31<br>Interface: Ethernet2 - Secondary IP address is not configured |
-| s1-leaf1 | Interfaces | VerifyInterfaceUtilization | Verifies that the utilization of interfaces is below a certain threshold. | - | success | - |
-| s1-leaf1 | Interfaces | VerifyPortChannels | Verifies there are no inactive ports in all port channels. | - | success | - |
-| s1-leaf1 | LANZ | VerifyLANZ | Verifies if LANZ is enabled. | - | skipped | VerifyLANZ test is not supported on cEOSLab. |
-| s1-leaf1 | Logging | VerifyLoggingEntries | Verifies that the expected log string is present in the last specified log messages. | - | success | - |
-| s1-leaf1 | Logging | VerifyLoggingErrors | Verifies there are no syslog messages with a severity of ERRORS or higher. | - | failure | Device has reported syslog messages with a severity of ERRORS or higher |
-| s1-leaf1 | Logging | VerifyLoggingHostname | Verifies if logs are generated with the device FQDN. | - | failure | Logs are not generated with the device FQDN |
-| s1-leaf1 | MLAG | VerifyMlagConfigSanity | Verifies there are no MLAG config-sanity inconsistencies. | - | success | - |
-| s1-leaf1 | MLAG | VerifyMlagInterfaces | Verifies there are no inactive or active-partial MLAG ports. | - | success | - |
-| s1-leaf1 | PTP | VerifyPtpGMStatus | Verifies that the device is locked to a valid PTP Grandmaster. | - | skipped | VerifyPtpGMStatus test is not supported on cEOSLab. |
-| s1-leaf1 | VLAN | VerifyDynamicVlanSource | Verifies dynamic VLAN allocation for specified VLAN sources. | - | failure | Dynamic VLAN source(s) not found in configuration: mlagsync |
-| s1-leaf1 | VLAN | VerifyVlanInternalPolicy | Verifies the VLAN internal allocation policy and the range of VLANs. | - | success | - |
-| s1-leaf1 | VXLAN | VerifyVxlan1ConnSettings | Verifies the interface vxlan1 source interface and UDP port. | - | skipped | Vxlan1 interface is not configured. |
-| s1-leaf1 | VXLAN | VerifyVxlan1Interface | Verifies the Vxlan1 interface status. | - | skipped | Interface: Vxlan1 - Not configured |
-=======
 | s1-spine1 | AAA | VerifyAcctConsoleMethods | Verifies the AAA accounting console method lists for different accounting types (system, exec, commands, dot1x). | - | failure | AAA console accounting is not configured for commands, exec, system, dot1x |
 | s1-spine1 | AVT | VerifyAVTPathHealth | Verifies the status of all AVT paths for all VRFs. | - | skipped | VerifyAVTPathHealth test is not supported on cEOSLab. |
 | s1-spine1 | BFD | VerifyBFDPeersHealth | Verifies the health of IPv4 BFD peers across all VRFs. | - | failure | No IPv4 BFD peers are configured for any VRF. |
@@ -123,5 +89,4 @@
 | s1-spine1 | STUN | VerifyStunClientTranslation | Verifies the translation for a source address on a STUN client. | - | failure | Client 172.18.3.2 Port: 4500 - STUN client translation not found.<br>Client 100.64.3.2 Port: 4500 - STUN client translation not found. |
 | s1-spine1 | System | VerifyNTPAssociations | Verifies the Network Time Protocol (NTP) associations. | - | failure | NTP Server: 1.1.1.1 Preferred: True Stratum: 1 - Not configured<br>NTP Server: 2.2.2.2 Preferred: False Stratum: 2 - Not configured<br>NTP Server: 3.3.3.3 Preferred: False Stratum: 2 - Not configured |
 | s1-spine1 | VLAN | VerifyDynamicVlanSource | Verifies dynamic VLAN allocation for specified VLAN sources. | - | failure | Dynamic VLAN source(s) exist but have no VLANs allocated: mlagsync |
-| s1-spine1 | VXLAN | VerifyVxlan1ConnSettings | Verifies the interface vxlan1 source interface and UDP port. | - | success | - |
->>>>>>> 47cbf239
+| s1-spine1 | VXLAN | VerifyVxlan1ConnSettings | Verifies the interface vxlan1 source interface and UDP port. | - | success | - |